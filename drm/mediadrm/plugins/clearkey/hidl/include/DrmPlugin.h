/*
 * Copyright (C) 2018 The Android Open Source Project
 *
 * Licensed under the Apache License, Version 2.0 (the "License");
 * you may not use this file except in compliance with the License.
 * You may obtain a copy of the License at
 *
 *      http://www.apache.org/licenses/LICENSE-2.0
 *
 * Unless required by applicable law or agreed to in writing, software
 * distributed under the License is distributed on an "AS IS" BASIS,
 * WITHOUT WARRANTIES OR CONDITIONS OF ANY KIND, either express or implied.
 * See the License for the specific language governing permissions and
 * limitations under the License.
 */

#ifndef CLEARKEY_DRM_PLUGIN_H_
#define CLEARKEY_DRM_PLUGIN_H_

#include <android/hardware/drm/1.2/IDrmPlugin.h>
#include <android/hardware/drm/1.2/IDrmPluginListener.h>

#include <map>
#include <stdio.h>

#include <utils/List.h>

#include "DeviceFiles.h"
#include "SessionLibrary.h"
#include "Utils.h"

namespace android {
namespace hardware {
namespace drm {
namespace V1_2 {
namespace clearkey {

namespace drm = ::android::hardware::drm;
using drm::V1_0::EventType;
using drm::V1_0::IDrmPluginListener;
using drm::V1_0::KeyRequestType;
using drm::V1_0::KeyStatus;
using drm::V1_0::KeyType;
using drm::V1_0::KeyValue;
using drm::V1_0::SecureStop;
using drm::V1_0::SecureStopId;
using drm::V1_0::SessionId;
using drm::V1_0::Status;
using drm::V1_1::DrmMetricGroup;
using drm::V1_1::HdcpLevel;
using drm::V1_1::SecureStopRelease;
using drm::V1_1::SecurityLevel;
using drm::V1_2::IDrmPlugin;
using drm::V1_2::KeySetId;
using drm::V1_2::OfflineLicenseState;

using ::android::hardware::hidl_string;
using ::android::hardware::hidl_vec;
using ::android::hardware::Return;
using ::android::hardware::Void;
using ::android::sp;

typedef drm::V1_1::KeyRequestType KeyRequestType_V1_1;
typedef drm::V1_2::IDrmPluginListener IDrmPluginListener_V1_2;
typedef drm::V1_2::KeyStatus KeyStatus_V1_2;
typedef drm::V1_2::Status Status_V1_2;
typedef drm::V1_2::HdcpLevel HdcpLevel_V1_2;

struct DrmPlugin : public IDrmPlugin {
    explicit DrmPlugin(SessionLibrary* sessionLibrary);

    virtual ~DrmPlugin() { mFileHandle.DeleteAllLicenses(); }

    Return<void> openSession(openSession_cb _hidl_cb) override;
    Return<void> openSession_1_1(SecurityLevel securityLevel,
            openSession_cb _hidl_cb) override;

    Return<Status> closeSession(const hidl_vec<uint8_t>& sessionId) override;

    Return<void> getKeyRequest(
        const hidl_vec<uint8_t>& scope,
        const hidl_vec<uint8_t>& initData,
        const hidl_string& mimeType,
        KeyType keyType,
        const hidl_vec<KeyValue>& optionalParameters,
        getKeyRequest_cb _hidl_cb) override;

    Return<void> getKeyRequest_1_1(
        const hidl_vec<uint8_t>& scope,
        const hidl_vec<uint8_t>& initData,
        const hidl_string& mimeType,
        KeyType keyType,
        const hidl_vec<KeyValue>& optionalParameters,
        getKeyRequest_1_1_cb _hidl_cb) override;

    Return<void> getKeyRequest_1_2(
        const hidl_vec<uint8_t>& scope,
        const hidl_vec<uint8_t>& initData,
        const hidl_string& mimeType,
        KeyType keyType,
        const hidl_vec<KeyValue>& optionalParameters,
        getKeyRequest_1_2_cb _hidl_cb) override;

    Return<void> provideKeyResponse(
        const hidl_vec<uint8_t>& scope,
        const hidl_vec<uint8_t>& response,
        provideKeyResponse_cb _hidl_cb) override;

    Return<Status> removeKeys(const hidl_vec<uint8_t>& sessionId) {
        if (sessionId.size() == 0) {
            return Status::BAD_VALUE;
        }
        return Status::ERROR_DRM_CANNOT_HANDLE;
    }

    Return<Status> restoreKeys(
        const hidl_vec<uint8_t>& sessionId,
        const hidl_vec<uint8_t>& keySetId) override;

    Return<void> queryKeyStatus(
        const hidl_vec<uint8_t>& sessionId,
        queryKeyStatus_cb _hidl_cb) override;

    Return<void> getProvisionRequest(
        const hidl_string& certificateType,
        const hidl_string& certificateAuthority,
        getProvisionRequest_cb _hidl_cb) {
        UNUSED(certificateType);
        UNUSED(certificateAuthority);

        hidl_string defaultUrl;
        _hidl_cb(Status::ERROR_DRM_CANNOT_HANDLE, hidl_vec<uint8_t>(), defaultUrl);
        return Void();
    }

    Return<void> getProvisionRequest_1_2(
        const hidl_string& certificateType,
        const hidl_string& certificateAuthority,
        getProvisionRequest_1_2_cb _hidl_cb) {
        UNUSED(certificateType);
        UNUSED(certificateAuthority);

        hidl_string defaultUrl;
        _hidl_cb(Status_V1_2::ERROR_DRM_CANNOT_HANDLE, hidl_vec<uint8_t>(), defaultUrl);
        return Void();
    }

    Return<void> provideProvisionResponse(
        const hidl_vec<uint8_t>& response,
        provideProvisionResponse_cb _hidl_cb) {

        if (response.size() == 0) {
            _hidl_cb(Status::BAD_VALUE, hidl_vec<uint8_t>(), hidl_vec<uint8_t>());
            return Void();
        }
        _hidl_cb(Status::ERROR_DRM_CANNOT_HANDLE, hidl_vec<uint8_t>(), hidl_vec<uint8_t>());
        return Void();
    }

    Return<void> getHdcpLevels(getHdcpLevels_cb _hidl_cb) {
        HdcpLevel connectedLevel = HdcpLevel::HDCP_NONE;
        HdcpLevel maxLevel = HdcpLevel::HDCP_NO_OUTPUT;
        _hidl_cb(Status::OK, connectedLevel, maxLevel);
        return Void();
    }

    Return<void> getHdcpLevels_1_2(getHdcpLevels_1_2_cb _hidl_cb) {
        HdcpLevel_V1_2 connectedLevel = HdcpLevel_V1_2::HDCP_NONE;
        HdcpLevel_V1_2 maxLevel = HdcpLevel_V1_2::HDCP_NO_OUTPUT;
        _hidl_cb(Status_V1_2::OK, connectedLevel, maxLevel);
        return Void();
    }

    Return<void> getNumberOfSessions(getNumberOfSessions_cb _hidl_cb) override;

    Return<void> getSecurityLevel(const hidl_vec<uint8_t>& sessionId,
            getSecurityLevel_cb _hidl_cb) override;

    Return<void> getMetrics(getMetrics_cb _hidl_cb) override;

    Return<void> getOfflineLicenseKeySetIds(getOfflineLicenseKeySetIds_cb _hidl_cb) override;

    Return<Status> removeOfflineLicense(const KeySetId &keySetId) override;

    Return<void> getOfflineLicenseState(const KeySetId &keySetId,
            getOfflineLicenseState_cb _hidl_cb) override;

    Return<void> getPropertyString(
        const hidl_string& name,
        getPropertyString_cb _hidl_cb) override;

    Return<void> getPropertyByteArray(
        const hidl_string& name,
        getPropertyByteArray_cb _hidl_cb) override;

    Return<Status> setPropertyString(
            const hidl_string& name, const hidl_string& value) override;

    Return<Status> setPropertyByteArray(
            const hidl_string& name, const hidl_vec<uint8_t>& value) override;

    Return<Status> setCipherAlgorithm(
            const hidl_vec<uint8_t>& sessionId, const hidl_string& algorithm) {
        if (sessionId.size() == 0 || algorithm.size() == 0) {
            return Status::BAD_VALUE;
        }
        return Status::ERROR_DRM_CANNOT_HANDLE;
    }

    Return<Status> setMacAlgorithm(
            const hidl_vec<uint8_t>& sessionId, const hidl_string& algorithm) {
        if (sessionId.size() == 0 || algorithm.size() == 0) {
            return Status::BAD_VALUE;
        }
        return Status::ERROR_DRM_CANNOT_HANDLE;
    }

    Return<void> encrypt(
            const hidl_vec<uint8_t>& sessionId,
            const hidl_vec<uint8_t>& keyId,
            const hidl_vec<uint8_t>& input,
            const hidl_vec<uint8_t>& iv,
            encrypt_cb _hidl_cb) {
        if (sessionId.size() == 0 || keyId.size() == 0 ||
                input.size() == 0 || iv.size() == 0) {
            _hidl_cb(Status::BAD_VALUE, hidl_vec<uint8_t>());
            return Void();
        }
        _hidl_cb(Status::ERROR_DRM_CANNOT_HANDLE, hidl_vec<uint8_t>());
        return Void();
    }

    Return<void> decrypt(
            const hidl_vec<uint8_t>& sessionId,
            const hidl_vec<uint8_t>& keyId,
            const hidl_vec<uint8_t>& input,
            const hidl_vec<uint8_t>& iv,
            decrypt_cb _hidl_cb) {
        if (sessionId.size() == 0 || keyId.size() == 0 ||
                input.size() == 0 || iv.size() == 0) {
            _hidl_cb(Status::BAD_VALUE, hidl_vec<uint8_t>());
            return Void();
        }
        _hidl_cb(Status::ERROR_DRM_CANNOT_HANDLE, hidl_vec<uint8_t>());
        return Void();
    }

    Return<void> sign(
            const hidl_vec<uint8_t>& sessionId,
            const hidl_vec<uint8_t>& keyId,
            const hidl_vec<uint8_t>& message,
            sign_cb _hidl_cb) {
        if (sessionId.size() == 0 || keyId.size() == 0 ||
                message.size() == 0) {
            _hidl_cb(Status::BAD_VALUE, hidl_vec<uint8_t>());
            return Void();
        }
        _hidl_cb(Status::ERROR_DRM_CANNOT_HANDLE, hidl_vec<uint8_t>());
        return Void();
    }

    Return<void> verify(
            const hidl_vec<uint8_t>& sessionId,
            const hidl_vec<uint8_t>& keyId,
            const hidl_vec<uint8_t>& message,
            const hidl_vec<uint8_t>& signature,
            verify_cb _hidl_cb) {

        if (sessionId.size() == 0 || keyId.size() == 0 ||
                message.size() == 0 || signature.size() == 0) {
            _hidl_cb(Status::BAD_VALUE, false);
            return Void();
        }
        _hidl_cb(Status::ERROR_DRM_CANNOT_HANDLE, false);
        return Void();
    }

    Return<void> signRSA(
            const hidl_vec<uint8_t>& sessionId,
            const hidl_string& algorithm,
            const hidl_vec<uint8_t>& message,
            const hidl_vec<uint8_t>& wrappedKey,
            signRSA_cb _hidl_cb) {
        if (sessionId.size() == 0 || algorithm.size() == 0 ||
                message.size() == 0 || wrappedKey.size() == 0) {
             _hidl_cb(Status::BAD_VALUE, hidl_vec<uint8_t>());
             return Void();
         }
         _hidl_cb(Status::ERROR_DRM_CANNOT_HANDLE, hidl_vec<uint8_t>());
         return Void();
    }

    Return<void> setListener(const sp<IDrmPluginListener>& listener) {
        mListener = listener;
        mListenerV1_2 = IDrmPluginListener_V1_2::castFrom(listener);
        return Void();
    };

    Return<void> sendEvent(
            EventType eventType,
            const hidl_vec<uint8_t>& sessionId,
            const hidl_vec<uint8_t>& data) {
        if (mListenerV1_2 != NULL) {
            mListenerV1_2->sendEvent(eventType, sessionId, data);
        } else if (mListener != NULL) {
            mListener->sendEvent(eventType, sessionId, data);
        } else {
            ALOGE("Null event listener, event not sent");
        }
        return Void();
    }

    Return<void> sendExpirationUpdate(
            const hidl_vec<uint8_t>& sessionId,
            int64_t expiryTimeInMS) {
        if (mListenerV1_2 != NULL) {
            mListenerV1_2->sendExpirationUpdate(sessionId, expiryTimeInMS);
        } else if (mListener != NULL) {
            mListener->sendExpirationUpdate(sessionId, expiryTimeInMS);
        } else {
            ALOGE("Null event listener, event not sent");
        }
        return Void();
    }

    Return<void> sendKeysChange(
            const hidl_vec<uint8_t>& sessionId,
            const hidl_vec<KeyStatus>& keyStatusList, bool hasNewUsableKey) {
        if (mListenerV1_2 != NULL) {
            mListenerV1_2->sendKeysChange(sessionId, keyStatusList, hasNewUsableKey);
        } else if (mListener != NULL) {
            mListener->sendKeysChange(sessionId, keyStatusList, hasNewUsableKey);
        } else {
            ALOGE("Null event listener, event not sent");
        }
        return Void();
    }

    Return<void> sendKeysChange_1_2(
            const hidl_vec<uint8_t>& sessionId,
            const hidl_vec<KeyStatus_V1_2>& keyStatusList, bool hasNewUsableKey) {
        if (mListenerV1_2 != NULL) {
            mListenerV1_2->sendKeysChange_1_2(sessionId, keyStatusList, hasNewUsableKey);
        }
        return Void();
    }

    Return<void> sendSessionLostState(
            const hidl_vec<uint8_t>& sessionId) {
        if (mListenerV1_2 != NULL) {
            mListenerV1_2->sendSessionLostState(sessionId);
        }
        return Void();
    }

    Return<void> getSecureStops(getSecureStops_cb _hidl_cb);

    Return<void> getSecureStop(const hidl_vec<uint8_t>& secureStopId,
            getSecureStop_cb _hidl_cb);

    Return<Status> releaseSecureStop(const hidl_vec<uint8_t>& ssRelease);

    Return<Status> releaseAllSecureStops();

    Return<void> getSecureStopIds(getSecureStopIds_cb _hidl_cb);

    Return<Status> releaseSecureStops(const SecureStopRelease& ssRelease);

    Return<Status> removeSecureStop(const hidl_vec<uint8_t>& secureStopId);

    Return<Status> removeAllSecureStops();

private:
    void initProperties();
    void installSecureStop(const hidl_vec<uint8_t>& sessionId);
    bool makeKeySetId(std::string* keySetId);
    void setPlayPolicy();

    Return<Status> setSecurityLevel(const hidl_vec<uint8_t>& sessionId,
            SecurityLevel level);

    Status_V1_2 getKeyRequestCommon(const hidl_vec<uint8_t>& scope,
            const hidl_vec<uint8_t>& initData,
            const hidl_string& mimeType,
            KeyType keyType,
            const hidl_vec<KeyValue>& optionalParameters,
            std::vector<uint8_t> *request,
            KeyRequestType_V1_1 *getKeyRequestType,
            std::string *defaultUrl);

    struct ClearkeySecureStop {
        std::vector<uint8_t> id;
        std::vector<uint8_t> data;
    };

    std::map<std::vector<uint8_t>, ClearkeySecureStop> mSecureStops;
    std::vector<KeyValue> mPlayPolicy;
    std::map<std::string, std::string> mStringProperties;
    std::map<std::string, std::vector<uint8_t> > mByteArrayProperties;
    std::map<std::string, std::vector<uint8_t> > mReleaseKeysMap;
    std::map<std::vector<uint8_t>, SecurityLevel> mSecurityLevel
        GUARDED_BY(mSecurityLevelLock);
    sp<IDrmPluginListener> mListener;
    sp<IDrmPluginListener_V1_2> mListenerV1_2;
    SessionLibrary *mSessionLibrary;
    int64_t mOpenSessionOkCount;
    int64_t mCloseSessionOkCount;
    int64_t mCloseSessionNotOpenedCount;
    uint32_t mNextSecureStopId;
    android::Mutex mPlayPolicyLock;

    // set by property to mock error scenarios
    Status_V1_2 mMockError;

    void processMockError(const sp<Session> &session) {
        session->setMockError(mMockError);
        mMockError = Status_V1_2::OK;
    }

<<<<<<< HEAD
    DeviceFiles mFileHandle;
    Mutex mSecureStopLock;
=======
    Mutex mFileHandleLock;
    DeviceFiles mFileHandle GUARDED_BY(mFileHandleLock);
    Mutex mSecurityLevelLock;
>>>>>>> dab37c25

    CLEARKEY_DISALLOW_COPY_AND_ASSIGN_AND_NEW(DrmPlugin);
};

} // namespace clearkey
} // namespace V1_2
} // namespace drm
} // namespace hardware
} // namespace android

#endif // CLEARKEY_DRM_PLUGIN_H_<|MERGE_RESOLUTION|>--- conflicted
+++ resolved
@@ -417,14 +417,10 @@
         mMockError = Status_V1_2::OK;
     }
 
-<<<<<<< HEAD
-    DeviceFiles mFileHandle;
     Mutex mSecureStopLock;
-=======
     Mutex mFileHandleLock;
     DeviceFiles mFileHandle GUARDED_BY(mFileHandleLock);
     Mutex mSecurityLevelLock;
->>>>>>> dab37c25
 
     CLEARKEY_DISALLOW_COPY_AND_ASSIGN_AND_NEW(DrmPlugin);
 };
