--- conflicted
+++ resolved
@@ -19,13 +19,9 @@
 
 #include <android/hardware/drm/1.0/ICryptoFactory.h>
 #include <android/hardware/drm/1.0/IDrmFactory.h>
-<<<<<<< HEAD
-#include <android/hardware/drm/1.4/types.h>
-=======
 #include <android/hardware/drm/1.4/IDrmPlugin.h>
 #include <android/hardware/drm/1.4/types.h>
 #include <media/stagefright/MediaErrors.h>
->>>>>>> 0abf46b6
 #include <utils/Errors.h>  // for status_t
 #include <utils/Vector.h>
 #include <utils/StrongPointer.h>
@@ -117,8 +113,6 @@
     return toStatusT_1_4(err);
 }
 
-<<<<<<< HEAD
-=======
 template<typename T, typename U>
 status_t GetLogMessages(const sp<U> &obj, Vector<::V1_4::LogMessage> &logs) {
     sp<T> plugin = T::castFrom(obj);
@@ -144,7 +138,6 @@
     return toStatusT(err);
 }
 
->>>>>>> 0abf46b6
 } // namespace DrmUtils
 } // namespace android
 #endif // ANDROID_DRMUTILS_H