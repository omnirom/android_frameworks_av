/*
**
** Copyright 2012, The Android Open Source Project
**
** Licensed under the Apache License, Version 2.0 (the "License");
** you may not use this file except in compliance with the License.
** You may obtain a copy of the License at
**
**     http://www.apache.org/licenses/LICENSE-2.0
**
** Unless required by applicable law or agreed to in writing, software
** distributed under the License is distributed on an "AS IS" BASIS,
** WITHOUT WARRANTIES OR CONDITIONS OF ANY KIND, either express or implied.
** See the License for the specific language governing permissions and
** limitations under the License.
*/


#define LOG_TAG "AudioFlinger"
//#define LOG_NDEBUG 0
#define ATRACE_TAG ATRACE_TAG_AUDIO

#include "Configuration.h"
#include <math.h>
#include <fcntl.h>
#include <sys/stat.h>
#include <cutils/properties.h>
#include <media/AudioParameter.h>
#include <utils/Log.h>
#include <utils/Trace.h>

#include <private/media/AudioTrackShared.h>
#include <hardware/audio.h>
#include <audio_effects/effect_ns.h>
#include <audio_effects/effect_aec.h>
#include <audio_utils/primitives.h>
#include <audio_utils/format.h>
#include <audio_utils/minifloat.h>

// NBAIO implementations
#include <media/nbaio/AudioStreamOutSink.h>
#include <media/nbaio/MonoPipe.h>
#include <media/nbaio/MonoPipeReader.h>
#include <media/nbaio/Pipe.h>
#include <media/nbaio/PipeReader.h>
#include <media/nbaio/SourceAudioBufferProvider.h>

#include <powermanager/PowerManager.h>

#include <common_time/cc_helper.h>
#include <common_time/local_clock.h>

#include "AudioFlinger.h"
#include "AudioMixer.h"
#include "FastMixer.h"
#include "ServiceUtilities.h"
#include "SchedulingPolicyService.h"

#ifdef ADD_BATTERY_DATA
#include <media/IMediaPlayerService.h>
#include <media/IMediaDeathNotifier.h>
#endif

#ifdef DEBUG_CPU_USAGE
#include <cpustats/CentralTendencyStatistics.h>
#include <cpustats/ThreadCpuUsage.h>
#endif

// ----------------------------------------------------------------------------

// Note: the following macro is used for extremely verbose logging message.  In
// order to run with ALOG_ASSERT turned on, we need to have LOG_NDEBUG set to
// 0; but one side effect of this is to turn all LOGV's as well.  Some messages
// are so verbose that we want to suppress them even when we have ALOG_ASSERT
// turned on.  Do not uncomment the #def below unless you really know what you
// are doing and want to see all of the extremely verbose messages.
//#define VERY_VERY_VERBOSE_LOGGING
#ifdef VERY_VERY_VERBOSE_LOGGING
#define ALOGVV ALOGV
#else
#define ALOGVV(a...) do { } while(0)
#endif

namespace android {

// retry counts for buffer fill timeout
// 50 * ~20msecs = 1 second
static const int8_t kMaxTrackRetries = 50;
static const int8_t kMaxTrackStartupRetries = 50;
// allow less retry attempts on direct output thread.
// direct outputs can be a scarce resource in audio hardware and should
// be released as quickly as possible.
static const int8_t kMaxTrackRetriesDirect = 2;

// don't warn about blocked writes or record buffer overflows more often than this
static const nsecs_t kWarningThrottleNs = seconds(5);

// RecordThread loop sleep time upon application overrun or audio HAL read error
static const int kRecordThreadSleepUs = 5000;

// maximum time to wait in sendConfigEvent_l() for a status to be received
static const nsecs_t kConfigEventTimeoutNs = seconds(2);

// minimum sleep time for the mixer thread loop when tracks are active but in underrun
static const uint32_t kMinThreadSleepTimeUs = 5000;
// maximum divider applied to the active sleep time in the mixer thread loop
static const uint32_t kMaxThreadSleepTimeShift = 2;

// minimum normal sink buffer size, expressed in milliseconds rather than frames
static const uint32_t kMinNormalSinkBufferSizeMs = 20;
// maximum normal sink buffer size
static const uint32_t kMaxNormalSinkBufferSizeMs = 24;

// Offloaded output thread standby delay: allows track transition without going to standby
static const nsecs_t kOffloadStandbyDelayNs = seconds(1);

// Whether to use fast mixer
static const enum {
    FastMixer_Never,    // never initialize or use: for debugging only
    FastMixer_Always,   // always initialize and use, even if not needed: for debugging only
                        // normal mixer multiplier is 1
    FastMixer_Static,   // initialize if needed, then use all the time if initialized,
                        // multiplier is calculated based on min & max normal mixer buffer size
    FastMixer_Dynamic,  // initialize if needed, then use dynamically depending on track load,
                        // multiplier is calculated based on min & max normal mixer buffer size
    // FIXME for FastMixer_Dynamic:
    //  Supporting this option will require fixing HALs that can't handle large writes.
    //  For example, one HAL implementation returns an error from a large write,
    //  and another HAL implementation corrupts memory, possibly in the sample rate converter.
    //  We could either fix the HAL implementations, or provide a wrapper that breaks
    //  up large writes into smaller ones, and the wrapper would need to deal with scheduler.
} kUseFastMixer = FastMixer_Static;

// Priorities for requestPriority
static const int kPriorityAudioApp = 2;
static const int kPriorityFastMixer = 3;

// IAudioFlinger::createTrack() reports back to client the total size of shared memory area
// for the track.  The client then sub-divides this into smaller buffers for its use.
// Currently the client uses N-buffering by default, but doesn't tell us about the value of N.
// So for now we just assume that client is double-buffered for fast tracks.
// FIXME It would be better for client to tell AudioFlinger the value of N,
// so AudioFlinger could allocate the right amount of memory.
// See the client's minBufCount and mNotificationFramesAct calculations for details.
static const int kFastTrackMultiplier = 2;

// See Thread::readOnlyHeap().
// Initially this heap is used to allocate client buffers for "fast" AudioRecord.
// Eventually it will be the single buffer that FastCapture writes into via HAL read(),
// and that all "fast" AudioRecord clients read from.  In either case, the size can be small.
static const size_t kRecordThreadReadOnlyHeapSize = 0x1000;

// ----------------------------------------------------------------------------

#ifdef ADD_BATTERY_DATA
// To collect the amplifier usage
static void addBatteryData(uint32_t params) {
    sp<IMediaPlayerService> service = IMediaDeathNotifier::getMediaPlayerService();
    if (service == NULL) {
        // it already logged
        return;
    }

    service->addBatteryData(params);
}
#endif


// ----------------------------------------------------------------------------
//      CPU Stats
// ----------------------------------------------------------------------------

class CpuStats {
public:
    CpuStats();
    void sample(const String8 &title);
#ifdef DEBUG_CPU_USAGE
private:
    ThreadCpuUsage mCpuUsage;           // instantaneous thread CPU usage in wall clock ns
    CentralTendencyStatistics mWcStats; // statistics on thread CPU usage in wall clock ns

    CentralTendencyStatistics mHzStats; // statistics on thread CPU usage in cycles

    int mCpuNum;                        // thread's current CPU number
    int mCpukHz;                        // frequency of thread's current CPU in kHz
#endif
};

CpuStats::CpuStats()
#ifdef DEBUG_CPU_USAGE
    : mCpuNum(-1), mCpukHz(-1)
#endif
{
}

void CpuStats::sample(const String8 &title
#ifndef DEBUG_CPU_USAGE
                __unused
#endif
        ) {
#ifdef DEBUG_CPU_USAGE
    // get current thread's delta CPU time in wall clock ns
    double wcNs;
    bool valid = mCpuUsage.sampleAndEnable(wcNs);

    // record sample for wall clock statistics
    if (valid) {
        mWcStats.sample(wcNs);
    }

    // get the current CPU number
    int cpuNum = sched_getcpu();

    // get the current CPU frequency in kHz
    int cpukHz = mCpuUsage.getCpukHz(cpuNum);

    // check if either CPU number or frequency changed
    if (cpuNum != mCpuNum || cpukHz != mCpukHz) {
        mCpuNum = cpuNum;
        mCpukHz = cpukHz;
        // ignore sample for purposes of cycles
        valid = false;
    }

    // if no change in CPU number or frequency, then record sample for cycle statistics
    if (valid && mCpukHz > 0) {
        double cycles = wcNs * cpukHz * 0.000001;
        mHzStats.sample(cycles);
    }

    unsigned n = mWcStats.n();
    // mCpuUsage.elapsed() is expensive, so don't call it every loop
    if ((n & 127) == 1) {
        long long elapsed = mCpuUsage.elapsed();
        if (elapsed >= DEBUG_CPU_USAGE * 1000000000LL) {
            double perLoop = elapsed / (double) n;
            double perLoop100 = perLoop * 0.01;
            double perLoop1k = perLoop * 0.001;
            double mean = mWcStats.mean();
            double stddev = mWcStats.stddev();
            double minimum = mWcStats.minimum();
            double maximum = mWcStats.maximum();
            double meanCycles = mHzStats.mean();
            double stddevCycles = mHzStats.stddev();
            double minCycles = mHzStats.minimum();
            double maxCycles = mHzStats.maximum();
            mCpuUsage.resetElapsed();
            mWcStats.reset();
            mHzStats.reset();
            ALOGD("CPU usage for %s over past %.1f secs\n"
                "  (%u mixer loops at %.1f mean ms per loop):\n"
                "  us per mix loop: mean=%.0f stddev=%.0f min=%.0f max=%.0f\n"
                "  %% of wall: mean=%.1f stddev=%.1f min=%.1f max=%.1f\n"
                "  MHz: mean=%.1f, stddev=%.1f, min=%.1f max=%.1f",
                    title.string(),
                    elapsed * .000000001, n, perLoop * .000001,
                    mean * .001,
                    stddev * .001,
                    minimum * .001,
                    maximum * .001,
                    mean / perLoop100,
                    stddev / perLoop100,
                    minimum / perLoop100,
                    maximum / perLoop100,
                    meanCycles / perLoop1k,
                    stddevCycles / perLoop1k,
                    minCycles / perLoop1k,
                    maxCycles / perLoop1k);

        }
    }
#endif
};

// ----------------------------------------------------------------------------
//      ThreadBase
// ----------------------------------------------------------------------------

AudioFlinger::ThreadBase::ThreadBase(const sp<AudioFlinger>& audioFlinger, audio_io_handle_t id,
        audio_devices_t outDevice, audio_devices_t inDevice, type_t type)
    :   Thread(false /*canCallJava*/),
        mType(type),
        mAudioFlinger(audioFlinger),
        // mSampleRate, mFrameCount, mChannelMask, mChannelCount, mFrameSize, mFormat, mBufferSize
        // are set by PlaybackThread::readOutputParameters_l() or
        // RecordThread::readInputParameters_l()
        //FIXME: mStandby should be true here. Is this some kind of hack?
        mStandby(false), mOutDevice(outDevice), mInDevice(inDevice),
        mAudioSource(AUDIO_SOURCE_DEFAULT), mId(id),
        // mName will be set by concrete (non-virtual) subclass
        mDeathRecipient(new PMDeathRecipient(this))
{
}

AudioFlinger::ThreadBase::~ThreadBase()
{
    // mConfigEvents should be empty, but just in case it isn't, free the memory it owns
    mConfigEvents.clear();

    // do not lock the mutex in destructor
    releaseWakeLock_l();
    if (mPowerManager != 0) {
        sp<IBinder> binder = mPowerManager->asBinder();
        binder->unlinkToDeath(mDeathRecipient);
    }
}

status_t AudioFlinger::ThreadBase::readyToRun()
{
    status_t status = initCheck();
    if (status == NO_ERROR) {
        ALOGI("AudioFlinger's thread %p ready to run", this);
    } else {
        ALOGE("No working audio driver found.");
    }
    return status;
}

void AudioFlinger::ThreadBase::exit()
{
    ALOGV("ThreadBase::exit");
    // do any cleanup required for exit to succeed
    preExit();
    {
        // This lock prevents the following race in thread (uniprocessor for illustration):
        //  if (!exitPending()) {
        //      // context switch from here to exit()
        //      // exit() calls requestExit(), what exitPending() observes
        //      // exit() calls signal(), which is dropped since no waiters
        //      // context switch back from exit() to here
        //      mWaitWorkCV.wait(...);
        //      // now thread is hung
        //  }
        AutoMutex lock(mLock);
        requestExit();
        mWaitWorkCV.broadcast();
    }
    // When Thread::requestExitAndWait is made virtual and this method is renamed to
    // "virtual status_t requestExitAndWait()", replace by "return Thread::requestExitAndWait();"
    requestExitAndWait();
}

status_t AudioFlinger::ThreadBase::setParameters(const String8& keyValuePairs)
{
    status_t status;

    ALOGV("ThreadBase::setParameters() %s", keyValuePairs.string());
    Mutex::Autolock _l(mLock);

    return sendSetParameterConfigEvent_l(keyValuePairs);
}

// sendConfigEvent_l() must be called with ThreadBase::mLock held
// Can temporarily release the lock if waiting for a reply from processConfigEvents_l().
status_t AudioFlinger::ThreadBase::sendConfigEvent_l(sp<ConfigEvent>& event)
{
    status_t status = NO_ERROR;

    mConfigEvents.add(event);
    ALOGV("sendConfigEvent_l() num events %d event %d", mConfigEvents.size(), event->mType);
    mWaitWorkCV.signal();
    mLock.unlock();
    {
        Mutex::Autolock _l(event->mLock);
        while (event->mWaitStatus) {
            if (event->mCond.waitRelative(event->mLock, kConfigEventTimeoutNs) != NO_ERROR) {
                event->mStatus = TIMED_OUT;
                event->mWaitStatus = false;
            }
        }
        status = event->mStatus;
    }
    mLock.lock();
    return status;
}

void AudioFlinger::ThreadBase::sendIoConfigEvent(int event, int param)
{
    Mutex::Autolock _l(mLock);
    sendIoConfigEvent_l(event, param);
}

// sendIoConfigEvent_l() must be called with ThreadBase::mLock held
void AudioFlinger::ThreadBase::sendIoConfigEvent_l(int event, int param)
{
    sp<ConfigEvent> configEvent = (ConfigEvent *)new IoConfigEvent(event, param);
    sendConfigEvent_l(configEvent);
}

// sendPrioConfigEvent_l() must be called with ThreadBase::mLock held
void AudioFlinger::ThreadBase::sendPrioConfigEvent_l(pid_t pid, pid_t tid, int32_t prio)
{
    sp<ConfigEvent> configEvent = (ConfigEvent *)new PrioConfigEvent(pid, tid, prio);
    sendConfigEvent_l(configEvent);
}

// sendSetParameterConfigEvent_l() must be called with ThreadBase::mLock held
status_t AudioFlinger::ThreadBase::sendSetParameterConfigEvent_l(const String8& keyValuePair)
{
    sp<ConfigEvent> configEvent = (ConfigEvent *)new SetParameterConfigEvent(keyValuePair);
    return sendConfigEvent_l(configEvent);
}

// post condition: mConfigEvents.isEmpty()
void AudioFlinger::ThreadBase::processConfigEvents_l()
{
    bool configChanged = false;

    while (!mConfigEvents.isEmpty()) {
        ALOGV("processConfigEvents_l() remaining events %d", mConfigEvents.size());
        sp<ConfigEvent> event = mConfigEvents[0];
        mConfigEvents.removeAt(0);
        switch (event->mType) {
        case CFG_EVENT_PRIO: {
            PrioConfigEventData *data = (PrioConfigEventData *)event->mData.get();
            // FIXME Need to understand why this has to be done asynchronously
            int err = requestPriority(data->mPid, data->mTid, data->mPrio,
                    true /*asynchronous*/);
            if (err != 0) {
                ALOGW("Policy SCHED_FIFO priority %d is unavailable for pid %d tid %d; error %d",
                      data->mPrio, data->mPid, data->mTid, err);
            }
        } break;
        case CFG_EVENT_IO: {
            IoConfigEventData *data = (IoConfigEventData *)event->mData.get();
            audioConfigChanged(data->mEvent, data->mParam);
        } break;
        case CFG_EVENT_SET_PARAMETER: {
            SetParameterConfigEventData *data = (SetParameterConfigEventData *)event->mData.get();
            if (checkForNewParameter_l(data->mKeyValuePairs, event->mStatus)) {
                configChanged = true;
            }
        } break;
        default:
            ALOG_ASSERT(false, "processConfigEvents_l() unknown event type %d", event->mType);
            break;
        }
        {
            Mutex::Autolock _l(event->mLock);
            if (event->mWaitStatus) {
                event->mWaitStatus = false;
                event->mCond.signal();
            }
        }
        ALOGV_IF(mConfigEvents.isEmpty(), "processConfigEvents_l() DONE thread %p", this);
    }

    if (configChanged) {
        cacheParameters_l();
    }
}

String8 channelMaskToString(audio_channel_mask_t mask, bool output) {
    String8 s;
    if (output) {
        if (mask & AUDIO_CHANNEL_OUT_FRONT_LEFT) s.append("front-left, ");
        if (mask & AUDIO_CHANNEL_OUT_FRONT_RIGHT) s.append("front-right, ");
        if (mask & AUDIO_CHANNEL_OUT_FRONT_CENTER) s.append("front-center, ");
        if (mask & AUDIO_CHANNEL_OUT_LOW_FREQUENCY) s.append("low freq, ");
        if (mask & AUDIO_CHANNEL_OUT_BACK_LEFT) s.append("back-left, ");
        if (mask & AUDIO_CHANNEL_OUT_BACK_RIGHT) s.append("back-right, ");
        if (mask & AUDIO_CHANNEL_OUT_FRONT_LEFT_OF_CENTER) s.append("front-left-of-center, ");
        if (mask & AUDIO_CHANNEL_OUT_FRONT_RIGHT_OF_CENTER) s.append("front-right-of-center, ");
        if (mask & AUDIO_CHANNEL_OUT_BACK_CENTER) s.append("back-center, ");
        if (mask & AUDIO_CHANNEL_OUT_SIDE_LEFT) s.append("side-left, ");
        if (mask & AUDIO_CHANNEL_OUT_SIDE_RIGHT) s.append("side-right, ");
        if (mask & AUDIO_CHANNEL_OUT_TOP_CENTER) s.append("top-center ,");
        if (mask & AUDIO_CHANNEL_OUT_TOP_FRONT_LEFT) s.append("top-front-left, ");
        if (mask & AUDIO_CHANNEL_OUT_TOP_FRONT_CENTER) s.append("top-front-center, ");
        if (mask & AUDIO_CHANNEL_OUT_TOP_FRONT_RIGHT) s.append("top-front-right, ");
        if (mask & AUDIO_CHANNEL_OUT_TOP_BACK_LEFT) s.append("top-back-left, ");
        if (mask & AUDIO_CHANNEL_OUT_TOP_BACK_CENTER) s.append("top-back-center, " );
        if (mask & AUDIO_CHANNEL_OUT_TOP_BACK_RIGHT) s.append("top-back-right, " );
        if (mask & ~AUDIO_CHANNEL_OUT_ALL) s.append("unknown,  ");
    } else {
        if (mask & AUDIO_CHANNEL_IN_LEFT) s.append("left, ");
        if (mask & AUDIO_CHANNEL_IN_RIGHT) s.append("right, ");
        if (mask & AUDIO_CHANNEL_IN_FRONT) s.append("front, ");
        if (mask & AUDIO_CHANNEL_IN_BACK) s.append("back, ");
        if (mask & AUDIO_CHANNEL_IN_LEFT_PROCESSED) s.append("left-processed, ");
        if (mask & AUDIO_CHANNEL_IN_RIGHT_PROCESSED) s.append("right-processed, ");
        if (mask & AUDIO_CHANNEL_IN_FRONT_PROCESSED) s.append("front-processed, ");
        if (mask & AUDIO_CHANNEL_IN_BACK_PROCESSED) s.append("back-processed, ");
        if (mask & AUDIO_CHANNEL_IN_PRESSURE) s.append("pressure, ");
        if (mask & AUDIO_CHANNEL_IN_X_AXIS) s.append("X, ");
        if (mask & AUDIO_CHANNEL_IN_Y_AXIS) s.append("Y, ");
        if (mask & AUDIO_CHANNEL_IN_Z_AXIS) s.append("Z, ");
        if (mask & AUDIO_CHANNEL_IN_VOICE_UPLINK) s.append("voice-uplink, ");
        if (mask & AUDIO_CHANNEL_IN_VOICE_DNLINK) s.append("voice-dnlink, ");
        if (mask & ~AUDIO_CHANNEL_IN_ALL) s.append("unknown,  ");
    }
    int len = s.length();
    if (s.length() > 2) {
        char *str = s.lockBuffer(len);
        s.unlockBuffer(len - 2);
    }
    return s;
}

void AudioFlinger::ThreadBase::dumpBase(int fd, const Vector<String16>& args __unused)
{
    const size_t SIZE = 256;
    char buffer[SIZE];
    String8 result;

    bool locked = AudioFlinger::dumpTryLock(mLock);
    if (!locked) {
        fdprintf(fd, "thread %p maybe dead locked\n", this);
    }

    fdprintf(fd, "  I/O handle: %d\n", mId);
    fdprintf(fd, "  TID: %d\n", getTid());
    fdprintf(fd, "  Standby: %s\n", mStandby ? "yes" : "no");
    fdprintf(fd, "  Sample rate: %u\n", mSampleRate);
    fdprintf(fd, "  HAL frame count: %zu\n", mFrameCount);
    fdprintf(fd, "  HAL buffer size: %u bytes\n", mBufferSize);
    fdprintf(fd, "  Channel Count: %u\n", mChannelCount);
    fdprintf(fd, "  Channel Mask: 0x%08x (%s)\n", mChannelMask,
            channelMaskToString(mChannelMask, mType != RECORD).string());
    fdprintf(fd, "  Format: 0x%x (%s)\n", mFormat, formatToString(mFormat));
    fdprintf(fd, "  Frame size: %zu\n", mFrameSize);
    fdprintf(fd, "  Pending config events:");
    size_t numConfig = mConfigEvents.size();
    if (numConfig) {
        for (size_t i = 0; i < numConfig; i++) {
            mConfigEvents[i]->dump(buffer, SIZE);
            fdprintf(fd, "\n    %s", buffer);
        }
        fdprintf(fd, "\n");
    } else {
        fdprintf(fd, " none\n");
    }

    if (locked) {
        mLock.unlock();
    }
}

void AudioFlinger::ThreadBase::dumpEffectChains(int fd, const Vector<String16>& args)
{
    const size_t SIZE = 256;
    char buffer[SIZE];
    String8 result;

    size_t numEffectChains = mEffectChains.size();
    snprintf(buffer, SIZE, "  %zu Effect Chains\n", numEffectChains);
    write(fd, buffer, strlen(buffer));

    for (size_t i = 0; i < numEffectChains; ++i) {
        sp<EffectChain> chain = mEffectChains[i];
        if (chain != 0) {
            chain->dump(fd, args);
        }
    }
}

void AudioFlinger::ThreadBase::acquireWakeLock(int uid)
{
    Mutex::Autolock _l(mLock);
    acquireWakeLock_l(uid);
}

String16 AudioFlinger::ThreadBase::getWakeLockTag()
{
    switch (mType) {
        case MIXER:
            return String16("AudioMix");
        case DIRECT:
            return String16("AudioDirectOut");
        case DUPLICATING:
            return String16("AudioDup");
        case RECORD:
            return String16("AudioIn");
        case OFFLOAD:
            return String16("AudioOffload");
        default:
            ALOG_ASSERT(false);
            return String16("AudioUnknown");
    }
}

void AudioFlinger::ThreadBase::acquireWakeLock_l(int uid)
{
    getPowerManager_l();
    if (mPowerManager != 0) {
        sp<IBinder> binder = new BBinder();
        status_t status;
        if (uid >= 0) {
            status = mPowerManager->acquireWakeLockWithUid(POWERMANAGER_PARTIAL_WAKE_LOCK,
                    binder,
                    getWakeLockTag(),
                    String16("media"),
                    uid);
        } else {
            status = mPowerManager->acquireWakeLock(POWERMANAGER_PARTIAL_WAKE_LOCK,
                    binder,
                    getWakeLockTag(),
                    String16("media"));
        }
        if (status == NO_ERROR) {
            mWakeLockToken = binder;
        }
        ALOGV("acquireWakeLock_l() %s status %d", mName, status);
    }
}

void AudioFlinger::ThreadBase::releaseWakeLock()
{
    Mutex::Autolock _l(mLock);
    releaseWakeLock_l();
}

void AudioFlinger::ThreadBase::releaseWakeLock_l()
{
    if (mWakeLockToken != 0) {
        ALOGV("releaseWakeLock_l() %s", mName);
        if (mPowerManager != 0) {
            mPowerManager->releaseWakeLock(mWakeLockToken, 0);
        }
        mWakeLockToken.clear();
    }
}

void AudioFlinger::ThreadBase::updateWakeLockUids(const SortedVector<int> &uids) {
    Mutex::Autolock _l(mLock);
    updateWakeLockUids_l(uids);
}

void AudioFlinger::ThreadBase::getPowerManager_l() {

    if (mPowerManager == 0) {
        // use checkService() to avoid blocking if power service is not up yet
        sp<IBinder> binder =
            defaultServiceManager()->checkService(String16("power"));
        if (binder == 0) {
            ALOGW("Thread %s cannot connect to the power manager service", mName);
        } else {
            mPowerManager = interface_cast<IPowerManager>(binder);
            binder->linkToDeath(mDeathRecipient);
        }
    }
}

void AudioFlinger::ThreadBase::updateWakeLockUids_l(const SortedVector<int> &uids) {

    getPowerManager_l();
    if (mWakeLockToken == NULL) {
        ALOGE("no wake lock to update!");
        return;
    }
    if (mPowerManager != 0) {
        sp<IBinder> binder = new BBinder();
        status_t status;
        status = mPowerManager->updateWakeLockUids(mWakeLockToken, uids.size(), uids.array());
        ALOGV("acquireWakeLock_l() %s status %d", mName, status);
    }
}

void AudioFlinger::ThreadBase::clearPowerManager()
{
    Mutex::Autolock _l(mLock);
    releaseWakeLock_l();
    mPowerManager.clear();
}

void AudioFlinger::ThreadBase::PMDeathRecipient::binderDied(const wp<IBinder>& who __unused)
{
    sp<ThreadBase> thread = mThread.promote();
    if (thread != 0) {
        thread->clearPowerManager();
    }
    ALOGW("power manager service died !!!");
}

void AudioFlinger::ThreadBase::setEffectSuspended(
        const effect_uuid_t *type, bool suspend, int sessionId)
{
    Mutex::Autolock _l(mLock);
    setEffectSuspended_l(type, suspend, sessionId);
}

void AudioFlinger::ThreadBase::setEffectSuspended_l(
        const effect_uuid_t *type, bool suspend, int sessionId)
{
    sp<EffectChain> chain = getEffectChain_l(sessionId);
    if (chain != 0) {
        if (type != NULL) {
            chain->setEffectSuspended_l(type, suspend);
        } else {
            chain->setEffectSuspendedAll_l(suspend);
        }
    }

    updateSuspendedSessions_l(type, suspend, sessionId);
}

void AudioFlinger::ThreadBase::checkSuspendOnAddEffectChain_l(const sp<EffectChain>& chain)
{
    ssize_t index = mSuspendedSessions.indexOfKey(chain->sessionId());
    if (index < 0) {
        return;
    }

    const KeyedVector <int, sp<SuspendedSessionDesc> >& sessionEffects =
            mSuspendedSessions.valueAt(index);

    for (size_t i = 0; i < sessionEffects.size(); i++) {
        sp<SuspendedSessionDesc> desc = sessionEffects.valueAt(i);
        for (int j = 0; j < desc->mRefCount; j++) {
            if (sessionEffects.keyAt(i) == EffectChain::kKeyForSuspendAll) {
                chain->setEffectSuspendedAll_l(true);
            } else {
                ALOGV("checkSuspendOnAddEffectChain_l() suspending effects %08x",
                    desc->mType.timeLow);
                chain->setEffectSuspended_l(&desc->mType, true);
            }
        }
    }
}

void AudioFlinger::ThreadBase::updateSuspendedSessions_l(const effect_uuid_t *type,
                                                         bool suspend,
                                                         int sessionId)
{
    ssize_t index = mSuspendedSessions.indexOfKey(sessionId);

    KeyedVector <int, sp<SuspendedSessionDesc> > sessionEffects;

    if (suspend) {
        if (index >= 0) {
            sessionEffects = mSuspendedSessions.valueAt(index);
        } else {
            mSuspendedSessions.add(sessionId, sessionEffects);
        }
    } else {
        if (index < 0) {
            return;
        }
        sessionEffects = mSuspendedSessions.valueAt(index);
    }


    int key = EffectChain::kKeyForSuspendAll;
    if (type != NULL) {
        key = type->timeLow;
    }
    index = sessionEffects.indexOfKey(key);

    sp<SuspendedSessionDesc> desc;
    if (suspend) {
        if (index >= 0) {
            desc = sessionEffects.valueAt(index);
        } else {
            desc = new SuspendedSessionDesc();
            if (type != NULL) {
                desc->mType = *type;
            }
            sessionEffects.add(key, desc);
            ALOGV("updateSuspendedSessions_l() suspend adding effect %08x", key);
        }
        desc->mRefCount++;
    } else {
        if (index < 0) {
            return;
        }
        desc = sessionEffects.valueAt(index);
        if (--desc->mRefCount == 0) {
            ALOGV("updateSuspendedSessions_l() restore removing effect %08x", key);
            sessionEffects.removeItemsAt(index);
            if (sessionEffects.isEmpty()) {
                ALOGV("updateSuspendedSessions_l() restore removing session %d",
                                 sessionId);
                mSuspendedSessions.removeItem(sessionId);
            }
        }
    }
    if (!sessionEffects.isEmpty()) {
        mSuspendedSessions.replaceValueFor(sessionId, sessionEffects);
    }
}

void AudioFlinger::ThreadBase::checkSuspendOnEffectEnabled(const sp<EffectModule>& effect,
                                                            bool enabled,
                                                            int sessionId)
{
    Mutex::Autolock _l(mLock);
    checkSuspendOnEffectEnabled_l(effect, enabled, sessionId);
}

void AudioFlinger::ThreadBase::checkSuspendOnEffectEnabled_l(const sp<EffectModule>& effect,
                                                            bool enabled,
                                                            int sessionId)
{
    if (mType != RECORD) {
        // suspend all effects in AUDIO_SESSION_OUTPUT_MIX when enabling any effect on
        // another session. This gives the priority to well behaved effect control panels
        // and applications not using global effects.
        // Enabling post processing in AUDIO_SESSION_OUTPUT_STAGE session does not affect
        // global effects
        if ((sessionId != AUDIO_SESSION_OUTPUT_MIX) && (sessionId != AUDIO_SESSION_OUTPUT_STAGE)) {
            setEffectSuspended_l(NULL, enabled, AUDIO_SESSION_OUTPUT_MIX);
        }
    }

    sp<EffectChain> chain = getEffectChain_l(sessionId);
    if (chain != 0) {
        chain->checkSuspendOnEffectEnabled(effect, enabled);
    }
}

// ThreadBase::createEffect_l() must be called with AudioFlinger::mLock held
sp<AudioFlinger::EffectHandle> AudioFlinger::ThreadBase::createEffect_l(
        const sp<AudioFlinger::Client>& client,
        const sp<IEffectClient>& effectClient,
        int32_t priority,
        int sessionId,
        effect_descriptor_t *desc,
        int *enabled,
        status_t *status)
{
    sp<EffectModule> effect;
    sp<EffectHandle> handle;
    status_t lStatus;
    sp<EffectChain> chain;
    bool chainCreated = false;
    bool effectCreated = false;
    bool effectRegistered = false;

    lStatus = initCheck();
    if (lStatus != NO_ERROR) {
        ALOGW("createEffect_l() Audio driver not initialized.");
        goto Exit;
    }

    // Reject any effect on Direct output threads for now, since the format of
    // mSinkBuffer is not guaranteed to be compatible with effect processing (PCM 16 stereo).
    if (mType == DIRECT) {
        ALOGW("createEffect_l() Cannot add effect %s on Direct output type thread %s",
                desc->name, mName);
        lStatus = BAD_VALUE;
        goto Exit;
    }

    // Allow global effects only on offloaded and mixer threads
    if (sessionId == AUDIO_SESSION_OUTPUT_MIX) {
        switch (mType) {
        case MIXER:
        case OFFLOAD:
            break;
        case DIRECT:
        case DUPLICATING:
        case RECORD:
        default:
            ALOGW("createEffect_l() Cannot add global effect %s on thread %s", desc->name, mName);
            lStatus = BAD_VALUE;
            goto Exit;
        }
    }

    // Only Pre processor effects are allowed on input threads and only on input threads
    if ((mType == RECORD) != ((desc->flags & EFFECT_FLAG_TYPE_MASK) == EFFECT_FLAG_TYPE_PRE_PROC)) {
        ALOGW("createEffect_l() effect %s (flags %08x) created on wrong thread type %d",
                desc->name, desc->flags, mType);
        lStatus = BAD_VALUE;
        goto Exit;
    }

    ALOGV("createEffect_l() thread %p effect %s on session %d", this, desc->name, sessionId);

    { // scope for mLock
        Mutex::Autolock _l(mLock);

        // check for existing effect chain with the requested audio session
        chain = getEffectChain_l(sessionId);
        if (chain == 0) {
            // create a new chain for this session
            ALOGV("createEffect_l() new effect chain for session %d", sessionId);
            chain = new EffectChain(this, sessionId);
            addEffectChain_l(chain);
            chain->setStrategy(getStrategyForSession_l(sessionId));
            chainCreated = true;
        } else {
            effect = chain->getEffectFromDesc_l(desc);
        }

        ALOGV("createEffect_l() got effect %p on chain %p", effect.get(), chain.get());

        if (effect == 0) {
            int id = mAudioFlinger->nextUniqueId();
            // Check CPU and memory usage
            lStatus = AudioSystem::registerEffect(desc, mId, chain->strategy(), sessionId, id);
            if (lStatus != NO_ERROR) {
                goto Exit;
            }
            effectRegistered = true;
            // create a new effect module if none present in the chain
            effect = new EffectModule(this, chain, desc, id, sessionId);
            lStatus = effect->status();
            if (lStatus != NO_ERROR) {
                goto Exit;
            }
            effect->setOffloaded(mType == OFFLOAD, mId);

            lStatus = chain->addEffect_l(effect);
            if (lStatus != NO_ERROR) {
                goto Exit;
            }
            effectCreated = true;

            effect->setDevice(mOutDevice);
            effect->setDevice(mInDevice);
            effect->setMode(mAudioFlinger->getMode());
            effect->setAudioSource(mAudioSource);
        }
        // create effect handle and connect it to effect module
        handle = new EffectHandle(effect, client, effectClient, priority);
        lStatus = handle->initCheck();
        if (lStatus == OK) {
            lStatus = effect->addHandle(handle.get());
        }
        if (enabled != NULL) {
            *enabled = (int)effect->isEnabled();
        }
    }

Exit:
    if (lStatus != NO_ERROR && lStatus != ALREADY_EXISTS) {
        Mutex::Autolock _l(mLock);
        if (effectCreated) {
            chain->removeEffect_l(effect);
        }
        if (effectRegistered) {
            AudioSystem::unregisterEffect(effect->id());
        }
        if (chainCreated) {
            removeEffectChain_l(chain);
        }
        handle.clear();
    }

    *status = lStatus;
    return handle;
}

sp<AudioFlinger::EffectModule> AudioFlinger::ThreadBase::getEffect(int sessionId, int effectId)
{
    Mutex::Autolock _l(mLock);
    return getEffect_l(sessionId, effectId);
}

sp<AudioFlinger::EffectModule> AudioFlinger::ThreadBase::getEffect_l(int sessionId, int effectId)
{
    sp<EffectChain> chain = getEffectChain_l(sessionId);
    return chain != 0 ? chain->getEffectFromId_l(effectId) : 0;
}

// PlaybackThread::addEffect_l() must be called with AudioFlinger::mLock and
// PlaybackThread::mLock held
status_t AudioFlinger::ThreadBase::addEffect_l(const sp<EffectModule>& effect)
{
    // check for existing effect chain with the requested audio session
    int sessionId = effect->sessionId();
    sp<EffectChain> chain = getEffectChain_l(sessionId);
    bool chainCreated = false;

    ALOGD_IF((mType == OFFLOAD) && !effect->isOffloadable(),
             "addEffect_l() on offloaded thread %p: effect %s does not support offload flags %x",
                    this, effect->desc().name, effect->desc().flags);

    if (chain == 0) {
        // create a new chain for this session
        ALOGV("addEffect_l() new effect chain for session %d", sessionId);
        chain = new EffectChain(this, sessionId);
        addEffectChain_l(chain);
        chain->setStrategy(getStrategyForSession_l(sessionId));
        chainCreated = true;
    }
    ALOGV("addEffect_l() %p chain %p effect %p", this, chain.get(), effect.get());

    if (chain->getEffectFromId_l(effect->id()) != 0) {
        ALOGW("addEffect_l() %p effect %s already present in chain %p",
                this, effect->desc().name, chain.get());
        return BAD_VALUE;
    }

    effect->setOffloaded(mType == OFFLOAD, mId);

    status_t status = chain->addEffect_l(effect);
    if (status != NO_ERROR) {
        if (chainCreated) {
            removeEffectChain_l(chain);
        }
        return status;
    }

    effect->setDevice(mOutDevice);
    effect->setDevice(mInDevice);
    effect->setMode(mAudioFlinger->getMode());
    effect->setAudioSource(mAudioSource);
    return NO_ERROR;
}

void AudioFlinger::ThreadBase::removeEffect_l(const sp<EffectModule>& effect) {

    ALOGV("removeEffect_l() %p effect %p", this, effect.get());
    effect_descriptor_t desc = effect->desc();
    if ((desc.flags & EFFECT_FLAG_TYPE_MASK) == EFFECT_FLAG_TYPE_AUXILIARY) {
        detachAuxEffect_l(effect->id());
    }

    sp<EffectChain> chain = effect->chain().promote();
    if (chain != 0) {
        // remove effect chain if removing last effect
        if (chain->removeEffect_l(effect) == 0) {
            removeEffectChain_l(chain);
        }
    } else {
        ALOGW("removeEffect_l() %p cannot promote chain for effect %p", this, effect.get());
    }
}

void AudioFlinger::ThreadBase::lockEffectChains_l(
        Vector< sp<AudioFlinger::EffectChain> >& effectChains)
{
    effectChains = mEffectChains;
    for (size_t i = 0; i < mEffectChains.size(); i++) {
        mEffectChains[i]->lock();
    }
}

void AudioFlinger::ThreadBase::unlockEffectChains(
        const Vector< sp<AudioFlinger::EffectChain> >& effectChains)
{
    for (size_t i = 0; i < effectChains.size(); i++) {
        effectChains[i]->unlock();
    }
}

sp<AudioFlinger::EffectChain> AudioFlinger::ThreadBase::getEffectChain(int sessionId)
{
    Mutex::Autolock _l(mLock);
    return getEffectChain_l(sessionId);
}

sp<AudioFlinger::EffectChain> AudioFlinger::ThreadBase::getEffectChain_l(int sessionId) const
{
    size_t size = mEffectChains.size();
    for (size_t i = 0; i < size; i++) {
        if (mEffectChains[i]->sessionId() == sessionId) {
            return mEffectChains[i];
        }
    }
    return 0;
}

void AudioFlinger::ThreadBase::setMode(audio_mode_t mode)
{
    Mutex::Autolock _l(mLock);
    size_t size = mEffectChains.size();
    for (size_t i = 0; i < size; i++) {
        mEffectChains[i]->setMode_l(mode);
    }
}

void AudioFlinger::ThreadBase::disconnectEffect(const sp<EffectModule>& effect,
                                                    EffectHandle *handle,
                                                    bool unpinIfLast) {

    Mutex::Autolock _l(mLock);
    ALOGV("disconnectEffect() %p effect %p", this, effect.get());
    // delete the effect module if removing last handle on it
    if (effect->removeHandle(handle) == 0) {
        if (!effect->isPinned() || unpinIfLast) {
            removeEffect_l(effect);
            AudioSystem::unregisterEffect(effect->id());
        }
    }
}

// ----------------------------------------------------------------------------
//      Playback
// ----------------------------------------------------------------------------

AudioFlinger::PlaybackThread::PlaybackThread(const sp<AudioFlinger>& audioFlinger,
                                             AudioStreamOut* output,
                                             audio_io_handle_t id,
                                             audio_devices_t device,
                                             type_t type)
    :   ThreadBase(audioFlinger, id, device, AUDIO_DEVICE_NONE, type),
        mNormalFrameCount(0), mSinkBuffer(NULL),
        mMixerBufferEnabled(false),
        mMixerBuffer(NULL),
        mMixerBufferSize(0),
        mMixerBufferFormat(AUDIO_FORMAT_INVALID),
        mMixerBufferValid(false),
        mEffectBufferEnabled(false),
        mEffectBuffer(NULL),
        mEffectBufferSize(0),
        mEffectBufferFormat(AUDIO_FORMAT_INVALID),
        mEffectBufferValid(false),
        mSuspended(0), mBytesWritten(0),
        mActiveTracksGeneration(0),
        // mStreamTypes[] initialized in constructor body
        mOutput(output),
        mLastWriteTime(0), mNumWrites(0), mNumDelayedWrites(0), mInWrite(false),
        mMixerStatus(MIXER_IDLE),
        mMixerStatusIgnoringFastTracks(MIXER_IDLE),
        standbyDelay(AudioFlinger::mStandbyTimeInNsecs),
        mBytesRemaining(0),
        mCurrentWriteLength(0),
        mUseAsyncWrite(false),
        mWriteAckSequence(0),
        mDrainSequence(0),
        mSignalPending(false),
        mScreenState(AudioFlinger::mScreenState),
        // index 0 is reserved for normal mixer's submix
        mFastTrackAvailMask(((1 << FastMixerState::kMaxFastTracks) - 1) & ~1),
        // mLatchD, mLatchQ,
        mLatchDValid(false), mLatchQValid(false)
{
    snprintf(mName, kNameLength, "AudioOut_%X", id);
    mNBLogWriter = audioFlinger->newWriter_l(kLogSize, mName);

    // Assumes constructor is called by AudioFlinger with it's mLock held, but
    // it would be safer to explicitly pass initial masterVolume/masterMute as
    // parameter.
    //
    // If the HAL we are using has support for master volume or master mute,
    // then do not attenuate or mute during mixing (just leave the volume at 1.0
    // and the mute set to false).
    mMasterVolume = audioFlinger->masterVolume_l();
    mMasterMute = audioFlinger->masterMute_l();
    if (mOutput && mOutput->audioHwDev) {
        if (mOutput->audioHwDev->canSetMasterVolume()) {
            mMasterVolume = 1.0;
        }

        if (mOutput->audioHwDev->canSetMasterMute()) {
            mMasterMute = false;
        }
    }

    readOutputParameters_l();

    // mStreamTypes[AUDIO_STREAM_CNT] is initialized by stream_type_t default constructor
    // There is no AUDIO_STREAM_MIN, and ++ operator does not compile
    for (audio_stream_type_t stream = AUDIO_STREAM_MIN; stream < AUDIO_STREAM_CNT;
            stream = (audio_stream_type_t) (stream + 1)) {
        mStreamTypes[stream].volume = mAudioFlinger->streamVolume_l(stream);
        mStreamTypes[stream].mute = mAudioFlinger->streamMute_l(stream);
    }
    // mStreamTypes[AUDIO_STREAM_CNT] exists but isn't explicitly initialized here,
    // because mAudioFlinger doesn't have one to copy from
}

AudioFlinger::PlaybackThread::~PlaybackThread()
{
    mAudioFlinger->unregisterWriter(mNBLogWriter);
    free(mSinkBuffer);
    free(mMixerBuffer);
    free(mEffectBuffer);
}

void AudioFlinger::PlaybackThread::dump(int fd, const Vector<String16>& args)
{
    dumpInternals(fd, args);
    dumpTracks(fd, args);
    dumpEffectChains(fd, args);
}

void AudioFlinger::PlaybackThread::dumpTracks(int fd, const Vector<String16>& args __unused)
{
    const size_t SIZE = 256;
    char buffer[SIZE];
    String8 result;

    result.appendFormat("  Stream volumes in dB: ");
    for (int i = 0; i < AUDIO_STREAM_CNT; ++i) {
        const stream_type_t *st = &mStreamTypes[i];
        if (i > 0) {
            result.appendFormat(", ");
        }
        result.appendFormat("%d:%.2g", i, 20.0 * log10(st->volume));
        if (st->mute) {
            result.append("M");
        }
    }
    result.append("\n");
    write(fd, result.string(), result.length());
    result.clear();

    // These values are "raw"; they will wrap around.  See prepareTracks_l() for a better way.
    FastTrackUnderruns underruns = getFastTrackUnderruns(0);
    fdprintf(fd, "  Normal mixer raw underrun counters: partial=%u empty=%u\n",
            underruns.mBitFields.mPartial, underruns.mBitFields.mEmpty);

    size_t numtracks = mTracks.size();
    size_t numactive = mActiveTracks.size();
    fdprintf(fd, "  %d Tracks", numtracks);
    size_t numactiveseen = 0;
    if (numtracks) {
        fdprintf(fd, " of which %d are active\n", numactive);
        Track::appendDumpHeader(result);
        for (size_t i = 0; i < numtracks; ++i) {
            sp<Track> track = mTracks[i];
            if (track != 0) {
                bool active = mActiveTracks.indexOf(track) >= 0;
                if (active) {
                    numactiveseen++;
                }
                track->dump(buffer, SIZE, active);
                result.append(buffer);
            }
        }
    } else {
        result.append("\n");
    }
    if (numactiveseen != numactive) {
        // some tracks in the active list were not in the tracks list
        snprintf(buffer, SIZE, "  The following tracks are in the active list but"
                " not in the track list\n");
        result.append(buffer);
        Track::appendDumpHeader(result);
        for (size_t i = 0; i < numactive; ++i) {
            sp<Track> track = mActiveTracks[i].promote();
            if (track != 0 && mTracks.indexOf(track) < 0) {
                track->dump(buffer, SIZE, true);
                result.append(buffer);
            }
        }
    }

    write(fd, result.string(), result.size());

<<<<<<< HEAD
=======
    // These values are "raw"; they will wrap around.  See prepareTracks_l() for a better way.
    FastTrackUnderruns underruns = getFastTrackUnderruns(0);
    dprintf(fd, "Normal mixer raw underrun counters: partial=%u empty=%u\n",
            underruns.mBitFields.mPartial, underruns.mBitFields.mEmpty);
>>>>>>> f285c91e
}

void AudioFlinger::PlaybackThread::dumpInternals(int fd, const Vector<String16>& args)
{
<<<<<<< HEAD
    fdprintf(fd, "\nOutput thread %p:\n", this);
    fdprintf(fd, "  Normal frame count: %zu\n", mNormalFrameCount);
    fdprintf(fd, "  Last write occurred (msecs): %llu\n", ns2ms(systemTime() - mLastWriteTime));
    fdprintf(fd, "  Total writes: %d\n", mNumWrites);
    fdprintf(fd, "  Delayed writes: %d\n", mNumDelayedWrites);
    fdprintf(fd, "  Blocked in write: %s\n", mInWrite ? "yes" : "no");
    fdprintf(fd, "  Suspend count: %d\n", mSuspended);
    fdprintf(fd, "  Sink buffer : %p\n", mSinkBuffer);
    fdprintf(fd, "  Mixer buffer: %p\n", mMixerBuffer);
    fdprintf(fd, "  Effect buffer: %p\n", mEffectBuffer);
    fdprintf(fd, "  Fast track availMask=%#x\n", mFastTrackAvailMask);
=======
    const size_t SIZE = 256;
    char buffer[SIZE];
    String8 result;

    snprintf(buffer, SIZE, "\nOutput thread %p internals\n", this);
    result.append(buffer);
    snprintf(buffer, SIZE, "Normal frame count: %zu\n", mNormalFrameCount);
    result.append(buffer);
    snprintf(buffer, SIZE, "last write occurred (msecs): %llu\n",
            ns2ms(systemTime() - mLastWriteTime));
    result.append(buffer);
    snprintf(buffer, SIZE, "total writes: %d\n", mNumWrites);
    result.append(buffer);
    snprintf(buffer, SIZE, "delayed writes: %d\n", mNumDelayedWrites);
    result.append(buffer);
    snprintf(buffer, SIZE, "blocked in write: %d\n", mInWrite);
    result.append(buffer);
    snprintf(buffer, SIZE, "suspend count: %d\n", mSuspended);
    result.append(buffer);
    snprintf(buffer, SIZE, "mix buffer : %p\n", mMixBuffer);
    result.append(buffer);
    write(fd, result.string(), result.size());
    dprintf(fd, "Fast track availMask=%#x\n", mFastTrackAvailMask);
>>>>>>> f285c91e

    dumpBase(fd, args);
}

// Thread virtuals

void AudioFlinger::PlaybackThread::onFirstRef()
{
    run(mName, ANDROID_PRIORITY_URGENT_AUDIO);
}

// ThreadBase virtuals
void AudioFlinger::PlaybackThread::preExit()
{
    ALOGV("  preExit()");
    // FIXME this is using hard-coded strings but in the future, this functionality will be
    //       converted to use audio HAL extensions required to support tunneling
    mOutput->stream->common.set_parameters(&mOutput->stream->common, "exiting=1");
}

// PlaybackThread::createTrack_l() must be called with AudioFlinger::mLock held
sp<AudioFlinger::PlaybackThread::Track> AudioFlinger::PlaybackThread::createTrack_l(
        const sp<AudioFlinger::Client>& client,
        audio_stream_type_t streamType,
        uint32_t sampleRate,
        audio_format_t format,
        audio_channel_mask_t channelMask,
        size_t *pFrameCount,
        const sp<IMemory>& sharedBuffer,
        int sessionId,
        IAudioFlinger::track_flags_t *flags,
        pid_t tid,
        int uid,
        status_t *status)
{
    size_t frameCount = *pFrameCount;
    sp<Track> track;
    status_t lStatus;

    bool isTimed = (*flags & IAudioFlinger::TRACK_TIMED) != 0;

    // client expresses a preference for FAST, but we get the final say
    if (*flags & IAudioFlinger::TRACK_FAST) {
      if (
            // not timed
            (!isTimed) &&
            // either of these use cases:
            (
              // use case 1: shared buffer with any frame count
              (
                (sharedBuffer != 0)
              ) ||
              // use case 2: callback handler and frame count is default or at least as large as HAL
              (
                (tid != -1) &&
                ((frameCount == 0) ||
                (frameCount >= mFrameCount))
              )
            ) &&
            // PCM data
            audio_is_linear_pcm(format) &&
            // mono or stereo
            ( (channelMask == AUDIO_CHANNEL_OUT_MONO) ||
              (channelMask == AUDIO_CHANNEL_OUT_STEREO) ) &&
            // hardware sample rate
            (sampleRate == mSampleRate) &&
            // normal mixer has an associated fast mixer
            hasFastMixer() &&
            // there are sufficient fast track slots available
            (mFastTrackAvailMask != 0)
            // FIXME test that MixerThread for this fast track has a capable output HAL
            // FIXME add a permission test also?
        ) {
        // if frameCount not specified, then it defaults to fast mixer (HAL) frame count
        if (frameCount == 0) {
            frameCount = mFrameCount * kFastTrackMultiplier;
        }
        ALOGV("AUDIO_OUTPUT_FLAG_FAST accepted: frameCount=%d mFrameCount=%d",
                frameCount, mFrameCount);
      } else {
        ALOGV("AUDIO_OUTPUT_FLAG_FAST denied: isTimed=%d sharedBuffer=%p frameCount=%d "
                "mFrameCount=%d format=%d isLinear=%d channelMask=%#x sampleRate=%u mSampleRate=%u "
                "hasFastMixer=%d tid=%d fastTrackAvailMask=%#x",
                isTimed, sharedBuffer.get(), frameCount, mFrameCount, format,
                audio_is_linear_pcm(format),
                channelMask, sampleRate, mSampleRate, hasFastMixer(), tid, mFastTrackAvailMask);
        *flags &= ~IAudioFlinger::TRACK_FAST;
        // For compatibility with AudioTrack calculation, buffer depth is forced
        // to be at least 2 x the normal mixer frame count and cover audio hardware latency.
        // This is probably too conservative, but legacy application code may depend on it.
        // If you change this calculation, also review the start threshold which is related.
        uint32_t latencyMs = mOutput->stream->get_latency(mOutput->stream);
        uint32_t minBufCount = latencyMs / ((1000 * mNormalFrameCount) / mSampleRate);
        if (minBufCount < 2) {
            minBufCount = 2;
        }
        size_t minFrameCount = mNormalFrameCount * minBufCount;
        if (frameCount < minFrameCount) {
            frameCount = minFrameCount;
        }
      }
    }
    *pFrameCount = frameCount;

    switch (mType) {

    case DIRECT:
        if (audio_is_linear_pcm(format)) {
            if (sampleRate != mSampleRate || format != mFormat || channelMask != mChannelMask) {
                ALOGE("createTrack_l() Bad parameter: sampleRate %u format %#x, channelMask 0x%08x "
                        "for output %p with format %#x",
                        sampleRate, format, channelMask, mOutput, mFormat);
                lStatus = BAD_VALUE;
                goto Exit;
            }
        }
        break;

    case OFFLOAD:
        if (sampleRate != mSampleRate || format != mFormat || channelMask != mChannelMask) {
            ALOGE("createTrack_l() Bad parameter: sampleRate %d format %#x, channelMask 0x%08x \""
                    "for output %p with format %#x",
                    sampleRate, format, channelMask, mOutput, mFormat);
            lStatus = BAD_VALUE;
            goto Exit;
        }
        break;

    default:
        if (!audio_is_linear_pcm(format)) {
                ALOGE("createTrack_l() Bad parameter: format %#x \""
                        "for output %p with format %#x",
                        format, mOutput, mFormat);
                lStatus = BAD_VALUE;
                goto Exit;
        }
        // Resampler implementation limits input sampling rate to 2 x output sampling rate.
        if (sampleRate > mSampleRate*2) {
            ALOGE("Sample rate out of range: %u mSampleRate %u", sampleRate, mSampleRate);
            lStatus = BAD_VALUE;
            goto Exit;
        }
        break;

    }

    lStatus = initCheck();
    if (lStatus != NO_ERROR) {
        ALOGE("createTrack_l() audio driver not initialized");
        goto Exit;
    }

    { // scope for mLock
        Mutex::Autolock _l(mLock);

        // all tracks in same audio session must share the same routing strategy otherwise
        // conflicts will happen when tracks are moved from one output to another by audio policy
        // manager
        uint32_t strategy = AudioSystem::getStrategyForStream(streamType);
        for (size_t i = 0; i < mTracks.size(); ++i) {
            sp<Track> t = mTracks[i];
            if (t != 0 && !t->isOutputTrack()) {
                uint32_t actual = AudioSystem::getStrategyForStream(t->streamType());
                if (sessionId == t->sessionId() && strategy != actual) {
                    ALOGE("createTrack_l() mismatched strategy; expected %u but found %u",
                            strategy, actual);
                    lStatus = BAD_VALUE;
                    goto Exit;
                }
            }
        }

        if (!isTimed) {
            track = new Track(this, client, streamType, sampleRate, format,
                    channelMask, frameCount, sharedBuffer, sessionId, uid, *flags);
        } else {
            track = TimedTrack::create(this, client, streamType, sampleRate, format,
                    channelMask, frameCount, sharedBuffer, sessionId, uid);
        }

        // new Track always returns non-NULL,
        // but TimedTrack::create() is a factory that could fail by returning NULL
        lStatus = track != 0 ? track->initCheck() : (status_t) NO_MEMORY;
        if (lStatus != NO_ERROR) {
            ALOGE("createTrack_l() initCheck failed %d; no control block?", lStatus);
            // track must be cleared from the caller as the caller has the AF lock
            goto Exit;
        }
        mTracks.add(track);

        sp<EffectChain> chain = getEffectChain_l(sessionId);
        if (chain != 0) {
            ALOGV("createTrack_l() setting main buffer %p", chain->inBuffer());
            track->setMainBuffer(chain->inBuffer());
            chain->setStrategy(AudioSystem::getStrategyForStream(track->streamType()));
            chain->incTrackCnt();
        }

        if ((*flags & IAudioFlinger::TRACK_FAST) && (tid != -1)) {
            pid_t callingPid = IPCThreadState::self()->getCallingPid();
            // we don't have CAP_SYS_NICE, nor do we want to have it as it's too powerful,
            // so ask activity manager to do this on our behalf
            sendPrioConfigEvent_l(callingPid, tid, kPriorityAudioApp);
        }
    }

    lStatus = NO_ERROR;

Exit:
    *status = lStatus;
    return track;
}

uint32_t AudioFlinger::PlaybackThread::correctLatency_l(uint32_t latency) const
{
    return latency;
}

uint32_t AudioFlinger::PlaybackThread::latency() const
{
    Mutex::Autolock _l(mLock);
    return latency_l();
}
uint32_t AudioFlinger::PlaybackThread::latency_l() const
{
    if (initCheck() == NO_ERROR) {
        return correctLatency_l(mOutput->stream->get_latency(mOutput->stream));
    } else {
        return 0;
    }
}

void AudioFlinger::PlaybackThread::setMasterVolume(float value)
{
    Mutex::Autolock _l(mLock);
    // Don't apply master volume in SW if our HAL can do it for us.
    if (mOutput && mOutput->audioHwDev &&
        mOutput->audioHwDev->canSetMasterVolume()) {
        mMasterVolume = 1.0;
    } else {
        mMasterVolume = value;
    }
}

void AudioFlinger::PlaybackThread::setMasterMute(bool muted)
{
    Mutex::Autolock _l(mLock);
    // Don't apply master mute in SW if our HAL can do it for us.
    if (mOutput && mOutput->audioHwDev &&
        mOutput->audioHwDev->canSetMasterMute()) {
        mMasterMute = false;
    } else {
        mMasterMute = muted;
    }
}

void AudioFlinger::PlaybackThread::setStreamVolume(audio_stream_type_t stream, float value)
{
    Mutex::Autolock _l(mLock);
    mStreamTypes[stream].volume = value;
    broadcast_l();
}

void AudioFlinger::PlaybackThread::setStreamMute(audio_stream_type_t stream, bool muted)
{
    Mutex::Autolock _l(mLock);
    mStreamTypes[stream].mute = muted;
    broadcast_l();
}

float AudioFlinger::PlaybackThread::streamVolume(audio_stream_type_t stream) const
{
    Mutex::Autolock _l(mLock);
    return mStreamTypes[stream].volume;
}

// addTrack_l() must be called with ThreadBase::mLock held
status_t AudioFlinger::PlaybackThread::addTrack_l(const sp<Track>& track)
{
    status_t status = ALREADY_EXISTS;

    // set retry count for buffer fill
    track->mRetryCount = kMaxTrackStartupRetries;
    if (mActiveTracks.indexOf(track) < 0) {
        // the track is newly added, make sure it fills up all its
        // buffers before playing. This is to ensure the client will
        // effectively get the latency it requested.
        if (!track->isOutputTrack()) {
            TrackBase::track_state state = track->mState;
            mLock.unlock();
            status = AudioSystem::startOutput(mId, track->streamType(), track->sessionId());
            mLock.lock();
            // abort track was stopped/paused while we released the lock
            if (state != track->mState) {
                if (status == NO_ERROR) {
                    mLock.unlock();
                    AudioSystem::stopOutput(mId, track->streamType(), track->sessionId());
                    mLock.lock();
                }
                return INVALID_OPERATION;
            }
            // abort if start is rejected by audio policy manager
            if (status != NO_ERROR) {
                return PERMISSION_DENIED;
            }
#ifdef ADD_BATTERY_DATA
            // to track the speaker usage
            addBatteryData(IMediaPlayerService::kBatteryDataAudioFlingerStart);
#endif
        }

        track->mFillingUpStatus = track->sharedBuffer() != 0 ? Track::FS_FILLED : Track::FS_FILLING;
        track->mResetDone = false;
        track->mPresentationCompleteFrames = 0;
        mActiveTracks.add(track);
        mWakeLockUids.add(track->uid());
        mActiveTracksGeneration++;
        mLatestActiveTrack = track;
        sp<EffectChain> chain = getEffectChain_l(track->sessionId());
        if (chain != 0) {
            ALOGV("addTrack_l() starting track on chain %p for session %d", chain.get(),
                    track->sessionId());
            chain->incActiveTrackCnt();
        }

        status = NO_ERROR;
    }

    onAddNewTrack_l();
    return status;
}

bool AudioFlinger::PlaybackThread::destroyTrack_l(const sp<Track>& track)
{
    track->terminate();
    // active tracks are removed by threadLoop()
    bool trackActive = (mActiveTracks.indexOf(track) >= 0);
    track->mState = TrackBase::STOPPED;
    if (!trackActive) {
        removeTrack_l(track);
    } else if (track->isFastTrack() || track->isOffloaded()) {
        track->mState = TrackBase::STOPPING_1;
    }

    return trackActive;
}

void AudioFlinger::PlaybackThread::removeTrack_l(const sp<Track>& track)
{
    track->triggerEvents(AudioSystem::SYNC_EVENT_PRESENTATION_COMPLETE);
    mTracks.remove(track);
    deleteTrackName_l(track->name());
    // redundant as track is about to be destroyed, for dumpsys only
    track->mName = -1;
    if (track->isFastTrack()) {
        int index = track->mFastIndex;
        ALOG_ASSERT(0 < index && index < (int)FastMixerState::kMaxFastTracks);
        ALOG_ASSERT(!(mFastTrackAvailMask & (1 << index)));
        mFastTrackAvailMask |= 1 << index;
        // redundant as track is about to be destroyed, for dumpsys only
        track->mFastIndex = -1;
    }
    sp<EffectChain> chain = getEffectChain_l(track->sessionId());
    if (chain != 0) {
        chain->decTrackCnt();
    }
}

void AudioFlinger::PlaybackThread::broadcast_l()
{
    // Thread could be blocked waiting for async
    // so signal it to handle state changes immediately
    // If threadLoop is currently unlocked a signal of mWaitWorkCV will
    // be lost so we also flag to prevent it blocking on mWaitWorkCV
    mSignalPending = true;
    mWaitWorkCV.broadcast();
}

String8 AudioFlinger::PlaybackThread::getParameters(const String8& keys)
{
    Mutex::Autolock _l(mLock);
    if (initCheck() != NO_ERROR) {
        return String8();
    }

    char *s = mOutput->stream->common.get_parameters(&mOutput->stream->common, keys.string());
    const String8 out_s8(s);
    free(s);
    return out_s8;
}

void AudioFlinger::PlaybackThread::audioConfigChanged(int event, int param) {
    AudioSystem::OutputDescriptor desc;
    void *param2 = NULL;

    ALOGV("PlaybackThread::audioConfigChanged, thread %p, event %d, param %d", this, event,
            param);

    switch (event) {
    case AudioSystem::OUTPUT_OPENED:
    case AudioSystem::OUTPUT_CONFIG_CHANGED:
        desc.channelMask = mChannelMask;
        desc.samplingRate = mSampleRate;
        desc.format = mFormat;
        desc.frameCount = mNormalFrameCount; // FIXME see
                                             // AudioFlinger::frameCount(audio_io_handle_t)
        desc.latency = latency_l();
        param2 = &desc;
        break;

    case AudioSystem::STREAM_CONFIG_CHANGED:
        param2 = &param;
    case AudioSystem::OUTPUT_CLOSED:
    default:
        break;
    }
    mAudioFlinger->audioConfigChanged(event, mId, param2);
}

void AudioFlinger::PlaybackThread::writeCallback()
{
    ALOG_ASSERT(mCallbackThread != 0);
    mCallbackThread->resetWriteBlocked();
}

void AudioFlinger::PlaybackThread::drainCallback()
{
    ALOG_ASSERT(mCallbackThread != 0);
    mCallbackThread->resetDraining();
}

void AudioFlinger::PlaybackThread::resetWriteBlocked(uint32_t sequence)
{
    Mutex::Autolock _l(mLock);
    // reject out of sequence requests
    if ((mWriteAckSequence & 1) && (sequence == mWriteAckSequence)) {
        mWriteAckSequence &= ~1;
        mWaitWorkCV.signal();
    }
}

void AudioFlinger::PlaybackThread::resetDraining(uint32_t sequence)
{
    Mutex::Autolock _l(mLock);
    // reject out of sequence requests
    if ((mDrainSequence & 1) && (sequence == mDrainSequence)) {
        mDrainSequence &= ~1;
        mWaitWorkCV.signal();
    }
}

// static
int AudioFlinger::PlaybackThread::asyncCallback(stream_callback_event_t event,
                                                void *param __unused,
                                                void *cookie)
{
    AudioFlinger::PlaybackThread *me = (AudioFlinger::PlaybackThread *)cookie;
    ALOGV("asyncCallback() event %d", event);
    switch (event) {
    case STREAM_CBK_EVENT_WRITE_READY:
        me->writeCallback();
        break;
    case STREAM_CBK_EVENT_DRAIN_READY:
        me->drainCallback();
        break;
    default:
        ALOGW("asyncCallback() unknown event %d", event);
        break;
    }
    return 0;
}

void AudioFlinger::PlaybackThread::readOutputParameters_l()
{
    // unfortunately we have no way of recovering from errors here, hence the LOG_ALWAYS_FATAL
    mSampleRate = mOutput->stream->common.get_sample_rate(&mOutput->stream->common);
    mChannelMask = mOutput->stream->common.get_channels(&mOutput->stream->common);
    if (!audio_is_output_channel(mChannelMask)) {
        LOG_ALWAYS_FATAL("HAL channel mask %#x not valid for output", mChannelMask);
    }
    if ((mType == MIXER || mType == DUPLICATING) && mChannelMask != AUDIO_CHANNEL_OUT_STEREO) {
        LOG_ALWAYS_FATAL("HAL channel mask %#x not supported for mixed output; "
                "must be AUDIO_CHANNEL_OUT_STEREO", mChannelMask);
    }
    mChannelCount = audio_channel_count_from_out_mask(mChannelMask);
    mFormat = mOutput->stream->common.get_format(&mOutput->stream->common);
    if (!audio_is_valid_format(mFormat)) {
        LOG_ALWAYS_FATAL("HAL format %#x not valid for output", mFormat);
    }
    if ((mType == MIXER || mType == DUPLICATING) && mFormat != AUDIO_FORMAT_PCM_16_BIT) {
        LOG_ALWAYS_FATAL("HAL format %#x not supported for mixed output; "
                "must be AUDIO_FORMAT_PCM_16_BIT", mFormat);
    }
    mFrameSize = audio_stream_frame_size(&mOutput->stream->common);
    mBufferSize = mOutput->stream->common.get_buffer_size(&mOutput->stream->common);
    mFrameCount = mBufferSize / mFrameSize;
    if (mFrameCount & 15) {
        ALOGW("HAL output buffer size is %u frames but AudioMixer requires multiples of 16 frames",
                mFrameCount);
    }

    if ((mOutput->flags & AUDIO_OUTPUT_FLAG_NON_BLOCKING) &&
            (mOutput->stream->set_callback != NULL)) {
        if (mOutput->stream->set_callback(mOutput->stream,
                                      AudioFlinger::PlaybackThread::asyncCallback, this) == 0) {
            mUseAsyncWrite = true;
            mCallbackThread = new AudioFlinger::AsyncCallbackThread(this);
        }
    }

    // Calculate size of normal sink buffer relative to the HAL output buffer size
    double multiplier = 1.0;
    if (mType == MIXER && (kUseFastMixer == FastMixer_Static ||
            kUseFastMixer == FastMixer_Dynamic)) {
        size_t minNormalFrameCount = (kMinNormalSinkBufferSizeMs * mSampleRate) / 1000;
        size_t maxNormalFrameCount = (kMaxNormalSinkBufferSizeMs * mSampleRate) / 1000;
        // round up minimum and round down maximum to nearest 16 frames to satisfy AudioMixer
        minNormalFrameCount = (minNormalFrameCount + 15) & ~15;
        maxNormalFrameCount = maxNormalFrameCount & ~15;
        if (maxNormalFrameCount < minNormalFrameCount) {
            maxNormalFrameCount = minNormalFrameCount;
        }
        multiplier = (double) minNormalFrameCount / (double) mFrameCount;
        if (multiplier <= 1.0) {
            multiplier = 1.0;
        } else if (multiplier <= 2.0) {
            if (2 * mFrameCount <= maxNormalFrameCount) {
                multiplier = 2.0;
            } else {
                multiplier = (double) maxNormalFrameCount / (double) mFrameCount;
            }
        } else {
            // prefer an even multiplier, for compatibility with doubling of fast tracks due to HAL
            // SRC (it would be unusual for the normal sink buffer size to not be a multiple of fast
            // track, but we sometimes have to do this to satisfy the maximum frame count
            // constraint)
            // FIXME this rounding up should not be done if no HAL SRC
            uint32_t truncMult = (uint32_t) multiplier;
            if ((truncMult & 1)) {
                if ((truncMult + 1) * mFrameCount <= maxNormalFrameCount) {
                    ++truncMult;
                }
            }
            multiplier = (double) truncMult;
        }
    }
    mNormalFrameCount = multiplier * mFrameCount;
    // round up to nearest 16 frames to satisfy AudioMixer
    mNormalFrameCount = (mNormalFrameCount + 15) & ~15;
    ALOGI("HAL output buffer size %u frames, normal sink buffer size %u frames", mFrameCount,
            mNormalFrameCount);

    // mSinkBuffer is the sink buffer.  Size is always multiple-of-16 frames.
    // Originally this was int16_t[] array, need to remove legacy implications.
    free(mSinkBuffer);
    mSinkBuffer = NULL;
    // For sink buffer size, we use the frame size from the downstream sink to avoid problems
    // with non PCM formats for compressed music, e.g. AAC, and Offload threads.
    const size_t sinkBufferSize = mNormalFrameCount * mFrameSize;
    (void)posix_memalign(&mSinkBuffer, 32, sinkBufferSize);

    // We resize the mMixerBuffer according to the requirements of the sink buffer which
    // drives the output.
    free(mMixerBuffer);
    mMixerBuffer = NULL;
    if (mMixerBufferEnabled) {
        mMixerBufferFormat = AUDIO_FORMAT_PCM_FLOAT; // also valid: AUDIO_FORMAT_PCM_16_BIT.
        mMixerBufferSize = mNormalFrameCount * mChannelCount
                * audio_bytes_per_sample(mMixerBufferFormat);
        (void)posix_memalign(&mMixerBuffer, 32, mMixerBufferSize);
    }
    free(mEffectBuffer);
    mEffectBuffer = NULL;
    if (mEffectBufferEnabled) {
        mEffectBufferFormat = AUDIO_FORMAT_PCM_16_BIT; // Note: Effects support 16b only
        mEffectBufferSize = mNormalFrameCount * mChannelCount
                * audio_bytes_per_sample(mEffectBufferFormat);
        (void)posix_memalign(&mEffectBuffer, 32, mEffectBufferSize);
    }

    // force reconfiguration of effect chains and engines to take new buffer size and audio
    // parameters into account
    // Note that mLock is not held when readOutputParameters_l() is called from the constructor
    // but in this case nothing is done below as no audio sessions have effect yet so it doesn't
    // matter.
    // create a copy of mEffectChains as calling moveEffectChain_l() can reorder some effect chains
    Vector< sp<EffectChain> > effectChains = mEffectChains;
    for (size_t i = 0; i < effectChains.size(); i ++) {
        mAudioFlinger->moveEffectChain_l(effectChains[i]->sessionId(), this, this, false);
    }
}


status_t AudioFlinger::PlaybackThread::getRenderPosition(uint32_t *halFrames, uint32_t *dspFrames)
{
    if (halFrames == NULL || dspFrames == NULL) {
        return BAD_VALUE;
    }
    Mutex::Autolock _l(mLock);
    if (initCheck() != NO_ERROR) {
        return INVALID_OPERATION;
    }
    size_t framesWritten = mBytesWritten / mFrameSize;
    *halFrames = framesWritten;

    if (isSuspended()) {
        // return an estimation of rendered frames when the output is suspended
        size_t latencyFrames = (latency_l() * mSampleRate) / 1000;
        *dspFrames = framesWritten >= latencyFrames ? framesWritten - latencyFrames : 0;
        return NO_ERROR;
    } else {
        status_t status;
        uint32_t frames;
        status = mOutput->stream->get_render_position(mOutput->stream, &frames);
        *dspFrames = (size_t)frames;
        return status;
    }
}

uint32_t AudioFlinger::PlaybackThread::hasAudioSession(int sessionId) const
{
    Mutex::Autolock _l(mLock);
    uint32_t result = 0;
    if (getEffectChain_l(sessionId) != 0) {
        result = EFFECT_SESSION;
    }

    for (size_t i = 0; i < mTracks.size(); ++i) {
        sp<Track> track = mTracks[i];
        if (sessionId == track->sessionId() && !track->isInvalid()) {
            result |= TRACK_SESSION;
            break;
        }
    }

    return result;
}

uint32_t AudioFlinger::PlaybackThread::getStrategyForSession_l(int sessionId)
{
    // session AUDIO_SESSION_OUTPUT_MIX is placed in same strategy as MUSIC stream so that
    // it is moved to correct output by audio policy manager when A2DP is connected or disconnected
    if (sessionId == AUDIO_SESSION_OUTPUT_MIX) {
        return AudioSystem::getStrategyForStream(AUDIO_STREAM_MUSIC);
    }
    for (size_t i = 0; i < mTracks.size(); i++) {
        sp<Track> track = mTracks[i];
        if (sessionId == track->sessionId() && !track->isInvalid()) {
            return AudioSystem::getStrategyForStream(track->streamType());
        }
    }
    return AudioSystem::getStrategyForStream(AUDIO_STREAM_MUSIC);
}


AudioFlinger::AudioStreamOut* AudioFlinger::PlaybackThread::getOutput() const
{
    Mutex::Autolock _l(mLock);
    return mOutput;
}

AudioFlinger::AudioStreamOut* AudioFlinger::PlaybackThread::clearOutput()
{
    Mutex::Autolock _l(mLock);
    AudioStreamOut *output = mOutput;
    mOutput = NULL;
    // FIXME FastMixer might also have a raw ptr to mOutputSink;
    //       must push a NULL and wait for ack
    mOutputSink.clear();
    mPipeSink.clear();
    mNormalSink.clear();
    return output;
}

// this method must always be called either with ThreadBase mLock held or inside the thread loop
audio_stream_t* AudioFlinger::PlaybackThread::stream() const
{
    if (mOutput == NULL) {
        return NULL;
    }
    return &mOutput->stream->common;
}

uint32_t AudioFlinger::PlaybackThread::activeSleepTimeUs() const
{
    return (uint32_t)((uint32_t)((mNormalFrameCount * 1000) / mSampleRate) * 1000);
}

status_t AudioFlinger::PlaybackThread::setSyncEvent(const sp<SyncEvent>& event)
{
    if (!isValidSyncEvent(event)) {
        return BAD_VALUE;
    }

    Mutex::Autolock _l(mLock);

    for (size_t i = 0; i < mTracks.size(); ++i) {
        sp<Track> track = mTracks[i];
        if (event->triggerSession() == track->sessionId()) {
            (void) track->setSyncEvent(event);
            return NO_ERROR;
        }
    }

    return NAME_NOT_FOUND;
}

bool AudioFlinger::PlaybackThread::isValidSyncEvent(const sp<SyncEvent>& event) const
{
    return event->type() == AudioSystem::SYNC_EVENT_PRESENTATION_COMPLETE;
}

void AudioFlinger::PlaybackThread::threadLoop_removeTracks(
        const Vector< sp<Track> >& tracksToRemove)
{
    size_t count = tracksToRemove.size();
    if (count > 0) {
        for (size_t i = 0 ; i < count ; i++) {
            const sp<Track>& track = tracksToRemove.itemAt(i);
            if (!track->isOutputTrack()) {
                AudioSystem::stopOutput(mId, track->streamType(), track->sessionId());
#ifdef ADD_BATTERY_DATA
                // to track the speaker usage
                addBatteryData(IMediaPlayerService::kBatteryDataAudioFlingerStop);
#endif
                if (track->isTerminated()) {
                    AudioSystem::releaseOutput(mId);
                }
            }
        }
    }
}

void AudioFlinger::PlaybackThread::checkSilentMode_l()
{
    if (!mMasterMute) {
        char value[PROPERTY_VALUE_MAX];
        if (property_get("ro.audio.silent", value, "0") > 0) {
            char *endptr;
            unsigned long ul = strtoul(value, &endptr, 0);
            if (*endptr == '\0' && ul != 0) {
                ALOGD("Silence is golden");
                // The setprop command will not allow a property to be changed after
                // the first time it is set, so we don't have to worry about un-muting.
                setMasterMute_l(true);
            }
        }
    }
}

// shared by MIXER and DIRECT, overridden by DUPLICATING
ssize_t AudioFlinger::PlaybackThread::threadLoop_write()
{
    // FIXME rewrite to reduce number of system calls
    mLastWriteTime = systemTime();
    mInWrite = true;
    ssize_t bytesWritten;
    const size_t offset = mCurrentWriteLength - mBytesRemaining;

    // If an NBAIO sink is present, use it to write the normal mixer's submix
    if (mNormalSink != 0) {
        const size_t count = mBytesRemaining / mFrameSize;

        ATRACE_BEGIN("write");
        // update the setpoint when AudioFlinger::mScreenState changes
        uint32_t screenState = AudioFlinger::mScreenState;
        if (screenState != mScreenState) {
            mScreenState = screenState;
            MonoPipe *pipe = (MonoPipe *)mPipeSink.get();
            if (pipe != NULL) {
                pipe->setAvgFrames((mScreenState & 1) ?
                        (pipe->maxFrames() * 7) / 8 : mNormalFrameCount * 2);
            }
        }
        ssize_t framesWritten = mNormalSink->write((char *)mSinkBuffer + offset, count);
        ATRACE_END();
        if (framesWritten > 0) {
            bytesWritten = framesWritten * mFrameSize;
        } else {
            bytesWritten = framesWritten;
        }
        status_t status = mNormalSink->getTimestamp(mLatchD.mTimestamp);
        if (status == NO_ERROR) {
            size_t totalFramesWritten = mNormalSink->framesWritten();
            if (totalFramesWritten >= mLatchD.mTimestamp.mPosition) {
                mLatchD.mUnpresentedFrames = totalFramesWritten - mLatchD.mTimestamp.mPosition;
                mLatchDValid = true;
            }
        }
    // otherwise use the HAL / AudioStreamOut directly
    } else {
        // Direct output and offload threads

        if (mUseAsyncWrite) {
            ALOGW_IF(mWriteAckSequence & 1, "threadLoop_write(): out of sequence write request");
            mWriteAckSequence += 2;
            mWriteAckSequence |= 1;
            ALOG_ASSERT(mCallbackThread != 0);
            mCallbackThread->setWriteBlocked(mWriteAckSequence);
        }
        // FIXME We should have an implementation of timestamps for direct output threads.
        // They are used e.g for multichannel PCM playback over HDMI.
        bytesWritten = mOutput->stream->write(mOutput->stream,
                                                   (char *)mSinkBuffer + offset, mBytesRemaining);
        if (mUseAsyncWrite &&
                ((bytesWritten < 0) || (bytesWritten == (ssize_t)mBytesRemaining))) {
            // do not wait for async callback in case of error of full write
            mWriteAckSequence &= ~1;
            ALOG_ASSERT(mCallbackThread != 0);
            mCallbackThread->setWriteBlocked(mWriteAckSequence);
        }
    }

    mNumWrites++;
    mInWrite = false;
    mStandby = false;
    return bytesWritten;
}

void AudioFlinger::PlaybackThread::threadLoop_drain()
{
    if (mOutput->stream->drain) {
        ALOGV("draining %s", (mMixerStatus == MIXER_DRAIN_TRACK) ? "early" : "full");
        if (mUseAsyncWrite) {
            ALOGW_IF(mDrainSequence & 1, "threadLoop_drain(): out of sequence drain request");
            mDrainSequence |= 1;
            ALOG_ASSERT(mCallbackThread != 0);
            mCallbackThread->setDraining(mDrainSequence);
        }
        mOutput->stream->drain(mOutput->stream,
            (mMixerStatus == MIXER_DRAIN_TRACK) ? AUDIO_DRAIN_EARLY_NOTIFY
                                                : AUDIO_DRAIN_ALL);
    }
}

void AudioFlinger::PlaybackThread::threadLoop_exit()
{
    // Default implementation has nothing to do
}

/*
The derived values that are cached:
 - mSinkBufferSize from frame count * frame size
 - activeSleepTime from activeSleepTimeUs()
 - idleSleepTime from idleSleepTimeUs()
 - standbyDelay from mActiveSleepTimeUs (DIRECT only)
 - maxPeriod from frame count and sample rate (MIXER only)

The parameters that affect these derived values are:
 - frame count
 - frame size
 - sample rate
 - device type: A2DP or not
 - device latency
 - format: PCM or not
 - active sleep time
 - idle sleep time
*/

void AudioFlinger::PlaybackThread::cacheParameters_l()
{
    mSinkBufferSize = mNormalFrameCount * mFrameSize;
    activeSleepTime = activeSleepTimeUs();
    idleSleepTime = idleSleepTimeUs();
}

void AudioFlinger::PlaybackThread::invalidateTracks(audio_stream_type_t streamType)
{
    ALOGV("MixerThread::invalidateTracks() mixer %p, streamType %d, mTracks.size %d",
            this,  streamType, mTracks.size());
    Mutex::Autolock _l(mLock);

    size_t size = mTracks.size();
    for (size_t i = 0; i < size; i++) {
        sp<Track> t = mTracks[i];
        if (t->streamType() == streamType) {
            t->invalidate();
        }
    }
}

status_t AudioFlinger::PlaybackThread::addEffectChain_l(const sp<EffectChain>& chain)
{
    int session = chain->sessionId();
    int16_t* buffer = reinterpret_cast<int16_t*>(mEffectBufferEnabled
            ? mEffectBuffer : mSinkBuffer);
    bool ownsBuffer = false;

    ALOGV("addEffectChain_l() %p on thread %p for session %d", chain.get(), this, session);
    if (session > 0) {
        // Only one effect chain can be present in direct output thread and it uses
        // the sink buffer as input
        if (mType != DIRECT) {
            size_t numSamples = mNormalFrameCount * mChannelCount;
            buffer = new int16_t[numSamples];
            memset(buffer, 0, numSamples * sizeof(int16_t));
            ALOGV("addEffectChain_l() creating new input buffer %p session %d", buffer, session);
            ownsBuffer = true;
        }

        // Attach all tracks with same session ID to this chain.
        for (size_t i = 0; i < mTracks.size(); ++i) {
            sp<Track> track = mTracks[i];
            if (session == track->sessionId()) {
                ALOGV("addEffectChain_l() track->setMainBuffer track %p buffer %p", track.get(),
                        buffer);
                track->setMainBuffer(buffer);
                chain->incTrackCnt();
            }
        }

        // indicate all active tracks in the chain
        for (size_t i = 0 ; i < mActiveTracks.size() ; ++i) {
            sp<Track> track = mActiveTracks[i].promote();
            if (track == 0) {
                continue;
            }
            if (session == track->sessionId()) {
                ALOGV("addEffectChain_l() activating track %p on session %d", track.get(), session);
                chain->incActiveTrackCnt();
            }
        }
    }

    chain->setInBuffer(buffer, ownsBuffer);
    chain->setOutBuffer(reinterpret_cast<int16_t*>(mEffectBufferEnabled
            ? mEffectBuffer : mSinkBuffer));
    // Effect chain for session AUDIO_SESSION_OUTPUT_STAGE is inserted at end of effect
    // chains list in order to be processed last as it contains output stage effects
    // Effect chain for session AUDIO_SESSION_OUTPUT_MIX is inserted before
    // session AUDIO_SESSION_OUTPUT_STAGE to be processed
    // after track specific effects and before output stage
    // It is therefore mandatory that AUDIO_SESSION_OUTPUT_MIX == 0 and
    // that AUDIO_SESSION_OUTPUT_STAGE < AUDIO_SESSION_OUTPUT_MIX
    // Effect chain for other sessions are inserted at beginning of effect
    // chains list to be processed before output mix effects. Relative order between other
    // sessions is not important
    size_t size = mEffectChains.size();
    size_t i = 0;
    for (i = 0; i < size; i++) {
        if (mEffectChains[i]->sessionId() < session) {
            break;
        }
    }
    mEffectChains.insertAt(chain, i);
    checkSuspendOnAddEffectChain_l(chain);

    return NO_ERROR;
}

size_t AudioFlinger::PlaybackThread::removeEffectChain_l(const sp<EffectChain>& chain)
{
    int session = chain->sessionId();

    ALOGV("removeEffectChain_l() %p from thread %p for session %d", chain.get(), this, session);

    for (size_t i = 0; i < mEffectChains.size(); i++) {
        if (chain == mEffectChains[i]) {
            mEffectChains.removeAt(i);
            // detach all active tracks from the chain
            for (size_t i = 0 ; i < mActiveTracks.size() ; ++i) {
                sp<Track> track = mActiveTracks[i].promote();
                if (track == 0) {
                    continue;
                }
                if (session == track->sessionId()) {
                    ALOGV("removeEffectChain_l(): stopping track on chain %p for session Id: %d",
                            chain.get(), session);
                    chain->decActiveTrackCnt();
                }
            }

            // detach all tracks with same session ID from this chain
            for (size_t i = 0; i < mTracks.size(); ++i) {
                sp<Track> track = mTracks[i];
                if (session == track->sessionId()) {
                    track->setMainBuffer(reinterpret_cast<int16_t*>(mSinkBuffer));
                    chain->decTrackCnt();
                }
            }
            break;
        }
    }
    return mEffectChains.size();
}

status_t AudioFlinger::PlaybackThread::attachAuxEffect(
        const sp<AudioFlinger::PlaybackThread::Track> track, int EffectId)
{
    Mutex::Autolock _l(mLock);
    return attachAuxEffect_l(track, EffectId);
}

status_t AudioFlinger::PlaybackThread::attachAuxEffect_l(
        const sp<AudioFlinger::PlaybackThread::Track> track, int EffectId)
{
    status_t status = NO_ERROR;

    if (EffectId == 0) {
        track->setAuxBuffer(0, NULL);
    } else {
        // Auxiliary effects are always in audio session AUDIO_SESSION_OUTPUT_MIX
        sp<EffectModule> effect = getEffect_l(AUDIO_SESSION_OUTPUT_MIX, EffectId);
        if (effect != 0) {
            if ((effect->desc().flags & EFFECT_FLAG_TYPE_MASK) == EFFECT_FLAG_TYPE_AUXILIARY) {
                track->setAuxBuffer(EffectId, (int32_t *)effect->inBuffer());
            } else {
                status = INVALID_OPERATION;
            }
        } else {
            status = BAD_VALUE;
        }
    }
    return status;
}

void AudioFlinger::PlaybackThread::detachAuxEffect_l(int effectId)
{
    for (size_t i = 0; i < mTracks.size(); ++i) {
        sp<Track> track = mTracks[i];
        if (track->auxEffectId() == effectId) {
            attachAuxEffect_l(track, 0);
        }
    }
}

bool AudioFlinger::PlaybackThread::threadLoop()
{
    Vector< sp<Track> > tracksToRemove;

    standbyTime = systemTime();

    // MIXER
    nsecs_t lastWarning = 0;

    // DUPLICATING
    // FIXME could this be made local to while loop?
    writeFrames = 0;

    int lastGeneration = 0;

    cacheParameters_l();
    sleepTime = idleSleepTime;

    if (mType == MIXER) {
        sleepTimeShift = 0;
    }

    CpuStats cpuStats;
    const String8 myName(String8::format("thread %p type %d TID %d", this, mType, gettid()));

    acquireWakeLock();

    // mNBLogWriter->log can only be called while thread mutex mLock is held.
    // So if you need to log when mutex is unlocked, set logString to a non-NULL string,
    // and then that string will be logged at the next convenient opportunity.
    const char *logString = NULL;

    checkSilentMode_l();

    while (!exitPending())
    {
        cpuStats.sample(myName);

        Vector< sp<EffectChain> > effectChains;

        { // scope for mLock

            Mutex::Autolock _l(mLock);

            processConfigEvents_l();

            if (logString != NULL) {
                mNBLogWriter->logTimestamp();
                mNBLogWriter->log(logString);
                logString = NULL;
            }

            if (mLatchDValid) {
                mLatchQ = mLatchD;
                mLatchDValid = false;
                mLatchQValid = true;
            }

            saveOutputTracks();
            if (mSignalPending) {
                // A signal was raised while we were unlocked
                mSignalPending = false;
            } else if (waitingAsyncCallback_l()) {
                if (exitPending()) {
                    break;
                }
                releaseWakeLock_l();
                mWakeLockUids.clear();
                mActiveTracksGeneration++;
                ALOGV("wait async completion");
                mWaitWorkCV.wait(mLock);
                ALOGV("async completion/wake");
                acquireWakeLock_l();
                standbyTime = systemTime() + standbyDelay;
                sleepTime = 0;

                continue;
            }
            if ((!mActiveTracks.size() && systemTime() > standbyTime) ||
                                   isSuspended()) {
                // put audio hardware into standby after short delay
                if (shouldStandby_l()) {

                    threadLoop_standby();

                    mStandby = true;
                }

                if (!mActiveTracks.size() && mConfigEvents.isEmpty()) {
                    // we're about to wait, flush the binder command buffer
                    IPCThreadState::self()->flushCommands();

                    clearOutputTracks();

                    if (exitPending()) {
                        break;
                    }

                    releaseWakeLock_l();
                    mWakeLockUids.clear();
                    mActiveTracksGeneration++;
                    // wait until we have something to do...
                    ALOGV("%s going to sleep", myName.string());
                    mWaitWorkCV.wait(mLock);
                    ALOGV("%s waking up", myName.string());
                    acquireWakeLock_l();

                    mMixerStatus = MIXER_IDLE;
                    mMixerStatusIgnoringFastTracks = MIXER_IDLE;
                    mBytesWritten = 0;
                    mBytesRemaining = 0;
                    checkSilentMode_l();

                    standbyTime = systemTime() + standbyDelay;
                    sleepTime = idleSleepTime;
                    if (mType == MIXER) {
                        sleepTimeShift = 0;
                    }

                    continue;
                }
            }
            // mMixerStatusIgnoringFastTracks is also updated internally
            mMixerStatus = prepareTracks_l(&tracksToRemove);

            // compare with previously applied list
            if (lastGeneration != mActiveTracksGeneration) {
                // update wakelock
                updateWakeLockUids_l(mWakeLockUids);
                lastGeneration = mActiveTracksGeneration;
            }

            // prevent any changes in effect chain list and in each effect chain
            // during mixing and effect process as the audio buffers could be deleted
            // or modified if an effect is created or deleted
            lockEffectChains_l(effectChains);
        } // mLock scope ends

        if (mBytesRemaining == 0) {
            mCurrentWriteLength = 0;
            if (mMixerStatus == MIXER_TRACKS_READY) {
                // threadLoop_mix() sets mCurrentWriteLength
                threadLoop_mix();
            } else if ((mMixerStatus != MIXER_DRAIN_TRACK)
                        && (mMixerStatus != MIXER_DRAIN_ALL)) {
                // threadLoop_sleepTime sets sleepTime to 0 if data
                // must be written to HAL
                threadLoop_sleepTime();
                if (sleepTime == 0) {
                    mCurrentWriteLength = mSinkBufferSize;
                }
            }
            // Either threadLoop_mix() or threadLoop_sleepTime() should have set
            // mMixerBuffer with data if mMixerBufferValid is true and sleepTime == 0.
            // Merge mMixerBuffer data into mEffectBuffer (if any effects are valid)
            // or mSinkBuffer (if there are no effects).
            //
            // This is done pre-effects computation; if effects change to
            // support higher precision, this needs to move.
            //
            // mMixerBufferValid is only set true by MixerThread::prepareTracks_l().
            // TODO use sleepTime == 0 as an additional condition.
            if (mMixerBufferValid) {
                void *buffer = mEffectBufferValid ? mEffectBuffer : mSinkBuffer;
                audio_format_t format = mEffectBufferValid ? mEffectBufferFormat : mFormat;

                memcpy_by_audio_format(buffer, format, mMixerBuffer, mMixerBufferFormat,
                        mNormalFrameCount * mChannelCount);
            }

            mBytesRemaining = mCurrentWriteLength;
            if (isSuspended()) {
                sleepTime = suspendSleepTimeUs();
                // simulate write to HAL when suspended
                mBytesWritten += mSinkBufferSize;
                mBytesRemaining = 0;
            }

            // only process effects if we're going to write
            if (sleepTime == 0 && mType != OFFLOAD) {
                for (size_t i = 0; i < effectChains.size(); i ++) {
                    effectChains[i]->process_l();
                }
            }
        }
        // Process effect chains for offloaded thread even if no audio
        // was read from audio track: process only updates effect state
        // and thus does have to be synchronized with audio writes but may have
        // to be called while waiting for async write callback
        if (mType == OFFLOAD) {
            for (size_t i = 0; i < effectChains.size(); i ++) {
                effectChains[i]->process_l();
            }
        }

        // Only if the Effects buffer is enabled and there is data in the
        // Effects buffer (buffer valid), we need to
        // copy into the sink buffer.
        // TODO use sleepTime == 0 as an additional condition.
        if (mEffectBufferValid) {
            //ALOGV("writing effect buffer to sink buffer format %#x", mFormat);
            memcpy_by_audio_format(mSinkBuffer, mFormat, mEffectBuffer, mEffectBufferFormat,
                    mNormalFrameCount * mChannelCount);
        }

        // enable changes in effect chain
        unlockEffectChains(effectChains);

        if (!waitingAsyncCallback()) {
            // sleepTime == 0 means we must write to audio hardware
            if (sleepTime == 0) {
                if (mBytesRemaining) {
                    ssize_t ret = threadLoop_write();
                    if (ret < 0) {
                        mBytesRemaining = 0;
                    } else {
                        mBytesWritten += ret;
                        mBytesRemaining -= ret;
                    }
                } else if ((mMixerStatus == MIXER_DRAIN_TRACK) ||
                        (mMixerStatus == MIXER_DRAIN_ALL)) {
                    threadLoop_drain();
                }
                if (mType == MIXER) {
                    // write blocked detection
                    nsecs_t now = systemTime();
                    nsecs_t delta = now - mLastWriteTime;
                    if (!mStandby && delta > maxPeriod) {
                        mNumDelayedWrites++;
                        if ((now - lastWarning) > kWarningThrottleNs) {
                            ATRACE_NAME("underrun");
                            ALOGW("write blocked for %llu msecs, %d delayed writes, thread %p",
                                    ns2ms(delta), mNumDelayedWrites, this);
                            lastWarning = now;
                        }
                    }
                }

            } else {
                usleep(sleepTime);
            }
        }

        // Finally let go of removed track(s), without the lock held
        // since we can't guarantee the destructors won't acquire that
        // same lock.  This will also mutate and push a new fast mixer state.
        threadLoop_removeTracks(tracksToRemove);
        tracksToRemove.clear();

        // FIXME I don't understand the need for this here;
        //       it was in the original code but maybe the
        //       assignment in saveOutputTracks() makes this unnecessary?
        clearOutputTracks();

        // Effect chains will be actually deleted here if they were removed from
        // mEffectChains list during mixing or effects processing
        effectChains.clear();

        // FIXME Note that the above .clear() is no longer necessary since effectChains
        // is now local to this block, but will keep it for now (at least until merge done).
    }

    threadLoop_exit();

    // for DuplicatingThread, standby mode is handled by the outputTracks, otherwise ...
    if (mType == MIXER || mType == DIRECT || mType == OFFLOAD) {
        // put output stream into standby mode
        if (!mStandby) {
            mOutput->stream->common.standby(&mOutput->stream->common);
        }
    }

    releaseWakeLock();
    mWakeLockUids.clear();
    mActiveTracksGeneration++;

    ALOGV("Thread %p type %d exiting", this, mType);
    return false;
}

// removeTracks_l() must be called with ThreadBase::mLock held
void AudioFlinger::PlaybackThread::removeTracks_l(const Vector< sp<Track> >& tracksToRemove)
{
    size_t count = tracksToRemove.size();
    if (count > 0) {
        for (size_t i=0 ; i<count ; i++) {
            const sp<Track>& track = tracksToRemove.itemAt(i);
            mActiveTracks.remove(track);
            mWakeLockUids.remove(track->uid());
            mActiveTracksGeneration++;
            ALOGV("removeTracks_l removing track on session %d", track->sessionId());
            sp<EffectChain> chain = getEffectChain_l(track->sessionId());
            if (chain != 0) {
                ALOGV("stopping track on chain %p for session Id: %d", chain.get(),
                        track->sessionId());
                chain->decActiveTrackCnt();
            }
            if (track->isTerminated()) {
                removeTrack_l(track);
            }
        }
    }

}

status_t AudioFlinger::PlaybackThread::getTimestamp_l(AudioTimestamp& timestamp)
{
    if (mNormalSink != 0) {
        return mNormalSink->getTimestamp(timestamp);
    }
    if (mType == OFFLOAD && mOutput->stream->get_presentation_position) {
        uint64_t position64;
        int ret = mOutput->stream->get_presentation_position(
                                                mOutput->stream, &position64, &timestamp.mTime);
        if (ret == 0) {
            timestamp.mPosition = (uint32_t)position64;
            return NO_ERROR;
        }
    }
    return INVALID_OPERATION;
}
// ----------------------------------------------------------------------------

AudioFlinger::MixerThread::MixerThread(const sp<AudioFlinger>& audioFlinger, AudioStreamOut* output,
        audio_io_handle_t id, audio_devices_t device, type_t type)
    :   PlaybackThread(audioFlinger, output, id, device, type),
        // mAudioMixer below
        // mFastMixer below
        mFastMixerFutex(0)
        // mOutputSink below
        // mPipeSink below
        // mNormalSink below
{
    ALOGV("MixerThread() id=%d device=%#x type=%d", id, device, type);
    ALOGV("mSampleRate=%u, mChannelMask=%#x, mChannelCount=%u, mFormat=%d, mFrameSize=%u, "
            "mFrameCount=%d, mNormalFrameCount=%d",
            mSampleRate, mChannelMask, mChannelCount, mFormat, mFrameSize, mFrameCount,
            mNormalFrameCount);
    mAudioMixer = new AudioMixer(mNormalFrameCount, mSampleRate);

    // FIXME - Current mixer implementation only supports stereo output
    if (mChannelCount != FCC_2) {
        ALOGE("Invalid audio hardware channel count %d", mChannelCount);
    }

    // create an NBAIO sink for the HAL output stream, and negotiate
    mOutputSink = new AudioStreamOutSink(output->stream);
    size_t numCounterOffers = 0;
    const NBAIO_Format offers[1] = {Format_from_SR_C(mSampleRate, mChannelCount, mFormat)};
    ssize_t index = mOutputSink->negotiate(offers, 1, NULL, numCounterOffers);
    ALOG_ASSERT(index == 0);

    // initialize fast mixer depending on configuration
    bool initFastMixer;
    switch (kUseFastMixer) {
    case FastMixer_Never:
        initFastMixer = false;
        break;
    case FastMixer_Always:
        initFastMixer = true;
        break;
    case FastMixer_Static:
    case FastMixer_Dynamic:
        initFastMixer = mFrameCount < mNormalFrameCount;
        break;
    }
    if (initFastMixer) {

        // create a MonoPipe to connect our submix to FastMixer
        NBAIO_Format format = mOutputSink->format();
        // This pipe depth compensates for scheduling latency of the normal mixer thread.
        // When it wakes up after a maximum latency, it runs a few cycles quickly before
        // finally blocking.  Note the pipe implementation rounds up the request to a power of 2.
        MonoPipe *monoPipe = new MonoPipe(mNormalFrameCount * 4, format, true /*writeCanBlock*/);
        const NBAIO_Format offers[1] = {format};
        size_t numCounterOffers = 0;
        ssize_t index = monoPipe->negotiate(offers, 1, NULL, numCounterOffers);
        ALOG_ASSERT(index == 0);
        monoPipe->setAvgFrames((mScreenState & 1) ?
                (monoPipe->maxFrames() * 7) / 8 : mNormalFrameCount * 2);
        mPipeSink = monoPipe;

#ifdef TEE_SINK
        if (mTeeSinkOutputEnabled) {
            // create a Pipe to archive a copy of FastMixer's output for dumpsys
            Pipe *teeSink = new Pipe(mTeeSinkOutputFrames, format);
            numCounterOffers = 0;
            index = teeSink->negotiate(offers, 1, NULL, numCounterOffers);
            ALOG_ASSERT(index == 0);
            mTeeSink = teeSink;
            PipeReader *teeSource = new PipeReader(*teeSink);
            numCounterOffers = 0;
            index = teeSource->negotiate(offers, 1, NULL, numCounterOffers);
            ALOG_ASSERT(index == 0);
            mTeeSource = teeSource;
        }
#endif

        // create fast mixer and configure it initially with just one fast track for our submix
        mFastMixer = new FastMixer();
        FastMixerStateQueue *sq = mFastMixer->sq();
#ifdef STATE_QUEUE_DUMP
        sq->setObserverDump(&mStateQueueObserverDump);
        sq->setMutatorDump(&mStateQueueMutatorDump);
#endif
        FastMixerState *state = sq->begin();
        FastTrack *fastTrack = &state->mFastTracks[0];
        // wrap the source side of the MonoPipe to make it an AudioBufferProvider
        fastTrack->mBufferProvider = new SourceAudioBufferProvider(new MonoPipeReader(monoPipe));
        fastTrack->mVolumeProvider = NULL;
        fastTrack->mGeneration++;
        state->mFastTracksGen++;
        state->mTrackMask = 1;
        // fast mixer will use the HAL output sink
        state->mOutputSink = mOutputSink.get();
        state->mOutputSinkGen++;
        state->mFrameCount = mFrameCount;
        state->mCommand = FastMixerState::COLD_IDLE;
        // already done in constructor initialization list
        //mFastMixerFutex = 0;
        state->mColdFutexAddr = &mFastMixerFutex;
        state->mColdGen++;
        state->mDumpState = &mFastMixerDumpState;
#ifdef TEE_SINK
        state->mTeeSink = mTeeSink.get();
#endif
        mFastMixerNBLogWriter = audioFlinger->newWriter_l(kFastMixerLogSize, "FastMixer");
        state->mNBLogWriter = mFastMixerNBLogWriter.get();
        sq->end();
        sq->push(FastMixerStateQueue::BLOCK_UNTIL_PUSHED);

        // start the fast mixer
        mFastMixer->run("FastMixer", PRIORITY_URGENT_AUDIO);
        pid_t tid = mFastMixer->getTid();
        int err = requestPriority(getpid_cached, tid, kPriorityFastMixer);
        if (err != 0) {
            ALOGW("Policy SCHED_FIFO priority %d is unavailable for pid %d tid %d; error %d",
                    kPriorityFastMixer, getpid_cached, tid, err);
        }

#ifdef AUDIO_WATCHDOG
        // create and start the watchdog
        mAudioWatchdog = new AudioWatchdog();
        mAudioWatchdog->setDump(&mAudioWatchdogDump);
        mAudioWatchdog->run("AudioWatchdog", PRIORITY_URGENT_AUDIO);
        tid = mAudioWatchdog->getTid();
        err = requestPriority(getpid_cached, tid, kPriorityFastMixer);
        if (err != 0) {
            ALOGW("Policy SCHED_FIFO priority %d is unavailable for pid %d tid %d; error %d",
                    kPriorityFastMixer, getpid_cached, tid, err);
        }
#endif

    } else {
        mFastMixer = NULL;
    }

    switch (kUseFastMixer) {
    case FastMixer_Never:
    case FastMixer_Dynamic:
        mNormalSink = mOutputSink;
        break;
    case FastMixer_Always:
        mNormalSink = mPipeSink;
        break;
    case FastMixer_Static:
        mNormalSink = initFastMixer ? mPipeSink : mOutputSink;
        break;
    }
}

AudioFlinger::MixerThread::~MixerThread()
{
    if (mFastMixer != NULL) {
        FastMixerStateQueue *sq = mFastMixer->sq();
        FastMixerState *state = sq->begin();
        if (state->mCommand == FastMixerState::COLD_IDLE) {
            int32_t old = android_atomic_inc(&mFastMixerFutex);
            if (old == -1) {
                (void) syscall(__NR_futex, &mFastMixerFutex, FUTEX_WAKE_PRIVATE, 1);
            }
        }
        state->mCommand = FastMixerState::EXIT;
        sq->end();
        sq->push(FastMixerStateQueue::BLOCK_UNTIL_PUSHED);
        mFastMixer->join();
        // Though the fast mixer thread has exited, it's state queue is still valid.
        // We'll use that extract the final state which contains one remaining fast track
        // corresponding to our sub-mix.
        state = sq->begin();
        ALOG_ASSERT(state->mTrackMask == 1);
        FastTrack *fastTrack = &state->mFastTracks[0];
        ALOG_ASSERT(fastTrack->mBufferProvider != NULL);
        delete fastTrack->mBufferProvider;
        sq->end(false /*didModify*/);
        delete mFastMixer;
#ifdef AUDIO_WATCHDOG
        if (mAudioWatchdog != 0) {
            mAudioWatchdog->requestExit();
            mAudioWatchdog->requestExitAndWait();
            mAudioWatchdog.clear();
        }
#endif
    }
    mAudioFlinger->unregisterWriter(mFastMixerNBLogWriter);
    delete mAudioMixer;
}


uint32_t AudioFlinger::MixerThread::correctLatency_l(uint32_t latency) const
{
    if (mFastMixer != NULL) {
        MonoPipe *pipe = (MonoPipe *)mPipeSink.get();
        latency += (pipe->getAvgFrames() * 1000) / mSampleRate;
    }
    return latency;
}


void AudioFlinger::MixerThread::threadLoop_removeTracks(const Vector< sp<Track> >& tracksToRemove)
{
    PlaybackThread::threadLoop_removeTracks(tracksToRemove);
}

ssize_t AudioFlinger::MixerThread::threadLoop_write()
{
    // FIXME we should only do one push per cycle; confirm this is true
    // Start the fast mixer if it's not already running
    if (mFastMixer != NULL) {
        FastMixerStateQueue *sq = mFastMixer->sq();
        FastMixerState *state = sq->begin();
        if (state->mCommand != FastMixerState::MIX_WRITE &&
                (kUseFastMixer != FastMixer_Dynamic || state->mTrackMask > 1)) {
            if (state->mCommand == FastMixerState::COLD_IDLE) {
                int32_t old = android_atomic_inc(&mFastMixerFutex);
                if (old == -1) {
                    (void) syscall(__NR_futex, &mFastMixerFutex, FUTEX_WAKE_PRIVATE, 1);
                }
#ifdef AUDIO_WATCHDOG
                if (mAudioWatchdog != 0) {
                    mAudioWatchdog->resume();
                }
#endif
            }
            state->mCommand = FastMixerState::MIX_WRITE;
            mFastMixerDumpState.increaseSamplingN(mAudioFlinger->isLowRamDevice() ?
                    FastMixerDumpState::kSamplingNforLowRamDevice : FastMixerDumpState::kSamplingN);
            sq->end();
            sq->push(FastMixerStateQueue::BLOCK_UNTIL_PUSHED);
            if (kUseFastMixer == FastMixer_Dynamic) {
                mNormalSink = mPipeSink;
            }
        } else {
            sq->end(false /*didModify*/);
        }
    }
    return PlaybackThread::threadLoop_write();
}

void AudioFlinger::MixerThread::threadLoop_standby()
{
    // Idle the fast mixer if it's currently running
    if (mFastMixer != NULL) {
        FastMixerStateQueue *sq = mFastMixer->sq();
        FastMixerState *state = sq->begin();
        if (!(state->mCommand & FastMixerState::IDLE)) {
            state->mCommand = FastMixerState::COLD_IDLE;
            state->mColdFutexAddr = &mFastMixerFutex;
            state->mColdGen++;
            mFastMixerFutex = 0;
            sq->end();
            // BLOCK_UNTIL_PUSHED would be insufficient, as we need it to stop doing I/O now
            sq->push(FastMixerStateQueue::BLOCK_UNTIL_ACKED);
            if (kUseFastMixer == FastMixer_Dynamic) {
                mNormalSink = mOutputSink;
            }
#ifdef AUDIO_WATCHDOG
            if (mAudioWatchdog != 0) {
                mAudioWatchdog->pause();
            }
#endif
        } else {
            sq->end(false /*didModify*/);
        }
    }
    PlaybackThread::threadLoop_standby();
}

bool AudioFlinger::PlaybackThread::waitingAsyncCallback_l()
{
    return false;
}

bool AudioFlinger::PlaybackThread::shouldStandby_l()
{
    return !mStandby;
}

bool AudioFlinger::PlaybackThread::waitingAsyncCallback()
{
    Mutex::Autolock _l(mLock);
    return waitingAsyncCallback_l();
}

// shared by MIXER and DIRECT, overridden by DUPLICATING
void AudioFlinger::PlaybackThread::threadLoop_standby()
{
    ALOGV("Audio hardware entering standby, mixer %p, suspend count %d", this, mSuspended);
    mOutput->stream->common.standby(&mOutput->stream->common);
    if (mUseAsyncWrite != 0) {
        // discard any pending drain or write ack by incrementing sequence
        mWriteAckSequence = (mWriteAckSequence + 2) & ~1;
        mDrainSequence = (mDrainSequence + 2) & ~1;
        ALOG_ASSERT(mCallbackThread != 0);
        mCallbackThread->setWriteBlocked(mWriteAckSequence);
        mCallbackThread->setDraining(mDrainSequence);
    }
}

void AudioFlinger::PlaybackThread::onAddNewTrack_l()
{
    ALOGV("signal playback thread");
    broadcast_l();
}

void AudioFlinger::MixerThread::threadLoop_mix()
{
    // obtain the presentation timestamp of the next output buffer
    int64_t pts;
    status_t status = INVALID_OPERATION;

    if (mNormalSink != 0) {
        status = mNormalSink->getNextWriteTimestamp(&pts);
    } else {
        status = mOutputSink->getNextWriteTimestamp(&pts);
    }

    if (status != NO_ERROR) {
        pts = AudioBufferProvider::kInvalidPTS;
    }

    // mix buffers...
    mAudioMixer->process(pts);
    mCurrentWriteLength = mSinkBufferSize;
    // increase sleep time progressively when application underrun condition clears.
    // Only increase sleep time if the mixer is ready for two consecutive times to avoid
    // that a steady state of alternating ready/not ready conditions keeps the sleep time
    // such that we would underrun the audio HAL.
    if ((sleepTime == 0) && (sleepTimeShift > 0)) {
        sleepTimeShift--;
    }
    sleepTime = 0;
    standbyTime = systemTime() + standbyDelay;
    //TODO: delay standby when effects have a tail
}

void AudioFlinger::MixerThread::threadLoop_sleepTime()
{
    // If no tracks are ready, sleep once for the duration of an output
    // buffer size, then write 0s to the output
    if (sleepTime == 0) {
        if (mMixerStatus == MIXER_TRACKS_ENABLED) {
            sleepTime = activeSleepTime >> sleepTimeShift;
            if (sleepTime < kMinThreadSleepTimeUs) {
                sleepTime = kMinThreadSleepTimeUs;
            }
            // reduce sleep time in case of consecutive application underruns to avoid
            // starving the audio HAL. As activeSleepTimeUs() is larger than a buffer
            // duration we would end up writing less data than needed by the audio HAL if
            // the condition persists.
            if (sleepTimeShift < kMaxThreadSleepTimeShift) {
                sleepTimeShift++;
            }
        } else {
            sleepTime = idleSleepTime;
        }
    } else if (mBytesWritten != 0 || (mMixerStatus == MIXER_TRACKS_ENABLED)) {
        // clear out mMixerBuffer or mSinkBuffer, to ensure buffers are cleared
        // before effects processing or output.
        if (mMixerBufferValid) {
            memset(mMixerBuffer, 0, mMixerBufferSize);
        } else {
            memset(mSinkBuffer, 0, mSinkBufferSize);
        }
        sleepTime = 0;
        ALOGV_IF(mBytesWritten == 0 && (mMixerStatus == MIXER_TRACKS_ENABLED),
                "anticipated start");
    }
    // TODO add standby time extension fct of effect tail
}

// prepareTracks_l() must be called with ThreadBase::mLock held
AudioFlinger::PlaybackThread::mixer_state AudioFlinger::MixerThread::prepareTracks_l(
        Vector< sp<Track> > *tracksToRemove)
{

    mixer_state mixerStatus = MIXER_IDLE;
    // find out which tracks need to be processed
    size_t count = mActiveTracks.size();
    size_t mixedTracks = 0;
    size_t tracksWithEffect = 0;
    // counts only _active_ fast tracks
    size_t fastTracks = 0;
    uint32_t resetMask = 0; // bit mask of fast tracks that need to be reset

    float masterVolume = mMasterVolume;
    bool masterMute = mMasterMute;

    if (masterMute) {
        masterVolume = 0;
    }
    // Delegate master volume control to effect in output mix effect chain if needed
    sp<EffectChain> chain = getEffectChain_l(AUDIO_SESSION_OUTPUT_MIX);
    if (chain != 0) {
        uint32_t v = (uint32_t)(masterVolume * (1 << 24));
        chain->setVolume_l(&v, &v);
        masterVolume = (float)((v + (1 << 23)) >> 24);
        chain.clear();
    }

    // prepare a new state to push
    FastMixerStateQueue *sq = NULL;
    FastMixerState *state = NULL;
    bool didModify = false;
    FastMixerStateQueue::block_t block = FastMixerStateQueue::BLOCK_UNTIL_PUSHED;
    if (mFastMixer != NULL) {
        sq = mFastMixer->sq();
        state = sq->begin();
    }

    mMixerBufferValid = false;  // mMixerBuffer has no valid data until appropriate tracks found.
    mEffectBufferValid = false; // mEffectBuffer has no valid data until tracks found.

    for (size_t i=0 ; i<count ; i++) {
        const sp<Track> t = mActiveTracks[i].promote();
        if (t == 0) {
            continue;
        }

        // this const just means the local variable doesn't change
        Track* const track = t.get();

        // process fast tracks
        if (track->isFastTrack()) {

            // It's theoretically possible (though unlikely) for a fast track to be created
            // and then removed within the same normal mix cycle.  This is not a problem, as
            // the track never becomes active so it's fast mixer slot is never touched.
            // The converse, of removing an (active) track and then creating a new track
            // at the identical fast mixer slot within the same normal mix cycle,
            // is impossible because the slot isn't marked available until the end of each cycle.
            int j = track->mFastIndex;
            ALOG_ASSERT(0 < j && j < (int)FastMixerState::kMaxFastTracks);
            ALOG_ASSERT(!(mFastTrackAvailMask & (1 << j)));
            FastTrack *fastTrack = &state->mFastTracks[j];

            // Determine whether the track is currently in underrun condition,
            // and whether it had a recent underrun.
            FastTrackDump *ftDump = &mFastMixerDumpState.mTracks[j];
            FastTrackUnderruns underruns = ftDump->mUnderruns;
            uint32_t recentFull = (underruns.mBitFields.mFull -
                    track->mObservedUnderruns.mBitFields.mFull) & UNDERRUN_MASK;
            uint32_t recentPartial = (underruns.mBitFields.mPartial -
                    track->mObservedUnderruns.mBitFields.mPartial) & UNDERRUN_MASK;
            uint32_t recentEmpty = (underruns.mBitFields.mEmpty -
                    track->mObservedUnderruns.mBitFields.mEmpty) & UNDERRUN_MASK;
            uint32_t recentUnderruns = recentPartial + recentEmpty;
            track->mObservedUnderruns = underruns;
            // don't count underruns that occur while stopping or pausing
            // or stopped which can occur when flush() is called while active
            if (!(track->isStopping() || track->isPausing() || track->isStopped()) &&
                    recentUnderruns > 0) {
                // FIXME fast mixer will pull & mix partial buffers, but we count as a full underrun
                track->mAudioTrackServerProxy->tallyUnderrunFrames(recentUnderruns * mFrameCount);
            }

            // This is similar to the state machine for normal tracks,
            // with a few modifications for fast tracks.
            bool isActive = true;
            switch (track->mState) {
            case TrackBase::STOPPING_1:
                // track stays active in STOPPING_1 state until first underrun
                if (recentUnderruns > 0 || track->isTerminated()) {
                    track->mState = TrackBase::STOPPING_2;
                }
                break;
            case TrackBase::PAUSING:
                // ramp down is not yet implemented
                track->setPaused();
                break;
            case TrackBase::RESUMING:
                // ramp up is not yet implemented
                track->mState = TrackBase::ACTIVE;
                break;
            case TrackBase::ACTIVE:
                if (recentFull > 0 || recentPartial > 0) {
                    // track has provided at least some frames recently: reset retry count
                    track->mRetryCount = kMaxTrackRetries;
                }
                if (recentUnderruns == 0) {
                    // no recent underruns: stay active
                    break;
                }
                // there has recently been an underrun of some kind
                if (track->sharedBuffer() == 0) {
                    // were any of the recent underruns "empty" (no frames available)?
                    if (recentEmpty == 0) {
                        // no, then ignore the partial underruns as they are allowed indefinitely
                        break;
                    }
                    // there has recently been an "empty" underrun: decrement the retry counter
                    if (--(track->mRetryCount) > 0) {
                        break;
                    }
                    // indicate to client process that the track was disabled because of underrun;
                    // it will then automatically call start() when data is available
                    android_atomic_or(CBLK_DISABLED, &track->mCblk->mFlags);
                    // remove from active list, but state remains ACTIVE [confusing but true]
                    isActive = false;
                    break;
                }
                // fall through
            case TrackBase::STOPPING_2:
            case TrackBase::PAUSED:
            case TrackBase::STOPPED:
            case TrackBase::FLUSHED:   // flush() while active
                // Check for presentation complete if track is inactive
                // We have consumed all the buffers of this track.
                // This would be incomplete if we auto-paused on underrun
                {
                    size_t audioHALFrames =
                            (mOutput->stream->get_latency(mOutput->stream)*mSampleRate) / 1000;
                    size_t framesWritten = mBytesWritten / mFrameSize;
                    if (!(mStandby || track->presentationComplete(framesWritten, audioHALFrames))) {
                        // track stays in active list until presentation is complete
                        break;
                    }
                }
                if (track->isStopping_2()) {
                    track->mState = TrackBase::STOPPED;
                }
                if (track->isStopped()) {
                    // Can't reset directly, as fast mixer is still polling this track
                    //   track->reset();
                    // So instead mark this track as needing to be reset after push with ack
                    resetMask |= 1 << i;
                }
                isActive = false;
                break;
            case TrackBase::IDLE:
            default:
                LOG_ALWAYS_FATAL("unexpected track state %d", track->mState);
            }

            if (isActive) {
                // was it previously inactive?
                if (!(state->mTrackMask & (1 << j))) {
                    ExtendedAudioBufferProvider *eabp = track;
                    VolumeProvider *vp = track;
                    fastTrack->mBufferProvider = eabp;
                    fastTrack->mVolumeProvider = vp;
                    fastTrack->mChannelMask = track->mChannelMask;
                    fastTrack->mGeneration++;
                    state->mTrackMask |= 1 << j;
                    didModify = true;
                    // no acknowledgement required for newly active tracks
                }
                // cache the combined master volume and stream type volume for fast mixer; this
                // lacks any synchronization or barrier so VolumeProvider may read a stale value
                track->mCachedVolume = masterVolume * mStreamTypes[track->streamType()].volume;
                ++fastTracks;
            } else {
                // was it previously active?
                if (state->mTrackMask & (1 << j)) {
                    fastTrack->mBufferProvider = NULL;
                    fastTrack->mGeneration++;
                    state->mTrackMask &= ~(1 << j);
                    didModify = true;
                    // If any fast tracks were removed, we must wait for acknowledgement
                    // because we're about to decrement the last sp<> on those tracks.
                    block = FastMixerStateQueue::BLOCK_UNTIL_ACKED;
                } else {
                    LOG_ALWAYS_FATAL("fast track %d should have been active", j);
                }
                tracksToRemove->add(track);
                // Avoids a misleading display in dumpsys
                track->mObservedUnderruns.mBitFields.mMostRecent = UNDERRUN_FULL;
            }
            continue;
        }

        {   // local variable scope to avoid goto warning

        audio_track_cblk_t* cblk = track->cblk();

        // The first time a track is added we wait
        // for all its buffers to be filled before processing it
        int name = track->name();
        // make sure that we have enough frames to mix one full buffer.
        // enforce this condition only once to enable draining the buffer in case the client
        // app does not call stop() and relies on underrun to stop:
        // hence the test on (mMixerStatus == MIXER_TRACKS_READY) meaning the track was mixed
        // during last round
        size_t desiredFrames;
        uint32_t sr = track->sampleRate();
        if (sr == mSampleRate) {
            desiredFrames = mNormalFrameCount;
        } else {
            // +1 for rounding and +1 for additional sample needed for interpolation
            desiredFrames = (mNormalFrameCount * sr) / mSampleRate + 1 + 1;
            // add frames already consumed but not yet released by the resampler
            // because mAudioTrackServerProxy->framesReady() will include these frames
            desiredFrames += mAudioMixer->getUnreleasedFrames(track->name());
#if 0
            // the minimum track buffer size is normally twice the number of frames necessary
            // to fill one buffer and the resampler should not leave more than one buffer worth
            // of unreleased frames after each pass, but just in case...
            ALOG_ASSERT(desiredFrames <= cblk->frameCount_);
#endif
        }
        uint32_t minFrames = 1;
        if ((track->sharedBuffer() == 0) && !track->isStopped() && !track->isPausing() &&
                (mMixerStatusIgnoringFastTracks == MIXER_TRACKS_READY)) {
            minFrames = desiredFrames;
        }

        size_t framesReady = track->framesReady();
        if ((framesReady >= minFrames) && track->isReady() &&
                !track->isPaused() && !track->isTerminated())
        {
            ALOGVV("track %d s=%08x [OK] on thread %p", name, cblk->mServer, this);

            mixedTracks++;

            // track->mainBuffer() != mSinkBuffer or mMixerBuffer means
            // there is an effect chain connected to the track
            chain.clear();
            if (track->mainBuffer() != mSinkBuffer &&
                    track->mainBuffer() != mMixerBuffer) {
                if (mEffectBufferEnabled) {
                    mEffectBufferValid = true; // Later can set directly.
                }
                chain = getEffectChain_l(track->sessionId());
                // Delegate volume control to effect in track effect chain if needed
                if (chain != 0) {
                    tracksWithEffect++;
                } else {
                    ALOGW("prepareTracks_l(): track %d attached to effect but no chain found on "
                            "session %d",
                            name, track->sessionId());
                }
            }


            int param = AudioMixer::VOLUME;
            if (track->mFillingUpStatus == Track::FS_FILLED) {
                // no ramp for the first volume setting
                track->mFillingUpStatus = Track::FS_ACTIVE;
                if (track->mState == TrackBase::RESUMING) {
                    track->mState = TrackBase::ACTIVE;
                    param = AudioMixer::RAMP_VOLUME;
                }
                mAudioMixer->setParameter(name, AudioMixer::RESAMPLE, AudioMixer::RESET, NULL);
            // FIXME should not make a decision based on mServer
            } else if (cblk->mServer != 0) {
                // If the track is stopped before the first frame was mixed,
                // do not apply ramp
                param = AudioMixer::RAMP_VOLUME;
            }

            // compute volume for this track
            uint32_t vl, vr, va;
            if (track->isPausing() || mStreamTypes[track->streamType()].mute) {
                vl = vr = va = 0;
                if (track->isPausing()) {
                    track->setPaused();
                }
            } else {

                // read original volumes with volume control
                float typeVolume = mStreamTypes[track->streamType()].volume;
                float v = masterVolume * typeVolume;
                AudioTrackServerProxy *proxy = track->mAudioTrackServerProxy;
                gain_minifloat_packed_t vlr = proxy->getVolumeLR();
                float vlf = float_from_gain(gain_minifloat_unpack_left(vlr));
                float vrf = float_from_gain(gain_minifloat_unpack_right(vlr));
                // track volumes come from shared memory, so can't be trusted and must be clamped
                if (vlf > GAIN_FLOAT_UNITY) {
                    ALOGV("Track left volume out of range: %.3g", vlf);
                    vlf = GAIN_FLOAT_UNITY;
                }
                if (vrf > GAIN_FLOAT_UNITY) {
                    ALOGV("Track right volume out of range: %.3g", vrf);
                    vrf = GAIN_FLOAT_UNITY;
                }
                // now apply the master volume and stream type volume
                // FIXME we're losing the wonderful dynamic range in the minifloat representation
                float v8_24 = v * (MAX_GAIN_INT * MAX_GAIN_INT);
                vl = (uint32_t) (v8_24 * vlf);
                vr = (uint32_t) (v8_24 * vrf);
                // assuming master volume and stream type volume each go up to 1.0,
                // vl and vr are now in 8.24 format

                uint16_t sendLevel = proxy->getSendLevel_U4_12();
                // send level comes from shared memory and so may be corrupt
                if (sendLevel > MAX_GAIN_INT) {
                    ALOGV("Track send level out of range: %04X", sendLevel);
                    sendLevel = MAX_GAIN_INT;
                }
                va = (uint32_t)(v * sendLevel);
            }

            // Delegate volume control to effect in track effect chain if needed
            if (chain != 0 && chain->setVolume_l(&vl, &vr)) {
                // Do not ramp volume if volume is controlled by effect
                param = AudioMixer::VOLUME;
                track->mHasVolumeController = true;
            } else {
                // force no volume ramp when volume controller was just disabled or removed
                // from effect chain to avoid volume spike
                if (track->mHasVolumeController) {
                    param = AudioMixer::VOLUME;
                }
                track->mHasVolumeController = false;
            }

            // FIXME Use float
            // Convert volumes from 8.24 to 4.12 format
            // This additional clamping is needed in case chain->setVolume_l() overshot
            vl = (vl + (1 << 11)) >> 12;
            if (vl > MAX_GAIN_INT) {
                vl = MAX_GAIN_INT;
            }
            vr = (vr + (1 << 11)) >> 12;
            if (vr > MAX_GAIN_INT) {
                vr = MAX_GAIN_INT;
            }

            if (va > MAX_GAIN_INT) {
                va = MAX_GAIN_INT;   // va is uint32_t, so no need to check for -
            }

            // XXX: these things DON'T need to be done each time
            mAudioMixer->setBufferProvider(name, track);
            mAudioMixer->enable(name);

            mAudioMixer->setParameter(name, param, AudioMixer::VOLUME0, (void *)(uintptr_t)vl);
            mAudioMixer->setParameter(name, param, AudioMixer::VOLUME1, (void *)(uintptr_t)vr);
            mAudioMixer->setParameter(name, param, AudioMixer::AUXLEVEL, (void *)(uintptr_t)va);
            mAudioMixer->setParameter(
                name,
                AudioMixer::TRACK,
                AudioMixer::FORMAT, (void *)track->format());
            mAudioMixer->setParameter(
                name,
                AudioMixer::TRACK,
                AudioMixer::CHANNEL_MASK, (void *)(uintptr_t)track->channelMask());
            // limit track sample rate to 2 x output sample rate, which changes at re-configuration
            uint32_t maxSampleRate = mSampleRate * 2;
            uint32_t reqSampleRate = track->mAudioTrackServerProxy->getSampleRate();
            if (reqSampleRate == 0) {
                reqSampleRate = mSampleRate;
            } else if (reqSampleRate > maxSampleRate) {
                reqSampleRate = maxSampleRate;
            }
            mAudioMixer->setParameter(
                name,
                AudioMixer::RESAMPLE,
                AudioMixer::SAMPLE_RATE,
                (void *)(uintptr_t)reqSampleRate);
            /*
             * Select the appropriate output buffer for the track.
             *
             * Tracks with effects go into their own effects chain buffer
             * and from there into either mEffectBuffer or mSinkBuffer.
             *
             * Other tracks can use mMixerBuffer for higher precision
             * channel accumulation.  If this buffer is enabled
             * (mMixerBufferEnabled true), then selected tracks will accumulate
             * into it.
             *
             */
            if (mMixerBufferEnabled
                    && (track->mainBuffer() == mSinkBuffer
                            || track->mainBuffer() == mMixerBuffer)) {
                mAudioMixer->setParameter(
                        name,
                        AudioMixer::TRACK,
                        AudioMixer::MIXER_FORMAT, (void *)mMixerBufferFormat);
                mAudioMixer->setParameter(
                        name,
                        AudioMixer::TRACK,
                        AudioMixer::MAIN_BUFFER, (void *)mMixerBuffer);
                // TODO: override track->mainBuffer()?
                mMixerBufferValid = true;
            } else {
                mAudioMixer->setParameter(
                        name,
                        AudioMixer::TRACK,
                        AudioMixer::MIXER_FORMAT, (void *)AUDIO_FORMAT_PCM_16_BIT);
                mAudioMixer->setParameter(
                        name,
                        AudioMixer::TRACK,
                        AudioMixer::MAIN_BUFFER, (void *)track->mainBuffer());
            }
            mAudioMixer->setParameter(
                name,
                AudioMixer::TRACK,
                AudioMixer::AUX_BUFFER, (void *)track->auxBuffer());

            // reset retry count
            track->mRetryCount = kMaxTrackRetries;

            // If one track is ready, set the mixer ready if:
            //  - the mixer was not ready during previous round OR
            //  - no other track is not ready
            if (mMixerStatusIgnoringFastTracks != MIXER_TRACKS_READY ||
                    mixerStatus != MIXER_TRACKS_ENABLED) {
                mixerStatus = MIXER_TRACKS_READY;
            }
        } else {
            if (framesReady < desiredFrames && !track->isStopped() && !track->isPaused()) {
                track->mAudioTrackServerProxy->tallyUnderrunFrames(desiredFrames);
            }
            // clear effect chain input buffer if an active track underruns to avoid sending
            // previous audio buffer again to effects
            chain = getEffectChain_l(track->sessionId());
            if (chain != 0) {
                chain->clearInputBuffer();
            }

            ALOGVV("track %d s=%08x [NOT READY] on thread %p", name, cblk->mServer, this);
            if ((track->sharedBuffer() != 0) || track->isTerminated() ||
                    track->isStopped() || track->isPaused()) {
                // We have consumed all the buffers of this track.
                // Remove it from the list of active tracks.
                // TODO: use actual buffer filling status instead of latency when available from
                // audio HAL
                size_t audioHALFrames = (latency_l() * mSampleRate) / 1000;
                size_t framesWritten = mBytesWritten / mFrameSize;
                if (mStandby || track->presentationComplete(framesWritten, audioHALFrames)) {
                    if (track->isStopped()) {
                        track->reset();
                    }
                    tracksToRemove->add(track);
                }
            } else {
                // No buffers for this track. Give it a few chances to
                // fill a buffer, then remove it from active list.
                if (--(track->mRetryCount) <= 0) {
                    ALOGI("BUFFER TIMEOUT: remove(%d) from active list on thread %p", name, this);
                    tracksToRemove->add(track);
                    // indicate to client process that the track was disabled because of underrun;
                    // it will then automatically call start() when data is available
                    android_atomic_or(CBLK_DISABLED, &cblk->mFlags);
                // If one track is not ready, mark the mixer also not ready if:
                //  - the mixer was ready during previous round OR
                //  - no other track is ready
                } else if (mMixerStatusIgnoringFastTracks == MIXER_TRACKS_READY ||
                                mixerStatus != MIXER_TRACKS_READY) {
                    mixerStatus = MIXER_TRACKS_ENABLED;
                }
            }
            mAudioMixer->disable(name);
        }

        }   // local variable scope to avoid goto warning
track_is_ready: ;

    }

    // Push the new FastMixer state if necessary
    bool pauseAudioWatchdog = false;
    if (didModify) {
        state->mFastTracksGen++;
        // if the fast mixer was active, but now there are no fast tracks, then put it in cold idle
        if (kUseFastMixer == FastMixer_Dynamic &&
                state->mCommand == FastMixerState::MIX_WRITE && state->mTrackMask <= 1) {
            state->mCommand = FastMixerState::COLD_IDLE;
            state->mColdFutexAddr = &mFastMixerFutex;
            state->mColdGen++;
            mFastMixerFutex = 0;
            if (kUseFastMixer == FastMixer_Dynamic) {
                mNormalSink = mOutputSink;
            }
            // If we go into cold idle, need to wait for acknowledgement
            // so that fast mixer stops doing I/O.
            block = FastMixerStateQueue::BLOCK_UNTIL_ACKED;
            pauseAudioWatchdog = true;
        }
    }
    if (sq != NULL) {
        sq->end(didModify);
        sq->push(block);
    }
#ifdef AUDIO_WATCHDOG
    if (pauseAudioWatchdog && mAudioWatchdog != 0) {
        mAudioWatchdog->pause();
    }
#endif

    // Now perform the deferred reset on fast tracks that have stopped
    while (resetMask != 0) {
        size_t i = __builtin_ctz(resetMask);
        ALOG_ASSERT(i < count);
        resetMask &= ~(1 << i);
        sp<Track> t = mActiveTracks[i].promote();
        if (t == 0) {
            continue;
        }
        Track* track = t.get();
        ALOG_ASSERT(track->isFastTrack() && track->isStopped());
        track->reset();
    }

    // remove all the tracks that need to be...
    removeTracks_l(*tracksToRemove);

    // sink or mix buffer must be cleared if all tracks are connected to an
    // effect chain as in this case the mixer will not write to the sink or mix buffer
    // and track effects will accumulate into it
    if ((mBytesRemaining == 0) && ((mixedTracks != 0 && mixedTracks == tracksWithEffect) ||
            (mixedTracks == 0 && fastTracks > 0))) {
        // FIXME as a performance optimization, should remember previous zero status
        if (mMixerBufferValid) {
            memset(mMixerBuffer, 0, mMixerBufferSize);
            // TODO: In testing, mSinkBuffer below need not be cleared because
            // the PlaybackThread::threadLoop() copies mMixerBuffer into mSinkBuffer
            // after mixing.
            //
            // To enforce this guarantee:
            // ((mixedTracks != 0 && mixedTracks == tracksWithEffect) ||
            // (mixedTracks == 0 && fastTracks > 0))
            // must imply MIXER_TRACKS_READY.
            // Later, we may clear buffers regardless, and skip much of this logic.
        }
        // TODO - either mEffectBuffer or mSinkBuffer needs to be cleared.
        if (mEffectBufferValid) {
            memset(mEffectBuffer, 0, mEffectBufferSize);
        }
        // FIXME as a performance optimization, should remember previous zero status
        memset(mSinkBuffer, 0, mNormalFrameCount * mChannelCount * sizeof(int16_t));
    }

    // if any fast tracks, then status is ready
    mMixerStatusIgnoringFastTracks = mixerStatus;
    if (fastTracks > 0) {
        mixerStatus = MIXER_TRACKS_READY;
    }
    return mixerStatus;
}

// getTrackName_l() must be called with ThreadBase::mLock held
int AudioFlinger::MixerThread::getTrackName_l(audio_channel_mask_t channelMask, int sessionId)
{
    return mAudioMixer->getTrackName(channelMask, sessionId);
}

// deleteTrackName_l() must be called with ThreadBase::mLock held
void AudioFlinger::MixerThread::deleteTrackName_l(int name)
{
    ALOGV("remove track (%d) and delete from mixer", name);
    mAudioMixer->deleteTrackName(name);
}

// checkForNewParameter_l() must be called with ThreadBase::mLock held
bool AudioFlinger::MixerThread::checkForNewParameter_l(const String8& keyValuePair,
                                                       status_t& status)
{
    bool reconfig = false;

    status = NO_ERROR;

    // if !&IDLE, holds the FastMixer state to restore after new parameters processed
    FastMixerState::Command previousCommand = FastMixerState::HOT_IDLE;
    if (mFastMixer != NULL) {
        FastMixerStateQueue *sq = mFastMixer->sq();
        FastMixerState *state = sq->begin();
        if (!(state->mCommand & FastMixerState::IDLE)) {
            previousCommand = state->mCommand;
            state->mCommand = FastMixerState::HOT_IDLE;
            sq->end();
            sq->push(FastMixerStateQueue::BLOCK_UNTIL_ACKED);
        } else {
            sq->end(false /*didModify*/);
        }
    }

    AudioParameter param = AudioParameter(keyValuePair);
    int value;
    if (param.getInt(String8(AudioParameter::keySamplingRate), value) == NO_ERROR) {
        reconfig = true;
    }
    if (param.getInt(String8(AudioParameter::keyFormat), value) == NO_ERROR) {
        if ((audio_format_t) value != AUDIO_FORMAT_PCM_16_BIT) {
            status = BAD_VALUE;
        } else {
            // no need to save value, since it's constant
            reconfig = true;
        }
    }
    if (param.getInt(String8(AudioParameter::keyChannels), value) == NO_ERROR) {
        if ((audio_channel_mask_t) value != AUDIO_CHANNEL_OUT_STEREO) {
            status = BAD_VALUE;
        } else {
            // no need to save value, since it's constant
            reconfig = true;
        }
    }
    if (param.getInt(String8(AudioParameter::keyFrameCount), value) == NO_ERROR) {
        // do not accept frame count changes if tracks are open as the track buffer
        // size depends on frame count and correct behavior would not be guaranteed
        // if frame count is changed after track creation
        if (!mTracks.isEmpty()) {
            status = INVALID_OPERATION;
        } else {
            reconfig = true;
        }
    }
    if (param.getInt(String8(AudioParameter::keyRouting), value) == NO_ERROR) {
#ifdef ADD_BATTERY_DATA
        // when changing the audio output device, call addBatteryData to notify
        // the change
        if (mOutDevice != value) {
            uint32_t params = 0;
            // check whether speaker is on
            if (value & AUDIO_DEVICE_OUT_SPEAKER) {
                params |= IMediaPlayerService::kBatteryDataSpeakerOn;
            }

            audio_devices_t deviceWithoutSpeaker
                = AUDIO_DEVICE_OUT_ALL & ~AUDIO_DEVICE_OUT_SPEAKER;
            // check if any other device (except speaker) is on
            if (value & deviceWithoutSpeaker ) {
                params |= IMediaPlayerService::kBatteryDataOtherAudioDeviceOn;
            }

            if (params != 0) {
                addBatteryData(params);
            }
        }
#endif

        // forward device change to effects that have requested to be
        // aware of attached audio device.
        if (value != AUDIO_DEVICE_NONE) {
            mOutDevice = value;
            for (size_t i = 0; i < mEffectChains.size(); i++) {
                mEffectChains[i]->setDevice_l(mOutDevice);
            }
        }
    }

    if (status == NO_ERROR) {
        status = mOutput->stream->common.set_parameters(&mOutput->stream->common,
                                                keyValuePair.string());
        if (!mStandby && status == INVALID_OPERATION) {
            mOutput->stream->common.standby(&mOutput->stream->common);
            mStandby = true;
            mBytesWritten = 0;
            status = mOutput->stream->common.set_parameters(&mOutput->stream->common,
                                                   keyValuePair.string());
        }
        if (status == NO_ERROR && reconfig) {
            readOutputParameters_l();
            delete mAudioMixer;
            mAudioMixer = new AudioMixer(mNormalFrameCount, mSampleRate);
            for (size_t i = 0; i < mTracks.size() ; i++) {
                int name = getTrackName_l(mTracks[i]->mChannelMask, mTracks[i]->mSessionId);
                if (name < 0) {
                    break;
                }
                mTracks[i]->mName = name;
            }
            sendIoConfigEvent_l(AudioSystem::OUTPUT_CONFIG_CHANGED);
        }
    }

    if (!(previousCommand & FastMixerState::IDLE)) {
        ALOG_ASSERT(mFastMixer != NULL);
        FastMixerStateQueue *sq = mFastMixer->sq();
        FastMixerState *state = sq->begin();
        ALOG_ASSERT(state->mCommand == FastMixerState::HOT_IDLE);
        state->mCommand = previousCommand;
        sq->end();
        sq->push(FastMixerStateQueue::BLOCK_UNTIL_PUSHED);
    }

    return reconfig;
}


void AudioFlinger::MixerThread::dumpInternals(int fd, const Vector<String16>& args)
{
    const size_t SIZE = 256;
    char buffer[SIZE];
    String8 result;

    PlaybackThread::dumpInternals(fd, args);

    fdprintf(fd, "  AudioMixer tracks: 0x%08x\n", mAudioMixer->trackNames());

    // Make a non-atomic copy of fast mixer dump state so it won't change underneath us
    const FastMixerDumpState copy(mFastMixerDumpState);
    copy.dump(fd);

#ifdef STATE_QUEUE_DUMP
    // Similar for state queue
    StateQueueObserverDump observerCopy = mStateQueueObserverDump;
    observerCopy.dump(fd);
    StateQueueMutatorDump mutatorCopy = mStateQueueMutatorDump;
    mutatorCopy.dump(fd);
#endif

#ifdef TEE_SINK
    // Write the tee output to a .wav file
    dumpTee(fd, mTeeSource, mId);
#endif

#ifdef AUDIO_WATCHDOG
    if (mAudioWatchdog != 0) {
        // Make a non-atomic copy of audio watchdog dump so it won't change underneath us
        AudioWatchdogDump wdCopy = mAudioWatchdogDump;
        wdCopy.dump(fd);
    }
#endif
}

uint32_t AudioFlinger::MixerThread::idleSleepTimeUs() const
{
    return (uint32_t)(((mNormalFrameCount * 1000) / mSampleRate) * 1000) / 2;
}

uint32_t AudioFlinger::MixerThread::suspendSleepTimeUs() const
{
    return (uint32_t)(((mNormalFrameCount * 1000) / mSampleRate) * 1000);
}

void AudioFlinger::MixerThread::cacheParameters_l()
{
    PlaybackThread::cacheParameters_l();

    // FIXME: Relaxed timing because of a certain device that can't meet latency
    // Should be reduced to 2x after the vendor fixes the driver issue
    // increase threshold again due to low power audio mode. The way this warning
    // threshold is calculated and its usefulness should be reconsidered anyway.
    maxPeriod = seconds(mNormalFrameCount) / mSampleRate * 15;
}

// ----------------------------------------------------------------------------

AudioFlinger::DirectOutputThread::DirectOutputThread(const sp<AudioFlinger>& audioFlinger,
        AudioStreamOut* output, audio_io_handle_t id, audio_devices_t device)
    :   PlaybackThread(audioFlinger, output, id, device, DIRECT)
        // mLeftVolFloat, mRightVolFloat
{
}

AudioFlinger::DirectOutputThread::DirectOutputThread(const sp<AudioFlinger>& audioFlinger,
        AudioStreamOut* output, audio_io_handle_t id, uint32_t device,
        ThreadBase::type_t type)
    :   PlaybackThread(audioFlinger, output, id, device, type)
        // mLeftVolFloat, mRightVolFloat
{
}

AudioFlinger::DirectOutputThread::~DirectOutputThread()
{
}

void AudioFlinger::DirectOutputThread::processVolume_l(Track *track, bool lastTrack)
{
    audio_track_cblk_t* cblk = track->cblk();
    float left, right;

    if (mMasterMute || mStreamTypes[track->streamType()].mute) {
        left = right = 0;
    } else {
        float typeVolume = mStreamTypes[track->streamType()].volume;
        float v = mMasterVolume * typeVolume;
        AudioTrackServerProxy *proxy = track->mAudioTrackServerProxy;
        gain_minifloat_packed_t vlr = proxy->getVolumeLR();
        left = float_from_gain(gain_minifloat_unpack_left(vlr));
        if (left > GAIN_FLOAT_UNITY) {
            left = GAIN_FLOAT_UNITY;
        }
        left *= v;
        right = float_from_gain(gain_minifloat_unpack_right(vlr));
        if (right > GAIN_FLOAT_UNITY) {
            right = GAIN_FLOAT_UNITY;
        }
        right *= v;
    }

    if (lastTrack) {
        if (left != mLeftVolFloat || right != mRightVolFloat) {
            mLeftVolFloat = left;
            mRightVolFloat = right;

            // Convert volumes from float to 8.24
            uint32_t vl = (uint32_t)(left * (1 << 24));
            uint32_t vr = (uint32_t)(right * (1 << 24));

            // Delegate volume control to effect in track effect chain if needed
            // only one effect chain can be present on DirectOutputThread, so if
            // there is one, the track is connected to it
            if (!mEffectChains.isEmpty()) {
                mEffectChains[0]->setVolume_l(&vl, &vr);
                left = (float)vl / (1 << 24);
                right = (float)vr / (1 << 24);
            }
            if (mOutput->stream->set_volume) {
                mOutput->stream->set_volume(mOutput->stream, left, right);
            }
        }
    }
}


AudioFlinger::PlaybackThread::mixer_state AudioFlinger::DirectOutputThread::prepareTracks_l(
    Vector< sp<Track> > *tracksToRemove
)
{
    size_t count = mActiveTracks.size();
    mixer_state mixerStatus = MIXER_IDLE;

    // find out which tracks need to be processed
    for (size_t i = 0; i < count; i++) {
        sp<Track> t = mActiveTracks[i].promote();
        // The track died recently
        if (t == 0) {
            continue;
        }

        Track* const track = t.get();
        audio_track_cblk_t* cblk = track->cblk();
        // Only consider last track started for volume and mixer state control.
        // In theory an older track could underrun and restart after the new one starts
        // but as we only care about the transition phase between two tracks on a
        // direct output, it is not a problem to ignore the underrun case.
        sp<Track> l = mLatestActiveTrack.promote();
        bool last = l.get() == track;

        // The first time a track is added we wait
        // for all its buffers to be filled before processing it
        uint32_t minFrames;
        if ((track->sharedBuffer() == 0) && !track->isStopped() && !track->isPausing()) {
            minFrames = mNormalFrameCount;
        } else {
            minFrames = 1;
        }

        if ((track->framesReady() >= minFrames) && track->isReady() &&
                !track->isPaused() && !track->isTerminated())
        {
            ALOGVV("track %d s=%08x [OK]", track->name(), cblk->mServer);

            if (track->mFillingUpStatus == Track::FS_FILLED) {
                track->mFillingUpStatus = Track::FS_ACTIVE;
                // make sure processVolume_l() will apply new volume even if 0
                mLeftVolFloat = mRightVolFloat = -1.0;
                if (track->mState == TrackBase::RESUMING) {
                    track->mState = TrackBase::ACTIVE;
                }
            }

            // compute volume for this track
            processVolume_l(track, last);
            if (last) {
                // reset retry count
                track->mRetryCount = kMaxTrackRetriesDirect;
                mActiveTrack = t;
                mixerStatus = MIXER_TRACKS_READY;
            }
        } else {
            // clear effect chain input buffer if the last active track started underruns
            // to avoid sending previous audio buffer again to effects
            if (!mEffectChains.isEmpty() && last) {
                mEffectChains[0]->clearInputBuffer();
            }

            ALOGVV("track %d s=%08x [NOT READY]", track->name(), cblk->mServer);
            if ((track->sharedBuffer() != 0) || track->isTerminated() ||
                    track->isStopped() || track->isPaused()) {
                // We have consumed all the buffers of this track.
                // Remove it from the list of active tracks.
                // TODO: implement behavior for compressed audio
                size_t audioHALFrames = (latency_l() * mSampleRate) / 1000;
                size_t framesWritten = mBytesWritten / mFrameSize;
                if (mStandby || !last ||
                        track->presentationComplete(framesWritten, audioHALFrames)) {
                    if (track->isStopped()) {
                        track->reset();
                    }
                    tracksToRemove->add(track);
                }
            } else {
                // No buffers for this track. Give it a few chances to
                // fill a buffer, then remove it from active list.
                // Only consider last track started for mixer state control
                if (--(track->mRetryCount) <= 0) {
                    ALOGV("BUFFER TIMEOUT: remove(%d) from active list", track->name());
                    tracksToRemove->add(track);
                    // indicate to client process that the track was disabled because of underrun;
                    // it will then automatically call start() when data is available
                    android_atomic_or(CBLK_DISABLED, &cblk->mFlags);
                } else if (last) {
                    mixerStatus = MIXER_TRACKS_ENABLED;
                }
            }
        }
    }

    // remove all the tracks that need to be...
    removeTracks_l(*tracksToRemove);

    return mixerStatus;
}

void AudioFlinger::DirectOutputThread::threadLoop_mix()
{
    size_t frameCount = mFrameCount;
    int8_t *curBuf = (int8_t *)mSinkBuffer;
    // output audio to hardware
    while (frameCount) {
        AudioBufferProvider::Buffer buffer;
        buffer.frameCount = frameCount;
        mActiveTrack->getNextBuffer(&buffer);
        if (buffer.raw == NULL) {
            memset(curBuf, 0, frameCount * mFrameSize);
            break;
        }
        memcpy(curBuf, buffer.raw, buffer.frameCount * mFrameSize);
        frameCount -= buffer.frameCount;
        curBuf += buffer.frameCount * mFrameSize;
        mActiveTrack->releaseBuffer(&buffer);
    }
    mCurrentWriteLength = curBuf - (int8_t *)mSinkBuffer;
    sleepTime = 0;
    standbyTime = systemTime() + standbyDelay;
    mActiveTrack.clear();
}

void AudioFlinger::DirectOutputThread::threadLoop_sleepTime()
{
    if (sleepTime == 0) {
        if (mMixerStatus == MIXER_TRACKS_ENABLED) {
            sleepTime = activeSleepTime;
        } else {
            sleepTime = idleSleepTime;
        }
    } else if (mBytesWritten != 0 && audio_is_linear_pcm(mFormat)) {
        memset(mSinkBuffer, 0, mFrameCount * mFrameSize);
        sleepTime = 0;
    }
}

// getTrackName_l() must be called with ThreadBase::mLock held
int AudioFlinger::DirectOutputThread::getTrackName_l(audio_channel_mask_t channelMask __unused,
        int sessionId __unused)
{
    return 0;
}

// deleteTrackName_l() must be called with ThreadBase::mLock held
void AudioFlinger::DirectOutputThread::deleteTrackName_l(int name __unused)
{
}

// checkForNewParameter_l() must be called with ThreadBase::mLock held
bool AudioFlinger::DirectOutputThread::checkForNewParameter_l(const String8& keyValuePair,
                                                              status_t& status)
{
    bool reconfig = false;

    status = NO_ERROR;

    AudioParameter param = AudioParameter(keyValuePair);
    int value;
    if (param.getInt(String8(AudioParameter::keyRouting), value) == NO_ERROR) {
        // forward device change to effects that have requested to be
        // aware of attached audio device.
        if (value != AUDIO_DEVICE_NONE) {
            mOutDevice = value;
            for (size_t i = 0; i < mEffectChains.size(); i++) {
                mEffectChains[i]->setDevice_l(mOutDevice);
            }
        }
    }
    if (param.getInt(String8(AudioParameter::keyFrameCount), value) == NO_ERROR) {
        // do not accept frame count changes if tracks are open as the track buffer
        // size depends on frame count and correct behavior would not be garantied
        // if frame count is changed after track creation
        if (!mTracks.isEmpty()) {
            status = INVALID_OPERATION;
        } else {
            reconfig = true;
        }
    }
    if (status == NO_ERROR) {
        status = mOutput->stream->common.set_parameters(&mOutput->stream->common,
                                                keyValuePair.string());
        if (!mStandby && status == INVALID_OPERATION) {
            mOutput->stream->common.standby(&mOutput->stream->common);
            mStandby = true;
            mBytesWritten = 0;
            status = mOutput->stream->common.set_parameters(&mOutput->stream->common,
                                                   keyValuePair.string());
        }
        if (status == NO_ERROR && reconfig) {
            readOutputParameters_l();
            sendIoConfigEvent_l(AudioSystem::OUTPUT_CONFIG_CHANGED);
        }
    }

    return reconfig;
}

uint32_t AudioFlinger::DirectOutputThread::activeSleepTimeUs() const
{
    uint32_t time;
    if (audio_is_linear_pcm(mFormat)) {
        time = PlaybackThread::activeSleepTimeUs();
    } else {
        time = 10000;
    }
    return time;
}

uint32_t AudioFlinger::DirectOutputThread::idleSleepTimeUs() const
{
    uint32_t time;
    if (audio_is_linear_pcm(mFormat)) {
        time = (uint32_t)(((mFrameCount * 1000) / mSampleRate) * 1000) / 2;
    } else {
        time = 10000;
    }
    return time;
}

uint32_t AudioFlinger::DirectOutputThread::suspendSleepTimeUs() const
{
    uint32_t time;
    if (audio_is_linear_pcm(mFormat)) {
        time = (uint32_t)(((mFrameCount * 1000) / mSampleRate) * 1000);
    } else {
        time = 10000;
    }
    return time;
}

void AudioFlinger::DirectOutputThread::cacheParameters_l()
{
    PlaybackThread::cacheParameters_l();

    // use shorter standby delay as on normal output to release
    // hardware resources as soon as possible
    if (audio_is_linear_pcm(mFormat)) {
        standbyDelay = microseconds(activeSleepTime*2);
    } else {
        standbyDelay = kOffloadStandbyDelayNs;
    }
}

// ----------------------------------------------------------------------------

AudioFlinger::AsyncCallbackThread::AsyncCallbackThread(
        const wp<AudioFlinger::PlaybackThread>& playbackThread)
    :   Thread(false /*canCallJava*/),
        mPlaybackThread(playbackThread),
        mWriteAckSequence(0),
        mDrainSequence(0)
{
}

AudioFlinger::AsyncCallbackThread::~AsyncCallbackThread()
{
}

void AudioFlinger::AsyncCallbackThread::onFirstRef()
{
    run("Offload Cbk", ANDROID_PRIORITY_URGENT_AUDIO);
}

bool AudioFlinger::AsyncCallbackThread::threadLoop()
{
    while (!exitPending()) {
        uint32_t writeAckSequence;
        uint32_t drainSequence;

        {
            Mutex::Autolock _l(mLock);
            while (!((mWriteAckSequence & 1) ||
                     (mDrainSequence & 1) ||
                     exitPending())) {
                mWaitWorkCV.wait(mLock);
            }

            if (exitPending()) {
                break;
            }
            ALOGV("AsyncCallbackThread mWriteAckSequence %d mDrainSequence %d",
                  mWriteAckSequence, mDrainSequence);
            writeAckSequence = mWriteAckSequence;
            mWriteAckSequence &= ~1;
            drainSequence = mDrainSequence;
            mDrainSequence &= ~1;
        }
        {
            sp<AudioFlinger::PlaybackThread> playbackThread = mPlaybackThread.promote();
            if (playbackThread != 0) {
                if (writeAckSequence & 1) {
                    playbackThread->resetWriteBlocked(writeAckSequence >> 1);
                }
                if (drainSequence & 1) {
                    playbackThread->resetDraining(drainSequence >> 1);
                }
            }
        }
    }
    return false;
}

void AudioFlinger::AsyncCallbackThread::exit()
{
    ALOGV("AsyncCallbackThread::exit");
    Mutex::Autolock _l(mLock);
    requestExit();
    mWaitWorkCV.broadcast();
}

void AudioFlinger::AsyncCallbackThread::setWriteBlocked(uint32_t sequence)
{
    Mutex::Autolock _l(mLock);
    // bit 0 is cleared
    mWriteAckSequence = sequence << 1;
}

void AudioFlinger::AsyncCallbackThread::resetWriteBlocked()
{
    Mutex::Autolock _l(mLock);
    // ignore unexpected callbacks
    if (mWriteAckSequence & 2) {
        mWriteAckSequence |= 1;
        mWaitWorkCV.signal();
    }
}

void AudioFlinger::AsyncCallbackThread::setDraining(uint32_t sequence)
{
    Mutex::Autolock _l(mLock);
    // bit 0 is cleared
    mDrainSequence = sequence << 1;
}

void AudioFlinger::AsyncCallbackThread::resetDraining()
{
    Mutex::Autolock _l(mLock);
    // ignore unexpected callbacks
    if (mDrainSequence & 2) {
        mDrainSequence |= 1;
        mWaitWorkCV.signal();
    }
}


// ----------------------------------------------------------------------------
AudioFlinger::OffloadThread::OffloadThread(const sp<AudioFlinger>& audioFlinger,
        AudioStreamOut* output, audio_io_handle_t id, uint32_t device)
    :   DirectOutputThread(audioFlinger, output, id, device, OFFLOAD),
        mHwPaused(false),
        mFlushPending(false),
        mPausedBytesRemaining(0)
{
    //FIXME: mStandby should be set to true by ThreadBase constructor
    mStandby = true;
}

void AudioFlinger::OffloadThread::threadLoop_exit()
{
    if (mFlushPending || mHwPaused) {
        // If a flush is pending or track was paused, just discard buffered data
        flushHw_l();
    } else {
        mMixerStatus = MIXER_DRAIN_ALL;
        threadLoop_drain();
    }
    if (mUseAsyncWrite) {
        ALOG_ASSERT(mCallbackThread != 0);
        mCallbackThread->exit();
    }
    PlaybackThread::threadLoop_exit();
}

AudioFlinger::PlaybackThread::mixer_state AudioFlinger::OffloadThread::prepareTracks_l(
    Vector< sp<Track> > *tracksToRemove
)
{
    size_t count = mActiveTracks.size();

    mixer_state mixerStatus = MIXER_IDLE;
    bool doHwPause = false;
    bool doHwResume = false;

    ALOGV("OffloadThread::prepareTracks_l active tracks %d", count);

    // find out which tracks need to be processed
    for (size_t i = 0; i < count; i++) {
        sp<Track> t = mActiveTracks[i].promote();
        // The track died recently
        if (t == 0) {
            continue;
        }
        Track* const track = t.get();
        audio_track_cblk_t* cblk = track->cblk();
        // Only consider last track started for volume and mixer state control.
        // In theory an older track could underrun and restart after the new one starts
        // but as we only care about the transition phase between two tracks on a
        // direct output, it is not a problem to ignore the underrun case.
        sp<Track> l = mLatestActiveTrack.promote();
        bool last = l.get() == track;

        if (track->isInvalid()) {
            ALOGW("An invalidated track shouldn't be in active list");
            tracksToRemove->add(track);
            continue;
        }

        if (track->mState == TrackBase::IDLE) {
            ALOGW("An idle track shouldn't be in active list");
            continue;
        }

        if (track->isPausing()) {
            track->setPaused();
            if (last) {
                if (!mHwPaused) {
                    doHwPause = true;
                    mHwPaused = true;
                }
                // If we were part way through writing the mixbuffer to
                // the HAL we must save this until we resume
                // BUG - this will be wrong if a different track is made active,
                // in that case we want to discard the pending data in the
                // mixbuffer and tell the client to present it again when the
                // track is resumed
                mPausedWriteLength = mCurrentWriteLength;
                mPausedBytesRemaining = mBytesRemaining;
                mBytesRemaining = 0;    // stop writing
            }
            tracksToRemove->add(track);
        } else if (track->isFlushPending()) {
            track->flushAck();
            if (last) {
                mFlushPending = true;
            }
        } else if (track->isResumePending()){
            track->resumeAck();
            if (last) {
                if (mPausedBytesRemaining) {
                    // Need to continue write that was interrupted
                    mCurrentWriteLength = mPausedWriteLength;
                    mBytesRemaining = mPausedBytesRemaining;
                    mPausedBytesRemaining = 0;
                }
                if (mHwPaused) {
                    doHwResume = true;
                    mHwPaused = false;
                    // threadLoop_mix() will handle the case that we need to
                    // resume an interrupted write
                }
                // enable write to audio HAL
                sleepTime = 0;

                // Do not handle new data in this iteration even if track->framesReady()
                mixerStatus = MIXER_TRACKS_ENABLED;
            }
        }  else if (track->framesReady() && track->isReady() &&
                !track->isPaused() && !track->isTerminated() && !track->isStopping_2()) {
            ALOGVV("OffloadThread: track %d s=%08x [OK]", track->name(), cblk->mServer);
            if (track->mFillingUpStatus == Track::FS_FILLED) {
                track->mFillingUpStatus = Track::FS_ACTIVE;
                // make sure processVolume_l() will apply new volume even if 0
                mLeftVolFloat = mRightVolFloat = -1.0;
            }

            if (last) {
                sp<Track> previousTrack = mPreviousTrack.promote();
                if (previousTrack != 0) {
                    if (track != previousTrack.get()) {
                        // Flush any data still being written from last track
                        mBytesRemaining = 0;
                        if (mPausedBytesRemaining) {
                            // Last track was paused so we also need to flush saved
                            // mixbuffer state and invalidate track so that it will
                            // re-submit that unwritten data when it is next resumed
                            mPausedBytesRemaining = 0;
                            // Invalidate is a bit drastic - would be more efficient
                            // to have a flag to tell client that some of the
                            // previously written data was lost
                            previousTrack->invalidate();
                        }
                        // flush data already sent to the DSP if changing audio session as audio
                        // comes from a different source. Also invalidate previous track to force a
                        // seek when resuming.
                        if (previousTrack->sessionId() != track->sessionId()) {
                            previousTrack->invalidate();
                        }
                    }
                }
                mPreviousTrack = track;
                // reset retry count
                track->mRetryCount = kMaxTrackRetriesOffload;
                mActiveTrack = t;
                mixerStatus = MIXER_TRACKS_READY;
            }
        } else {
            ALOGVV("OffloadThread: track %d s=%08x [NOT READY]", track->name(), cblk->mServer);
            if (track->isStopping_1()) {
                // Hardware buffer can hold a large amount of audio so we must
                // wait for all current track's data to drain before we say
                // that the track is stopped.
                if (mBytesRemaining == 0) {
                    // Only start draining when all data in mixbuffer
                    // has been written
                    ALOGV("OffloadThread: underrun and STOPPING_1 -> draining, STOPPING_2");
                    track->mState = TrackBase::STOPPING_2; // so presentation completes after drain
                    // do not drain if no data was ever sent to HAL (mStandby == true)
                    if (last && !mStandby) {
                        // do not modify drain sequence if we are already draining. This happens
                        // when resuming from pause after drain.
                        if ((mDrainSequence & 1) == 0) {
                            sleepTime = 0;
                            standbyTime = systemTime() + standbyDelay;
                            mixerStatus = MIXER_DRAIN_TRACK;
                            mDrainSequence += 2;
                        }
                        if (mHwPaused) {
                            // It is possible to move from PAUSED to STOPPING_1 without
                            // a resume so we must ensure hardware is running
                            doHwResume = true;
                            mHwPaused = false;
                        }
                    }
                }
            } else if (track->isStopping_2()) {
                // Drain has completed or we are in standby, signal presentation complete
                if (!(mDrainSequence & 1) || !last || mStandby) {
                    track->mState = TrackBase::STOPPED;
                    size_t audioHALFrames =
                            (mOutput->stream->get_latency(mOutput->stream)*mSampleRate) / 1000;
                    size_t framesWritten =
                            mBytesWritten / audio_stream_frame_size(&mOutput->stream->common);
                    track->presentationComplete(framesWritten, audioHALFrames);
                    track->reset();
                    tracksToRemove->add(track);
                }
            } else {
                // No buffers for this track. Give it a few chances to
                // fill a buffer, then remove it from active list.
                if (--(track->mRetryCount) <= 0) {
                    ALOGV("OffloadThread: BUFFER TIMEOUT: remove(%d) from active list",
                          track->name());
                    tracksToRemove->add(track);
                    // indicate to client process that the track was disabled because of underrun;
                    // it will then automatically call start() when data is available
                    android_atomic_or(CBLK_DISABLED, &cblk->mFlags);
                } else if (last){
                    mixerStatus = MIXER_TRACKS_ENABLED;
                }
            }
        }
        // compute volume for this track
        processVolume_l(track, last);
    }

    // make sure the pause/flush/resume sequence is executed in the right order.
    // If a flush is pending and a track is active but the HW is not paused, force a HW pause
    // before flush and then resume HW. This can happen in case of pause/flush/resume
    // if resume is received before pause is executed.
    if (!mStandby && (doHwPause || (mFlushPending && !mHwPaused && (count != 0)))) {
        mOutput->stream->pause(mOutput->stream);
    }
    if (mFlushPending) {
        flushHw_l();
        mFlushPending = false;
    }
    if (!mStandby && doHwResume) {
        mOutput->stream->resume(mOutput->stream);
    }

    // remove all the tracks that need to be...
    removeTracks_l(*tracksToRemove);

    return mixerStatus;
}

// must be called with thread mutex locked
bool AudioFlinger::OffloadThread::waitingAsyncCallback_l()
{
    ALOGVV("waitingAsyncCallback_l mWriteAckSequence %d mDrainSequence %d",
          mWriteAckSequence, mDrainSequence);
    if (mUseAsyncWrite && ((mWriteAckSequence & 1) || (mDrainSequence & 1))) {
        return true;
    }
    return false;
}

// must be called with thread mutex locked
bool AudioFlinger::OffloadThread::shouldStandby_l()
{
    bool trackPaused = false;

    // do not put the HAL in standby when paused. AwesomePlayer clear the offloaded AudioTrack
    // after a timeout and we will enter standby then.
    if (mTracks.size() > 0) {
        trackPaused = mTracks[mTracks.size() - 1]->isPaused();
    }

    return !mStandby && !trackPaused;
}


bool AudioFlinger::OffloadThread::waitingAsyncCallback()
{
    Mutex::Autolock _l(mLock);
    return waitingAsyncCallback_l();
}

void AudioFlinger::OffloadThread::flushHw_l()
{
    mOutput->stream->flush(mOutput->stream);
    // Flush anything still waiting in the mixbuffer
    mCurrentWriteLength = 0;
    mBytesRemaining = 0;
    mPausedWriteLength = 0;
    mPausedBytesRemaining = 0;
    mHwPaused = false;

    if (mUseAsyncWrite) {
        // discard any pending drain or write ack by incrementing sequence
        mWriteAckSequence = (mWriteAckSequence + 2) & ~1;
        mDrainSequence = (mDrainSequence + 2) & ~1;
        ALOG_ASSERT(mCallbackThread != 0);
        mCallbackThread->setWriteBlocked(mWriteAckSequence);
        mCallbackThread->setDraining(mDrainSequence);
    }
}

void AudioFlinger::OffloadThread::onAddNewTrack_l()
{
    sp<Track> previousTrack = mPreviousTrack.promote();
    sp<Track> latestTrack = mLatestActiveTrack.promote();

    if (previousTrack != 0 && latestTrack != 0 &&
        (previousTrack->sessionId() != latestTrack->sessionId())) {
        mFlushPending = true;
    }
    PlaybackThread::onAddNewTrack_l();
}

// ----------------------------------------------------------------------------

AudioFlinger::DuplicatingThread::DuplicatingThread(const sp<AudioFlinger>& audioFlinger,
        AudioFlinger::MixerThread* mainThread, audio_io_handle_t id)
    :   MixerThread(audioFlinger, mainThread->getOutput(), id, mainThread->outDevice(),
                DUPLICATING),
        mWaitTimeMs(UINT_MAX)
{
    addOutputTrack(mainThread);
}

AudioFlinger::DuplicatingThread::~DuplicatingThread()
{
    for (size_t i = 0; i < mOutputTracks.size(); i++) {
        mOutputTracks[i]->destroy();
    }
}

void AudioFlinger::DuplicatingThread::threadLoop_mix()
{
    // mix buffers...
    if (outputsReady(outputTracks)) {
        mAudioMixer->process(AudioBufferProvider::kInvalidPTS);
    } else {
        memset(mSinkBuffer, 0, mSinkBufferSize);
    }
    sleepTime = 0;
    writeFrames = mNormalFrameCount;
    mCurrentWriteLength = mSinkBufferSize;
    standbyTime = systemTime() + standbyDelay;
}

void AudioFlinger::DuplicatingThread::threadLoop_sleepTime()
{
    if (sleepTime == 0) {
        if (mMixerStatus == MIXER_TRACKS_ENABLED) {
            sleepTime = activeSleepTime;
        } else {
            sleepTime = idleSleepTime;
        }
    } else if (mBytesWritten != 0) {
        if (mMixerStatus == MIXER_TRACKS_ENABLED) {
            writeFrames = mNormalFrameCount;
            memset(mSinkBuffer, 0, mSinkBufferSize);
        } else {
            // flush remaining overflow buffers in output tracks
            writeFrames = 0;
        }
        sleepTime = 0;
    }
}

ssize_t AudioFlinger::DuplicatingThread::threadLoop_write()
{
    for (size_t i = 0; i < outputTracks.size(); i++) {
        // We convert the duplicating thread format to AUDIO_FORMAT_PCM_16_BIT
        // for delivery downstream as needed. This in-place conversion is safe as
        // AUDIO_FORMAT_PCM_16_BIT is smaller than any other supported format
        // (AUDIO_FORMAT_PCM_8_BIT is not allowed here).
        if (mFormat != AUDIO_FORMAT_PCM_16_BIT) {
            memcpy_by_audio_format(mSinkBuffer, AUDIO_FORMAT_PCM_16_BIT,
                    mSinkBuffer, mFormat, writeFrames * mChannelCount);
        }
        outputTracks[i]->write(reinterpret_cast<int16_t*>(mSinkBuffer), writeFrames);
    }
    mStandby = false;
    return (ssize_t)mSinkBufferSize;
}

void AudioFlinger::DuplicatingThread::threadLoop_standby()
{
    // DuplicatingThread implements standby by stopping all tracks
    for (size_t i = 0; i < outputTracks.size(); i++) {
        outputTracks[i]->stop();
    }
}

void AudioFlinger::DuplicatingThread::saveOutputTracks()
{
    outputTracks = mOutputTracks;
}

void AudioFlinger::DuplicatingThread::clearOutputTracks()
{
    outputTracks.clear();
}

void AudioFlinger::DuplicatingThread::addOutputTrack(MixerThread *thread)
{
    Mutex::Autolock _l(mLock);
    // FIXME explain this formula
    size_t frameCount = (3 * mNormalFrameCount * mSampleRate) / thread->sampleRate();
    // OutputTrack is forced to AUDIO_FORMAT_PCM_16_BIT regardless of mFormat
    // due to current usage case and restrictions on the AudioBufferProvider.
    // Actual buffer conversion is done in threadLoop_write().
    //
    // TODO: This may change in the future, depending on multichannel
    // (and non int16_t*) support on AF::PlaybackThread::OutputTrack
    OutputTrack *outputTrack = new OutputTrack(thread,
                                            this,
                                            mSampleRate,
                                            AUDIO_FORMAT_PCM_16_BIT,
                                            mChannelMask,
                                            frameCount,
                                            IPCThreadState::self()->getCallingUid());
    if (outputTrack->cblk() != NULL) {
        thread->setStreamVolume(AUDIO_STREAM_CNT, 1.0f);
        mOutputTracks.add(outputTrack);
        ALOGV("addOutputTrack() track %p, on thread %p", outputTrack, thread);
        updateWaitTime_l();
    }
}

void AudioFlinger::DuplicatingThread::removeOutputTrack(MixerThread *thread)
{
    Mutex::Autolock _l(mLock);
    for (size_t i = 0; i < mOutputTracks.size(); i++) {
        if (mOutputTracks[i]->thread() == thread) {
            mOutputTracks[i]->destroy();
            mOutputTracks.removeAt(i);
            updateWaitTime_l();
            return;
        }
    }
    ALOGV("removeOutputTrack(): unkonwn thread: %p", thread);
}

// caller must hold mLock
void AudioFlinger::DuplicatingThread::updateWaitTime_l()
{
    mWaitTimeMs = UINT_MAX;
    for (size_t i = 0; i < mOutputTracks.size(); i++) {
        sp<ThreadBase> strong = mOutputTracks[i]->thread().promote();
        if (strong != 0) {
            uint32_t waitTimeMs = (strong->frameCount() * 2 * 1000) / strong->sampleRate();
            if (waitTimeMs < mWaitTimeMs) {
                mWaitTimeMs = waitTimeMs;
            }
        }
    }
}


bool AudioFlinger::DuplicatingThread::outputsReady(
        const SortedVector< sp<OutputTrack> > &outputTracks)
{
    for (size_t i = 0; i < outputTracks.size(); i++) {
        sp<ThreadBase> thread = outputTracks[i]->thread().promote();
        if (thread == 0) {
            ALOGW("DuplicatingThread::outputsReady() could not promote thread on output track %p",
                    outputTracks[i].get());
            return false;
        }
        PlaybackThread *playbackThread = (PlaybackThread *)thread.get();
        // see note at standby() declaration
        if (playbackThread->standby() && !playbackThread->isSuspended()) {
            ALOGV("DuplicatingThread output track %p on thread %p Not Ready", outputTracks[i].get(),
                    thread.get());
            return false;
        }
    }
    return true;
}

uint32_t AudioFlinger::DuplicatingThread::activeSleepTimeUs() const
{
    return (mWaitTimeMs * 1000) / 2;
}

void AudioFlinger::DuplicatingThread::cacheParameters_l()
{
    // updateWaitTime_l() sets mWaitTimeMs, which affects activeSleepTimeUs(), so call it first
    updateWaitTime_l();

    MixerThread::cacheParameters_l();
}

// ----------------------------------------------------------------------------
//      Record
// ----------------------------------------------------------------------------

AudioFlinger::RecordThread::RecordThread(const sp<AudioFlinger>& audioFlinger,
                                         AudioStreamIn *input,
                                         audio_io_handle_t id,
                                         audio_devices_t outDevice,
                                         audio_devices_t inDevice
#ifdef TEE_SINK
                                         , const sp<NBAIO_Sink>& teeSink
#endif
                                         ) :
    ThreadBase(audioFlinger, id, outDevice, inDevice, RECORD),
    mInput(input), mActiveTracksGen(0), mRsmpInBuffer(NULL),
    // mRsmpInFrames and mRsmpInFramesP2 are set by readInputParameters_l()
    mRsmpInRear(0)
#ifdef TEE_SINK
    , mTeeSink(teeSink)
#endif
    , mReadOnlyHeap(new MemoryDealer(kRecordThreadReadOnlyHeapSize,
            "RecordThreadRO", MemoryHeapBase::READ_ONLY))
{
    snprintf(mName, kNameLength, "AudioIn_%X", id);
    mNBLogWriter = audioFlinger->newWriter_l(kLogSize, mName);

    readInputParameters_l();
}


AudioFlinger::RecordThread::~RecordThread()
{
    mAudioFlinger->unregisterWriter(mNBLogWriter);
    delete[] mRsmpInBuffer;
}

void AudioFlinger::RecordThread::onFirstRef()
{
    run(mName, PRIORITY_URGENT_AUDIO);
}

bool AudioFlinger::RecordThread::threadLoop()
{
    nsecs_t lastWarning = 0;

    inputStandBy();

reacquire_wakelock:
    sp<RecordTrack> activeTrack;
    int activeTracksGen;
    {
        Mutex::Autolock _l(mLock);
        size_t size = mActiveTracks.size();
        activeTracksGen = mActiveTracksGen;
        if (size > 0) {
            // FIXME an arbitrary choice
            activeTrack = mActiveTracks[0];
            acquireWakeLock_l(activeTrack->uid());
            if (size > 1) {
                SortedVector<int> tmp;
                for (size_t i = 0; i < size; i++) {
                    tmp.add(mActiveTracks[i]->uid());
                }
                updateWakeLockUids_l(tmp);
            }
        } else {
            acquireWakeLock_l(-1);
        }
    }

    // used to request a deferred sleep, to be executed later while mutex is unlocked
    uint32_t sleepUs = 0;

    // loop while there is work to do
    for (;;) {
        Vector< sp<EffectChain> > effectChains;

        // sleep with mutex unlocked
        if (sleepUs > 0) {
            usleep(sleepUs);
            sleepUs = 0;
        }

        // activeTracks accumulates a copy of a subset of mActiveTracks
        Vector< sp<RecordTrack> > activeTracks;


        { // scope for mLock
            Mutex::Autolock _l(mLock);

            processConfigEvents_l();

            // check exitPending here because checkForNewParameters_l() and
            // checkForNewParameters_l() can temporarily release mLock
            if (exitPending()) {
                break;
            }

            // if no active track(s), then standby and release wakelock
            size_t size = mActiveTracks.size();
            if (size == 0) {
                standbyIfNotAlreadyInStandby();
                // exitPending() can't become true here
                releaseWakeLock_l();
                ALOGV("RecordThread: loop stopping");
                // go to sleep
                mWaitWorkCV.wait(mLock);
                ALOGV("RecordThread: loop starting");
                goto reacquire_wakelock;
            }

            if (mActiveTracksGen != activeTracksGen) {
                activeTracksGen = mActiveTracksGen;
                SortedVector<int> tmp;
                for (size_t i = 0; i < size; i++) {
                    tmp.add(mActiveTracks[i]->uid());
                }
                updateWakeLockUids_l(tmp);
            }

            bool doBroadcast = false;
            for (size_t i = 0; i < size; ) {

                activeTrack = mActiveTracks[i];
                if (activeTrack->isTerminated()) {
                    removeTrack_l(activeTrack);
                    mActiveTracks.remove(activeTrack);
                    mActiveTracksGen++;
                    size--;
                    continue;
                }

                TrackBase::track_state activeTrackState = activeTrack->mState;
                switch (activeTrackState) {

                case TrackBase::PAUSING:
                    mActiveTracks.remove(activeTrack);
                    mActiveTracksGen++;
                    doBroadcast = true;
                    size--;
                    continue;

                case TrackBase::STARTING_1:
                    sleepUs = 10000;
                    i++;
                    continue;

                case TrackBase::STARTING_2:
                    doBroadcast = true;
                    mStandby = false;
                    activeTrack->mState = TrackBase::ACTIVE;
                    break;

                case TrackBase::ACTIVE:
                    break;

                case TrackBase::IDLE:
                    i++;
                    continue;

                default:
                    LOG_ALWAYS_FATAL("Unexpected activeTrackState %d", activeTrackState);
                }

                activeTracks.add(activeTrack);
                i++;

            }
            if (doBroadcast) {
                mStartStopCond.broadcast();
            }

            // sleep if there are no active tracks to process
            if (activeTracks.size() == 0) {
                if (sleepUs == 0) {
                    sleepUs = kRecordThreadSleepUs;
                }
                continue;
            }
            sleepUs = 0;

            lockEffectChains_l(effectChains);
        }

        // thread mutex is now unlocked, mActiveTracks unknown, activeTracks.size() > 0

        size_t size = effectChains.size();
        for (size_t i = 0; i < size; i++) {
            // thread mutex is not locked, but effect chain is locked
            effectChains[i]->process_l();
        }

        // Read from HAL to keep up with fastest client if multiple active tracks, not slowest one.
        // Only the client(s) that are too slow will overrun. But if even the fastest client is too
        // slow, then this RecordThread will overrun by not calling HAL read often enough.
        // If destination is non-contiguous, first read past the nominal end of buffer, then
        // copy to the right place.  Permitted because mRsmpInBuffer was over-allocated.

        int32_t rear = mRsmpInRear & (mRsmpInFramesP2 - 1);
        ssize_t bytesRead = mInput->stream->read(mInput->stream,
                &mRsmpInBuffer[rear * mChannelCount], mBufferSize);
        if (bytesRead <= 0) {
            ALOGE("read failed: bytesRead=%d < %u", bytesRead, mBufferSize);
            // Force input into standby so that it tries to recover at next read attempt
            inputStandBy();
            sleepUs = kRecordThreadSleepUs;
            continue;
        }
        ALOG_ASSERT((size_t) bytesRead <= mBufferSize);
        size_t framesRead = bytesRead / mFrameSize;
        ALOG_ASSERT(framesRead > 0);
        if (mTeeSink != 0) {
            (void) mTeeSink->write(&mRsmpInBuffer[rear * mChannelCount], framesRead);
        }
        // If destination is non-contiguous, we now correct for reading past end of buffer.
        size_t part1 = mRsmpInFramesP2 - rear;
        if (framesRead > part1) {
            memcpy(mRsmpInBuffer, &mRsmpInBuffer[mRsmpInFramesP2 * mChannelCount],
                    (framesRead - part1) * mFrameSize);
        }
        rear = mRsmpInRear += framesRead;

        size = activeTracks.size();
        // loop over each active track
        for (size_t i = 0; i < size; i++) {
            activeTrack = activeTracks[i];

            enum {
                OVERRUN_UNKNOWN,
                OVERRUN_TRUE,
                OVERRUN_FALSE
            } overrun = OVERRUN_UNKNOWN;

            // loop over getNextBuffer to handle circular sink
            for (;;) {

                activeTrack->mSink.frameCount = ~0;
                status_t status = activeTrack->getNextBuffer(&activeTrack->mSink);
                size_t framesOut = activeTrack->mSink.frameCount;
                LOG_ALWAYS_FATAL_IF((status == OK) != (framesOut > 0));

                int32_t front = activeTrack->mRsmpInFront;
                ssize_t filled = rear - front;
                size_t framesIn;

                if (filled < 0) {
                    // should not happen, but treat like a massive overrun and re-sync
                    framesIn = 0;
                    activeTrack->mRsmpInFront = rear;
                    overrun = OVERRUN_TRUE;
                } else if ((size_t) filled <= mRsmpInFrames) {
                    framesIn = (size_t) filled;
                } else {
                    // client is not keeping up with server, but give it latest data
                    framesIn = mRsmpInFrames;
                    activeTrack->mRsmpInFront = front = rear - framesIn;
                    overrun = OVERRUN_TRUE;
                }

                if (framesOut == 0 || framesIn == 0) {
                    break;
                }

                if (activeTrack->mResampler == NULL) {
                    // no resampling
                    if (framesIn > framesOut) {
                        framesIn = framesOut;
                    } else {
                        framesOut = framesIn;
                    }
                    int8_t *dst = activeTrack->mSink.i8;
                    while (framesIn > 0) {
                        front &= mRsmpInFramesP2 - 1;
                        size_t part1 = mRsmpInFramesP2 - front;
                        if (part1 > framesIn) {
                            part1 = framesIn;
                        }
                        int8_t *src = (int8_t *)mRsmpInBuffer + (front * mFrameSize);
                        if (mChannelCount == activeTrack->mChannelCount) {
                            memcpy(dst, src, part1 * mFrameSize);
                        } else if (mChannelCount == 1) {
                            upmix_to_stereo_i16_from_mono_i16((int16_t *)dst, (int16_t *)src,
                                    part1);
                        } else {
                            downmix_to_mono_i16_from_stereo_i16((int16_t *)dst, (int16_t *)src,
                                    part1);
                        }
                        dst += part1 * activeTrack->mFrameSize;
                        front += part1;
                        framesIn -= part1;
                    }
                    activeTrack->mRsmpInFront += framesOut;

                } else {
                    // resampling
                    // FIXME framesInNeeded should really be part of resampler API, and should
                    //       depend on the SRC ratio
                    //       to keep mRsmpInBuffer full so resampler always has sufficient input
                    size_t framesInNeeded;
                    // FIXME only re-calculate when it changes, and optimize for common ratios
                    double inOverOut = (double) mSampleRate / activeTrack->mSampleRate;
                    double outOverIn = (double) activeTrack->mSampleRate / mSampleRate;
                    framesInNeeded = ceil(framesOut * inOverOut) + 1;
                    ALOGV("need %u frames in to produce %u out given in/out ratio of %.4g",
                                framesInNeeded, framesOut, inOverOut);
                    // Although we theoretically have framesIn in circular buffer, some of those are
                    // unreleased frames, and thus must be discounted for purpose of budgeting.
                    size_t unreleased = activeTrack->mRsmpInUnrel;
                    framesIn = framesIn > unreleased ? framesIn - unreleased : 0;
                    if (framesIn < framesInNeeded) {
                        ALOGV("not enough to resample: have %u frames in but need %u in to "
                                "produce %u out given in/out ratio of %.4g",
                                framesIn, framesInNeeded, framesOut, inOverOut);
                        size_t newFramesOut = framesIn > 0 ? floor((framesIn - 1) * outOverIn) : 0;
                        LOG_ALWAYS_FATAL_IF(newFramesOut >= framesOut);
                        if (newFramesOut == 0) {
                            break;
                        }
                        framesInNeeded = ceil(newFramesOut * inOverOut) + 1;
                        ALOGV("now need %u frames in to produce %u out given out/in ratio of %.4g",
                                framesInNeeded, newFramesOut, outOverIn);
                        LOG_ALWAYS_FATAL_IF(framesIn < framesInNeeded);
                        ALOGV("success 2: have %u frames in and need %u in to produce %u out "
                              "given in/out ratio of %.4g",
                              framesIn, framesInNeeded, newFramesOut, inOverOut);
                        framesOut = newFramesOut;
                    } else {
                        ALOGV("success 1: have %u in and need %u in to produce %u out "
                            "given in/out ratio of %.4g",
                            framesIn, framesInNeeded, framesOut, inOverOut);
                    }

                    // reallocate mRsmpOutBuffer as needed; we will grow but never shrink
                    if (activeTrack->mRsmpOutFrameCount < framesOut) {
                        // FIXME why does each track need it's own mRsmpOutBuffer? can't they share?
                        delete[] activeTrack->mRsmpOutBuffer;
                        // resampler always outputs stereo
                        activeTrack->mRsmpOutBuffer = new int32_t[framesOut * FCC_2];
                        activeTrack->mRsmpOutFrameCount = framesOut;
                    }

                    // resampler accumulates, but we only have one source track
                    memset(activeTrack->mRsmpOutBuffer, 0, framesOut * FCC_2 * sizeof(int32_t));
                    activeTrack->mResampler->resample(activeTrack->mRsmpOutBuffer, framesOut,
                            // FIXME how about having activeTrack implement this interface itself?
                            activeTrack->mResamplerBufferProvider
                            /*this*/ /* AudioBufferProvider* */);
                    // ditherAndClamp() works as long as all buffers returned by
                    // activeTrack->getNextBuffer() are 32 bit aligned which should be always true.
                    if (activeTrack->mChannelCount == 1) {
                        // temporarily type pun mRsmpOutBuffer from Q4.27 to int16_t
                        ditherAndClamp(activeTrack->mRsmpOutBuffer, activeTrack->mRsmpOutBuffer,
                                framesOut);
                        // the resampler always outputs stereo samples:
                        // do post stereo to mono conversion
                        downmix_to_mono_i16_from_stereo_i16(activeTrack->mSink.i16,
                                (int16_t *)activeTrack->mRsmpOutBuffer, framesOut);
                    } else {
                        ditherAndClamp((int32_t *)activeTrack->mSink.raw,
                                activeTrack->mRsmpOutBuffer, framesOut);
                    }
                    // now done with mRsmpOutBuffer

                }

                if (framesOut > 0 && (overrun == OVERRUN_UNKNOWN)) {
                    overrun = OVERRUN_FALSE;
                }

                if (activeTrack->mFramesToDrop == 0) {
                    if (framesOut > 0) {
                        activeTrack->mSink.frameCount = framesOut;
                        activeTrack->releaseBuffer(&activeTrack->mSink);
                    }
                } else {
                    // FIXME could do a partial drop of framesOut
                    if (activeTrack->mFramesToDrop > 0) {
                        activeTrack->mFramesToDrop -= framesOut;
                        if (activeTrack->mFramesToDrop <= 0) {
                            activeTrack->clearSyncStartEvent();
                        }
                    } else {
                        activeTrack->mFramesToDrop += framesOut;
                        if (activeTrack->mFramesToDrop >= 0 || activeTrack->mSyncStartEvent == 0 ||
                                activeTrack->mSyncStartEvent->isCancelled()) {
                            ALOGW("Synced record %s, session %d, trigger session %d",
                                  (activeTrack->mFramesToDrop >= 0) ? "timed out" : "cancelled",
                                  activeTrack->sessionId(),
                                  (activeTrack->mSyncStartEvent != 0) ?
                                          activeTrack->mSyncStartEvent->triggerSession() : 0);
                            activeTrack->clearSyncStartEvent();
                        }
                    }
                }

                if (framesOut == 0) {
                    break;
                }
            }

            switch (overrun) {
            case OVERRUN_TRUE:
                // client isn't retrieving buffers fast enough
                if (!activeTrack->setOverflow()) {
                    nsecs_t now = systemTime();
                    // FIXME should lastWarning per track?
                    if ((now - lastWarning) > kWarningThrottleNs) {
                        ALOGW("RecordThread: buffer overflow");
                        lastWarning = now;
                    }
                }
                break;
            case OVERRUN_FALSE:
                activeTrack->clearOverflow();
                break;
            case OVERRUN_UNKNOWN:
                break;
            }

        }

        // enable changes in effect chain
        unlockEffectChains(effectChains);
        // effectChains doesn't need to be cleared, since it is cleared by destructor at scope end
    }

    standbyIfNotAlreadyInStandby();

    {
        Mutex::Autolock _l(mLock);
        for (size_t i = 0; i < mTracks.size(); i++) {
            sp<RecordTrack> track = mTracks[i];
            track->invalidate();
        }
        mActiveTracks.clear();
        mActiveTracksGen++;
        mStartStopCond.broadcast();
    }

    releaseWakeLock();

    ALOGV("RecordThread %p exiting", this);
    return false;
}

void AudioFlinger::RecordThread::standbyIfNotAlreadyInStandby()
{
    if (!mStandby) {
        inputStandBy();
        mStandby = true;
    }
}

void AudioFlinger::RecordThread::inputStandBy()
{
    mInput->stream->common.standby(&mInput->stream->common);
}

// RecordThread::createRecordTrack_l() must be called with AudioFlinger::mLock held
sp<AudioFlinger::RecordThread::RecordTrack> AudioFlinger::RecordThread::createRecordTrack_l(
        const sp<AudioFlinger::Client>& client,
        uint32_t sampleRate,
        audio_format_t format,
        audio_channel_mask_t channelMask,
        size_t *pFrameCount,
        int sessionId,
        int uid,
        IAudioFlinger::track_flags_t *flags,
        pid_t tid,
        status_t *status)
{
    size_t frameCount = *pFrameCount;
    sp<RecordTrack> track;
    status_t lStatus;

    // client expresses a preference for FAST, but we get the final say
    if (*flags & IAudioFlinger::TRACK_FAST) {
      if (
            // use case: callback handler and frame count is default or at least as large as HAL
            (
                (tid != -1) &&
                ((frameCount == 0) ||
                // FIXME not necessarily true, should be native frame count for native SR!
                (frameCount >= mFrameCount))
            ) &&
            // PCM data
            audio_is_linear_pcm(format) &&
            // mono or stereo
            ( (channelMask == AUDIO_CHANNEL_IN_MONO) ||
              (channelMask == AUDIO_CHANNEL_IN_STEREO) ) &&
            // hardware sample rate
            // FIXME actually the native hardware sample rate
            (sampleRate == mSampleRate) &&
            // record thread has an associated fast capture
            hasFastCapture()
            // fast capture does not require slots
        ) {
        // if frameCount not specified, then it defaults to fast capture (HAL) frame count
        if (frameCount == 0) {
            // FIXME wrong mFrameCount
            frameCount = mFrameCount * kFastTrackMultiplier;
        }
        ALOGV("AUDIO_INPUT_FLAG_FAST accepted: frameCount=%d mFrameCount=%d",
                frameCount, mFrameCount);
      } else {
        ALOGV("AUDIO_INPUT_FLAG_FAST denied: frameCount=%d "
                "mFrameCount=%d format=%d isLinear=%d channelMask=%#x sampleRate=%u mSampleRate=%u "
                "hasFastCapture=%d tid=%d",
                frameCount, mFrameCount, format,
                audio_is_linear_pcm(format),
                channelMask, sampleRate, mSampleRate, hasFastCapture(), tid);
        *flags &= ~IAudioFlinger::TRACK_FAST;
        // FIXME It's not clear that we need to enforce this any more, since we have a pipe.
        // For compatibility with AudioRecord calculation, buffer depth is forced
        // to be at least 2 x the record thread frame count and cover audio hardware latency.
        // This is probably too conservative, but legacy application code may depend on it.
        // If you change this calculation, also review the start threshold which is related.
        uint32_t latencyMs = 50; // FIXME mInput->stream->get_latency(mInput->stream);
        size_t mNormalFrameCount = 2048; // FIXME
        uint32_t minBufCount = latencyMs / ((1000 * mNormalFrameCount) / mSampleRate);
        if (minBufCount < 2) {
            minBufCount = 2;
        }
        size_t minFrameCount = mNormalFrameCount * minBufCount;
        if (frameCount < minFrameCount) {
            frameCount = minFrameCount;
        }
      }
    }
    *pFrameCount = frameCount;

    lStatus = initCheck();
    if (lStatus != NO_ERROR) {
        ALOGE("createRecordTrack_l() audio driver not initialized");
        goto Exit;
    }

    { // scope for mLock
        Mutex::Autolock _l(mLock);

        track = new RecordTrack(this, client, sampleRate,
                      format, channelMask, frameCount, sessionId, uid,
                      *flags);

        lStatus = track->initCheck();
        if (lStatus != NO_ERROR) {
            ALOGE("createRecordTrack_l() initCheck failed %d; no control block?", lStatus);
            // track must be cleared from the caller as the caller has the AF lock
            goto Exit;
        }
        mTracks.add(track);

        // disable AEC and NS if the device is a BT SCO headset supporting those pre processings
        bool suspend = audio_is_bluetooth_sco_device(mInDevice) &&
                        mAudioFlinger->btNrecIsOff();
        setEffectSuspended_l(FX_IID_AEC, suspend, sessionId);
        setEffectSuspended_l(FX_IID_NS, suspend, sessionId);

        if ((*flags & IAudioFlinger::TRACK_FAST) && (tid != -1)) {
            pid_t callingPid = IPCThreadState::self()->getCallingPid();
            // we don't have CAP_SYS_NICE, nor do we want to have it as it's too powerful,
            // so ask activity manager to do this on our behalf
            sendPrioConfigEvent_l(callingPid, tid, kPriorityAudioApp);
        }
    }

    lStatus = NO_ERROR;

Exit:
    *status = lStatus;
    return track;
}

status_t AudioFlinger::RecordThread::start(RecordThread::RecordTrack* recordTrack,
                                           AudioSystem::sync_event_t event,
                                           int triggerSession)
{
    ALOGV("RecordThread::start event %d, triggerSession %d", event, triggerSession);
    sp<ThreadBase> strongMe = this;
    status_t status = NO_ERROR;

    if (event == AudioSystem::SYNC_EVENT_NONE) {
        recordTrack->clearSyncStartEvent();
    } else if (event != AudioSystem::SYNC_EVENT_SAME) {
        recordTrack->mSyncStartEvent = mAudioFlinger->createSyncEvent(event,
                                       triggerSession,
                                       recordTrack->sessionId(),
                                       syncStartEventCallback,
                                       recordTrack);
        // Sync event can be cancelled by the trigger session if the track is not in a
        // compatible state in which case we start record immediately
        if (recordTrack->mSyncStartEvent->isCancelled()) {
            recordTrack->clearSyncStartEvent();
        } else {
            // do not wait for the event for more than AudioSystem::kSyncRecordStartTimeOutMs
            recordTrack->mFramesToDrop = -
                    ((AudioSystem::kSyncRecordStartTimeOutMs * recordTrack->mSampleRate) / 1000);
        }
    }

    {
        // This section is a rendezvous between binder thread executing start() and RecordThread
        AutoMutex lock(mLock);
        if (mActiveTracks.indexOf(recordTrack) >= 0) {
            if (recordTrack->mState == TrackBase::PAUSING) {
                ALOGV("active record track PAUSING -> ACTIVE");
                recordTrack->mState = TrackBase::ACTIVE;
            } else {
                ALOGV("active record track state %d", recordTrack->mState);
            }
            return status;
        }

        // TODO consider other ways of handling this, such as changing the state to :STARTING and
        //      adding the track to mActiveTracks after returning from AudioSystem::startInput(),
        //      or using a separate command thread
        recordTrack->mState = TrackBase::STARTING_1;
        mActiveTracks.add(recordTrack);
        mActiveTracksGen++;
        mLock.unlock();
        status_t status = AudioSystem::startInput(mId);
        mLock.lock();
        // FIXME should verify that recordTrack is still in mActiveTracks
        if (status != NO_ERROR) {
            mActiveTracks.remove(recordTrack);
            mActiveTracksGen++;
            recordTrack->clearSyncStartEvent();
            return status;
        }
        // Catch up with current buffer indices if thread is already running.
        // This is what makes a new client discard all buffered data.  If the track's mRsmpInFront
        // was initialized to some value closer to the thread's mRsmpInFront, then the track could
        // see previously buffered data before it called start(), but with greater risk of overrun.

        recordTrack->mRsmpInFront = mRsmpInRear;
        recordTrack->mRsmpInUnrel = 0;
        // FIXME why reset?
        if (recordTrack->mResampler != NULL) {
            recordTrack->mResampler->reset();
        }
        recordTrack->mState = TrackBase::STARTING_2;
        // signal thread to start
        mWaitWorkCV.broadcast();
        if (mActiveTracks.indexOf(recordTrack) < 0) {
            ALOGV("Record failed to start");
            status = BAD_VALUE;
            goto startError;
        }
        return status;
    }

startError:
    AudioSystem::stopInput(mId);
    recordTrack->clearSyncStartEvent();
    // FIXME I wonder why we do not reset the state here?
    return status;
}

void AudioFlinger::RecordThread::syncStartEventCallback(const wp<SyncEvent>& event)
{
    sp<SyncEvent> strongEvent = event.promote();

    if (strongEvent != 0) {
        sp<RefBase> ptr = strongEvent->cookie().promote();
        if (ptr != 0) {
            RecordTrack *recordTrack = (RecordTrack *)ptr.get();
            recordTrack->handleSyncStartEvent(strongEvent);
        }
    }
}

bool AudioFlinger::RecordThread::stop(RecordThread::RecordTrack* recordTrack) {
    ALOGV("RecordThread::stop");
    AutoMutex _l(mLock);
    if (mActiveTracks.indexOf(recordTrack) != 0 || recordTrack->mState == TrackBase::PAUSING) {
        return false;
    }
    // note that threadLoop may still be processing the track at this point [without lock]
    recordTrack->mState = TrackBase::PAUSING;
    // do not wait for mStartStopCond if exiting
    if (exitPending()) {
        return true;
    }
    // FIXME incorrect usage of wait: no explicit predicate or loop
    mStartStopCond.wait(mLock);
    // if we have been restarted, recordTrack is in mActiveTracks here
    if (exitPending() || mActiveTracks.indexOf(recordTrack) != 0) {
        ALOGV("Record stopped OK");
        return true;
    }
    return false;
}

bool AudioFlinger::RecordThread::isValidSyncEvent(const sp<SyncEvent>& event __unused) const
{
    return false;
}

status_t AudioFlinger::RecordThread::setSyncEvent(const sp<SyncEvent>& event __unused)
{
#if 0   // This branch is currently dead code, but is preserved in case it will be needed in future
    if (!isValidSyncEvent(event)) {
        return BAD_VALUE;
    }

    int eventSession = event->triggerSession();
    status_t ret = NAME_NOT_FOUND;

    Mutex::Autolock _l(mLock);

    for (size_t i = 0; i < mTracks.size(); i++) {
        sp<RecordTrack> track = mTracks[i];
        if (eventSession == track->sessionId()) {
            (void) track->setSyncEvent(event);
            ret = NO_ERROR;
        }
    }
    return ret;
#else
    return BAD_VALUE;
#endif
}

// destroyTrack_l() must be called with ThreadBase::mLock held
void AudioFlinger::RecordThread::destroyTrack_l(const sp<RecordTrack>& track)
{
    track->terminate();
    track->mState = TrackBase::STOPPED;
    // active tracks are removed by threadLoop()
    if (mActiveTracks.indexOf(track) < 0) {
        removeTrack_l(track);
    }
}

void AudioFlinger::RecordThread::removeTrack_l(const sp<RecordTrack>& track)
{
    mTracks.remove(track);
    // need anything related to effects here?
}

void AudioFlinger::RecordThread::dump(int fd, const Vector<String16>& args)
{
    dumpInternals(fd, args);
    dumpTracks(fd, args);
    dumpEffectChains(fd, args);
}

void AudioFlinger::RecordThread::dumpInternals(int fd, const Vector<String16>& args)
{
    fdprintf(fd, "\nInput thread %p:\n", this);

    if (mActiveTracks.size() > 0) {
        fdprintf(fd, "  Buffer size: %zu bytes\n", mBufferSize);
    } else {
        fdprintf(fd, "  No active record clients\n");
    }

    dumpBase(fd, args);
}

void AudioFlinger::RecordThread::dumpTracks(int fd, const Vector<String16>& args __unused)
{
    const size_t SIZE = 256;
    char buffer[SIZE];
    String8 result;

    size_t numtracks = mTracks.size();
    size_t numactive = mActiveTracks.size();
    size_t numactiveseen = 0;
    fdprintf(fd, "  %d Tracks", numtracks);
    if (numtracks) {
        fdprintf(fd, " of which %d are active\n", numactive);
        RecordTrack::appendDumpHeader(result);
        for (size_t i = 0; i < numtracks ; ++i) {
            sp<RecordTrack> track = mTracks[i];
            if (track != 0) {
                bool active = mActiveTracks.indexOf(track) >= 0;
                if (active) {
                    numactiveseen++;
                }
                track->dump(buffer, SIZE, active);
                result.append(buffer);
            }
        }
    } else {
        fdprintf(fd, "\n");
    }

    if (numactiveseen != numactive) {
        snprintf(buffer, SIZE, "  The following tracks are in the active list but"
                " not in the track list\n");
        result.append(buffer);
        RecordTrack::appendDumpHeader(result);
        for (size_t i = 0; i < numactive; ++i) {
            sp<RecordTrack> track = mActiveTracks[i];
            if (mTracks.indexOf(track) < 0) {
                track->dump(buffer, SIZE, true);
                result.append(buffer);
            }
        }

    }
    write(fd, result.string(), result.size());
}

// AudioBufferProvider interface
status_t AudioFlinger::RecordThread::ResamplerBufferProvider::getNextBuffer(
        AudioBufferProvider::Buffer* buffer, int64_t pts __unused)
{
    RecordTrack *activeTrack = mRecordTrack;
    sp<ThreadBase> threadBase = activeTrack->mThread.promote();
    if (threadBase == 0) {
        buffer->frameCount = 0;
        buffer->raw = NULL;
        return NOT_ENOUGH_DATA;
    }
    RecordThread *recordThread = (RecordThread *) threadBase.get();
    int32_t rear = recordThread->mRsmpInRear;
    int32_t front = activeTrack->mRsmpInFront;
    ssize_t filled = rear - front;
    // FIXME should not be P2 (don't want to increase latency)
    // FIXME if client not keeping up, discard
    LOG_ALWAYS_FATAL_IF(!(0 <= filled && (size_t) filled <= recordThread->mRsmpInFrames));
    // 'filled' may be non-contiguous, so return only the first contiguous chunk
    front &= recordThread->mRsmpInFramesP2 - 1;
    size_t part1 = recordThread->mRsmpInFramesP2 - front;
    if (part1 > (size_t) filled) {
        part1 = filled;
    }
    size_t ask = buffer->frameCount;
    ALOG_ASSERT(ask > 0);
    if (part1 > ask) {
        part1 = ask;
    }
    if (part1 == 0) {
        // Higher-level should keep mRsmpInBuffer full, and not call resampler if empty
        LOG_ALWAYS_FATAL("RecordThread::getNextBuffer() starved");
        buffer->raw = NULL;
        buffer->frameCount = 0;
        activeTrack->mRsmpInUnrel = 0;
        return NOT_ENOUGH_DATA;
    }

    buffer->raw = recordThread->mRsmpInBuffer + front * recordThread->mChannelCount;
    buffer->frameCount = part1;
    activeTrack->mRsmpInUnrel = part1;
    return NO_ERROR;
}

// AudioBufferProvider interface
void AudioFlinger::RecordThread::ResamplerBufferProvider::releaseBuffer(
        AudioBufferProvider::Buffer* buffer)
{
    RecordTrack *activeTrack = mRecordTrack;
    size_t stepCount = buffer->frameCount;
    if (stepCount == 0) {
        return;
    }
    ALOG_ASSERT(stepCount <= activeTrack->mRsmpInUnrel);
    activeTrack->mRsmpInUnrel -= stepCount;
    activeTrack->mRsmpInFront += stepCount;
    buffer->raw = NULL;
    buffer->frameCount = 0;
}

bool AudioFlinger::RecordThread::checkForNewParameter_l(const String8& keyValuePair,
                                                        status_t& status)
{
    bool reconfig = false;

    status = NO_ERROR;

    audio_format_t reqFormat = mFormat;
    uint32_t samplingRate = mSampleRate;
    audio_channel_mask_t channelMask = audio_channel_in_mask_from_count(mChannelCount);

    AudioParameter param = AudioParameter(keyValuePair);
    int value;
    // TODO Investigate when this code runs. Check with audio policy when a sample rate and
    //      channel count change can be requested. Do we mandate the first client defines the
    //      HAL sampling rate and channel count or do we allow changes on the fly?
    if (param.getInt(String8(AudioParameter::keySamplingRate), value) == NO_ERROR) {
        samplingRate = value;
        reconfig = true;
    }
    if (param.getInt(String8(AudioParameter::keyFormat), value) == NO_ERROR) {
        if ((audio_format_t) value != AUDIO_FORMAT_PCM_16_BIT) {
            status = BAD_VALUE;
        } else {
            reqFormat = (audio_format_t) value;
            reconfig = true;
        }
    }
    if (param.getInt(String8(AudioParameter::keyChannels), value) == NO_ERROR) {
        audio_channel_mask_t mask = (audio_channel_mask_t) value;
        if (mask != AUDIO_CHANNEL_IN_MONO && mask != AUDIO_CHANNEL_IN_STEREO) {
            status = BAD_VALUE;
        } else {
            channelMask = mask;
            reconfig = true;
        }
    }
    if (param.getInt(String8(AudioParameter::keyFrameCount), value) == NO_ERROR) {
        // do not accept frame count changes if tracks are open as the track buffer
        // size depends on frame count and correct behavior would not be guaranteed
        // if frame count is changed after track creation
        if (mActiveTracks.size() > 0) {
            status = INVALID_OPERATION;
        } else {
            reconfig = true;
        }
    }
    if (param.getInt(String8(AudioParameter::keyRouting), value) == NO_ERROR) {
        // forward device change to effects that have requested to be
        // aware of attached audio device.
        for (size_t i = 0; i < mEffectChains.size(); i++) {
            mEffectChains[i]->setDevice_l(value);
        }

        // store input device and output device but do not forward output device to audio HAL.
        // Note that status is ignored by the caller for output device
        // (see AudioFlinger::setParameters()
        if (audio_is_output_devices(value)) {
            mOutDevice = value;
            status = BAD_VALUE;
        } else {
            mInDevice = value;
            // disable AEC and NS if the device is a BT SCO headset supporting those
            // pre processings
            if (mTracks.size() > 0) {
                bool suspend = audio_is_bluetooth_sco_device(mInDevice) &&
                                    mAudioFlinger->btNrecIsOff();
                for (size_t i = 0; i < mTracks.size(); i++) {
                    sp<RecordTrack> track = mTracks[i];
                    setEffectSuspended_l(FX_IID_AEC, suspend, track->sessionId());
                    setEffectSuspended_l(FX_IID_NS, suspend, track->sessionId());
                }
            }
        }
    }
    if (param.getInt(String8(AudioParameter::keyInputSource), value) == NO_ERROR &&
            mAudioSource != (audio_source_t)value) {
        // forward device change to effects that have requested to be
        // aware of attached audio device.
        for (size_t i = 0; i < mEffectChains.size(); i++) {
            mEffectChains[i]->setAudioSource_l((audio_source_t)value);
        }
        mAudioSource = (audio_source_t)value;
    }

    if (status == NO_ERROR) {
        status = mInput->stream->common.set_parameters(&mInput->stream->common,
                keyValuePair.string());
        if (status == INVALID_OPERATION) {
            inputStandBy();
            status = mInput->stream->common.set_parameters(&mInput->stream->common,
                    keyValuePair.string());
        }
        if (reconfig) {
            if (status == BAD_VALUE &&
                reqFormat == mInput->stream->common.get_format(&mInput->stream->common) &&
                reqFormat == AUDIO_FORMAT_PCM_16_BIT &&
                (mInput->stream->common.get_sample_rate(&mInput->stream->common)
                        <= (2 * samplingRate)) &&
                audio_channel_count_from_in_mask(
                        mInput->stream->common.get_channels(&mInput->stream->common)) <= FCC_2 &&
                (channelMask == AUDIO_CHANNEL_IN_MONO ||
                        channelMask == AUDIO_CHANNEL_IN_STEREO)) {
                status = NO_ERROR;
            }
            if (status == NO_ERROR) {
                readInputParameters_l();
                sendIoConfigEvent_l(AudioSystem::INPUT_CONFIG_CHANGED);
            }
        }
    }

    return reconfig;
}

String8 AudioFlinger::RecordThread::getParameters(const String8& keys)
{
    Mutex::Autolock _l(mLock);
    if (initCheck() != NO_ERROR) {
        return String8();
    }

    char *s = mInput->stream->common.get_parameters(&mInput->stream->common, keys.string());
    const String8 out_s8(s);
    free(s);
    return out_s8;
}

void AudioFlinger::RecordThread::audioConfigChanged(int event, int param __unused) {
    AudioSystem::OutputDescriptor desc;
    const void *param2 = NULL;

    switch (event) {
    case AudioSystem::INPUT_OPENED:
    case AudioSystem::INPUT_CONFIG_CHANGED:
        desc.channelMask = mChannelMask;
        desc.samplingRate = mSampleRate;
        desc.format = mFormat;
        desc.frameCount = mFrameCount;
        desc.latency = 0;
        param2 = &desc;
        break;

    case AudioSystem::INPUT_CLOSED:
    default:
        break;
    }
    mAudioFlinger->audioConfigChanged(event, mId, param2);
}

void AudioFlinger::RecordThread::readInputParameters_l()
{
    mSampleRate = mInput->stream->common.get_sample_rate(&mInput->stream->common);
    mChannelMask = mInput->stream->common.get_channels(&mInput->stream->common);
    mChannelCount = audio_channel_count_from_in_mask(mChannelMask);
    mFormat = mInput->stream->common.get_format(&mInput->stream->common);
    if (mFormat != AUDIO_FORMAT_PCM_16_BIT) {
        ALOGE("HAL format %#x not supported; must be AUDIO_FORMAT_PCM_16_BIT", mFormat);
    }
    mFrameSize = audio_stream_frame_size(&mInput->stream->common);
    mBufferSize = mInput->stream->common.get_buffer_size(&mInput->stream->common);
    mFrameCount = mBufferSize / mFrameSize;
    // This is the formula for calculating the temporary buffer size.
    // With 7 HAL buffers, we can guarantee ability to down-sample the input by ratio of 6:1 to
    // 1 full output buffer, regardless of the alignment of the available input.
    // The value is somewhat arbitrary, and could probably be even larger.
    // A larger value should allow more old data to be read after a track calls start(),
    // without increasing latency.
    mRsmpInFrames = mFrameCount * 7;
    mRsmpInFramesP2 = roundup(mRsmpInFrames);
    delete[] mRsmpInBuffer;
    // Over-allocate beyond mRsmpInFramesP2 to permit a HAL read past end of buffer
    mRsmpInBuffer = new int16_t[(mRsmpInFramesP2 + mFrameCount - 1) * mChannelCount];

    // AudioRecord mSampleRate and mChannelCount are constant due to AudioRecord API constraints.
    // But if thread's mSampleRate or mChannelCount changes, how will that affect active tracks?
}

uint32_t AudioFlinger::RecordThread::getInputFramesLost()
{
    Mutex::Autolock _l(mLock);
    if (initCheck() != NO_ERROR) {
        return 0;
    }

    return mInput->stream->get_input_frames_lost(mInput->stream);
}

uint32_t AudioFlinger::RecordThread::hasAudioSession(int sessionId) const
{
    Mutex::Autolock _l(mLock);
    uint32_t result = 0;
    if (getEffectChain_l(sessionId) != 0) {
        result = EFFECT_SESSION;
    }

    for (size_t i = 0; i < mTracks.size(); ++i) {
        if (sessionId == mTracks[i]->sessionId()) {
            result |= TRACK_SESSION;
            break;
        }
    }

    return result;
}

KeyedVector<int, bool> AudioFlinger::RecordThread::sessionIds() const
{
    KeyedVector<int, bool> ids;
    Mutex::Autolock _l(mLock);
    for (size_t j = 0; j < mTracks.size(); ++j) {
        sp<RecordThread::RecordTrack> track = mTracks[j];
        int sessionId = track->sessionId();
        if (ids.indexOfKey(sessionId) < 0) {
            ids.add(sessionId, true);
        }
    }
    return ids;
}

AudioFlinger::AudioStreamIn* AudioFlinger::RecordThread::clearInput()
{
    Mutex::Autolock _l(mLock);
    AudioStreamIn *input = mInput;
    mInput = NULL;
    return input;
}

// this method must always be called either with ThreadBase mLock held or inside the thread loop
audio_stream_t* AudioFlinger::RecordThread::stream() const
{
    if (mInput == NULL) {
        return NULL;
    }
    return &mInput->stream->common;
}

status_t AudioFlinger::RecordThread::addEffectChain_l(const sp<EffectChain>& chain)
{
    // only one chain per input thread
    if (mEffectChains.size() != 0) {
        return INVALID_OPERATION;
    }
    ALOGV("addEffectChain_l() %p on thread %p", chain.get(), this);

    chain->setInBuffer(NULL);
    chain->setOutBuffer(NULL);

    checkSuspendOnAddEffectChain_l(chain);

    mEffectChains.add(chain);

    return NO_ERROR;
}

size_t AudioFlinger::RecordThread::removeEffectChain_l(const sp<EffectChain>& chain)
{
    ALOGV("removeEffectChain_l() %p from thread %p", chain.get(), this);
    ALOGW_IF(mEffectChains.size() != 1,
            "removeEffectChain_l() %p invalid chain size %d on thread %p",
            chain.get(), mEffectChains.size(), this);
    if (mEffectChains.size() == 1) {
        mEffectChains.removeAt(0);
    }
    return 0;
}

}; // namespace android<|MERGE_RESOLUTION|>--- conflicted
+++ resolved
@@ -505,30 +505,30 @@
 
     bool locked = AudioFlinger::dumpTryLock(mLock);
     if (!locked) {
-        fdprintf(fd, "thread %p maybe dead locked\n", this);
-    }
-
-    fdprintf(fd, "  I/O handle: %d\n", mId);
-    fdprintf(fd, "  TID: %d\n", getTid());
-    fdprintf(fd, "  Standby: %s\n", mStandby ? "yes" : "no");
-    fdprintf(fd, "  Sample rate: %u\n", mSampleRate);
-    fdprintf(fd, "  HAL frame count: %zu\n", mFrameCount);
-    fdprintf(fd, "  HAL buffer size: %u bytes\n", mBufferSize);
-    fdprintf(fd, "  Channel Count: %u\n", mChannelCount);
-    fdprintf(fd, "  Channel Mask: 0x%08x (%s)\n", mChannelMask,
+        dprintf(fd, "thread %p maybe dead locked\n", this);
+    }
+
+    dprintf(fd, "  I/O handle: %d\n", mId);
+    dprintf(fd, "  TID: %d\n", getTid());
+    dprintf(fd, "  Standby: %s\n", mStandby ? "yes" : "no");
+    dprintf(fd, "  Sample rate: %u\n", mSampleRate);
+    dprintf(fd, "  HAL frame count: %zu\n", mFrameCount);
+    dprintf(fd, "  HAL buffer size: %u bytes\n", mBufferSize);
+    dprintf(fd, "  Channel Count: %u\n", mChannelCount);
+    dprintf(fd, "  Channel Mask: 0x%08x (%s)\n", mChannelMask,
             channelMaskToString(mChannelMask, mType != RECORD).string());
-    fdprintf(fd, "  Format: 0x%x (%s)\n", mFormat, formatToString(mFormat));
-    fdprintf(fd, "  Frame size: %zu\n", mFrameSize);
-    fdprintf(fd, "  Pending config events:");
+    dprintf(fd, "  Format: 0x%x (%s)\n", mFormat, formatToString(mFormat));
+    dprintf(fd, "  Frame size: %zu\n", mFrameSize);
+    dprintf(fd, "  Pending config events:");
     size_t numConfig = mConfigEvents.size();
     if (numConfig) {
         for (size_t i = 0; i < numConfig; i++) {
             mConfigEvents[i]->dump(buffer, SIZE);
-            fdprintf(fd, "\n    %s", buffer);
-        }
-        fdprintf(fd, "\n");
+            dprintf(fd, "\n    %s", buffer);
+        }
+        dprintf(fd, "\n");
     } else {
-        fdprintf(fd, " none\n");
+        dprintf(fd, " none\n");
     }
 
     if (locked) {
@@ -1191,15 +1191,15 @@
 
     // These values are "raw"; they will wrap around.  See prepareTracks_l() for a better way.
     FastTrackUnderruns underruns = getFastTrackUnderruns(0);
-    fdprintf(fd, "  Normal mixer raw underrun counters: partial=%u empty=%u\n",
+    dprintf(fd, "  Normal mixer raw underrun counters: partial=%u empty=%u\n",
             underruns.mBitFields.mPartial, underruns.mBitFields.mEmpty);
 
     size_t numtracks = mTracks.size();
     size_t numactive = mActiveTracks.size();
-    fdprintf(fd, "  %d Tracks", numtracks);
+    dprintf(fd, "  %d Tracks", numtracks);
     size_t numactiveseen = 0;
     if (numtracks) {
-        fdprintf(fd, " of which %d are active\n", numactive);
+        dprintf(fd, " of which %d are active\n", numactive);
         Track::appendDumpHeader(result);
         for (size_t i = 0; i < numtracks; ++i) {
             sp<Track> track = mTracks[i];
@@ -1231,55 +1231,21 @@
     }
 
     write(fd, result.string(), result.size());
-
-<<<<<<< HEAD
-=======
-    // These values are "raw"; they will wrap around.  See prepareTracks_l() for a better way.
-    FastTrackUnderruns underruns = getFastTrackUnderruns(0);
-    dprintf(fd, "Normal mixer raw underrun counters: partial=%u empty=%u\n",
-            underruns.mBitFields.mPartial, underruns.mBitFields.mEmpty);
->>>>>>> f285c91e
 }
 
 void AudioFlinger::PlaybackThread::dumpInternals(int fd, const Vector<String16>& args)
 {
-<<<<<<< HEAD
-    fdprintf(fd, "\nOutput thread %p:\n", this);
-    fdprintf(fd, "  Normal frame count: %zu\n", mNormalFrameCount);
-    fdprintf(fd, "  Last write occurred (msecs): %llu\n", ns2ms(systemTime() - mLastWriteTime));
-    fdprintf(fd, "  Total writes: %d\n", mNumWrites);
-    fdprintf(fd, "  Delayed writes: %d\n", mNumDelayedWrites);
-    fdprintf(fd, "  Blocked in write: %s\n", mInWrite ? "yes" : "no");
-    fdprintf(fd, "  Suspend count: %d\n", mSuspended);
-    fdprintf(fd, "  Sink buffer : %p\n", mSinkBuffer);
-    fdprintf(fd, "  Mixer buffer: %p\n", mMixerBuffer);
-    fdprintf(fd, "  Effect buffer: %p\n", mEffectBuffer);
-    fdprintf(fd, "  Fast track availMask=%#x\n", mFastTrackAvailMask);
-=======
-    const size_t SIZE = 256;
-    char buffer[SIZE];
-    String8 result;
-
-    snprintf(buffer, SIZE, "\nOutput thread %p internals\n", this);
-    result.append(buffer);
-    snprintf(buffer, SIZE, "Normal frame count: %zu\n", mNormalFrameCount);
-    result.append(buffer);
-    snprintf(buffer, SIZE, "last write occurred (msecs): %llu\n",
-            ns2ms(systemTime() - mLastWriteTime));
-    result.append(buffer);
-    snprintf(buffer, SIZE, "total writes: %d\n", mNumWrites);
-    result.append(buffer);
-    snprintf(buffer, SIZE, "delayed writes: %d\n", mNumDelayedWrites);
-    result.append(buffer);
-    snprintf(buffer, SIZE, "blocked in write: %d\n", mInWrite);
-    result.append(buffer);
-    snprintf(buffer, SIZE, "suspend count: %d\n", mSuspended);
-    result.append(buffer);
-    snprintf(buffer, SIZE, "mix buffer : %p\n", mMixBuffer);
-    result.append(buffer);
-    write(fd, result.string(), result.size());
-    dprintf(fd, "Fast track availMask=%#x\n", mFastTrackAvailMask);
->>>>>>> f285c91e
+    dprintf(fd, "\nOutput thread %p:\n", this);
+    dprintf(fd, "  Normal frame count: %zu\n", mNormalFrameCount);
+    dprintf(fd, "  Last write occurred (msecs): %llu\n", ns2ms(systemTime() - mLastWriteTime));
+    dprintf(fd, "  Total writes: %d\n", mNumWrites);
+    dprintf(fd, "  Delayed writes: %d\n", mNumDelayedWrites);
+    dprintf(fd, "  Blocked in write: %s\n", mInWrite ? "yes" : "no");
+    dprintf(fd, "  Suspend count: %d\n", mSuspended);
+    dprintf(fd, "  Sink buffer : %p\n", mSinkBuffer);
+    dprintf(fd, "  Mixer buffer: %p\n", mMixerBuffer);
+    dprintf(fd, "  Effect buffer: %p\n", mEffectBuffer);
+    dprintf(fd, "  Fast track availMask=%#x\n", mFastTrackAvailMask);
 
     dumpBase(fd, args);
 }
@@ -3706,7 +3672,7 @@
 
     PlaybackThread::dumpInternals(fd, args);
 
-    fdprintf(fd, "  AudioMixer tracks: 0x%08x\n", mAudioMixer->trackNames());
+    dprintf(fd, "  AudioMixer tracks: 0x%08x\n", mAudioMixer->trackNames());
 
     // Make a non-atomic copy of fast mixer dump state so it won't change underneath us
     const FastMixerDumpState copy(mFastMixerDumpState);
@@ -5393,12 +5359,12 @@
 
 void AudioFlinger::RecordThread::dumpInternals(int fd, const Vector<String16>& args)
 {
-    fdprintf(fd, "\nInput thread %p:\n", this);
+    dprintf(fd, "\nInput thread %p:\n", this);
 
     if (mActiveTracks.size() > 0) {
-        fdprintf(fd, "  Buffer size: %zu bytes\n", mBufferSize);
+        dprintf(fd, "  Buffer size: %zu bytes\n", mBufferSize);
     } else {
-        fdprintf(fd, "  No active record clients\n");
+        dprintf(fd, "  No active record clients\n");
     }
 
     dumpBase(fd, args);
@@ -5413,9 +5379,9 @@
     size_t numtracks = mTracks.size();
     size_t numactive = mActiveTracks.size();
     size_t numactiveseen = 0;
-    fdprintf(fd, "  %d Tracks", numtracks);
+    dprintf(fd, "  %d Tracks", numtracks);
     if (numtracks) {
-        fdprintf(fd, " of which %d are active\n", numactive);
+        dprintf(fd, " of which %d are active\n", numactive);
         RecordTrack::appendDumpHeader(result);
         for (size_t i = 0; i < numtracks ; ++i) {
             sp<RecordTrack> track = mTracks[i];
@@ -5429,7 +5395,7 @@
             }
         }
     } else {
-        fdprintf(fd, "\n");
+        dprintf(fd, "\n");
     }
 
     if (numactiveseen != numactive) {
