/*
**
** Copyright 2012, The Android Open Source Project
**
** Licensed under the Apache License, Version 2.0 (the "License");
** you may not use this file except in compliance with the License.
** You may obtain a copy of the License at
**
**     http://www.apache.org/licenses/LICENSE-2.0
**
** Unless required by applicable law or agreed to in writing, software
** distributed under the License is distributed on an "AS IS" BASIS,
** WITHOUT WARRANTIES OR CONDITIONS OF ANY KIND, either express or implied.
** See the License for the specific language governing permissions and
** limitations under the License.
*/


#define LOG_TAG "AudioFlinger"
//#define LOG_NDEBUG 0
#define ATRACE_TAG ATRACE_TAG_AUDIO

#include "Configuration.h"
#include <math.h>
#include <fcntl.h>
#include <memory>
#include <string>
#include <linux/futex.h>
#include <sys/stat.h>
#include <sys/syscall.h>
#include <cutils/properties.h>
#include <media/AudioParameter.h>
#include <media/AudioResamplerPublic.h>
#include <media/RecordBufferConverter.h>
#include <media/TypeConverter.h>
#include <utils/Log.h>
#include <utils/Trace.h>

#include <private/media/AudioTrackShared.h>
#include <private/android_filesystem_config.h>
#include <audio_utils/Balance.h>
#include <audio_utils/channels.h>
#include <audio_utils/mono_blend.h>
#include <audio_utils/primitives.h>
#include <audio_utils/format.h>
#include <audio_utils/minifloat.h>
#include <system/audio_effects/effect_ns.h>
#include <system/audio_effects/effect_aec.h>
#include <system/audio.h>

// NBAIO implementations
#include <media/nbaio/AudioStreamInSource.h>
#include <media/nbaio/AudioStreamOutSink.h>
#include <media/nbaio/MonoPipe.h>
#include <media/nbaio/MonoPipeReader.h>
#include <media/nbaio/Pipe.h>
#include <media/nbaio/PipeReader.h>
#include <media/nbaio/SourceAudioBufferProvider.h>
#include <mediautils/BatteryNotifier.h>

#include <powermanager/PowerManager.h>

#include <media/audiohal/EffectsFactoryHalInterface.h>
#include <media/audiohal/StreamHalInterface.h>

#include "AudioFlinger.h"
#include "FastMixer.h"
#include "FastCapture.h"
#include <mediautils/SchedulingPolicyService.h>
#include <mediautils/ServiceUtilities.h>

#ifdef ADD_BATTERY_DATA
#include <media/IMediaPlayerService.h>
#include <media/IMediaDeathNotifier.h>
#endif

#ifdef DEBUG_CPU_USAGE
#include <audio_utils/Statistics.h>
#include <cpustats/ThreadCpuUsage.h>
#endif

#include "AutoPark.h"

#include <pthread.h>
#include "TypedLogger.h"

// ----------------------------------------------------------------------------

// Note: the following macro is used for extremely verbose logging message.  In
// order to run with ALOG_ASSERT turned on, we need to have LOG_NDEBUG set to
// 0; but one side effect of this is to turn all LOGV's as well.  Some messages
// are so verbose that we want to suppress them even when we have ALOG_ASSERT
// turned on.  Do not uncomment the #def below unless you really know what you
// are doing and want to see all of the extremely verbose messages.
//#define VERY_VERY_VERBOSE_LOGGING
#ifdef VERY_VERY_VERBOSE_LOGGING
#define ALOGVV ALOGV
#else
#define ALOGVV(a...) do { } while(0)
#endif

// TODO: Move these macro/inlines to a header file.
#define max(a, b) ((a) > (b) ? (a) : (b))
template <typename T>
static inline T min(const T& a, const T& b)
{
    return a < b ? a : b;
}

namespace android {

// retry counts for buffer fill timeout
// 50 * ~20msecs = 1 second
static const int8_t kMaxTrackRetries = 50;
static const int8_t kMaxTrackStartupRetries = 50;
// allow less retry attempts on direct output thread.
// direct outputs can be a scarce resource in audio hardware and should
// be released as quickly as possible.
static const int8_t kMaxTrackRetriesDirect = 2;



// don't warn about blocked writes or record buffer overflows more often than this
static const nsecs_t kWarningThrottleNs = seconds(5);

// RecordThread loop sleep time upon application overrun or audio HAL read error
static const int kRecordThreadSleepUs = 5000;

// maximum time to wait in sendConfigEvent_l() for a status to be received
static const nsecs_t kConfigEventTimeoutNs = seconds(2);

// minimum sleep time for the mixer thread loop when tracks are active but in underrun
static const uint32_t kMinThreadSleepTimeUs = 5000;
// maximum divider applied to the active sleep time in the mixer thread loop
static const uint32_t kMaxThreadSleepTimeShift = 2;

// minimum normal sink buffer size, expressed in milliseconds rather than frames
// FIXME This should be based on experimentally observed scheduling jitter
static const uint32_t kMinNormalSinkBufferSizeMs = 20;
// maximum normal sink buffer size
static const uint32_t kMaxNormalSinkBufferSizeMs = 24;

// minimum capture buffer size in milliseconds to _not_ need a fast capture thread
// FIXME This should be based on experimentally observed scheduling jitter
static const uint32_t kMinNormalCaptureBufferSizeMs = 12;

// Offloaded output thread standby delay: allows track transition without going to standby
static const nsecs_t kOffloadStandbyDelayNs = seconds(3);

// Direct output thread minimum sleep time in idle or active(underrun) state
static const nsecs_t kDirectMinSleepTimeUs = 10000;

// The universal constant for ubiquitous 20ms value. The value of 20ms seems to provide a good
// balance between power consumption and latency, and allows threads to be scheduled reliably
// by the CFS scheduler.
// FIXME Express other hardcoded references to 20ms with references to this constant and move
// it appropriately.
#define FMS_20 20

// Whether to use fast mixer
static const enum {
    FastMixer_Never,    // never initialize or use: for debugging only
    FastMixer_Always,   // always initialize and use, even if not needed: for debugging only
                        // normal mixer multiplier is 1
    FastMixer_Static,   // initialize if needed, then use all the time if initialized,
                        // multiplier is calculated based on min & max normal mixer buffer size
    FastMixer_Dynamic,  // initialize if needed, then use dynamically depending on track load,
                        // multiplier is calculated based on min & max normal mixer buffer size
    // FIXME for FastMixer_Dynamic:
    //  Supporting this option will require fixing HALs that can't handle large writes.
    //  For example, one HAL implementation returns an error from a large write,
    //  and another HAL implementation corrupts memory, possibly in the sample rate converter.
    //  We could either fix the HAL implementations, or provide a wrapper that breaks
    //  up large writes into smaller ones, and the wrapper would need to deal with scheduler.
} kUseFastMixer = FastMixer_Static;

// Whether to use fast capture
static const enum {
    FastCapture_Never,  // never initialize or use: for debugging only
    FastCapture_Always, // always initialize and use, even if not needed: for debugging only
    FastCapture_Static, // initialize if needed, then use all the time if initialized
} kUseFastCapture = FastCapture_Static;

// Priorities for requestPriority
static const int kPriorityAudioApp = 2;
static const int kPriorityFastMixer = 3;
static const int kPriorityFastCapture = 3;

// IAudioFlinger::createTrack() has an in/out parameter 'pFrameCount' for the total size of the
// track buffer in shared memory.  Zero on input means to use a default value.  For fast tracks,
// AudioFlinger derives the default from HAL buffer size and 'fast track multiplier'.

// This is the default value, if not specified by property.
static const int kFastTrackMultiplier = 2;

// The minimum and maximum allowed values
static const int kFastTrackMultiplierMin = 1;
static const int kFastTrackMultiplierMax = 2;

// The actual value to use, which can be specified per-device via property af.fast_track_multiplier.
static int sFastTrackMultiplier = kFastTrackMultiplier;

// See Thread::readOnlyHeap().
// Initially this heap is used to allocate client buffers for "fast" AudioRecord.
// Eventually it will be the single buffer that FastCapture writes into via HAL read(),
// and that all "fast" AudioRecord clients read from.  In either case, the size can be small.
static const size_t kRecordThreadReadOnlyHeapSize = 0xD000;

// ----------------------------------------------------------------------------

static pthread_once_t sFastTrackMultiplierOnce = PTHREAD_ONCE_INIT;

static void sFastTrackMultiplierInit()
{
    char value[PROPERTY_VALUE_MAX];
    if (property_get("af.fast_track_multiplier", value, NULL) > 0) {
        char *endptr;
        unsigned long ul = strtoul(value, &endptr, 0);
        if (*endptr == '\0' && kFastTrackMultiplierMin <= ul && ul <= kFastTrackMultiplierMax) {
            sFastTrackMultiplier = (int) ul;
        }
    }
}

// ----------------------------------------------------------------------------

#ifdef ADD_BATTERY_DATA
// To collect the amplifier usage
static void addBatteryData(uint32_t params) {
    sp<IMediaPlayerService> service = IMediaDeathNotifier::getMediaPlayerService();
    if (service == NULL) {
        // it already logged
        return;
    }

    service->addBatteryData(params);
}
#endif

// Track the CLOCK_BOOTTIME versus CLOCK_MONOTONIC timebase offset
struct {
    // call when you acquire a partial wakelock
    void acquire(const sp<IBinder> &wakeLockToken) {
        pthread_mutex_lock(&mLock);
        if (wakeLockToken.get() == nullptr) {
            adjustTimebaseOffset(&mBoottimeOffset, ExtendedTimestamp::TIMEBASE_BOOTTIME);
        } else {
            if (mCount == 0) {
                adjustTimebaseOffset(&mBoottimeOffset, ExtendedTimestamp::TIMEBASE_BOOTTIME);
            }
            ++mCount;
        }
        pthread_mutex_unlock(&mLock);
    }

    // call when you release a partial wakelock.
    void release(const sp<IBinder> &wakeLockToken) {
        if (wakeLockToken.get() == nullptr) {
            return;
        }
        pthread_mutex_lock(&mLock);
        if (--mCount < 0) {
            ALOGE("negative wakelock count");
            mCount = 0;
        }
        pthread_mutex_unlock(&mLock);
    }

    // retrieves the boottime timebase offset from monotonic.
    int64_t getBoottimeOffset() {
        pthread_mutex_lock(&mLock);
        int64_t boottimeOffset = mBoottimeOffset;
        pthread_mutex_unlock(&mLock);
        return boottimeOffset;
    }

    // Adjusts the timebase offset between TIMEBASE_MONOTONIC
    // and the selected timebase.
    // Currently only TIMEBASE_BOOTTIME is allowed.
    //
    // This only needs to be called upon acquiring the first partial wakelock
    // after all other partial wakelocks are released.
    //
    // We do an empirical measurement of the offset rather than parsing
    // /proc/timer_list since the latter is not a formal kernel ABI.
    static void adjustTimebaseOffset(int64_t *offset, ExtendedTimestamp::Timebase timebase) {
        int clockbase;
        switch (timebase) {
        case ExtendedTimestamp::TIMEBASE_BOOTTIME:
            clockbase = SYSTEM_TIME_BOOTTIME;
            break;
        default:
            LOG_ALWAYS_FATAL("invalid timebase %d", timebase);
            break;
        }
        // try three times to get the clock offset, choose the one
        // with the minimum gap in measurements.
        const int tries = 3;
        nsecs_t bestGap, measured;
        for (int i = 0; i < tries; ++i) {
            const nsecs_t tmono = systemTime(SYSTEM_TIME_MONOTONIC);
            const nsecs_t tbase = systemTime(clockbase);
            const nsecs_t tmono2 = systemTime(SYSTEM_TIME_MONOTONIC);
            const nsecs_t gap = tmono2 - tmono;
            if (i == 0 || gap < bestGap) {
                bestGap = gap;
                measured = tbase - ((tmono + tmono2) >> 1);
            }
        }

        // to avoid micro-adjusting, we don't change the timebase
        // unless it is significantly different.
        //
        // Assumption: It probably takes more than toleranceNs to
        // suspend and resume the device.
        static int64_t toleranceNs = 10000; // 10 us
        if (llabs(*offset - measured) > toleranceNs) {
            ALOGV("Adjusting timebase offset old: %lld  new: %lld",
                    (long long)*offset, (long long)measured);
            *offset = measured;
        }
    }

    pthread_mutex_t mLock;
    int32_t mCount;
    int64_t mBoottimeOffset;
} gBoottime = { PTHREAD_MUTEX_INITIALIZER, 0, 0 }; // static, so use POD initialization

// ----------------------------------------------------------------------------
//      CPU Stats
// ----------------------------------------------------------------------------

class CpuStats {
public:
    CpuStats();
    void sample(const String8 &title);
#ifdef DEBUG_CPU_USAGE
private:
    ThreadCpuUsage mCpuUsage;           // instantaneous thread CPU usage in wall clock ns
    audio_utils::Statistics<double> mWcStats; // statistics on thread CPU usage in wall clock ns

    audio_utils::Statistics<double> mHzStats; // statistics on thread CPU usage in cycles

    int mCpuNum;                        // thread's current CPU number
    int mCpukHz;                        // frequency of thread's current CPU in kHz
#endif
};

CpuStats::CpuStats()
#ifdef DEBUG_CPU_USAGE
    : mCpuNum(-1), mCpukHz(-1)
#endif
{
}

void CpuStats::sample(const String8 &title
#ifndef DEBUG_CPU_USAGE
                __unused
#endif
        ) {
#ifdef DEBUG_CPU_USAGE
    // get current thread's delta CPU time in wall clock ns
    double wcNs;
    bool valid = mCpuUsage.sampleAndEnable(wcNs);

    // record sample for wall clock statistics
    if (valid) {
        mWcStats.add(wcNs);
    }

    // get the current CPU number
    int cpuNum = sched_getcpu();

    // get the current CPU frequency in kHz
    int cpukHz = mCpuUsage.getCpukHz(cpuNum);

    // check if either CPU number or frequency changed
    if (cpuNum != mCpuNum || cpukHz != mCpukHz) {
        mCpuNum = cpuNum;
        mCpukHz = cpukHz;
        // ignore sample for purposes of cycles
        valid = false;
    }

    // if no change in CPU number or frequency, then record sample for cycle statistics
    if (valid && mCpukHz > 0) {
        const double cycles = wcNs * cpukHz * 0.000001;
        mHzStats.add(cycles);
    }

    const unsigned n = mWcStats.getN();
    // mCpuUsage.elapsed() is expensive, so don't call it every loop
    if ((n & 127) == 1) {
        const long long elapsed = mCpuUsage.elapsed();
        if (elapsed >= DEBUG_CPU_USAGE * 1000000000LL) {
            const double perLoop = elapsed / (double) n;
            const double perLoop100 = perLoop * 0.01;
            const double perLoop1k = perLoop * 0.001;
            const double mean = mWcStats.getMean();
            const double stddev = mWcStats.getStdDev();
            const double minimum = mWcStats.getMin();
            const double maximum = mWcStats.getMax();
            const double meanCycles = mHzStats.getMean();
            const double stddevCycles = mHzStats.getStdDev();
            const double minCycles = mHzStats.getMin();
            const double maxCycles = mHzStats.getMax();
            mCpuUsage.resetElapsed();
            mWcStats.reset();
            mHzStats.reset();
            ALOGD("CPU usage for %s over past %.1f secs\n"
                "  (%u mixer loops at %.1f mean ms per loop):\n"
                "  us per mix loop: mean=%.0f stddev=%.0f min=%.0f max=%.0f\n"
                "  %% of wall: mean=%.1f stddev=%.1f min=%.1f max=%.1f\n"
                "  MHz: mean=%.1f, stddev=%.1f, min=%.1f max=%.1f",
                    title.string(),
                    elapsed * .000000001, n, perLoop * .000001,
                    mean * .001,
                    stddev * .001,
                    minimum * .001,
                    maximum * .001,
                    mean / perLoop100,
                    stddev / perLoop100,
                    minimum / perLoop100,
                    maximum / perLoop100,
                    meanCycles / perLoop1k,
                    stddevCycles / perLoop1k,
                    minCycles / perLoop1k,
                    maxCycles / perLoop1k);

        }
    }
#endif
};

// ----------------------------------------------------------------------------
//      ThreadBase
// ----------------------------------------------------------------------------

// static
const char *AudioFlinger::ThreadBase::threadTypeToString(AudioFlinger::ThreadBase::type_t type)
{
    switch (type) {
    case MIXER:
        return "MIXER";
    case DIRECT:
        return "DIRECT";
    case DUPLICATING:
        return "DUPLICATING";
    case RECORD:
        return "RECORD";
    case OFFLOAD:
        return "OFFLOAD";
    case MMAP:
        return "MMAP";
    default:
        return "unknown";
    }
}

AudioFlinger::ThreadBase::ThreadBase(const sp<AudioFlinger>& audioFlinger, audio_io_handle_t id,
        audio_devices_t outDevice, audio_devices_t inDevice, type_t type, bool systemReady)
    :   Thread(false /*canCallJava*/),
        mType(type),
        mAudioFlinger(audioFlinger),
        // mSampleRate, mFrameCount, mChannelMask, mChannelCount, mFrameSize, mFormat, mBufferSize
        // are set by PlaybackThread::readOutputParameters_l() or
        // RecordThread::readInputParameters_l()
        //FIXME: mStandby should be true here. Is this some kind of hack?
        mStandby(false), mOutDevice(outDevice), mInDevice(inDevice),
        mPrevOutDevice(AUDIO_DEVICE_NONE), mPrevInDevice(AUDIO_DEVICE_NONE),
        mAudioSource(AUDIO_SOURCE_DEFAULT), mId(id),
        // mName will be set by concrete (non-virtual) subclass
        mDeathRecipient(new PMDeathRecipient(this)),
        mSystemReady(systemReady),
        mSignalPending(false)
{
    memset(&mPatch, 0, sizeof(struct audio_patch));
}

AudioFlinger::ThreadBase::~ThreadBase()
{
    // mConfigEvents should be empty, but just in case it isn't, free the memory it owns
    mConfigEvents.clear();

    // do not lock the mutex in destructor
    releaseWakeLock_l();
    if (mPowerManager != 0) {
        sp<IBinder> binder = IInterface::asBinder(mPowerManager);
        binder->unlinkToDeath(mDeathRecipient);
    }

    sendStatistics(true /* force */);
}

status_t AudioFlinger::ThreadBase::readyToRun()
{
    status_t status = initCheck();
    if (status == NO_ERROR) {
        ALOGI("AudioFlinger's thread %p tid=%d ready to run", this, getTid());
    } else {
        ALOGE("No working audio driver found.");
    }
    return status;
}

void AudioFlinger::ThreadBase::exit()
{
    ALOGV("ThreadBase::exit");
    // do any cleanup required for exit to succeed
    preExit();
    {
        // This lock prevents the following race in thread (uniprocessor for illustration):
        //  if (!exitPending()) {
        //      // context switch from here to exit()
        //      // exit() calls requestExit(), what exitPending() observes
        //      // exit() calls signal(), which is dropped since no waiters
        //      // context switch back from exit() to here
        //      mWaitWorkCV.wait(...);
        //      // now thread is hung
        //  }
        AutoMutex lock(mLock);
        requestExit();
        mWaitWorkCV.broadcast();
    }
    // When Thread::requestExitAndWait is made virtual and this method is renamed to
    // "virtual status_t requestExitAndWait()", replace by "return Thread::requestExitAndWait();"
    requestExitAndWait();
}

status_t AudioFlinger::ThreadBase::setParameters(const String8& keyValuePairs)
{
    ALOGV("ThreadBase::setParameters() %s", keyValuePairs.string());
    Mutex::Autolock _l(mLock);

    return sendSetParameterConfigEvent_l(keyValuePairs);
}

// sendConfigEvent_l() must be called with ThreadBase::mLock held
// Can temporarily release the lock if waiting for a reply from processConfigEvents_l().
status_t AudioFlinger::ThreadBase::sendConfigEvent_l(sp<ConfigEvent>& event)
{
    status_t status = NO_ERROR;

    if (event->mRequiresSystemReady && !mSystemReady) {
        event->mWaitStatus = false;
        mPendingConfigEvents.add(event);
        return status;
    }
    mConfigEvents.add(event);
    ALOGV("sendConfigEvent_l() num events %zu event %d", mConfigEvents.size(), event->mType);
    mWaitWorkCV.signal();
    mLock.unlock();
    {
        Mutex::Autolock _l(event->mLock);
        while (event->mWaitStatus) {
            if (event->mCond.waitRelative(event->mLock, kConfigEventTimeoutNs) != NO_ERROR) {
                event->mStatus = TIMED_OUT;
                event->mWaitStatus = false;
            }
        }
        status = event->mStatus;
    }
    mLock.lock();
    return status;
}

void AudioFlinger::ThreadBase::sendIoConfigEvent(audio_io_config_event event, pid_t pid)
{
    Mutex::Autolock _l(mLock);
    sendIoConfigEvent_l(event, pid);
}

// sendIoConfigEvent_l() must be called with ThreadBase::mLock held
void AudioFlinger::ThreadBase::sendIoConfigEvent_l(audio_io_config_event event, pid_t pid)
{
    // The audio statistics history is exponentially weighted to forget events
    // about five or more seconds in the past.  In order to have
    // crisper statistics for mediametrics, we reset the statistics on
    // an IoConfigEvent, to reflect different properties for a new device.
    mIoJitterMs.reset();
    mLatencyMs.reset();
    mProcessTimeMs.reset();
    mTimestampVerifier.discontinuity();

    sp<ConfigEvent> configEvent = (ConfigEvent *)new IoConfigEvent(event, pid);
    sendConfigEvent_l(configEvent);
}

void AudioFlinger::ThreadBase::sendPrioConfigEvent(pid_t pid, pid_t tid, int32_t prio, bool forApp)
{
    Mutex::Autolock _l(mLock);
    sendPrioConfigEvent_l(pid, tid, prio, forApp);
}

// sendPrioConfigEvent_l() must be called with ThreadBase::mLock held
void AudioFlinger::ThreadBase::sendPrioConfigEvent_l(
        pid_t pid, pid_t tid, int32_t prio, bool forApp)
{
    sp<ConfigEvent> configEvent = (ConfigEvent *)new PrioConfigEvent(pid, tid, prio, forApp);
    sendConfigEvent_l(configEvent);
}

// sendSetParameterConfigEvent_l() must be called with ThreadBase::mLock held
status_t AudioFlinger::ThreadBase::sendSetParameterConfigEvent_l(const String8& keyValuePair)
{
    sp<ConfigEvent> configEvent;
    AudioParameter param(keyValuePair);
    int value;
    if (param.getInt(String8(AudioParameter::keyMonoOutput), value) == NO_ERROR) {
        setMasterMono_l(value != 0);
        if (param.size() == 1) {
            return NO_ERROR; // should be a solo parameter - we don't pass down
        }
        param.remove(String8(AudioParameter::keyMonoOutput));
        configEvent = new SetParameterConfigEvent(param.toString());
    } else {
        configEvent = new SetParameterConfigEvent(keyValuePair);
    }
    return sendConfigEvent_l(configEvent);
}

status_t AudioFlinger::ThreadBase::sendCreateAudioPatchConfigEvent(
                                                        const struct audio_patch *patch,
                                                        audio_patch_handle_t *handle)
{
    Mutex::Autolock _l(mLock);
    sp<ConfigEvent> configEvent = (ConfigEvent *)new CreateAudioPatchConfigEvent(*patch, *handle);
    status_t status = sendConfigEvent_l(configEvent);
    if (status == NO_ERROR) {
        CreateAudioPatchConfigEventData *data =
                                        (CreateAudioPatchConfigEventData *)configEvent->mData.get();
        *handle = data->mHandle;
    }
    return status;
}

status_t AudioFlinger::ThreadBase::sendReleaseAudioPatchConfigEvent(
                                                                const audio_patch_handle_t handle)
{
    Mutex::Autolock _l(mLock);
    sp<ConfigEvent> configEvent = (ConfigEvent *)new ReleaseAudioPatchConfigEvent(handle);
    return sendConfigEvent_l(configEvent);
}


// post condition: mConfigEvents.isEmpty()
void AudioFlinger::ThreadBase::processConfigEvents_l()
{
    bool configChanged = false;

    while (!mConfigEvents.isEmpty()) {
        ALOGV("processConfigEvents_l() remaining events %zu", mConfigEvents.size());
        sp<ConfigEvent> event = mConfigEvents[0];
        mConfigEvents.removeAt(0);
        switch (event->mType) {
        case CFG_EVENT_PRIO: {
            PrioConfigEventData *data = (PrioConfigEventData *)event->mData.get();
            // FIXME Need to understand why this has to be done asynchronously
            int err = requestPriority(data->mPid, data->mTid, data->mPrio, data->mForApp,
                    true /*asynchronous*/);
            if (err != 0) {
                ALOGW("Policy SCHED_FIFO priority %d is unavailable for pid %d tid %d; error %d",
                      data->mPrio, data->mPid, data->mTid, err);
            }
        } break;
        case CFG_EVENT_IO: {
            IoConfigEventData *data = (IoConfigEventData *)event->mData.get();
            ioConfigChanged(data->mEvent, data->mPid);
        } break;
        case CFG_EVENT_SET_PARAMETER: {
            SetParameterConfigEventData *data = (SetParameterConfigEventData *)event->mData.get();
            if (checkForNewParameter_l(data->mKeyValuePairs, event->mStatus)) {
                configChanged = true;
                mLocalLog.log("CFG_EVENT_SET_PARAMETER: (%s) configuration changed",
                        data->mKeyValuePairs.string());
            }
        } break;
        case CFG_EVENT_CREATE_AUDIO_PATCH: {
            const audio_devices_t oldDevice = getDevice();
            CreateAudioPatchConfigEventData *data =
                                            (CreateAudioPatchConfigEventData *)event->mData.get();
            event->mStatus = createAudioPatch_l(&data->mPatch, &data->mHandle);
            const audio_devices_t newDevice = getDevice();
            mLocalLog.log("CFG_EVENT_CREATE_AUDIO_PATCH: old device %#x (%s) new device %#x (%s)",
                    (unsigned)oldDevice, toString(oldDevice).c_str(),
                    (unsigned)newDevice, toString(newDevice).c_str());
        } break;
        case CFG_EVENT_RELEASE_AUDIO_PATCH: {
            const audio_devices_t oldDevice = getDevice();
            ReleaseAudioPatchConfigEventData *data =
                                            (ReleaseAudioPatchConfigEventData *)event->mData.get();
            event->mStatus = releaseAudioPatch_l(data->mHandle);
            const audio_devices_t newDevice = getDevice();
            mLocalLog.log("CFG_EVENT_RELEASE_AUDIO_PATCH: old device %#x (%s) new device %#x (%s)",
                    (unsigned)oldDevice, toString(oldDevice).c_str(),
                    (unsigned)newDevice, toString(newDevice).c_str());
        } break;
        default:
            ALOG_ASSERT(false, "processConfigEvents_l() unknown event type %d", event->mType);
            break;
        }
        {
            Mutex::Autolock _l(event->mLock);
            if (event->mWaitStatus) {
                event->mWaitStatus = false;
                event->mCond.signal();
            }
        }
        ALOGV_IF(mConfigEvents.isEmpty(), "processConfigEvents_l() DONE thread %p", this);
    }

    if (configChanged) {
        cacheParameters_l();
    }
}

String8 channelMaskToString(audio_channel_mask_t mask, bool output) {
    String8 s;
    const audio_channel_representation_t representation =
            audio_channel_mask_get_representation(mask);

    switch (representation) {
    // Travel all single bit channel mask to convert channel mask to string.
    case AUDIO_CHANNEL_REPRESENTATION_POSITION: {
        if (output) {
            if (mask & AUDIO_CHANNEL_OUT_FRONT_LEFT) s.append("front-left, ");
            if (mask & AUDIO_CHANNEL_OUT_FRONT_RIGHT) s.append("front-right, ");
            if (mask & AUDIO_CHANNEL_OUT_FRONT_CENTER) s.append("front-center, ");
            if (mask & AUDIO_CHANNEL_OUT_LOW_FREQUENCY) s.append("low freq, ");
            if (mask & AUDIO_CHANNEL_OUT_BACK_LEFT) s.append("back-left, ");
            if (mask & AUDIO_CHANNEL_OUT_BACK_RIGHT) s.append("back-right, ");
            if (mask & AUDIO_CHANNEL_OUT_FRONT_LEFT_OF_CENTER) s.append("front-left-of-center, ");
            if (mask & AUDIO_CHANNEL_OUT_FRONT_RIGHT_OF_CENTER) s.append("front-right-of-center, ");
            if (mask & AUDIO_CHANNEL_OUT_BACK_CENTER) s.append("back-center, ");
            if (mask & AUDIO_CHANNEL_OUT_SIDE_LEFT) s.append("side-left, ");
            if (mask & AUDIO_CHANNEL_OUT_SIDE_RIGHT) s.append("side-right, ");
            if (mask & AUDIO_CHANNEL_OUT_TOP_CENTER) s.append("top-center ,");
            if (mask & AUDIO_CHANNEL_OUT_TOP_FRONT_LEFT) s.append("top-front-left, ");
            if (mask & AUDIO_CHANNEL_OUT_TOP_FRONT_CENTER) s.append("top-front-center, ");
            if (mask & AUDIO_CHANNEL_OUT_TOP_FRONT_RIGHT) s.append("top-front-right, ");
            if (mask & AUDIO_CHANNEL_OUT_TOP_BACK_LEFT) s.append("top-back-left, ");
            if (mask & AUDIO_CHANNEL_OUT_TOP_BACK_CENTER) s.append("top-back-center, " );
            if (mask & AUDIO_CHANNEL_OUT_TOP_BACK_RIGHT) s.append("top-back-right, " );
            if (mask & AUDIO_CHANNEL_OUT_TOP_SIDE_LEFT) s.append("top-side-left, " );
            if (mask & AUDIO_CHANNEL_OUT_TOP_SIDE_RIGHT) s.append("top-side-right, " );
            if (mask & AUDIO_CHANNEL_OUT_HAPTIC_B) s.append("haptic-B, " );
            if (mask & AUDIO_CHANNEL_OUT_HAPTIC_A) s.append("haptic-A, " );
            if (mask & ~AUDIO_CHANNEL_OUT_ALL) s.append("unknown,  ");
        } else {
            if (mask & AUDIO_CHANNEL_IN_LEFT) s.append("left, ");
            if (mask & AUDIO_CHANNEL_IN_RIGHT) s.append("right, ");
            if (mask & AUDIO_CHANNEL_IN_FRONT) s.append("front, ");
            if (mask & AUDIO_CHANNEL_IN_BACK) s.append("back, ");
            if (mask & AUDIO_CHANNEL_IN_LEFT_PROCESSED) s.append("left-processed, ");
            if (mask & AUDIO_CHANNEL_IN_RIGHT_PROCESSED) s.append("right-processed, ");
            if (mask & AUDIO_CHANNEL_IN_FRONT_PROCESSED) s.append("front-processed, ");
            if (mask & AUDIO_CHANNEL_IN_BACK_PROCESSED) s.append("back-processed, ");
            if (mask & AUDIO_CHANNEL_IN_PRESSURE) s.append("pressure, ");
            if (mask & AUDIO_CHANNEL_IN_X_AXIS) s.append("X, ");
            if (mask & AUDIO_CHANNEL_IN_Y_AXIS) s.append("Y, ");
            if (mask & AUDIO_CHANNEL_IN_Z_AXIS) s.append("Z, ");
            if (mask & AUDIO_CHANNEL_IN_BACK_LEFT) s.append("back-left, ");
            if (mask & AUDIO_CHANNEL_IN_BACK_RIGHT) s.append("back-right, ");
            if (mask & AUDIO_CHANNEL_IN_CENTER) s.append("center, ");
            if (mask & AUDIO_CHANNEL_IN_LOW_FREQUENCY) s.append("low freq, ");
            if (mask & AUDIO_CHANNEL_IN_TOP_LEFT) s.append("top-left, " );
            if (mask & AUDIO_CHANNEL_IN_TOP_RIGHT) s.append("top-right, " );
            if (mask & AUDIO_CHANNEL_IN_VOICE_UPLINK) s.append("voice-uplink, ");
            if (mask & AUDIO_CHANNEL_IN_VOICE_DNLINK) s.append("voice-dnlink, ");
            if (mask & ~AUDIO_CHANNEL_IN_ALL) s.append("unknown,  ");
        }
        const int len = s.length();
        if (len > 2) {
            (void) s.lockBuffer(len);      // needed?
            s.unlockBuffer(len - 2);       // remove trailing ", "
        }
        return s;
    }
    case AUDIO_CHANNEL_REPRESENTATION_INDEX:
        s.appendFormat("index mask, bits:%#x", audio_channel_mask_get_bits(mask));
        return s;
    default:
        s.appendFormat("unknown mask, representation:%d  bits:%#x",
                representation, audio_channel_mask_get_bits(mask));
        return s;
    }
}

void AudioFlinger::ThreadBase::dump(int fd, const Vector<String16>& args)
{
    dprintf(fd, "\n%s thread %p, name %s, tid %d, type %d (%s):\n", isOutput() ? "Output" : "Input",
            this, mThreadName, getTid(), type(), threadTypeToString(type()));

    bool locked = AudioFlinger::dumpTryLock(mLock);
    if (!locked) {
        dprintf(fd, "  Thread may be deadlocked\n");
    }

    dumpBase_l(fd, args);
    dumpInternals_l(fd, args);
    dumpTracks_l(fd, args);
    dumpEffectChains_l(fd, args);

    if (locked) {
        mLock.unlock();
    }

    dprintf(fd, "  Local log:\n");
    mLocalLog.dump(fd, "   " /* prefix */, 40 /* lines */);
}

void AudioFlinger::ThreadBase::dumpBase_l(int fd, const Vector<String16>& args __unused)
{
    dprintf(fd, "  I/O handle: %d\n", mId);
    dprintf(fd, "  Standby: %s\n", mStandby ? "yes" : "no");
    dprintf(fd, "  Sample rate: %u Hz\n", mSampleRate);
    dprintf(fd, "  HAL frame count: %zu\n", mFrameCount);
    dprintf(fd, "  HAL format: 0x%x (%s)\n", mHALFormat, formatToString(mHALFormat).c_str());
    dprintf(fd, "  HAL buffer size: %zu bytes\n", mBufferSize);
    dprintf(fd, "  Channel count: %u\n", mChannelCount);
    dprintf(fd, "  Channel mask: 0x%08x (%s)\n", mChannelMask,
            channelMaskToString(mChannelMask, mType != RECORD).string());
    dprintf(fd, "  Processing format: 0x%x (%s)\n", mFormat, formatToString(mFormat).c_str());
    dprintf(fd, "  Processing frame size: %zu bytes\n", mFrameSize);
    dprintf(fd, "  Pending config events:");
    size_t numConfig = mConfigEvents.size();
    if (numConfig) {
        const size_t SIZE = 256;
        char buffer[SIZE];
        for (size_t i = 0; i < numConfig; i++) {
            mConfigEvents[i]->dump(buffer, SIZE);
            dprintf(fd, "\n    %s", buffer);
        }
        dprintf(fd, "\n");
    } else {
        dprintf(fd, " none\n");
    }
    // Note: output device may be used by capture threads for effects such as AEC.
    dprintf(fd, "  Output device: %#x (%s)\n", mOutDevice, toString(mOutDevice).c_str());
    dprintf(fd, "  Input device: %#x (%s)\n", mInDevice, toString(mInDevice).c_str());
    dprintf(fd, "  Audio source: %d (%s)\n", mAudioSource, toString(mAudioSource).c_str());

    // Dump timestamp statistics for the Thread types that support it.
    if (mType == RECORD
            || mType == MIXER
            || mType == DUPLICATING
            || mType == DIRECT
            || mType == OFFLOAD) {
        dprintf(fd, "  Timestamp stats: %s\n", mTimestampVerifier.toString().c_str());
        dprintf(fd, "  Timestamp corrected: %s\n", isTimestampCorrectionEnabled() ? "yes" : "no");
    }

    if (mLastIoBeginNs > 0) { // MMAP may not set this
        dprintf(fd, "  Last %s occurred (msecs): %lld\n",
                isOutput() ? "write" : "read",
                (long long) (systemTime() - mLastIoBeginNs) / NANOS_PER_MILLISECOND);
    }

    if (mProcessTimeMs.getN() > 0) {
        dprintf(fd, "  Process time ms stats: %s\n", mProcessTimeMs.toString().c_str());
    }

    if (mIoJitterMs.getN() > 0) {
        dprintf(fd, "  Hal %s jitter ms stats: %s\n",
                isOutput() ? "write" : "read",
                mIoJitterMs.toString().c_str());
    }

    if (mLatencyMs.getN() > 0) {
        dprintf(fd, "  Threadloop %s latency stats: %s\n",
                isOutput() ? "write" : "read",
                mLatencyMs.toString().c_str());
    }
}

void AudioFlinger::ThreadBase::dumpEffectChains_l(int fd, const Vector<String16>& args)
{
    const size_t SIZE = 256;
    char buffer[SIZE];

    size_t numEffectChains = mEffectChains.size();
    snprintf(buffer, SIZE, "  %zu Effect Chains\n", numEffectChains);
    write(fd, buffer, strlen(buffer));

    for (size_t i = 0; i < numEffectChains; ++i) {
        sp<EffectChain> chain = mEffectChains[i];
        if (chain != 0) {
            chain->dump(fd, args);
        }
    }
}

void AudioFlinger::ThreadBase::acquireWakeLock()
{
    Mutex::Autolock _l(mLock);
    acquireWakeLock_l();
}

String16 AudioFlinger::ThreadBase::getWakeLockTag()
{
    switch (mType) {
    case MIXER:
        return String16("AudioMix");
    case DIRECT:
        return String16("AudioDirectOut");
    case DUPLICATING:
        return String16("AudioDup");
    case RECORD:
        return String16("AudioIn");
    case OFFLOAD:
        return String16("AudioOffload");
    case MMAP:
        return String16("Mmap");
    default:
        ALOG_ASSERT(false);
        return String16("AudioUnknown");
    }
}

void AudioFlinger::ThreadBase::acquireWakeLock_l()
{
    getPowerManager_l();
    if (mPowerManager != 0) {
        sp<IBinder> binder = new BBinder();
        // Uses AID_AUDIOSERVER for wakelock.  updateWakeLockUids_l() updates with client uids.
        status_t status = mPowerManager->acquireWakeLock(POWERMANAGER_PARTIAL_WAKE_LOCK,
                    binder,
                    getWakeLockTag(),
                    String16("audioserver"),
                    true /* FIXME force oneway contrary to .aidl */);
        if (status == NO_ERROR) {
            mWakeLockToken = binder;
        }
        ALOGV("acquireWakeLock_l() %s status %d", mThreadName, status);
    }

    gBoottime.acquire(mWakeLockToken);
    mTimestamp.mTimebaseOffset[ExtendedTimestamp::TIMEBASE_BOOTTIME] =
            gBoottime.getBoottimeOffset();
}

void AudioFlinger::ThreadBase::releaseWakeLock()
{
    Mutex::Autolock _l(mLock);
    releaseWakeLock_l();
}

void AudioFlinger::ThreadBase::releaseWakeLock_l()
{
    gBoottime.release(mWakeLockToken);
    if (mWakeLockToken != 0) {
        ALOGV("releaseWakeLock_l() %s", mThreadName);
        if (mPowerManager != 0) {
            mPowerManager->releaseWakeLock(mWakeLockToken, 0,
                    true /* FIXME force oneway contrary to .aidl */);
        }
        mWakeLockToken.clear();
    }
}

void AudioFlinger::ThreadBase::getPowerManager_l() {
    if (mSystemReady && mPowerManager == 0) {
        // use checkService() to avoid blocking if power service is not up yet
        sp<IBinder> binder =
            defaultServiceManager()->checkService(String16("power"));
        if (binder == 0) {
            ALOGW("Thread %s cannot connect to the power manager service", mThreadName);
        } else {
            mPowerManager = interface_cast<IPowerManager>(binder);
            binder->linkToDeath(mDeathRecipient);
        }
    }
}

void AudioFlinger::ThreadBase::updateWakeLockUids_l(const SortedVector<uid_t> &uids) {
    getPowerManager_l();

#if !LOG_NDEBUG
    std::stringstream s;
    for (uid_t uid : uids) {
        s << uid << " ";
    }
    ALOGD("updateWakeLockUids_l %s uids:%s", mThreadName, s.str().c_str());
#endif

    if (mWakeLockToken == NULL) { // token may be NULL if AudioFlinger::systemReady() not called.
        if (mSystemReady) {
            ALOGE("no wake lock to update, but system ready!");
        } else {
            ALOGW("no wake lock to update, system not ready yet");
        }
        return;
    }
    if (mPowerManager != 0) {
        std::vector<int> uidsAsInt(uids.begin(), uids.end()); // powermanager expects uids as ints
        status_t status = mPowerManager->updateWakeLockUids(
                mWakeLockToken, uidsAsInt.size(), uidsAsInt.data(),
                true /* FIXME force oneway contrary to .aidl */);
        ALOGV("updateWakeLockUids_l() %s status %d", mThreadName, status);
    }
}

void AudioFlinger::ThreadBase::clearPowerManager()
{
    Mutex::Autolock _l(mLock);
    releaseWakeLock_l();
    mPowerManager.clear();
}

void AudioFlinger::ThreadBase::PMDeathRecipient::binderDied(const wp<IBinder>& who __unused)
{
    sp<ThreadBase> thread = mThread.promote();
    if (thread != 0) {
        thread->clearPowerManager();
    }
    ALOGW("power manager service died !!!");
}

void AudioFlinger::ThreadBase::setEffectSuspended_l(
        const effect_uuid_t *type, bool suspend, audio_session_t sessionId)
{
    sp<EffectChain> chain = getEffectChain_l(sessionId);
    if (chain != 0) {
        if (type != NULL) {
            chain->setEffectSuspended_l(type, suspend);
        } else {
            chain->setEffectSuspendedAll_l(suspend);
        }
    }

    updateSuspendedSessions_l(type, suspend, sessionId);
}

void AudioFlinger::ThreadBase::checkSuspendOnAddEffectChain_l(const sp<EffectChain>& chain)
{
    ssize_t index = mSuspendedSessions.indexOfKey(chain->sessionId());
    if (index < 0) {
        return;
    }

    const KeyedVector <int, sp<SuspendedSessionDesc> >& sessionEffects =
            mSuspendedSessions.valueAt(index);

    for (size_t i = 0; i < sessionEffects.size(); i++) {
        const sp<SuspendedSessionDesc>& desc = sessionEffects.valueAt(i);
        for (int j = 0; j < desc->mRefCount; j++) {
            if (sessionEffects.keyAt(i) == EffectChain::kKeyForSuspendAll) {
                chain->setEffectSuspendedAll_l(true);
            } else {
                ALOGV("checkSuspendOnAddEffectChain_l() suspending effects %08x",
                    desc->mType.timeLow);
                chain->setEffectSuspended_l(&desc->mType, true);
            }
        }
    }
}

void AudioFlinger::ThreadBase::updateSuspendedSessions_l(const effect_uuid_t *type,
                                                         bool suspend,
                                                         audio_session_t sessionId)
{
    ssize_t index = mSuspendedSessions.indexOfKey(sessionId);

    KeyedVector <int, sp<SuspendedSessionDesc> > sessionEffects;

    if (suspend) {
        if (index >= 0) {
            sessionEffects = mSuspendedSessions.valueAt(index);
        } else {
            mSuspendedSessions.add(sessionId, sessionEffects);
        }
    } else {
        if (index < 0) {
            return;
        }
        sessionEffects = mSuspendedSessions.valueAt(index);
    }


    int key = EffectChain::kKeyForSuspendAll;
    if (type != NULL) {
        key = type->timeLow;
    }
    index = sessionEffects.indexOfKey(key);

    sp<SuspendedSessionDesc> desc;
    if (suspend) {
        if (index >= 0) {
            desc = sessionEffects.valueAt(index);
        } else {
            desc = new SuspendedSessionDesc();
            if (type != NULL) {
                desc->mType = *type;
            }
            sessionEffects.add(key, desc);
            ALOGV("updateSuspendedSessions_l() suspend adding effect %08x", key);
        }
        desc->mRefCount++;
    } else {
        if (index < 0) {
            return;
        }
        desc = sessionEffects.valueAt(index);
        if (--desc->mRefCount == 0) {
            ALOGV("updateSuspendedSessions_l() restore removing effect %08x", key);
            sessionEffects.removeItemsAt(index);
            if (sessionEffects.isEmpty()) {
                ALOGV("updateSuspendedSessions_l() restore removing session %d",
                                 sessionId);
                mSuspendedSessions.removeItem(sessionId);
            }
        }
    }
    if (!sessionEffects.isEmpty()) {
        mSuspendedSessions.replaceValueFor(sessionId, sessionEffects);
    }
}

void AudioFlinger::ThreadBase::checkSuspendOnEffectEnabled(const sp<EffectModule>& effect,
                                                            bool enabled,
                                                            audio_session_t sessionId)
{
    Mutex::Autolock _l(mLock);
    checkSuspendOnEffectEnabled_l(effect, enabled, sessionId);
}

void AudioFlinger::ThreadBase::checkSuspendOnEffectEnabled_l(const sp<EffectModule>& effect,
                                                            bool enabled,
                                                            audio_session_t sessionId)
{
    if (mType != RECORD) {
        // suspend all effects in AUDIO_SESSION_OUTPUT_MIX when enabling any effect on
        // another session. This gives the priority to well behaved effect control panels
        // and applications not using global effects.
        // Enabling post processing in AUDIO_SESSION_OUTPUT_STAGE session does not affect
        // global effects
        if ((sessionId != AUDIO_SESSION_OUTPUT_MIX) && (sessionId != AUDIO_SESSION_OUTPUT_STAGE)) {
            setEffectSuspended_l(NULL, enabled, AUDIO_SESSION_OUTPUT_MIX);
        }
    }

    sp<EffectChain> chain = getEffectChain_l(sessionId);
    if (chain != 0) {
        chain->checkSuspendOnEffectEnabled(effect, enabled);
    }
}

// checkEffectCompatibility_l() must be called with ThreadBase::mLock held
status_t AudioFlinger::RecordThread::checkEffectCompatibility_l(
        const effect_descriptor_t *desc, audio_session_t sessionId)
{
    // No global effect sessions on record threads
    if (sessionId == AUDIO_SESSION_OUTPUT_MIX || sessionId == AUDIO_SESSION_OUTPUT_STAGE) {
        ALOGW("checkEffectCompatibility_l(): global effect %s on record thread %s",
                desc->name, mThreadName);
        return BAD_VALUE;
    }
    // only pre processing effects on record thread
    if ((desc->flags & EFFECT_FLAG_TYPE_MASK) != EFFECT_FLAG_TYPE_PRE_PROC) {
        ALOGW("checkEffectCompatibility_l(): non pre processing effect %s on record thread %s",
                desc->name, mThreadName);
        return BAD_VALUE;
    }

    // always allow effects without processing load or latency
    if ((desc->flags & EFFECT_FLAG_NO_PROCESS_MASK) == EFFECT_FLAG_NO_PROCESS) {
        return NO_ERROR;
    }

    audio_input_flags_t flags = mInput->flags;
    if (hasFastCapture() || (flags & AUDIO_INPUT_FLAG_FAST)) {
        if (flags & AUDIO_INPUT_FLAG_RAW) {
            ALOGW("checkEffectCompatibility_l(): effect %s on record thread %s in raw mode",
                  desc->name, mThreadName);
            return BAD_VALUE;
        }
        if ((desc->flags & EFFECT_FLAG_HW_ACC_TUNNEL) == 0) {
            ALOGW("checkEffectCompatibility_l(): non HW effect %s on record thread %s in fast mode",
                  desc->name, mThreadName);
            return BAD_VALUE;
        }
    }
    return NO_ERROR;
}

// checkEffectCompatibility_l() must be called with ThreadBase::mLock held
status_t AudioFlinger::PlaybackThread::checkEffectCompatibility_l(
        const effect_descriptor_t *desc, audio_session_t sessionId)
{
    // no preprocessing on playback threads
    if ((desc->flags & EFFECT_FLAG_TYPE_MASK) == EFFECT_FLAG_TYPE_PRE_PROC) {
        ALOGW("checkEffectCompatibility_l(): pre processing effect %s created on playback"
                " thread %s", desc->name, mThreadName);
        return BAD_VALUE;
    }

    // always allow effects without processing load or latency
    if ((desc->flags & EFFECT_FLAG_NO_PROCESS_MASK) == EFFECT_FLAG_NO_PROCESS) {
        return NO_ERROR;
    }

    switch (mType) {
    case MIXER: {
#ifndef MULTICHANNEL_EFFECT_CHAIN
        // Reject any effect on mixer multichannel sinks.
        // TODO: fix both format and multichannel issues with effects.
        if (mChannelCount != FCC_2) {
            ALOGW("checkEffectCompatibility_l(): effect %s for multichannel(%d) on MIXER"
                    " thread %s", desc->name, mChannelCount, mThreadName);
            return BAD_VALUE;
        }
#endif
        audio_output_flags_t flags = mOutput->flags;
        if (hasFastMixer() || (flags & AUDIO_OUTPUT_FLAG_FAST)) {
            if (sessionId == AUDIO_SESSION_OUTPUT_MIX) {
                // global effects are applied only to non fast tracks if they are SW
                if ((desc->flags & EFFECT_FLAG_HW_ACC_TUNNEL) == 0) {
                    break;
                }
            } else if (sessionId == AUDIO_SESSION_OUTPUT_STAGE) {
                // only post processing on output stage session
                if ((desc->flags & EFFECT_FLAG_TYPE_MASK) != EFFECT_FLAG_TYPE_POST_PROC) {
                    ALOGW("checkEffectCompatibility_l(): non post processing effect %s not allowed"
                            " on output stage session", desc->name);
                    return BAD_VALUE;
                }
            } else {
                // no restriction on effects applied on non fast tracks
                if ((hasAudioSession_l(sessionId) & ThreadBase::FAST_SESSION) == 0) {
                    break;
                }
            }

            if (flags & AUDIO_OUTPUT_FLAG_RAW) {
                ALOGW("checkEffectCompatibility_l(): effect %s on playback thread in raw mode",
                      desc->name);
                return BAD_VALUE;
            }
            if ((desc->flags & EFFECT_FLAG_HW_ACC_TUNNEL) == 0) {
                ALOGW("checkEffectCompatibility_l(): non HW effect %s on playback thread"
                        " in fast mode", desc->name);
                return BAD_VALUE;
            }
        }
    } break;
    case DIRECT:
        // Treat direct threads similar to offload threads,
        // since mixing and post processing should be done by DSP here as well.
    case OFFLOAD:
        // nothing actionable on offload threads, if the effect:
        //   - is offloadable: the effect can be created
        //   - is NOT offloadable: the effect should still be created, but EffectHandle::enable()
        //     will take care of invalidating the tracks of the thread
        break;
    case DUPLICATING:
#ifndef MULTICHANNEL_EFFECT_CHAIN
        // Reject any effect on mixer multichannel sinks.
        // TODO: fix both format and multichannel issues with effects.
        if (mChannelCount != FCC_2) {
            ALOGW("checkEffectCompatibility_l(): effect %s for multichannel(%d)"
                    " on DUPLICATING thread %s", desc->name, mChannelCount, mThreadName);
            return BAD_VALUE;
        }
#endif
        if ((sessionId == AUDIO_SESSION_OUTPUT_STAGE) || (sessionId == AUDIO_SESSION_OUTPUT_MIX)) {
            ALOGW("checkEffectCompatibility_l(): global effect %s on DUPLICATING"
                    " thread %s", desc->name, mThreadName);
            return BAD_VALUE;
        }
        if ((desc->flags & EFFECT_FLAG_TYPE_MASK) == EFFECT_FLAG_TYPE_POST_PROC) {
            ALOGW("checkEffectCompatibility_l(): post processing effect %s on"
                    " DUPLICATING thread %s", desc->name, mThreadName);
            return BAD_VALUE;
        }
        if ((desc->flags & EFFECT_FLAG_HW_ACC_TUNNEL) != 0) {
            ALOGW("checkEffectCompatibility_l(): HW tunneled effect %s on"
                    " DUPLICATING thread %s", desc->name, mThreadName);
            return BAD_VALUE;
        }
        break;
    default:
        LOG_ALWAYS_FATAL("checkEffectCompatibility_l(): wrong thread type %d", mType);
    }

    return NO_ERROR;
}

// ThreadBase::createEffect_l() must be called with AudioFlinger::mLock held
sp<AudioFlinger::EffectHandle> AudioFlinger::ThreadBase::createEffect_l(
        const sp<AudioFlinger::Client>& client,
        const sp<IEffectClient>& effectClient,
        int32_t priority,
        audio_session_t sessionId,
        effect_descriptor_t *desc,
        int *enabled,
        status_t *status,
        bool pinned)
{
    sp<EffectModule> effect;
    sp<EffectHandle> handle;
    status_t lStatus;
    sp<EffectChain> chain;
    bool chainCreated = false;
    bool effectCreated = false;
    bool effectRegistered = false;
    audio_unique_id_t effectId = AUDIO_UNIQUE_ID_USE_UNSPECIFIED;

    lStatus = initCheck();
    if (lStatus != NO_ERROR) {
        ALOGW("createEffect_l() Audio driver not initialized.");
        goto Exit;
    }

    ALOGV("createEffect_l() thread %p effect %s on session %d", this, desc->name, sessionId);

    { // scope for mLock
        Mutex::Autolock _l(mLock);

        lStatus = checkEffectCompatibility_l(desc, sessionId);
        if (lStatus != NO_ERROR) {
            goto Exit;
        }

        // check for existing effect chain with the requested audio session
        chain = getEffectChain_l(sessionId);
        if (chain == 0) {
            // create a new chain for this session
            ALOGV("createEffect_l() new effect chain for session %d", sessionId);
            chain = new EffectChain(this, sessionId);
            addEffectChain_l(chain);
            chain->setStrategy(getStrategyForSession_l(sessionId));
            chainCreated = true;
        } else {
            effect = chain->getEffectFromDesc_l(desc);
        }

        ALOGV("createEffect_l() got effect %p on chain %p", effect.get(), chain.get());

        if (effect == 0) {
            effectId = mAudioFlinger->nextUniqueId(AUDIO_UNIQUE_ID_USE_EFFECT);
            // Check CPU and memory usage
            lStatus = AudioSystem::registerEffect(
                    desc, mId, chain->strategy(), sessionId, effectId);
            if (lStatus != NO_ERROR) {
                goto Exit;
            }
            effectRegistered = true;
            // create a new effect module if none present in the chain
            lStatus = chain->createEffect_l(effect, this, desc, effectId, sessionId, pinned);
            if (lStatus != NO_ERROR) {
                goto Exit;
            }
            effectCreated = true;

            effect->setDevice(mOutDevice);
            effect->setDevice(mInDevice);
            effect->setMode(mAudioFlinger->getMode());
            effect->setAudioSource(mAudioSource);
        }
        // create effect handle and connect it to effect module
        handle = new EffectHandle(effect, client, effectClient, priority);
        lStatus = handle->initCheck();
        if (lStatus == OK) {
            lStatus = effect->addHandle(handle.get());
        }
        if (enabled != NULL) {
            *enabled = (int)effect->isEnabled();
        }
    }

Exit:
    if (lStatus != NO_ERROR && lStatus != ALREADY_EXISTS) {
        Mutex::Autolock _l(mLock);
        if (effectCreated) {
            chain->removeEffect_l(effect);
        }
        if (effectRegistered) {
            AudioSystem::unregisterEffect(effectId);
        }
        if (chainCreated) {
            removeEffectChain_l(chain);
        }
        // handle must be cleared by caller to avoid deadlock.
    }

    *status = lStatus;
    return handle;
}

void AudioFlinger::ThreadBase::disconnectEffectHandle(EffectHandle *handle,
                                                      bool unpinIfLast)
{
    bool remove = false;
    sp<EffectModule> effect;
    {
        Mutex::Autolock _l(mLock);

        effect = handle->effect().promote();
        if (effect == 0) {
            return;
        }
        // restore suspended effects if the disconnected handle was enabled and the last one.
        remove = (effect->removeHandle(handle) == 0) && (!effect->isPinned() || unpinIfLast);
        if (remove) {
            removeEffect_l(effect, true);
        }
    }
    if (remove) {
        mAudioFlinger->updateOrphanEffectChains(effect);
        AudioSystem::unregisterEffect(effect->id());
        if (handle->enabled()) {
            checkSuspendOnEffectEnabled(effect, false, effect->sessionId());
        }
    }
}

sp<AudioFlinger::EffectModule> AudioFlinger::ThreadBase::getEffect(audio_session_t sessionId,
        int effectId)
{
    Mutex::Autolock _l(mLock);
    return getEffect_l(sessionId, effectId);
}

sp<AudioFlinger::EffectModule> AudioFlinger::ThreadBase::getEffect_l(audio_session_t sessionId,
        int effectId)
{
    sp<EffectChain> chain = getEffectChain_l(sessionId);
    return chain != 0 ? chain->getEffectFromId_l(effectId) : 0;
}

// PlaybackThread::addEffect_l() must be called with AudioFlinger::mLock and
// PlaybackThread::mLock held
status_t AudioFlinger::ThreadBase::addEffect_l(const sp<EffectModule>& effect)
{
    // check for existing effect chain with the requested audio session
    audio_session_t sessionId = effect->sessionId();
    sp<EffectChain> chain = getEffectChain_l(sessionId);
    bool chainCreated = false;

    ALOGD_IF((mType == OFFLOAD || mType == DIRECT) && !effect->isOffloadable(),
             "addEffect_l() on offloaded thread %p: effect %s does not support offload flags %#x",
                    this, effect->desc().name, effect->desc().flags);

    if (chain == 0) {
        // create a new chain for this session
        ALOGV("addEffect_l() new effect chain for session %d", sessionId);
        chain = new EffectChain(this, sessionId);
        addEffectChain_l(chain);
        chain->setStrategy(getStrategyForSession_l(sessionId));
        chainCreated = true;
    }
    ALOGV("addEffect_l() %p chain %p effect %p", this, chain.get(), effect.get());

    if (chain->getEffectFromId_l(effect->id()) != 0) {
        ALOGW("addEffect_l() %p effect %s already present in chain %p",
                this, effect->desc().name, chain.get());
        return BAD_VALUE;
    }

    effect->setOffloaded((mType == OFFLOAD || mType == DIRECT), mId);

    status_t status = chain->addEffect_l(effect);
    if (status != NO_ERROR) {
        if (chainCreated) {
            removeEffectChain_l(chain);
        }
        return status;
    }

    effect->setDevice(mOutDevice);
    effect->setDevice(mInDevice);
    effect->setMode(mAudioFlinger->getMode());
    effect->setAudioSource(mAudioSource);

    return NO_ERROR;
}

void AudioFlinger::ThreadBase::removeEffect_l(const sp<EffectModule>& effect, bool release) {

    ALOGV("%s %p effect %p", __FUNCTION__, this, effect.get());
    effect_descriptor_t desc = effect->desc();
    if ((desc.flags & EFFECT_FLAG_TYPE_MASK) == EFFECT_FLAG_TYPE_AUXILIARY) {
        detachAuxEffect_l(effect->id());
    }

    sp<EffectChain> chain = effect->chain().promote();
    if (chain != 0) {
        // remove effect chain if removing last effect
        if (chain->removeEffect_l(effect, release) == 0) {
            removeEffectChain_l(chain);
        }
    } else {
        ALOGW("removeEffect_l() %p cannot promote chain for effect %p", this, effect.get());
    }
}

void AudioFlinger::ThreadBase::lockEffectChains_l(
        Vector< sp<AudioFlinger::EffectChain> >& effectChains)
{
    effectChains = mEffectChains;
    for (size_t i = 0; i < mEffectChains.size(); i++) {
        mEffectChains[i]->lock();
    }
}

void AudioFlinger::ThreadBase::unlockEffectChains(
        const Vector< sp<AudioFlinger::EffectChain> >& effectChains)
{
    for (size_t i = 0; i < effectChains.size(); i++) {
        effectChains[i]->unlock();
    }
}

sp<AudioFlinger::EffectChain> AudioFlinger::ThreadBase::getEffectChain(audio_session_t sessionId)
{
    Mutex::Autolock _l(mLock);
    return getEffectChain_l(sessionId);
}

sp<AudioFlinger::EffectChain> AudioFlinger::ThreadBase::getEffectChain_l(audio_session_t sessionId)
        const
{
    size_t size = mEffectChains.size();
    for (size_t i = 0; i < size; i++) {
        if (mEffectChains[i]->sessionId() == sessionId) {
            return mEffectChains[i];
        }
    }
    return 0;
}

void AudioFlinger::ThreadBase::setMode(audio_mode_t mode)
{
    Mutex::Autolock _l(mLock);
    size_t size = mEffectChains.size();
    for (size_t i = 0; i < size; i++) {
        mEffectChains[i]->setMode_l(mode);
    }
}

void AudioFlinger::ThreadBase::toAudioPortConfig(struct audio_port_config *config)
{
    config->type = AUDIO_PORT_TYPE_MIX;
    config->ext.mix.handle = mId;
    config->sample_rate = mSampleRate;
    config->format = mFormat;
    config->channel_mask = mChannelMask;
    config->config_mask = AUDIO_PORT_CONFIG_SAMPLE_RATE|AUDIO_PORT_CONFIG_CHANNEL_MASK|
                            AUDIO_PORT_CONFIG_FORMAT;
}

void AudioFlinger::ThreadBase::systemReady()
{
    Mutex::Autolock _l(mLock);
    if (mSystemReady) {
        return;
    }
    mSystemReady = true;

    for (size_t i = 0; i < mPendingConfigEvents.size(); i++) {
        sendConfigEvent_l(mPendingConfigEvents.editItemAt(i));
    }
    mPendingConfigEvents.clear();
}

template <typename T>
ssize_t AudioFlinger::ThreadBase::ActiveTracks<T>::add(const sp<T> &track) {
    ssize_t index = mActiveTracks.indexOf(track);
    if (index >= 0) {
        ALOGW("ActiveTracks<T>::add track %p already there", track.get());
        return index;
    }
    logTrack("add", track);
    mActiveTracksGeneration++;
    mLatestActiveTrack = track;
    ++mBatteryCounter[track->uid()].second;
    mHasChanged = true;
    return mActiveTracks.add(track);
}

template <typename T>
ssize_t AudioFlinger::ThreadBase::ActiveTracks<T>::remove(const sp<T> &track) {
    ssize_t index = mActiveTracks.remove(track);
    if (index < 0) {
        ALOGW("ActiveTracks<T>::remove nonexistent track %p", track.get());
        return index;
    }
    logTrack("remove", track);
    mActiveTracksGeneration++;
    --mBatteryCounter[track->uid()].second;
    // mLatestActiveTrack is not cleared even if is the same as track.
    mHasChanged = true;
#ifdef TEE_SINK
    track->dumpTee(-1 /* fd */, "_REMOVE");
#endif
    return index;
}

template <typename T>
void AudioFlinger::ThreadBase::ActiveTracks<T>::clear() {
    for (const sp<T> &track : mActiveTracks) {
        BatteryNotifier::getInstance().noteStopAudio(track->uid());
        logTrack("clear", track);
    }
    mLastActiveTracksGeneration = mActiveTracksGeneration;
    if (!mActiveTracks.empty()) { mHasChanged = true; }
    mActiveTracks.clear();
    mLatestActiveTrack.clear();
    mBatteryCounter.clear();
}

template <typename T>
void AudioFlinger::ThreadBase::ActiveTracks<T>::updatePowerState(
        sp<ThreadBase> thread, bool force) {
    // Updates ActiveTracks client uids to the thread wakelock.
    if (mActiveTracksGeneration != mLastActiveTracksGeneration || force) {
        thread->updateWakeLockUids_l(getWakeLockUids());
        mLastActiveTracksGeneration = mActiveTracksGeneration;
    }

    // Updates BatteryNotifier uids
    for (auto it = mBatteryCounter.begin(); it != mBatteryCounter.end();) {
        const uid_t uid = it->first;
        ssize_t &previous = it->second.first;
        ssize_t &current = it->second.second;
        if (current > 0) {
            if (previous == 0) {
                BatteryNotifier::getInstance().noteStartAudio(uid);
            }
            previous = current;
            ++it;
        } else if (current == 0) {
            if (previous > 0) {
                BatteryNotifier::getInstance().noteStopAudio(uid);
            }
            it = mBatteryCounter.erase(it); // std::map<> is stable on iterator erase.
        } else /* (current < 0) */ {
            LOG_ALWAYS_FATAL("negative battery count %zd", current);
        }
    }
}

template <typename T>
bool AudioFlinger::ThreadBase::ActiveTracks<T>::readAndClearHasChanged() {
    const bool hasChanged = mHasChanged;
    mHasChanged = false;
    return hasChanged;
}

template <typename T>
void AudioFlinger::ThreadBase::ActiveTracks<T>::logTrack(
        const char *funcName, const sp<T> &track) const {
    if (mLocalLog != nullptr) {
        String8 result;
        track->appendDump(result, false /* active */);
        mLocalLog->log("AT::%-10s(%p) %s", funcName, track.get(), result.string());
    }
}

void AudioFlinger::ThreadBase::broadcast_l()
{
    // Thread could be blocked waiting for async
    // so signal it to handle state changes immediately
    // If threadLoop is currently unlocked a signal of mWaitWorkCV will
    // be lost so we also flag to prevent it blocking on mWaitWorkCV
    mSignalPending = true;
    mWaitWorkCV.broadcast();
}

// Call only from threadLoop() or when it is idle.
// Do not call from high performance code as this may do binder rpc to the MediaMetrics service.
void AudioFlinger::ThreadBase::sendStatistics(bool force)
{
    // Do not log if we have no stats.
    // We choose the timestamp verifier because it is the most likely item to be present.
    const int64_t nstats = mTimestampVerifier.getN() - mLastRecordedTimestampVerifierN;
    if (nstats == 0) {
        return;
    }

    // Don't log more frequently than once per 12 hours.
    // We use BOOTTIME to include suspend time.
    const int64_t timeNs = systemTime(SYSTEM_TIME_BOOTTIME);
    const int64_t sinceNs = timeNs - mLastRecordedTimeNs; // ok if mLastRecordedTimeNs = 0
    if (!force && sinceNs <= 12 * NANOS_PER_HOUR) {
        return;
    }

    mLastRecordedTimestampVerifierN = mTimestampVerifier.getN();
    mLastRecordedTimeNs = timeNs;

    std::unique_ptr<MediaAnalyticsItem> item(MediaAnalyticsItem::create("audiothread"));

#define MM_PREFIX "android.media.audiothread." // avoid cut-n-paste errors.

    // thread configuration
    item->setInt32(MM_PREFIX "id", (int32_t)mId); // IO handle
    // item->setInt32(MM_PREFIX "portId", (int32_t)mPortId);
    item->setCString(MM_PREFIX "type", threadTypeToString(mType));
    item->setInt32(MM_PREFIX "sampleRate", (int32_t)mSampleRate);
    item->setInt64(MM_PREFIX "channelMask", (int64_t)mChannelMask);
    item->setCString(MM_PREFIX "encoding", toString(mFormat).c_str());
    item->setInt32(MM_PREFIX "frameCount", (int32_t)mFrameCount);
    item->setCString(MM_PREFIX "outDevice", toString(mOutDevice).c_str());
    item->setCString(MM_PREFIX "inDevice", toString(mInDevice).c_str());

    // thread statistics
    if (mIoJitterMs.getN() > 0) {
        item->setDouble(MM_PREFIX "ioJitterMs.mean", mIoJitterMs.getMean());
        item->setDouble(MM_PREFIX "ioJitterMs.std", mIoJitterMs.getStdDev());
    }
    if (mProcessTimeMs.getN() > 0) {
        item->setDouble(MM_PREFIX "processTimeMs.mean", mProcessTimeMs.getMean());
        item->setDouble(MM_PREFIX "processTimeMs.std", mProcessTimeMs.getStdDev());
    }
    const auto tsjitter = mTimestampVerifier.getJitterMs();
    if (tsjitter.getN() > 0) {
        item->setDouble(MM_PREFIX "timestampJitterMs.mean", tsjitter.getMean());
        item->setDouble(MM_PREFIX "timestampJitterMs.std", tsjitter.getStdDev());
    }
    if (mLatencyMs.getN() > 0) {
        item->setDouble(MM_PREFIX "latencyMs.mean", mLatencyMs.getMean());
        item->setDouble(MM_PREFIX "latencyMs.std", mLatencyMs.getStdDev());
    }

    item->selfrecord();
}

// ----------------------------------------------------------------------------
//      Playback
// ----------------------------------------------------------------------------

AudioFlinger::PlaybackThread::PlaybackThread(const sp<AudioFlinger>& audioFlinger,
                                             AudioStreamOut* output,
                                             audio_io_handle_t id,
                                             audio_devices_t device,
                                             type_t type,
                                             bool systemReady)
    :   ThreadBase(audioFlinger, id, device, AUDIO_DEVICE_NONE, type, systemReady),
        mNormalFrameCount(0), mSinkBuffer(NULL),
        mMixerBufferEnabled(AudioFlinger::kEnableExtendedPrecision),
        mMixerBuffer(NULL),
        mMixerBufferSize(0),
        mMixerBufferFormat(AUDIO_FORMAT_INVALID),
        mMixerBufferValid(false),
        mEffectBufferEnabled(AudioFlinger::kEnableExtendedPrecision),
        mEffectBuffer(NULL),
        mEffectBufferSize(0),
        mEffectBufferFormat(AUDIO_FORMAT_INVALID),
        mEffectBufferValid(false),
        mSuspended(0), mBytesWritten(0),
        mFramesWritten(0),
        mSuspendedFrames(0),
        mActiveTracks(&this->mLocalLog),
        // mStreamTypes[] initialized in constructor body
        mTracks(type == MIXER),
        mOutput(output),
        mNumWrites(0), mNumDelayedWrites(0), mInWrite(false),
        mMixerStatus(MIXER_IDLE),
        mMixerStatusIgnoringFastTracks(MIXER_IDLE),
        mStandbyDelayNs(AudioFlinger::mStandbyTimeInNsecs),
        mBytesRemaining(0),
        mCurrentWriteLength(0),
        mUseAsyncWrite(false),
        mWriteAckSequence(0),
        mDrainSequence(0),
        mScreenState(AudioFlinger::mScreenState),
        // index 0 is reserved for normal mixer's submix
        mFastTrackAvailMask(((1 << FastMixerState::sMaxFastTracks) - 1) & ~1),
        mHwSupportsPause(false), mHwPaused(false), mFlushPending(false), mHwSupportsSuspend(false),
        mLeftVolFloat(-1.0), mRightVolFloat(-1.0)
{
    snprintf(mThreadName, kThreadNameLength, "AudioOut_%X", id);
    mNBLogWriter = audioFlinger->newWriter_l(kLogSize, mThreadName);

    // Assumes constructor is called by AudioFlinger with it's mLock held, but
    // it would be safer to explicitly pass initial masterVolume/masterMute as
    // parameter.
    //
    // If the HAL we are using has support for master volume or master mute,
    // then do not attenuate or mute during mixing (just leave the volume at 1.0
    // and the mute set to false).
    mMasterVolume = audioFlinger->masterVolume_l();
    mMasterMute = audioFlinger->masterMute_l();
    if (mOutput && mOutput->audioHwDev) {
        if (mOutput->audioHwDev->canSetMasterVolume()) {
            mMasterVolume = 1.0;
        }

        if (mOutput->audioHwDev->canSetMasterMute()) {
            mMasterMute = false;
        }
        mIsMsdDevice = strcmp(
                mOutput->audioHwDev->moduleName(), AUDIO_HARDWARE_MODULE_ID_MSD) == 0;
    }

    readOutputParameters_l();

    // TODO: We may also match on address as well as device type for
    // AUDIO_DEVICE_OUT_BUS, AUDIO_DEVICE_OUT_ALL_A2DP, AUDIO_DEVICE_OUT_REMOTE_SUBMIX
    if (type == MIXER || type == DIRECT) {
        mTimestampCorrectedDevices = (audio_devices_t)property_get_int64(
                "audio.timestamp.corrected_output_devices",
                (int64_t)(mIsMsdDevice ? AUDIO_DEVICE_OUT_BUS // turn on by default for MSD
                                       : AUDIO_DEVICE_NONE));
    }

    // ++ operator does not compile
    for (audio_stream_type_t stream = AUDIO_STREAM_MIN; stream < AUDIO_STREAM_FOR_POLICY_CNT;
            stream = (audio_stream_type_t) (stream + 1)) {
        mStreamTypes[stream].volume = 0.0f;
        mStreamTypes[stream].mute = mAudioFlinger->streamMute_l(stream);
    }
    // Audio patch volume is always max
    mStreamTypes[AUDIO_STREAM_PATCH].volume = 1.0f;
    mStreamTypes[AUDIO_STREAM_PATCH].mute = false;
}

AudioFlinger::PlaybackThread::~PlaybackThread()
{
    mAudioFlinger->unregisterWriter(mNBLogWriter);
    free(mSinkBuffer);
    free(mMixerBuffer);
    free(mEffectBuffer);
}

// Thread virtuals

void AudioFlinger::PlaybackThread::onFirstRef()
{
    run(mThreadName, ANDROID_PRIORITY_URGENT_AUDIO);
}

// ThreadBase virtuals
void AudioFlinger::PlaybackThread::preExit()
{
    ALOGV("  preExit()");
    // FIXME this is using hard-coded strings but in the future, this functionality will be
    //       converted to use audio HAL extensions required to support tunneling
    status_t result = mOutput->stream->setParameters(String8("exiting=1"));
    ALOGE_IF(result != OK, "Error when setting parameters on exit: %d", result);
}

void AudioFlinger::PlaybackThread::dumpTracks_l(int fd, const Vector<String16>& args __unused)
{
    String8 result;

    result.appendFormat("  Stream volumes in dB: ");
    for (int i = 0; i < AUDIO_STREAM_CNT; ++i) {
        const stream_type_t *st = &mStreamTypes[i];
        if (i > 0) {
            result.appendFormat(", ");
        }
        result.appendFormat("%d:%.2g", i, 20.0 * log10(st->volume));
        if (st->mute) {
            result.append("M");
        }
    }
    result.append("\n");
    write(fd, result.string(), result.length());
    result.clear();

    // These values are "raw"; they will wrap around.  See prepareTracks_l() for a better way.
    FastTrackUnderruns underruns = getFastTrackUnderruns(0);
    dprintf(fd, "  Normal mixer raw underrun counters: partial=%u empty=%u\n",
            underruns.mBitFields.mPartial, underruns.mBitFields.mEmpty);

    size_t numtracks = mTracks.size();
    size_t numactive = mActiveTracks.size();
    dprintf(fd, "  %zu Tracks", numtracks);
    size_t numactiveseen = 0;
    const char *prefix = "    ";
    if (numtracks) {
        dprintf(fd, " of which %zu are active\n", numactive);
        result.append(prefix);
        mTracks[0]->appendDumpHeader(result);
        for (size_t i = 0; i < numtracks; ++i) {
            sp<Track> track = mTracks[i];
            if (track != 0) {
                bool active = mActiveTracks.indexOf(track) >= 0;
                if (active) {
                    numactiveseen++;
                }
                result.append(prefix);
                track->appendDump(result, active);
            }
        }
    } else {
        result.append("\n");
    }
    if (numactiveseen != numactive) {
        // some tracks in the active list were not in the tracks list
        result.append("  The following tracks are in the active list but"
                " not in the track list\n");
        result.append(prefix);
        mActiveTracks[0]->appendDumpHeader(result);
        for (size_t i = 0; i < numactive; ++i) {
            sp<Track> track = mActiveTracks[i];
            if (mTracks.indexOf(track) < 0) {
                result.append(prefix);
                track->appendDump(result, true /* active */);
            }
        }
    }

    write(fd, result.string(), result.size());
}

void AudioFlinger::PlaybackThread::dumpInternals_l(int fd, const Vector<String16>& args __unused)
{
    dprintf(fd, "  Master mute: %s\n", mMasterMute ? "on" : "off");
    if (mHapticChannelMask != AUDIO_CHANNEL_NONE) {
        dprintf(fd, "  Haptic channel mask: %#x (%s)\n", mHapticChannelMask,
                channelMaskToString(mHapticChannelMask, true /* output */).c_str());
    }
    dprintf(fd, "  Normal frame count: %zu\n", mNormalFrameCount);
    dprintf(fd, "  Total writes: %d\n", mNumWrites);
    dprintf(fd, "  Delayed writes: %d\n", mNumDelayedWrites);
    dprintf(fd, "  Blocked in write: %s\n", mInWrite ? "yes" : "no");
    dprintf(fd, "  Suspend count: %d\n", mSuspended);
    dprintf(fd, "  Sink buffer : %p\n", mSinkBuffer);
    dprintf(fd, "  Mixer buffer: %p\n", mMixerBuffer);
    dprintf(fd, "  Effect buffer: %p\n", mEffectBuffer);
    dprintf(fd, "  Fast track availMask=%#x\n", mFastTrackAvailMask);
    dprintf(fd, "  Standby delay ns=%lld\n", (long long)mStandbyDelayNs);
    AudioStreamOut *output = mOutput;
    audio_output_flags_t flags = output != NULL ? output->flags : AUDIO_OUTPUT_FLAG_NONE;
    dprintf(fd, "  AudioStreamOut: %p flags %#x (%s)\n",
            output, flags, toString(flags).c_str());
    dprintf(fd, "  Frames written: %lld\n", (long long)mFramesWritten);
    dprintf(fd, "  Suspended frames: %lld\n", (long long)mSuspendedFrames);
    if (mPipeSink.get() != nullptr) {
        dprintf(fd, "  PipeSink frames written: %lld\n", (long long)mPipeSink->framesWritten());
    }
    if (output != nullptr) {
        dprintf(fd, "  Hal stream dump:\n");
        (void)output->stream->dump(fd);
    }
}

// PlaybackThread::createTrack_l() must be called with AudioFlinger::mLock held
sp<AudioFlinger::PlaybackThread::Track> AudioFlinger::PlaybackThread::createTrack_l(
        const sp<AudioFlinger::Client>& client,
        audio_stream_type_t streamType,
        const audio_attributes_t& attr,
        uint32_t *pSampleRate,
        audio_format_t format,
        audio_channel_mask_t channelMask,
        size_t *pFrameCount,
        size_t *pNotificationFrameCount,
        uint32_t notificationsPerBuffer,
        float speed,
        const sp<IMemory>& sharedBuffer,
        audio_session_t sessionId,
        audio_output_flags_t *flags,
        pid_t tid,
        uid_t uid,
        status_t *status,
        audio_port_handle_t portId)
{
    size_t frameCount = *pFrameCount;
    size_t notificationFrameCount = *pNotificationFrameCount;
    sp<Track> track;
    status_t lStatus;
    audio_output_flags_t outputFlags = mOutput->flags;
    audio_output_flags_t requestedFlags = *flags;
    uint32_t sampleRate;

    if (sharedBuffer != 0 && checkIMemory(sharedBuffer) != NO_ERROR) {
        lStatus = BAD_VALUE;
        goto Exit;
    }

    if (*pSampleRate == 0) {
        *pSampleRate = mSampleRate;
    }
    sampleRate = *pSampleRate;

    // special case for FAST flag considered OK if fast mixer is present
    if (hasFastMixer()) {
        outputFlags = (audio_output_flags_t)(outputFlags | AUDIO_OUTPUT_FLAG_FAST);
    }

    // Check if requested flags are compatible with output stream flags
    if ((*flags & outputFlags) != *flags) {
        ALOGW("createTrack_l(): mismatch between requested flags (%08x) and output flags (%08x)",
              *flags, outputFlags);
        *flags = (audio_output_flags_t)(*flags & outputFlags);
    }

    // client expresses a preference for FAST, but we get the final say
    if (*flags & AUDIO_OUTPUT_FLAG_FAST) {
      if (
            // PCM data
            audio_is_linear_pcm(format) &&
            // TODO: extract as a data library function that checks that a computationally
            // expensive downmixer is not required: isFastOutputChannelConversion()
            (channelMask == (mChannelMask | mHapticChannelMask) ||
                    mChannelMask != AUDIO_CHANNEL_OUT_STEREO ||
                    (channelMask == AUDIO_CHANNEL_OUT_MONO
                            /* && mChannelMask == AUDIO_CHANNEL_OUT_STEREO */)) &&
            // hardware sample rate
            (sampleRate == mSampleRate) &&
            // normal mixer has an associated fast mixer
            hasFastMixer() &&
            // there are sufficient fast track slots available
            (mFastTrackAvailMask != 0)
            // FIXME test that MixerThread for this fast track has a capable output HAL
            // FIXME add a permission test also?
        ) {
        // static tracks can have any nonzero framecount, streaming tracks check against minimum.
        if (sharedBuffer == 0) {
            // read the fast track multiplier property the first time it is needed
            int ok = pthread_once(&sFastTrackMultiplierOnce, sFastTrackMultiplierInit);
            if (ok != 0) {
                ALOGE("%s pthread_once failed: %d", __func__, ok);
            }
            frameCount = max(frameCount, mFrameCount * sFastTrackMultiplier); // incl framecount 0
        }

        // check compatibility with audio effects.
        { // scope for mLock
            Mutex::Autolock _l(mLock);
            for (audio_session_t session : {
                    AUDIO_SESSION_OUTPUT_STAGE,
                    AUDIO_SESSION_OUTPUT_MIX,
                    sessionId,
                }) {
                sp<EffectChain> chain = getEffectChain_l(session);
                if (chain.get() != nullptr) {
                    audio_output_flags_t old = *flags;
                    chain->checkOutputFlagCompatibility(flags);
                    if (old != *flags) {
                        ALOGV("AUDIO_OUTPUT_FLAGS denied by effect, session=%d old=%#x new=%#x",
                                (int)session, (int)old, (int)*flags);
                    }
                }
            }
        }
        ALOGV_IF((*flags & AUDIO_OUTPUT_FLAG_FAST) != 0,
                 "AUDIO_OUTPUT_FLAG_FAST accepted: frameCount=%zu mFrameCount=%zu",
                 frameCount, mFrameCount);
      } else {
        ALOGV("AUDIO_OUTPUT_FLAG_FAST denied: sharedBuffer=%p frameCount=%zu "
                "mFrameCount=%zu format=%#x mFormat=%#x isLinear=%d channelMask=%#x "
                "sampleRate=%u mSampleRate=%u "
                "hasFastMixer=%d tid=%d fastTrackAvailMask=%#x",
                sharedBuffer.get(), frameCount, mFrameCount, format, mFormat,
                audio_is_linear_pcm(format),
                channelMask, sampleRate, mSampleRate, hasFastMixer(), tid, mFastTrackAvailMask);
        *flags = (audio_output_flags_t)(*flags & ~AUDIO_OUTPUT_FLAG_FAST);
      }
    }

    if (!audio_has_proportional_frames(format)) {
        if (sharedBuffer != 0) {
            // Same comment as below about ignoring frameCount parameter for set()
            frameCount = sharedBuffer->size();
        } else if (frameCount == 0) {
            frameCount = mNormalFrameCount;
        }
        if (notificationFrameCount != frameCount) {
            notificationFrameCount = frameCount;
        }
    } else if (sharedBuffer != 0) {
        // FIXME: Ensure client side memory buffers need
        // not have additional alignment beyond sample
        // (e.g. 16 bit stereo accessed as 32 bit frame).
        size_t alignment = audio_bytes_per_sample(format);
        if (alignment & 1) {
            // for AUDIO_FORMAT_PCM_24_BIT_PACKED (not exposed through Java).
            alignment = 1;
        }
        uint32_t channelCount = audio_channel_count_from_out_mask(channelMask);
        size_t frameSize = channelCount * audio_bytes_per_sample(format);
        if (channelCount > 1) {
            // More than 2 channels does not require stronger alignment than stereo
            alignment <<= 1;
        }
        if (((uintptr_t)sharedBuffer->pointer() & (alignment - 1)) != 0) {
            ALOGE("Invalid buffer alignment: address %p, channel count %u",
                  sharedBuffer->pointer(), channelCount);
            lStatus = BAD_VALUE;
            goto Exit;
        }

        // When initializing a shared buffer AudioTrack via constructors,
        // there's no frameCount parameter.
        // But when initializing a shared buffer AudioTrack via set(),
        // there _is_ a frameCount parameter.  We silently ignore it.
        frameCount = sharedBuffer->size() / frameSize;
    } else {
        size_t minFrameCount = 0;
        // For fast tracks we try to respect the application's request for notifications per buffer.
        if (*flags & AUDIO_OUTPUT_FLAG_FAST) {
            if (notificationsPerBuffer > 0) {
                // Avoid possible arithmetic overflow during multiplication.
                if (notificationsPerBuffer > SIZE_MAX / mFrameCount) {
                    ALOGE("Requested notificationPerBuffer=%u ignored for HAL frameCount=%zu",
                          notificationsPerBuffer, mFrameCount);
                } else {
                    minFrameCount = mFrameCount * notificationsPerBuffer;
                }
            }
        } else {
            // For normal PCM streaming tracks, update minimum frame count.
            // Buffer depth is forced to be at least 2 x the normal mixer frame count and
            // cover audio hardware latency.
            // This is probably too conservative, but legacy application code may depend on it.
            // If you change this calculation, also review the start threshold which is related.
            uint32_t latencyMs = latency_l();
            if (latencyMs == 0) {
                ALOGE("Error when retrieving output stream latency");
                lStatus = UNKNOWN_ERROR;
                goto Exit;
            }

            minFrameCount = AudioSystem::calculateMinFrameCount(latencyMs, mNormalFrameCount,
                                mSampleRate, sampleRate, speed /*, 0 mNotificationsPerBufferReq*/);

        }
        if (frameCount < minFrameCount) {
            frameCount = minFrameCount;
        }
    }

    // Make sure that application is notified with sufficient margin before underrun.
    // The client can divide the AudioTrack buffer into sub-buffers,
    // and expresses its desire to server as the notification frame count.
    if (sharedBuffer == 0 && audio_is_linear_pcm(format)) {
        size_t maxNotificationFrames;
        if (*flags & AUDIO_OUTPUT_FLAG_FAST) {
            // notify every HAL buffer, regardless of the size of the track buffer
            maxNotificationFrames = mFrameCount;
        } else {
            // For normal tracks, use at least double-buffering if no sample rate conversion,
            // or at least triple-buffering if there is sample rate conversion
            const int nBuffering = sampleRate == mSampleRate ? 2 : 3;
            maxNotificationFrames = frameCount / nBuffering;
            // If client requested a fast track but this was denied, then use the smaller maximum.
            if (requestedFlags & AUDIO_OUTPUT_FLAG_FAST) {
                size_t maxNotificationFramesFastDenied = FMS_20 * sampleRate / 1000;
                if (maxNotificationFrames > maxNotificationFramesFastDenied) {
                    maxNotificationFrames = maxNotificationFramesFastDenied;
                }
            }
        }
        if (notificationFrameCount == 0 || notificationFrameCount > maxNotificationFrames) {
            if (notificationFrameCount == 0) {
                ALOGD("Client defaulted notificationFrames to %zu for frameCount %zu",
                    maxNotificationFrames, frameCount);
            } else {
                ALOGW("Client adjusted notificationFrames from %zu to %zu for frameCount %zu",
                      notificationFrameCount, maxNotificationFrames, frameCount);
            }
            notificationFrameCount = maxNotificationFrames;
        }
    }

    *pFrameCount = frameCount;
    *pNotificationFrameCount = notificationFrameCount;

    switch (mType) {

    case DIRECT:
        if (audio_is_linear_pcm(format)) { // TODO maybe use audio_has_proportional_frames()?
            if (sampleRate != mSampleRate || format != mFormat || channelMask != mChannelMask) {
                ALOGE("createTrack_l() Bad parameter: sampleRate %u format %#x, channelMask 0x%08x "
                        "for output %p with format %#x",
                        sampleRate, format, channelMask, mOutput, mFormat);
                lStatus = BAD_VALUE;
                goto Exit;
            }
        }
        break;

    case OFFLOAD:
        if (sampleRate != mSampleRate || format != mFormat || channelMask != mChannelMask) {
            ALOGE("createTrack_l() Bad parameter: sampleRate %d format %#x, channelMask 0x%08x \""
                    "for output %p with format %#x",
                    sampleRate, format, channelMask, mOutput, mFormat);
            lStatus = BAD_VALUE;
            goto Exit;
        }
        break;

    default:
        if (!audio_is_linear_pcm(format)) {
                ALOGE("createTrack_l() Bad parameter: format %#x \""
                        "for output %p with format %#x",
                        format, mOutput, mFormat);
                lStatus = BAD_VALUE;
                goto Exit;
        }
        if (sampleRate > mSampleRate * AUDIO_RESAMPLER_DOWN_RATIO_MAX) {
            ALOGE("Sample rate out of range: %u mSampleRate %u", sampleRate, mSampleRate);
            lStatus = BAD_VALUE;
            goto Exit;
        }
        break;

    }

    lStatus = initCheck();
    if (lStatus != NO_ERROR) {
        ALOGE("createTrack_l() audio driver not initialized");
        goto Exit;
    }

    { // scope for mLock
        Mutex::Autolock _l(mLock);

        // all tracks in same audio session must share the same routing strategy otherwise
        // conflicts will happen when tracks are moved from one output to another by audio policy
        // manager
        uint32_t strategy = AudioSystem::getStrategyForStream(streamType);
        for (size_t i = 0; i < mTracks.size(); ++i) {
            sp<Track> t = mTracks[i];
            if (t != 0 && t->isExternalTrack()) {
                uint32_t actual = AudioSystem::getStrategyForStream(t->streamType());
                if (sessionId == t->sessionId() && strategy != actual) {
                    ALOGE("createTrack_l() mismatched strategy; expected %u but found %u",
                            strategy, actual);
                    lStatus = BAD_VALUE;
                    goto Exit;
                }
            }
        }

        track = new Track(this, client, streamType, attr, sampleRate, format,
                          channelMask, frameCount,
                          nullptr /* buffer */, (size_t)0 /* bufferSize */, sharedBuffer,
                          sessionId, uid, *flags, TrackBase::TYPE_DEFAULT, portId);

        lStatus = track != 0 ? track->initCheck() : (status_t) NO_MEMORY;
        if (lStatus != NO_ERROR) {
            ALOGE("createTrack_l() initCheck failed %d; no control block?", lStatus);
            // track must be cleared from the caller as the caller has the AF lock
            goto Exit;
        }
        mTracks.add(track);

        sp<EffectChain> chain = getEffectChain_l(sessionId);
        if (chain != 0) {
            ALOGV("createTrack_l() setting main buffer %p", chain->inBuffer());
            track->setMainBuffer(chain->inBuffer());
            chain->setStrategy(AudioSystem::getStrategyForStream(track->streamType()));
            chain->incTrackCnt();
        }

        if ((*flags & AUDIO_OUTPUT_FLAG_FAST) && (tid != -1)) {
            pid_t callingPid = IPCThreadState::self()->getCallingPid();
            // we don't have CAP_SYS_NICE, nor do we want to have it as it's too powerful,
            // so ask activity manager to do this on our behalf
            sendPrioConfigEvent_l(callingPid, tid, kPriorityAudioApp, true /*forApp*/);
        }
    }

    lStatus = NO_ERROR;

Exit:
    *status = lStatus;
    return track;
}

template<typename T>
ssize_t AudioFlinger::PlaybackThread::Tracks<T>::remove(const sp<T> &track)
{
    const int trackId = track->id();
    const ssize_t index = mTracks.remove(track);
    if (index >= 0) {
        if (mSaveDeletedTrackIds) {
            // We can't directly access mAudioMixer since the caller may be outside of threadLoop.
            // Instead, we add to mDeletedTrackIds which is solely used for mAudioMixer update,
            // to be handled when MixerThread::prepareTracks_l() next changes mAudioMixer.
            mDeletedTrackIds.emplace(trackId);
        }
    }
    return index;
}

uint32_t AudioFlinger::PlaybackThread::correctLatency_l(uint32_t latency) const
{
    return latency;
}

uint32_t AudioFlinger::PlaybackThread::latency() const
{
    Mutex::Autolock _l(mLock);
    return latency_l();
}
uint32_t AudioFlinger::PlaybackThread::latency_l() const
{
    uint32_t latency;
    if (initCheck() == NO_ERROR && mOutput->stream->getLatency(&latency) == OK) {
        return correctLatency_l(latency);
    }
    return 0;
}

void AudioFlinger::PlaybackThread::setMasterVolume(float value)
{
    Mutex::Autolock _l(mLock);
    // Don't apply master volume in SW if our HAL can do it for us.
    if (mOutput && mOutput->audioHwDev &&
        mOutput->audioHwDev->canSetMasterVolume()) {
        mMasterVolume = 1.0;
    } else {
        mMasterVolume = value;
    }
}

void AudioFlinger::PlaybackThread::setMasterBalance(float balance)
{
    mMasterBalance.store(balance);
}

void AudioFlinger::PlaybackThread::setMasterMute(bool muted)
{
    if (isDuplicating()) {
        return;
    }
    Mutex::Autolock _l(mLock);
    // Don't apply master mute in SW if our HAL can do it for us.
    if (mOutput && mOutput->audioHwDev &&
        mOutput->audioHwDev->canSetMasterMute()) {
        mMasterMute = false;
    } else {
        mMasterMute = muted;
    }
}

void AudioFlinger::PlaybackThread::setStreamVolume(audio_stream_type_t stream, float value)
{
    Mutex::Autolock _l(mLock);
    mStreamTypes[stream].volume = value;
    broadcast_l();
}

void AudioFlinger::PlaybackThread::setStreamMute(audio_stream_type_t stream, bool muted)
{
    Mutex::Autolock _l(mLock);
    mStreamTypes[stream].mute = muted;
    broadcast_l();
}

float AudioFlinger::PlaybackThread::streamVolume(audio_stream_type_t stream) const
{
    Mutex::Autolock _l(mLock);
    return mStreamTypes[stream].volume;
}

void AudioFlinger::PlaybackThread::setVolumeForOutput_l(float left, float right) const
{
    mOutput->stream->setVolume(left, right);
}

// addTrack_l() must be called with ThreadBase::mLock held
status_t AudioFlinger::PlaybackThread::addTrack_l(const sp<Track>& track)
{
    status_t status = ALREADY_EXISTS;

    if (mActiveTracks.indexOf(track) < 0) {
        // the track is newly added, make sure it fills up all its
        // buffers before playing. This is to ensure the client will
        // effectively get the latency it requested.
        if (track->isExternalTrack()) {
            TrackBase::track_state state = track->mState;
            mLock.unlock();
            status = AudioSystem::startOutput(track->portId());
            mLock.lock();
            // abort track was stopped/paused while we released the lock
            if (state != track->mState) {
                if (status == NO_ERROR) {
                    mLock.unlock();
                    AudioSystem::stopOutput(track->portId());
                    mLock.lock();
                }
                return INVALID_OPERATION;
            }
            // abort if start is rejected by audio policy manager
            if (status != NO_ERROR) {
                return PERMISSION_DENIED;
            }
#ifdef ADD_BATTERY_DATA
            // to track the speaker usage
            addBatteryData(IMediaPlayerService::kBatteryDataAudioFlingerStart);
#endif
        }

        // set retry count for buffer fill
        if (track->isOffloaded()) {
            if (track->isStopping_1()) {
                track->mRetryCount = kMaxTrackStopRetriesOffload;
            } else {
                track->mRetryCount = kMaxTrackStartupRetriesOffload;
            }
            track->mFillingUpStatus = mStandby ? Track::FS_FILLING : Track::FS_FILLED;
        } else {
            track->mRetryCount = kMaxTrackStartupRetries;
            track->mFillingUpStatus =
                    track->sharedBuffer() != 0 ? Track::FS_FILLED : Track::FS_FILLING;
        }

        if ((track->channelMask() & AUDIO_CHANNEL_HAPTIC_ALL) != AUDIO_CHANNEL_NONE
                && mHapticChannelMask != AUDIO_CHANNEL_NONE) {
            // Unlock due to VibratorService will lock for this call and will
            // call Tracks.mute/unmute which also require thread's lock.
            mLock.unlock();
            const int intensity = AudioFlinger::onExternalVibrationStart(
                    track->getExternalVibration());
            mLock.lock();
            track->setHapticIntensity(static_cast<AudioMixer::haptic_intensity_t>(intensity));
            // Haptic playback should be enabled by vibrator service.
            if (track->getHapticPlaybackEnabled()) {
                // Disable haptic playback of all active track to ensure only
                // one track playing haptic if current track should play haptic.
                for (const auto &t : mActiveTracks) {
                    t->setHapticPlaybackEnabled(false);
                }
            }
        }

        track->mResetDone = false;
        track->mPresentationCompleteFrames = 0;
        mActiveTracks.add(track);
        sp<EffectChain> chain = getEffectChain_l(track->sessionId());
        if (chain != 0) {
            ALOGV("addTrack_l() starting track on chain %p for session %d", chain.get(),
                    track->sessionId());
            chain->incActiveTrackCnt();
        }

        status = NO_ERROR;
    }

    onAddNewTrack_l();
    return status;
}

bool AudioFlinger::PlaybackThread::destroyTrack_l(const sp<Track>& track)
{
    track->terminate();
    // active tracks are removed by threadLoop()
    bool trackActive = (mActiveTracks.indexOf(track) >= 0);
    track->mState = TrackBase::STOPPED;
    if (!trackActive) {
        removeTrack_l(track);
    } else if (track->isFastTrack() || track->isOffloaded() || track->isDirect()) {
        track->mState = TrackBase::STOPPING_1;
    }

    return trackActive;
}

void AudioFlinger::PlaybackThread::removeTrack_l(const sp<Track>& track)
{
    track->triggerEvents(AudioSystem::SYNC_EVENT_PRESENTATION_COMPLETE);

    String8 result;
    track->appendDump(result, false /* active */);
    mLocalLog.log("removeTrack_l (%p) %s", track.get(), result.string());

    mTracks.remove(track);
    if (track->isFastTrack()) {
        int index = track->mFastIndex;
        ALOG_ASSERT(0 < index && index < (int)FastMixerState::sMaxFastTracks);
        ALOG_ASSERT(!(mFastTrackAvailMask & (1 << index)));
        mFastTrackAvailMask |= 1 << index;
        // redundant as track is about to be destroyed, for dumpsys only
        track->mFastIndex = -1;
    }
    sp<EffectChain> chain = getEffectChain_l(track->sessionId());
    if (chain != 0) {
        chain->decTrackCnt();
    }
}

String8 AudioFlinger::PlaybackThread::getParameters(const String8& keys)
{
    Mutex::Autolock _l(mLock);
    String8 out_s8;
    if (initCheck() == NO_ERROR && mOutput->stream->getParameters(keys, &out_s8) == OK) {
        return out_s8;
    }
    return String8();
}

status_t AudioFlinger::DirectOutputThread::selectPresentation(int presentationId, int programId) {
    Mutex::Autolock _l(mLock);
    if (mOutput == nullptr || mOutput->stream == nullptr) {
        return NO_INIT;
    }
    return mOutput->stream->selectPresentation(presentationId, programId);
}

void AudioFlinger::PlaybackThread::ioConfigChanged(audio_io_config_event event, pid_t pid) {
    sp<AudioIoDescriptor> desc = new AudioIoDescriptor();
    ALOGV("PlaybackThread::ioConfigChanged, thread %p, event %d", this, event);

    desc->mIoHandle = mId;

    switch (event) {
    case AUDIO_OUTPUT_OPENED:
    case AUDIO_OUTPUT_REGISTERED:
    case AUDIO_OUTPUT_CONFIG_CHANGED:
        desc->mPatch = mPatch;
        desc->mChannelMask = mChannelMask;
        desc->mSamplingRate = mSampleRate;
        desc->mFormat = mFormat;
        desc->mFrameCount = mNormalFrameCount; // FIXME see
                                             // AudioFlinger::frameCount(audio_io_handle_t)
        desc->mFrameCountHAL = mFrameCount;
        desc->mLatency = latency_l();
        break;

    case AUDIO_OUTPUT_CLOSED:
    default:
        break;
    }
    mAudioFlinger->ioConfigChanged(event, desc, pid);
}

void AudioFlinger::PlaybackThread::onWriteReady()
{
    mCallbackThread->resetWriteBlocked();
}

void AudioFlinger::PlaybackThread::onDrainReady()
{
    mCallbackThread->resetDraining();
}

void AudioFlinger::PlaybackThread::onError()
{
    mCallbackThread->setAsyncError();
}

void AudioFlinger::PlaybackThread::resetWriteBlocked(uint32_t sequence)
{
    Mutex::Autolock _l(mLock);
    // reject out of sequence requests
    if ((mWriteAckSequence & 1) && (sequence == mWriteAckSequence)) {
        mWriteAckSequence &= ~1;
        mWaitWorkCV.signal();
    }
}

void AudioFlinger::PlaybackThread::resetDraining(uint32_t sequence)
{
    Mutex::Autolock _l(mLock);
    // reject out of sequence requests
    if ((mDrainSequence & 1) && (sequence == mDrainSequence)) {
        // Register discontinuity when HW drain is completed because that can cause
        // the timestamp frame position to reset to 0 for direct and offload threads.
        // (Out of sequence requests are ignored, since the discontinuity would be handled
        // elsewhere, e.g. in flush).
        mTimestampVerifier.discontinuity();
        mDrainSequence &= ~1;
        mWaitWorkCV.signal();
    }
}

void AudioFlinger::PlaybackThread::readOutputParameters_l()
{
    // unfortunately we have no way of recovering from errors here, hence the LOG_ALWAYS_FATAL
    mSampleRate = mOutput->getSampleRate();
    mChannelMask = mOutput->getChannelMask();
    if (!audio_is_output_channel(mChannelMask)) {
        LOG_ALWAYS_FATAL("HAL channel mask %#x not valid for output", mChannelMask);
    }
    if ((mType == MIXER || mType == DUPLICATING)
            && !isValidPcmSinkChannelMask(mChannelMask)) {
        LOG_ALWAYS_FATAL("HAL channel mask %#x not supported for mixed output",
                mChannelMask);
    }
    mChannelCount = audio_channel_count_from_out_mask(mChannelMask);
    mBalance.setChannelMask(mChannelMask);

    // Get actual HAL format.
    status_t result = mOutput->stream->getFormat(&mHALFormat);
    LOG_ALWAYS_FATAL_IF(result != OK, "Error when retrieving output stream format: %d", result);
    // Get format from the shim, which will be different than the HAL format
    // if playing compressed audio over HDMI passthrough.
    mFormat = mOutput->getFormat();
    if (!audio_is_valid_format(mFormat)) {
        LOG_ALWAYS_FATAL("HAL format %#x not valid for output", mFormat);
    }
    if ((mType == MIXER || mType == DUPLICATING)
            && !isValidPcmSinkFormat(mFormat)) {
        LOG_FATAL("HAL format %#x not supported for mixed output",
                mFormat);
    }
    mFrameSize = mOutput->getFrameSize();
    result = mOutput->stream->getBufferSize(&mBufferSize);
    LOG_ALWAYS_FATAL_IF(result != OK,
            "Error when retrieving output stream buffer size: %d", result);
    mFrameCount = mBufferSize / mFrameSize;
    if (mFrameCount & 15) {
        ALOGW("HAL output buffer size is %zu frames but AudioMixer requires multiples of 16 frames",
                mFrameCount);
    }

    if (mOutput->flags & AUDIO_OUTPUT_FLAG_NON_BLOCKING) {
        if (mOutput->stream->setCallback(this) == OK) {
            mUseAsyncWrite = true;
            mCallbackThread = new AudioFlinger::AsyncCallbackThread(this);
        }
    }

    mHwSupportsPause = false;
    if (mOutput->flags & AUDIO_OUTPUT_FLAG_DIRECT) {
        bool supportsPause = false, supportsResume = false;
        if (mOutput->stream->supportsPauseAndResume(&supportsPause, &supportsResume) == OK) {
            if (supportsPause && supportsResume) {
                mHwSupportsPause = true;
            } else if (supportsPause) {
                ALOGW("direct output implements pause but not resume");
            } else if (supportsResume) {
                ALOGW("direct output implements resume but not pause");
            }
        }
    }
    if (!mHwSupportsPause && mOutput->flags & AUDIO_OUTPUT_FLAG_HW_AV_SYNC) {
        LOG_ALWAYS_FATAL("HW_AV_SYNC requested but HAL does not implement pause and resume");
    }

    if (mType == DUPLICATING && mMixerBufferEnabled && mEffectBufferEnabled) {
        // For best precision, we use float instead of the associated output
        // device format (typically PCM 16 bit).

        mFormat = AUDIO_FORMAT_PCM_FLOAT;
        mFrameSize = mChannelCount * audio_bytes_per_sample(mFormat);
        mBufferSize = mFrameSize * mFrameCount;

        // TODO: We currently use the associated output device channel mask and sample rate.
        // (1) Perhaps use the ORed channel mask of all downstream MixerThreads
        // (if a valid mask) to avoid premature downmix.
        // (2) Perhaps use the maximum sample rate of all downstream MixerThreads
        // instead of the output device sample rate to avoid loss of high frequency information.
        // This may need to be updated as MixerThread/OutputTracks are added and not here.
    }

    // Calculate size of normal sink buffer relative to the HAL output buffer size
    double multiplier = 1.0;
    if (mType == MIXER && (kUseFastMixer == FastMixer_Static ||
            kUseFastMixer == FastMixer_Dynamic)) {
        size_t minNormalFrameCount = (kMinNormalSinkBufferSizeMs * mSampleRate) / 1000;
        size_t maxNormalFrameCount = (kMaxNormalSinkBufferSizeMs * mSampleRate) / 1000;

        // round up minimum and round down maximum to nearest 16 frames to satisfy AudioMixer
        minNormalFrameCount = (minNormalFrameCount + 15) & ~15;
        maxNormalFrameCount = maxNormalFrameCount & ~15;
        if (maxNormalFrameCount < minNormalFrameCount) {
            maxNormalFrameCount = minNormalFrameCount;
        }
        multiplier = (double) minNormalFrameCount / (double) mFrameCount;
        if (multiplier <= 1.0) {
            multiplier = 1.0;
        } else if (multiplier <= 2.0) {
            if (2 * mFrameCount <= maxNormalFrameCount) {
                multiplier = 2.0;
            } else {
                multiplier = (double) maxNormalFrameCount / (double) mFrameCount;
            }
        } else {
            multiplier = floor(multiplier);
        }
    }
    mNormalFrameCount = multiplier * mFrameCount;
    // round up to nearest 16 frames to satisfy AudioMixer
    if (mType == MIXER || mType == DUPLICATING) {
        mNormalFrameCount = (mNormalFrameCount + 15) & ~15;
    }
    ALOGI("HAL output buffer size %zu frames, normal sink buffer size %zu frames", mFrameCount,
            mNormalFrameCount);

    // Check if we want to throttle the processing to no more than 2x normal rate
    mThreadThrottle = property_get_bool("af.thread.throttle", true /* default_value */);
    mThreadThrottleTimeMs = 0;
    mThreadThrottleEndMs = 0;
    mHalfBufferMs = mNormalFrameCount * 1000 / (2 * mSampleRate);

    // mSinkBuffer is the sink buffer.  Size is always multiple-of-16 frames.
    // Originally this was int16_t[] array, need to remove legacy implications.
    free(mSinkBuffer);
    mSinkBuffer = NULL;
    // For sink buffer size, we use the frame size from the downstream sink to avoid problems
    // with non PCM formats for compressed music, e.g. AAC, and Offload threads.
    const size_t sinkBufferSize = mNormalFrameCount * mFrameSize;
    (void)posix_memalign(&mSinkBuffer, 32, sinkBufferSize);

    // We resize the mMixerBuffer according to the requirements of the sink buffer which
    // drives the output.
    free(mMixerBuffer);
    mMixerBuffer = NULL;
    if (mMixerBufferEnabled) {
        mMixerBufferFormat = AUDIO_FORMAT_PCM_FLOAT; // no longer valid: AUDIO_FORMAT_PCM_16_BIT.
        mMixerBufferSize = mNormalFrameCount * mChannelCount
                * audio_bytes_per_sample(mMixerBufferFormat);
        (void)posix_memalign(&mMixerBuffer, 32, mMixerBufferSize);
    }
    free(mEffectBuffer);
    mEffectBuffer = NULL;
    if (mEffectBufferEnabled) {
        mEffectBufferFormat = EFFECT_BUFFER_FORMAT;
        mEffectBufferSize = mNormalFrameCount * mChannelCount
                * audio_bytes_per_sample(mEffectBufferFormat);
        (void)posix_memalign(&mEffectBuffer, 32, mEffectBufferSize);
    }

    mHapticChannelMask = mChannelMask & AUDIO_CHANNEL_HAPTIC_ALL;
    mChannelMask &= ~mHapticChannelMask;
    mHapticChannelCount = audio_channel_count_from_out_mask(mHapticChannelMask);
    mChannelCount -= mHapticChannelCount;

    // force reconfiguration of effect chains and engines to take new buffer size and audio
    // parameters into account
    // Note that mLock is not held when readOutputParameters_l() is called from the constructor
    // but in this case nothing is done below as no audio sessions have effect yet so it doesn't
    // matter.
    // create a copy of mEffectChains as calling moveEffectChain_l() can reorder some effect chains
    Vector< sp<EffectChain> > effectChains = mEffectChains;
    for (size_t i = 0; i < effectChains.size(); i ++) {
        mAudioFlinger->moveEffectChain_l(effectChains[i]->sessionId(), this, this, false);
    }

    String8 key("supports_hw_suspend");
    String8 out_s8;
    status_t ret;
    int value = 0;
    ret = mOutput->stream->getParameters(key, &out_s8);
    AudioParameter reply(out_s8);
    if (ret == OK) {
        mHwSupportsSuspend = (reply.getInt(key, value) == OK && value);
    } else {
        mHwSupportsSuspend = false;
    }

    ALOGV("mHwSupportsSuspend: %d value %d, addr %p", mHwSupportsSuspend, value, &mHwSupportsSuspend);
}

void AudioFlinger::PlaybackThread::updateMetadata_l()
{
    if (mOutput == nullptr || mOutput->stream == nullptr ) {
        return; // That should not happen
    }
    bool hasChanged = mActiveTracks.readAndClearHasChanged();
    for (const sp<Track> &track : mActiveTracks) {
        // Do not short-circuit as all hasChanged states must be reset
        // as all the metadata are going to be sent
        hasChanged |= track->readAndClearHasChanged();
    }
    if (!hasChanged) {
        return; // nothing to do
    }
    StreamOutHalInterface::SourceMetadata metadata;
    auto backInserter = std::back_inserter(metadata.tracks);
    for (const sp<Track> &track : mActiveTracks) {
        // No track is invalid as this is called after prepareTrack_l in the same critical section
        track->copyMetadataTo(backInserter);
    }
    sendMetadataToBackend_l(metadata);
}

void AudioFlinger::PlaybackThread::sendMetadataToBackend_l(
        const StreamOutHalInterface::SourceMetadata& metadata)
{
    mOutput->stream->updateSourceMetadata(metadata);
};

status_t AudioFlinger::PlaybackThread::getRenderPosition(uint32_t *halFrames, uint32_t *dspFrames)
{
    if (halFrames == NULL || dspFrames == NULL) {
        return BAD_VALUE;
    }
    Mutex::Autolock _l(mLock);
    if (initCheck() != NO_ERROR) {
        return INVALID_OPERATION;
    }
    int64_t framesWritten = mBytesWritten / mFrameSize;
    *halFrames = framesWritten;

    if (isSuspended()) {
        // return an estimation of rendered frames when the output is suspended
        size_t latencyFrames = (latency_l() * mSampleRate) / 1000;
        *dspFrames = (uint32_t)
                (framesWritten >= (int64_t)latencyFrames ? framesWritten - latencyFrames : 0);
        return NO_ERROR;
    } else {
        status_t status;
        uint32_t frames;
        status = mOutput->getRenderPosition(&frames);
        *dspFrames = (size_t)frames;
        return status;
    }
}

uint32_t AudioFlinger::PlaybackThread::getStrategyForSession_l(audio_session_t sessionId)
{
    // session AUDIO_SESSION_OUTPUT_MIX is placed in same strategy as MUSIC stream so that
    // it is moved to correct output by audio policy manager when A2DP is connected or disconnected
    if (sessionId == AUDIO_SESSION_OUTPUT_MIX) {
        return AudioSystem::getStrategyForStream(AUDIO_STREAM_MUSIC);
    }
    for (size_t i = 0; i < mTracks.size(); i++) {
        sp<Track> track = mTracks[i];
        if (sessionId == track->sessionId() && !track->isInvalid()) {
            return AudioSystem::getStrategyForStream(track->streamType());
        }
    }
    return AudioSystem::getStrategyForStream(AUDIO_STREAM_MUSIC);
}


AudioStreamOut* AudioFlinger::PlaybackThread::getOutput() const
{
    Mutex::Autolock _l(mLock);
    return mOutput;
}

AudioStreamOut* AudioFlinger::PlaybackThread::clearOutput()
{
    Mutex::Autolock _l(mLock);
    AudioStreamOut *output = mOutput;
    mOutput = NULL;
    // FIXME FastMixer might also have a raw ptr to mOutputSink;
    //       must push a NULL and wait for ack
    mOutputSink.clear();
    mPipeSink.clear();
    mNormalSink.clear();
    return output;
}

// this method must always be called either with ThreadBase mLock held or inside the thread loop
sp<StreamHalInterface> AudioFlinger::PlaybackThread::stream() const
{
    if (mOutput == NULL) {
        return NULL;
    }
    return mOutput->stream;
}

uint32_t AudioFlinger::PlaybackThread::activeSleepTimeUs() const
{
    return (uint32_t)((uint32_t)((mNormalFrameCount * 1000) / mSampleRate) * 1000);
}

status_t AudioFlinger::PlaybackThread::setSyncEvent(const sp<SyncEvent>& event)
{
    if (!isValidSyncEvent(event)) {
        return BAD_VALUE;
    }

    Mutex::Autolock _l(mLock);

    for (size_t i = 0; i < mTracks.size(); ++i) {
        sp<Track> track = mTracks[i];
        if (event->triggerSession() == track->sessionId()) {
            (void) track->setSyncEvent(event);
            return NO_ERROR;
        }
    }

    return NAME_NOT_FOUND;
}

bool AudioFlinger::PlaybackThread::isValidSyncEvent(const sp<SyncEvent>& event) const
{
    return event->type() == AudioSystem::SYNC_EVENT_PRESENTATION_COMPLETE;
}

void AudioFlinger::PlaybackThread::threadLoop_removeTracks(
        const Vector< sp<Track> >& tracksToRemove)
{
    // Miscellaneous track cleanup when removed from the active list,
    // called without Thread lock but synchronized with threadLoop processing.
#ifdef ADD_BATTERY_DATA
    for (const auto& track : tracksToRemove) {
        if (track->isExternalTrack()) {
            // to track the speaker usage
            addBatteryData(IMediaPlayerService::kBatteryDataAudioFlingerStop);
        }
    }
#else
    (void)tracksToRemove; // suppress unused warning
#endif
}

void AudioFlinger::PlaybackThread::checkSilentMode_l()
{
    if (!mMasterMute) {
        char value[PROPERTY_VALUE_MAX];
        if (mOutDevice == AUDIO_DEVICE_OUT_REMOTE_SUBMIX) {
            ALOGD("ro.audio.silent will be ignored for threads on AUDIO_DEVICE_OUT_REMOTE_SUBMIX");
            return;
        }
        if (property_get("ro.audio.silent", value, "0") > 0) {
            char *endptr;
            unsigned long ul = strtoul(value, &endptr, 0);
            if (*endptr == '\0' && ul != 0) {
                ALOGD("Silence is golden");
                // The setprop command will not allow a property to be changed after
                // the first time it is set, so we don't have to worry about un-muting.
                setMasterMute_l(true);
            }
        }
    }
}

// shared by MIXER and DIRECT, overridden by DUPLICATING
ssize_t AudioFlinger::PlaybackThread::threadLoop_write()
{
    LOG_HIST_TS();
    mInWrite = true;
    ssize_t bytesWritten;
    const size_t offset = mCurrentWriteLength - mBytesRemaining;

    // If an NBAIO sink is present, use it to write the normal mixer's submix
    if (mNormalSink != 0) {

        const size_t count = mBytesRemaining / mFrameSize;

        ATRACE_BEGIN("write");
        // update the setpoint when AudioFlinger::mScreenState changes
        uint32_t screenState = AudioFlinger::mScreenState;
        if (screenState != mScreenState) {
            mScreenState = screenState;
            MonoPipe *pipe = (MonoPipe *)mPipeSink.get();
            if (pipe != NULL) {
                pipe->setAvgFrames((mScreenState & 1) ?
                        (pipe->maxFrames() * 7) / 8 : mNormalFrameCount * 2);
            }
        }
        ssize_t framesWritten = mNormalSink->write((char *)mSinkBuffer + offset, count);
        ATRACE_END();
        if (framesWritten > 0) {
            bytesWritten = framesWritten * mFrameSize;
#ifdef TEE_SINK
            mTee.write((char *)mSinkBuffer + offset, framesWritten);
#endif
        } else {
            bytesWritten = framesWritten;
        }
    // otherwise use the HAL / AudioStreamOut directly
    } else {
        // Direct output and offload threads

        if (mUseAsyncWrite) {
            ALOGW_IF(mWriteAckSequence & 1, "threadLoop_write(): out of sequence write request");
            mWriteAckSequence += 2;
            mWriteAckSequence |= 1;
            ALOG_ASSERT(mCallbackThread != 0);
            mCallbackThread->setWriteBlocked(mWriteAckSequence);
        }
        // FIXME We should have an implementation of timestamps for direct output threads.
        // They are used e.g for multichannel PCM playback over HDMI.
        bytesWritten = mOutput->write((char *)mSinkBuffer + offset, mBytesRemaining);

        if (mUseAsyncWrite &&
                ((bytesWritten < 0) || (bytesWritten == (ssize_t)mBytesRemaining))) {
            // do not wait for async callback in case of error of full write
            mWriteAckSequence &= ~1;
            ALOG_ASSERT(mCallbackThread != 0);
            mCallbackThread->setWriteBlocked(mWriteAckSequence);
        }
    }

    mNumWrites++;
    mInWrite = false;
    mStandby = false;
    return bytesWritten;
}

void AudioFlinger::PlaybackThread::threadLoop_drain()
{
    bool supportsDrain = false;
    if (mOutput->stream->supportsDrain(&supportsDrain) == OK && supportsDrain) {
        ALOGV("draining %s", (mMixerStatus == MIXER_DRAIN_TRACK) ? "early" : "full");
        if (mUseAsyncWrite) {
            ALOGW_IF(mDrainSequence & 1, "threadLoop_drain(): out of sequence drain request");
            mDrainSequence |= 1;
            ALOG_ASSERT(mCallbackThread != 0);
            mCallbackThread->setDraining(mDrainSequence);
        }
        status_t result = mOutput->stream->drain(mMixerStatus == MIXER_DRAIN_TRACK);
        ALOGE_IF(result != OK, "Error when draining stream: %d", result);
    }
}

void AudioFlinger::PlaybackThread::threadLoop_exit()
{
    {
        Mutex::Autolock _l(mLock);
        for (size_t i = 0; i < mTracks.size(); i++) {
            sp<Track> track = mTracks[i];
            track->invalidate();
        }
        // Clear ActiveTracks to update BatteryNotifier in case active tracks remain.
        // After we exit there are no more track changes sent to BatteryNotifier
        // because that requires an active threadLoop.
        // TODO: should we decActiveTrackCnt() of the cleared track effect chain?
        mActiveTracks.clear();
    }
}

/*
The derived values that are cached:
 - mSinkBufferSize from frame count * frame size
 - mActiveSleepTimeUs from activeSleepTimeUs()
 - mIdleSleepTimeUs from idleSleepTimeUs()
 - mStandbyDelayNs from mActiveSleepTimeUs (DIRECT only) or forced to at least
   kDefaultStandbyTimeInNsecs when connected to an A2DP device.
 - maxPeriod from frame count and sample rate (MIXER only)

The parameters that affect these derived values are:
 - frame count
 - frame size
 - sample rate
 - device type: A2DP or not
 - device latency
 - format: PCM or not
 - active sleep time
 - idle sleep time
*/

void AudioFlinger::PlaybackThread::cacheParameters_l()
{
    mSinkBufferSize = mNormalFrameCount * mFrameSize;
    mActiveSleepTimeUs = activeSleepTimeUs();
    mIdleSleepTimeUs = idleSleepTimeUs();

    // make sure standby delay is not too short when connected to an A2DP sink to avoid
    // truncating audio when going to standby.
    mStandbyDelayNs = AudioFlinger::mStandbyTimeInNsecs;
    if ((mOutDevice & AUDIO_DEVICE_OUT_ALL_A2DP) != 0) {
        if (mStandbyDelayNs < kDefaultStandbyTimeInNsecs) {
            mStandbyDelayNs = kDefaultStandbyTimeInNsecs;
        }
    }
}

bool AudioFlinger::PlaybackThread::invalidateTracks_l(audio_stream_type_t streamType)
{
    ALOGV("MixerThread::invalidateTracks() mixer %p, streamType %d, mTracks.size %zu",
            this,  streamType, mTracks.size());
    bool trackMatch = false;
    size_t size = mTracks.size();
    for (size_t i = 0; i < size; i++) {
        sp<Track> t = mTracks[i];
        if (t->streamType() == streamType && t->isExternalTrack()) {
            t->invalidate();
            trackMatch = true;
        }
    }
    return trackMatch;
}

void AudioFlinger::PlaybackThread::invalidateTracks(audio_stream_type_t streamType)
{
    Mutex::Autolock _l(mLock);
    invalidateTracks_l(streamType);
}

status_t AudioFlinger::PlaybackThread::addEffectChain_l(const sp<EffectChain>& chain)
{
    audio_session_t session = chain->sessionId();
    sp<EffectBufferHalInterface> halInBuffer, halOutBuffer;
    status_t result = mAudioFlinger->mEffectsFactoryHal->mirrorBuffer(
            mEffectBufferEnabled ? mEffectBuffer : mSinkBuffer,
            mEffectBufferEnabled ? mEffectBufferSize : mSinkBufferSize,
            &halInBuffer);
    if (result != OK) return result;
    halOutBuffer = halInBuffer;
    effect_buffer_t *buffer = reinterpret_cast<effect_buffer_t*>(halInBuffer->externalData());
    ALOGV("addEffectChain_l() %p on thread %p for session %d", chain.get(), this, session);
    if (session > AUDIO_SESSION_OUTPUT_MIX) {
        // Only one effect chain can be present in direct output thread and it uses
        // the sink buffer as input
        if (mType != DIRECT) {
            size_t numSamples = mNormalFrameCount * (mChannelCount + mHapticChannelCount);
            status_t result = mAudioFlinger->mEffectsFactoryHal->allocateBuffer(
                    numSamples * sizeof(effect_buffer_t),
                    &halInBuffer);
            if (result != OK) return result;
#ifdef FLOAT_EFFECT_CHAIN
            buffer = halInBuffer->audioBuffer()->f32;
#else
            buffer = halInBuffer->audioBuffer()->s16;
#endif
            ALOGV("addEffectChain_l() creating new input buffer %p session %d",
                    buffer, session);
        }

        // Attach all tracks with same session ID to this chain.
        for (size_t i = 0; i < mTracks.size(); ++i) {
            sp<Track> track = mTracks[i];
            if (session == track->sessionId()) {
                ALOGV("addEffectChain_l() track->setMainBuffer track %p buffer %p", track.get(),
                        buffer);
                track->setMainBuffer(buffer);
                chain->incTrackCnt();
            }
        }

        // indicate all active tracks in the chain
        for (const sp<Track> &track : mActiveTracks) {
            if (session == track->sessionId()) {
                ALOGV("addEffectChain_l() activating track %p on session %d", track.get(), session);
                chain->incActiveTrackCnt();
            }
        }
    }
    chain->setThread(this);
    chain->setInBuffer(halInBuffer);
    chain->setOutBuffer(halOutBuffer);
    // Effect chain for session AUDIO_SESSION_OUTPUT_STAGE is inserted at end of effect
    // chains list in order to be processed last as it contains output stage effects.
    // Effect chain for session AUDIO_SESSION_OUTPUT_MIX is inserted before
    // session AUDIO_SESSION_OUTPUT_STAGE to be processed
    // after track specific effects and before output stage.
    // It is therefore mandatory that AUDIO_SESSION_OUTPUT_MIX == 0 and
    // that AUDIO_SESSION_OUTPUT_STAGE < AUDIO_SESSION_OUTPUT_MIX.
    // Effect chain for other sessions are inserted at beginning of effect
    // chains list to be processed before output mix effects. Relative order between other
    // sessions is not important.
    static_assert(AUDIO_SESSION_OUTPUT_MIX == 0 &&
            AUDIO_SESSION_OUTPUT_STAGE < AUDIO_SESSION_OUTPUT_MIX,
            "audio_session_t constants misdefined");
    size_t size = mEffectChains.size();
    size_t i = 0;
    for (i = 0; i < size; i++) {
        if (mEffectChains[i]->sessionId() < session) {
            break;
        }
    }
    mEffectChains.insertAt(chain, i);
    checkSuspendOnAddEffectChain_l(chain);

    return NO_ERROR;
}

size_t AudioFlinger::PlaybackThread::removeEffectChain_l(const sp<EffectChain>& chain)
{
    audio_session_t session = chain->sessionId();

    ALOGV("removeEffectChain_l() %p from thread %p for session %d", chain.get(), this, session);

    for (size_t i = 0; i < mEffectChains.size(); i++) {
        if (chain == mEffectChains[i]) {
            mEffectChains.removeAt(i);
            // detach all active tracks from the chain
            for (const sp<Track> &track : mActiveTracks) {
                if (session == track->sessionId()) {
                    ALOGV("removeEffectChain_l(): stopping track on chain %p for session Id: %d",
                            chain.get(), session);
                    chain->decActiveTrackCnt();
                }
            }

            // detach all tracks with same session ID from this chain
            for (size_t i = 0; i < mTracks.size(); ++i) {
                sp<Track> track = mTracks[i];
                if (session == track->sessionId()) {
                    track->setMainBuffer(reinterpret_cast<effect_buffer_t*>(mSinkBuffer));
                    chain->decTrackCnt();
                }
            }
            break;
        }
    }
    return mEffectChains.size();
}

status_t AudioFlinger::PlaybackThread::attachAuxEffect(
        const sp<AudioFlinger::PlaybackThread::Track>& track, int EffectId)
{
    Mutex::Autolock _l(mLock);
    return attachAuxEffect_l(track, EffectId);
}

status_t AudioFlinger::PlaybackThread::attachAuxEffect_l(
        const sp<AudioFlinger::PlaybackThread::Track>& track, int EffectId)
{
    status_t status = NO_ERROR;

    if (EffectId == 0) {
        track->setAuxBuffer(0, NULL);
    } else {
        // Auxiliary effects are always in audio session AUDIO_SESSION_OUTPUT_MIX
        sp<EffectModule> effect = getEffect_l(AUDIO_SESSION_OUTPUT_MIX, EffectId);
        if (effect != 0) {
            if ((effect->desc().flags & EFFECT_FLAG_TYPE_MASK) == EFFECT_FLAG_TYPE_AUXILIARY) {
                track->setAuxBuffer(EffectId, (int32_t *)effect->inBuffer());
            } else {
                status = INVALID_OPERATION;
            }
        } else {
            status = BAD_VALUE;
        }
    }
    return status;
}

void AudioFlinger::PlaybackThread::detachAuxEffect_l(int effectId)
{
    for (size_t i = 0; i < mTracks.size(); ++i) {
        sp<Track> track = mTracks[i];
        if (track->auxEffectId() == effectId) {
            attachAuxEffect_l(track, 0);
        }
    }
}

bool AudioFlinger::PlaybackThread::threadLoop()
{
    tlNBLogWriter = mNBLogWriter.get();

    Vector< sp<Track> > tracksToRemove;

    mStandbyTimeNs = systemTime();
    int64_t lastLoopCountWritten = -2; // never matches "previous" loop, when loopCount = 0.
    int64_t lastFramesWritten = -1;    // track changes in timestamp server frames written

    // MIXER
    nsecs_t lastWarning = 0;

    // DUPLICATING
    // FIXME could this be made local to while loop?
    writeFrames = 0;

    cacheParameters_l();
    mSleepTimeUs = mIdleSleepTimeUs;

    if (mType == MIXER) {
        sleepTimeShift = 0;
    }

    CpuStats cpuStats;
    const String8 myName(String8::format("thread %p type %d TID %d", this, mType, gettid()));

    acquireWakeLock();

    // mNBLogWriter logging APIs can only be called by a single thread, typically the
    // thread associated with this PlaybackThread.
    // If you want to share the mNBLogWriter with other threads (for example, binder threads)
    // then all such threads must agree to hold a common mutex before logging.
    // So if you need to log when mutex is unlocked, set logString to a non-NULL string,
    // and then that string will be logged at the next convenient opportunity.
    // See reference to logString below.
    const char *logString = NULL;

    // Estimated time for next buffer to be written to hal. This is used only on
    // suspended mode (for now) to help schedule the wait time until next iteration.
    nsecs_t timeLoopNextNs = 0;

    checkSilentMode_l();

    // DIRECT and OFFLOAD threads should reset frame count to zero on stop/flush
    // TODO: add confirmation checks:
    // 1) DIRECT threads and linear PCM format really resets to 0?
    // 2) Is frame count really valid if not linear pcm?
    // 3) Are all 64 bits of position returned, not just lowest 32 bits?
    if (mType == OFFLOAD || mType == DIRECT) {
        mTimestampVerifier.setDiscontinuityMode(mTimestampVerifier.DISCONTINUITY_MODE_ZERO);
    }
    audio_patch_handle_t lastDownstreamPatchHandle = AUDIO_PATCH_HANDLE_NONE;

    // loopCount is used for statistics and diagnostics.
    for (int64_t loopCount = 0; !exitPending(); ++loopCount)
    {
        // Log merge requests are performed during AudioFlinger binder transactions, but
        // that does not cover audio playback. It's requested here for that reason.
        mAudioFlinger->requestLogMerge();

        cpuStats.sample(myName);

        Vector< sp<EffectChain> > effectChains;

        // If the device is AUDIO_DEVICE_OUT_BUS, check for downstream latency.
        //
        // Note: we access outDevice() outside of mLock.
        if (isMsdDevice() && (outDevice() & AUDIO_DEVICE_OUT_BUS) != 0) {
            // Here, we try for the AF lock, but do not block on it as the latency
            // is more informational.
            if (mAudioFlinger->mLock.tryLock() == NO_ERROR) {
                std::vector<PatchPanel::SoftwarePatch> swPatches;
                double latencyMs;
                status_t status = INVALID_OPERATION;
                audio_patch_handle_t downstreamPatchHandle = AUDIO_PATCH_HANDLE_NONE;
                if (mAudioFlinger->mPatchPanel.getDownstreamSoftwarePatches(id(), &swPatches) == OK
                        && swPatches.size() > 0) {
                        status = swPatches[0].getLatencyMs_l(&latencyMs);
                        downstreamPatchHandle = swPatches[0].getPatchHandle();
                }
                if (downstreamPatchHandle != lastDownstreamPatchHandle) {
                    mDownstreamLatencyStatMs.reset();
                    lastDownstreamPatchHandle = downstreamPatchHandle;
                }
                if (status == OK) {
                    // verify downstream latency (we assume a max reasonable
                    // latency of 5 seconds).
                    const double minLatency = 0., maxLatency = 5000.;
                    if (latencyMs >= minLatency && latencyMs <= maxLatency) {
                        ALOGV("new downstream latency %lf ms", latencyMs);
                    } else {
                        ALOGD("out of range downstream latency %lf ms", latencyMs);
                        if (latencyMs < minLatency) latencyMs = minLatency;
                        else if (latencyMs > maxLatency) latencyMs = maxLatency;
                    }
                    mDownstreamLatencyStatMs.add(latencyMs);
                }
                mAudioFlinger->mLock.unlock();
            }
        } else {
            if (lastDownstreamPatchHandle != AUDIO_PATCH_HANDLE_NONE) {
                // our device is no longer AUDIO_DEVICE_OUT_BUS, reset patch handle and stats.
                mDownstreamLatencyStatMs.reset();
                lastDownstreamPatchHandle = AUDIO_PATCH_HANDLE_NONE;
            }
        }

        { // scope for mLock

            Mutex::Autolock _l(mLock);

            processConfigEvents_l();

            // See comment at declaration of logString for why this is done under mLock
            if (logString != NULL) {
                mNBLogWriter->logTimestamp();
                mNBLogWriter->log(logString);
                logString = NULL;
            }

            // Collect timestamp statistics for the Playback Thread types that support it.
            if (mType == MIXER
                    || mType == DUPLICATING
                    || mType == DIRECT
                    || mType == OFFLOAD) { // no indentation
            // Gather the framesReleased counters for all active tracks,
            // and associate with the sink frames written out.  We need
            // this to convert the sink timestamp to the track timestamp.
            bool kernelLocationUpdate = false;
            ExtendedTimestamp timestamp; // use private copy to fetch
            if (mStandby) {
                mTimestampVerifier.discontinuity();
            } else if (threadloop_getHalTimestamp_l(&timestamp) == OK) {
                mTimestampVerifier.add(timestamp.mPosition[ExtendedTimestamp::LOCATION_KERNEL],
                        timestamp.mTimeNs[ExtendedTimestamp::LOCATION_KERNEL],
                        mSampleRate);

                if (isTimestampCorrectionEnabled()) {
                    ALOGV("TS_BEFORE: %d %lld %lld", id(),
                            (long long)timestamp.mTimeNs[ExtendedTimestamp::LOCATION_KERNEL],
                            (long long)timestamp.mPosition[ExtendedTimestamp::LOCATION_KERNEL]);
                    auto correctedTimestamp = mTimestampVerifier.getLastCorrectedTimestamp();
                    timestamp.mPosition[ExtendedTimestamp::LOCATION_KERNEL]
                            = correctedTimestamp.mFrames;
                    timestamp.mTimeNs[ExtendedTimestamp::LOCATION_KERNEL]
                            = correctedTimestamp.mTimeNs;
                    ALOGV("TS_AFTER: %d %lld %lld", id(),
                            (long long)timestamp.mTimeNs[ExtendedTimestamp::LOCATION_KERNEL],
                            (long long)timestamp.mPosition[ExtendedTimestamp::LOCATION_KERNEL]);

                    // Note: Downstream latency only added if timestamp correction enabled.
                    if (mDownstreamLatencyStatMs.getN() > 0) { // we have latency info.
                        const int64_t newPosition =
                                timestamp.mPosition[ExtendedTimestamp::LOCATION_KERNEL]
                                - int64_t(mDownstreamLatencyStatMs.getMean() * mSampleRate * 1e-3);
                        // prevent retrograde
                        timestamp.mPosition[ExtendedTimestamp::LOCATION_KERNEL] = max(
                                newPosition,
                                (mTimestamp.mPosition[ExtendedTimestamp::LOCATION_KERNEL]
                                        - mSuspendedFrames));
                    }
                }

                // We always fetch the timestamp here because often the downstream
                // sink will block while writing.

                // We keep track of the last valid kernel position in case we are in underrun
                // and the normal mixer period is the same as the fast mixer period, or there
                // is some error from the HAL.
                if (mTimestamp.mTimeNs[ExtendedTimestamp::LOCATION_KERNEL] >= 0) {
                    mTimestamp.mPosition[ExtendedTimestamp::LOCATION_KERNEL_LASTKERNELOK] =
                            mTimestamp.mPosition[ExtendedTimestamp::LOCATION_KERNEL];
                    mTimestamp.mTimeNs[ExtendedTimestamp::LOCATION_KERNEL_LASTKERNELOK] =
                            mTimestamp.mTimeNs[ExtendedTimestamp::LOCATION_KERNEL];

                    mTimestamp.mPosition[ExtendedTimestamp::LOCATION_SERVER_LASTKERNELOK] =
                            mTimestamp.mPosition[ExtendedTimestamp::LOCATION_SERVER];
                    mTimestamp.mTimeNs[ExtendedTimestamp::LOCATION_SERVER_LASTKERNELOK] =
                            mTimestamp.mTimeNs[ExtendedTimestamp::LOCATION_SERVER];
                }

                if (timestamp.mTimeNs[ExtendedTimestamp::LOCATION_KERNEL] >= 0) {
                    kernelLocationUpdate = true;
                } else {
                    ALOGVV("getTimestamp error - no valid kernel position");
                }

                // copy over kernel info
                mTimestamp.mPosition[ExtendedTimestamp::LOCATION_KERNEL] =
                        timestamp.mPosition[ExtendedTimestamp::LOCATION_KERNEL]
                        + mSuspendedFrames; // add frames discarded when suspended
                mTimestamp.mTimeNs[ExtendedTimestamp::LOCATION_KERNEL] =
                        timestamp.mTimeNs[ExtendedTimestamp::LOCATION_KERNEL];
            } else {
                mTimestampVerifier.error();
            }

            // mFramesWritten for non-offloaded tracks are contiguous
            // even after standby() is called. This is useful for the track frame
            // to sink frame mapping.
            bool serverLocationUpdate = false;
            if (mFramesWritten != lastFramesWritten) {
                serverLocationUpdate = true;
                lastFramesWritten = mFramesWritten;
            }
            // Only update timestamps if there is a meaningful change.
            // Either the kernel timestamp must be valid or we have written something.
            if (kernelLocationUpdate || serverLocationUpdate) {
                if (serverLocationUpdate) {
                    // use the time before we called the HAL write - it is a bit more accurate
                    // to when the server last read data than the current time here.
                    //
                    // If we haven't written anything, mLastIoBeginNs will be -1
                    // and we use systemTime().
                    mTimestamp.mPosition[ExtendedTimestamp::LOCATION_SERVER] = mFramesWritten;
                    mTimestamp.mTimeNs[ExtendedTimestamp::LOCATION_SERVER] = mLastIoBeginNs == -1
                            ? systemTime() : mLastIoBeginNs;
                }

                for (const sp<Track> &t : mActiveTracks) {
                    if (!t->isFastTrack()) {
                        t->updateTrackFrameInfo(
                                t->mAudioTrackServerProxy->framesReleased(),
                                mFramesWritten,
                                mSampleRate,
                                mTimestamp);
                    }
                }
            }

            if (audio_has_proportional_frames(mFormat)) {
                const double latencyMs = mTimestamp.getOutputServerLatencyMs(mSampleRate);
                if (latencyMs != 0.) { // note 0. means timestamp is empty.
                    mLatencyMs.add(latencyMs);
                }
            }

            } // if (mType ... ) { // no indentation
#if 0
            // logFormat example
            if (z % 100 == 0) {
                timespec ts;
                clock_gettime(CLOCK_MONOTONIC, &ts);
                LOGT("This is an integer %d, this is a float %f, this is my "
                    "pid %p %% %s %t", 42, 3.14, "and this is a timestamp", ts);
                LOGT("A deceptive null-terminated string %\0");
            }
            ++z;
#endif
            saveOutputTracks();
            if (mSignalPending) {
                // A signal was raised while we were unlocked
                mSignalPending = false;
            } else if (waitingAsyncCallback_l()) {
                if (exitPending()) {
                    break;
                }
                bool released = false;
                if (!keepWakeLock()) {
                    releaseWakeLock_l();
                    released = true;
                }

                const int64_t waitNs = computeWaitTimeNs_l();
                ALOGV("wait async completion (wait time: %lld)", (long long)waitNs);
                status_t status = mWaitWorkCV.waitRelative(mLock, waitNs);
                if (status == TIMED_OUT) {
                    mSignalPending = true; // if timeout recheck everything
                }
                ALOGV("async completion/wake");
                if (released) {
                    acquireWakeLock_l();
                }
                mStandbyTimeNs = systemTime() + mStandbyDelayNs;
                mSleepTimeUs = 0;

                continue;
            }
            if ((mActiveTracks.isEmpty() && systemTime() > mStandbyTimeNs) ||
                                   isSuspended()) {
                // put audio hardware into standby after short delay
                if (shouldStandby_l()) {

                    threadLoop_standby();

                    // This is where we go into standby
                    if (!mStandby) {
                        LOG_AUDIO_STATE();
                    }
                    mStandby = true;
                    sendStatistics(false /* force */);
                }

                if (mActiveTracks.isEmpty() && mConfigEvents.isEmpty()) {
                    // we're about to wait, flush the binder command buffer
                    IPCThreadState::self()->flushCommands();

                    clearOutputTracks();

                    if (exitPending()) {
                        break;
                    }

                    releaseWakeLock_l();
                    // wait until we have something to do...
                    ALOGV("%s going to sleep", myName.string());
                    mWaitWorkCV.wait(mLock);
                    ALOGV("%s waking up", myName.string());
                    acquireWakeLock_l();

                    mMixerStatus = MIXER_IDLE;
                    mMixerStatusIgnoringFastTracks = MIXER_IDLE;
                    mBytesWritten = 0;
                    mBytesRemaining = 0;
                    checkSilentMode_l();

                    mStandbyTimeNs = systemTime() + mStandbyDelayNs;
                    mSleepTimeUs = mIdleSleepTimeUs;
                    if (mType == MIXER) {
                        sleepTimeShift = 0;
                    }

                    continue;
                }
            }
            // mMixerStatusIgnoringFastTracks is also updated internally
            mMixerStatus = prepareTracks_l(&tracksToRemove);

            mActiveTracks.updatePowerState(this);
            if (mMixerStatus == MIXER_IDLE && !mActiveTracks.size()) {
                onIdleMixer();
            }

            updateMetadata_l();

            // prevent any changes in effect chain list and in each effect chain
            // during mixing and effect process as the audio buffers could be deleted
            // or modified if an effect is created or deleted
            lockEffectChains_l(effectChains);
        } // mLock scope ends

        if (mBytesRemaining == 0) {
            mCurrentWriteLength = 0;
            if (mMixerStatus == MIXER_TRACKS_READY) {
                // threadLoop_mix() sets mCurrentWriteLength
                threadLoop_mix();
            } else if ((mMixerStatus != MIXER_DRAIN_TRACK)
                        && (mMixerStatus != MIXER_DRAIN_ALL)) {
                // threadLoop_sleepTime sets mSleepTimeUs to 0 if data
                // must be written to HAL
                threadLoop_sleepTime();
                if (mSleepTimeUs == 0) {
                    mCurrentWriteLength = mSinkBufferSize;
                }
            }
            // Either threadLoop_mix() or threadLoop_sleepTime() should have set
            // mMixerBuffer with data if mMixerBufferValid is true and mSleepTimeUs == 0.
            // Merge mMixerBuffer data into mEffectBuffer (if any effects are valid)
            // or mSinkBuffer (if there are no effects).
            //
            // This is done pre-effects computation; if effects change to
            // support higher precision, this needs to move.
            //
            // mMixerBufferValid is only set true by MixerThread::prepareTracks_l().
            // TODO use mSleepTimeUs == 0 as an additional condition.
            if (mMixerBufferValid) {
                void *buffer = mEffectBufferValid ? mEffectBuffer : mSinkBuffer;
                audio_format_t format = mEffectBufferValid ? mEffectBufferFormat : mFormat;

                // mono blend occurs for mixer threads only (not direct or offloaded)
                // and is handled here if we're going directly to the sink.
                if (requireMonoBlend() && !mEffectBufferValid) {
                    mono_blend(mMixerBuffer, mMixerBufferFormat, mChannelCount, mNormalFrameCount,
                               true /*limit*/);
                }

                if (!hasFastMixer()) {
                    // Balance must take effect after mono conversion.
                    // We do it here if there is no FastMixer.
                    // mBalance detects zero balance within the class for speed (not needed here).
                    mBalance.setBalance(mMasterBalance.load());
                    mBalance.process((float *)mMixerBuffer, mNormalFrameCount);
                }

                memcpy_by_audio_format(buffer, format, mMixerBuffer, mMixerBufferFormat,
                        mNormalFrameCount * (mChannelCount + mHapticChannelCount));

                // If we're going directly to the sink and there are haptic channels,
                // we should adjust channels as the sample data is partially interleaved
                // in this case.
                if (!mEffectBufferValid && mHapticChannelCount > 0) {
                    adjust_channels_non_destructive(buffer, mChannelCount, buffer,
                            mChannelCount + mHapticChannelCount,
                            audio_bytes_per_sample(format),
                            audio_bytes_per_frame(mChannelCount, format) * mNormalFrameCount);
                }
            }

            mBytesRemaining = mCurrentWriteLength;
            if (isSuspended()) {
                // Simulate write to HAL when suspended (e.g. BT SCO phone call).
                mSleepTimeUs = suspendSleepTimeUs(); // assumes full buffer.
                const size_t framesRemaining = mBytesRemaining / mFrameSize;
                mBytesWritten += mBytesRemaining;
                mFramesWritten += framesRemaining;
                mSuspendedFrames += framesRemaining; // to adjust kernel HAL position
                mBytesRemaining = 0;
            }

            // only process effects if we're going to write
<<<<<<< HEAD
            if (mSleepTimeUs == 0 && mType != OFFLOAD && mType != DIRECT) {
=======
            if (mSleepTimeUs == 0 && mType != OFFLOAD) {
                audio_session_t activeHapticId = AUDIO_SESSION_NONE;
                if (mHapticChannelCount > 0 && effectChains.size() > 0) {
                    for (auto track : mActiveTracks) {
                        if (track->getHapticPlaybackEnabled()) {
                            activeHapticId = track->sessionId();
                            break;
                        }
                    }
                }
>>>>>>> 90b64742
                for (size_t i = 0; i < effectChains.size(); i ++) {
                    effectChains[i]->process_l();
                    // TODO: Write haptic data directly to sink buffer when mixing.
                    if (activeHapticId != AUDIO_SESSION_NONE
                            && activeHapticId == effectChains[i]->sessionId()) {
                        // Haptic data is active in this case, copy it directly from
                        // in buffer to out buffer.
                        const size_t audioBufferSize = mNormalFrameCount
                                * audio_bytes_per_frame(mChannelCount, EFFECT_BUFFER_FORMAT);
                        memcpy_by_audio_format(
                                (uint8_t*)effectChains[i]->outBuffer() + audioBufferSize,
                                EFFECT_BUFFER_FORMAT,
                                (const uint8_t*)effectChains[i]->inBuffer() + audioBufferSize,
                                EFFECT_BUFFER_FORMAT, mNormalFrameCount * mHapticChannelCount);
                    }
                }
            }
        }
        // Process effect chains for offloaded thread even if no audio
        // was read from audio track: process only updates effect state
        // and thus does have to be synchronized with audio writes but may have
        // to be called while waiting for async write callback
        if (mType == OFFLOAD || mType == DIRECT) {
            for (size_t i = 0; i < effectChains.size(); i ++) {
                effectChains[i]->process_l();
            }
        }

        // Only if the Effects buffer is enabled and there is data in the
        // Effects buffer (buffer valid), we need to
        // copy into the sink buffer.
        // TODO use mSleepTimeUs == 0 as an additional condition.
        if (mEffectBufferValid) {
            //ALOGV("writing effect buffer to sink buffer format %#x", mFormat);

            if (requireMonoBlend()) {
                mono_blend(mEffectBuffer, mEffectBufferFormat, mChannelCount, mNormalFrameCount,
                           true /*limit*/);
            }

            if (!hasFastMixer()) {
                // Balance must take effect after mono conversion.
                // We do it here if there is no FastMixer.
                // mBalance detects zero balance within the class for speed (not needed here).
                mBalance.setBalance(mMasterBalance.load());
                mBalance.process((float *)mEffectBuffer, mNormalFrameCount);
            }

            memcpy_by_audio_format(mSinkBuffer, mFormat, mEffectBuffer, mEffectBufferFormat,
                    mNormalFrameCount * (mChannelCount + mHapticChannelCount));
            // The sample data is partially interleaved when haptic channels exist,
            // we need to adjust channels here.
            if (mHapticChannelCount > 0) {
                adjust_channels_non_destructive(mSinkBuffer, mChannelCount, mSinkBuffer,
                        mChannelCount + mHapticChannelCount,
                        audio_bytes_per_sample(mFormat),
                        audio_bytes_per_frame(mChannelCount, mFormat) * mNormalFrameCount);
            }
        }

        // enable changes in effect chain
        unlockEffectChains(effectChains);

        if (!waitingAsyncCallback()) {
            // mSleepTimeUs == 0 means we must write to audio hardware
            if (mSleepTimeUs == 0) {
                ssize_t ret = 0;
                // writePeriodNs is updated >= 0 when ret > 0.
                int64_t writePeriodNs = -1;
                if (mBytesRemaining) {
                    // FIXME rewrite to reduce number of system calls
                    const int64_t lastIoBeginNs = systemTime();
                    ret = threadLoop_write();
                    const int64_t lastIoEndNs = systemTime();
                    if (ret < 0) {
                        mBytesRemaining = 0;
                    } else if (ret > 0) {
                        mBytesWritten += ret;
                        mBytesRemaining -= ret;
                        const int64_t frames = ret / mFrameSize;
                        mFramesWritten += frames;

                        writePeriodNs = lastIoEndNs - mLastIoEndNs;
                        // process information relating to write time.
                        if (audio_has_proportional_frames(mFormat)) {
                            // we are in a continuous mixing cycle
                            if (mMixerStatus == MIXER_TRACKS_READY &&
                                    loopCount == lastLoopCountWritten + 1) {

                                const double jitterMs =
                                        TimestampVerifier<int64_t, int64_t>::computeJitterMs(
                                                {frames, writePeriodNs},
                                                {0, 0} /* lastTimestamp */, mSampleRate);
                                const double processMs =
                                       (lastIoBeginNs - mLastIoEndNs) * 1e-6;

                                Mutex::Autolock _l(mLock);
                                mIoJitterMs.add(jitterMs);
                                mProcessTimeMs.add(processMs);
                            }

                            // write blocked detection
                            const int64_t deltaWriteNs = lastIoEndNs - lastIoBeginNs;
                            if (mType == MIXER && deltaWriteNs > maxPeriod) {
                                mNumDelayedWrites++;
                                if ((lastIoEndNs - lastWarning) > kWarningThrottleNs) {
                                    ATRACE_NAME("underrun");
                                    ALOGW("write blocked for %lld msecs, "
                                            "%d delayed writes, thread %d",
                                            (long long)deltaWriteNs / NANOS_PER_MILLISECOND,
                                            mNumDelayedWrites, mId);
                                    lastWarning = lastIoEndNs;
                                }
                            }
                        }
                        // update timing info.
                        mLastIoBeginNs = lastIoBeginNs;
                        mLastIoEndNs = lastIoEndNs;
                        lastLoopCountWritten = loopCount;
                    }
                } else if ((mMixerStatus == MIXER_DRAIN_TRACK) ||
                        (mMixerStatus == MIXER_DRAIN_ALL)) {
                    threadLoop_drain();
                }
                if (mType == MIXER && !mStandby) {

                    if (mThreadThrottle
                            && mMixerStatus == MIXER_TRACKS_READY // we are mixing (active tracks)
                            && writePeriodNs > 0) {               // we have write period info
                        // Limit MixerThread data processing to no more than twice the
                        // expected processing rate.
                        //
                        // This helps prevent underruns with NuPlayer and other applications
                        // which may set up buffers that are close to the minimum size, or use
                        // deep buffers, and rely on a double-buffering sleep strategy to fill.
                        //
                        // The throttle smooths out sudden large data drains from the device,
                        // e.g. when it comes out of standby, which often causes problems with
                        // (1) mixer threads without a fast mixer (which has its own warm-up)
                        // (2) minimum buffer sized tracks (even if the track is full,
                        //     the app won't fill fast enough to handle the sudden draw).
                        //
                        // Total time spent in last processing cycle equals time spent in
                        // 1. threadLoop_write, as well as time spent in
                        // 2. threadLoop_mix (significant for heavy mixing, especially
                        //                    on low tier processors)

                        // it's OK if deltaMs is an overestimate.

                        const int32_t deltaMs = writePeriodNs / NANOS_PER_MILLISECOND;

                        const int32_t throttleMs = (int32_t)mHalfBufferMs - deltaMs;
                        if ((signed)mHalfBufferMs >= throttleMs && throttleMs > 0) {
                            usleep(throttleMs * 1000);
                            // notify of throttle start on verbose log
                            ALOGV_IF(mThreadThrottleEndMs == mThreadThrottleTimeMs,
                                    "mixer(%p) throttle begin:"
                                    " ret(%zd) deltaMs(%d) requires sleep %d ms",
                                    this, ret, deltaMs, throttleMs);
                            mThreadThrottleTimeMs += throttleMs;
                            // Throttle must be attributed to the previous mixer loop's write time
                            // to allow back-to-back throttling.
                            // This also ensures proper timing statistics.
                            mLastIoEndNs = systemTime();  // we fetch the write end time again.
                        } else {
                            uint32_t diff = mThreadThrottleTimeMs - mThreadThrottleEndMs;
                            if (diff > 0) {
                                // notify of throttle end on debug log
                                // but prevent spamming for bluetooth
                                ALOGD_IF(!audio_is_a2dp_out_device(outDevice()) &&
                                         !audio_is_hearing_aid_out_device(outDevice()),
                                        "mixer(%p) throttle end: throttle time(%u)", this, diff);
                                mThreadThrottleEndMs = mThreadThrottleTimeMs;
                            }
                        }
                    }
                }

            } else {
                ATRACE_BEGIN("sleep");
                Mutex::Autolock _l(mLock);
                // suspended requires accurate metering of sleep time.
                if (isSuspended()) {
                    // advance by expected sleepTime
                    timeLoopNextNs += microseconds((nsecs_t)mSleepTimeUs);
                    const nsecs_t nowNs = systemTime();

                    // compute expected next time vs current time.
                    // (negative deltas are treated as delays).
                    nsecs_t deltaNs = timeLoopNextNs - nowNs;
                    if (deltaNs < -kMaxNextBufferDelayNs) {
                        // Delays longer than the max allowed trigger a reset.
                        ALOGV("DelayNs: %lld, resetting timeLoopNextNs", (long long) deltaNs);
                        deltaNs = microseconds((nsecs_t)mSleepTimeUs);
                        timeLoopNextNs = nowNs + deltaNs;
                    } else if (deltaNs < 0) {
                        // Delays within the max delay allowed: zero the delta/sleepTime
                        // to help the system catch up in the next iteration(s)
                        ALOGV("DelayNs: %lld, catching-up", (long long) deltaNs);
                        deltaNs = 0;
                    }
                    // update sleep time (which is >= 0)
                    mSleepTimeUs = deltaNs / 1000;
                }
                if (!mStandby && mHwSupportsSuspend) {
                    mOutput->stream->setParameters(String8("suspend_playback=true"));
                }

                if (!mSignalPending && mConfigEvents.isEmpty() && !exitPending()) {
                    mWaitWorkCV.waitRelative(mLock, microseconds((nsecs_t)mSleepTimeUs));
                }

                if (!mStandby && mHwSupportsSuspend) {
                    mOutput->stream->setParameters(String8("suspend_playback=false"));
                }

                ATRACE_END();
            }
        }

        // Finally let go of removed track(s), without the lock held
        // since we can't guarantee the destructors won't acquire that
        // same lock.  This will also mutate and push a new fast mixer state.
        threadLoop_removeTracks(tracksToRemove);
        tracksToRemove.clear();

        // FIXME I don't understand the need for this here;
        //       it was in the original code but maybe the
        //       assignment in saveOutputTracks() makes this unnecessary?
        clearOutputTracks();

        // Effect chains will be actually deleted here if they were removed from
        // mEffectChains list during mixing or effects processing
        effectChains.clear();

        // FIXME Note that the above .clear() is no longer necessary since effectChains
        // is now local to this block, but will keep it for now (at least until merge done).
    }

    threadLoop_exit();

    if (!mStandby) {
        threadLoop_standby();
        mStandby = true;
    }

    releaseWakeLock();

    ALOGV("Thread %p type %d exiting", this, mType);
    return false;
}

// removeTracks_l() must be called with ThreadBase::mLock held
void AudioFlinger::PlaybackThread::removeTracks_l(const Vector< sp<Track> >& tracksToRemove)
{
    for (const auto& track : tracksToRemove) {
        mActiveTracks.remove(track);
        ALOGV("%s(%d): removing track on session %d", __func__, track->id(), track->sessionId());
        sp<EffectChain> chain = getEffectChain_l(track->sessionId());
        if (chain != 0) {
            ALOGV("%s(%d): stopping track on chain %p for session Id: %d",
                    __func__, track->id(), chain.get(), track->sessionId());
            chain->decActiveTrackCnt();
        }
        // If an external client track, inform APM we're no longer active, and remove if needed.
        // We do this under lock so that the state is consistent if the Track is destroyed.
        if (track->isExternalTrack()) {
            AudioSystem::stopOutput(track->portId());
            if (track->isTerminated()) {
                AudioSystem::releaseOutput(track->portId());
            }
        }
        if (track->isTerminated()) {
            // remove from our tracks vector
            removeTrack_l(track);
        }
        if ((track->channelMask() & AUDIO_CHANNEL_HAPTIC_ALL) != AUDIO_CHANNEL_NONE
                && mHapticChannelCount > 0) {
            mLock.unlock();
            // Unlock due to VibratorService will lock for this call and will
            // call Tracks.mute/unmute which also require thread's lock.
            AudioFlinger::onExternalVibrationStop(track->getExternalVibration());
            mLock.lock();
        }
    }
}

status_t AudioFlinger::PlaybackThread::getTimestamp_l(AudioTimestamp& timestamp)
{
    if (mNormalSink != 0) {
        ExtendedTimestamp ets;
        status_t status = mNormalSink->getTimestamp(ets);
        if (status == NO_ERROR) {
            status = ets.getBestTimestamp(&timestamp);
        }
        return status;
    }
    if ((mType == OFFLOAD || mType == DIRECT) && mOutput != NULL) {
        uint64_t position64;
        if (mOutput->getPresentationPosition(&position64, &timestamp.mTime) == OK) {
            timestamp.mPosition = (uint32_t)position64;
            if (mDownstreamLatencyStatMs.getN() > 0) {
                const uint32_t positionOffset =
                    (uint32_t)(mDownstreamLatencyStatMs.getMean() * mSampleRate * 1e-3);
                if (positionOffset > timestamp.mPosition) {
                    timestamp.mPosition = 0;
                } else {
                    timestamp.mPosition -= positionOffset;
                }
            }
            return NO_ERROR;
        }
    }
    return INVALID_OPERATION;
}

status_t AudioFlinger::MixerThread::createAudioPatch_l(const struct audio_patch *patch,
                                                          audio_patch_handle_t *handle)
{
    status_t status;
    if (property_get_bool("af.patch_park", false /* default_value */)) {
        // Park FastMixer to avoid potential DOS issues with writing to the HAL
        // or if HAL does not properly lock against access.
        AutoPark<FastMixer> park(mFastMixer);
        status = PlaybackThread::createAudioPatch_l(patch, handle);
    } else {
        status = PlaybackThread::createAudioPatch_l(patch, handle);
    }
    return status;
}

status_t AudioFlinger::PlaybackThread::createAudioPatch_l(const struct audio_patch *patch,
                                                          audio_patch_handle_t *handle)
{
    status_t status = NO_ERROR;

    // store new device and send to effects
    audio_devices_t type = AUDIO_DEVICE_NONE;
    for (unsigned int i = 0; i < patch->num_sinks; i++) {
        type |= patch->sinks[i].ext.device.type;
    }

    audio_port_handle_t sinkPortId = patch->sinks[0].id;
#ifdef ADD_BATTERY_DATA
    // when changing the audio output device, call addBatteryData to notify
    // the change
    if (mOutDevice != type) {
        uint32_t params = 0;
        // check whether speaker is on
        if (type & AUDIO_DEVICE_OUT_SPEAKER) {
            params |= IMediaPlayerService::kBatteryDataSpeakerOn;
        }

        audio_devices_t deviceWithoutSpeaker
            = AUDIO_DEVICE_OUT_ALL & ~AUDIO_DEVICE_OUT_SPEAKER;
        // check if any other device (except speaker) is on
        if (type & deviceWithoutSpeaker) {
            params |= IMediaPlayerService::kBatteryDataOtherAudioDeviceOn;
        }

        if (params != 0) {
            addBatteryData(params);
        }
    }
#endif

    for (size_t i = 0; i < mEffectChains.size(); i++) {
        mEffectChains[i]->setDevice_l(type);
    }

    // mPrevOutDevice is the latest device set by createAudioPatch_l(). It is not set when
    // the thread is created so that the first patch creation triggers an ioConfigChanged callback
    bool configChanged = (mPrevOutDevice != type) || (mDeviceId != sinkPortId);
    mOutDevice = type;
    mPatch = *patch;

    if (mOutput->audioHwDev->supportsAudioPatches()) {
        sp<DeviceHalInterface> hwDevice = mOutput->audioHwDev->hwDevice();
        status = hwDevice->createAudioPatch(patch->num_sources,
                                            patch->sources,
                                            patch->num_sinks,
                                            patch->sinks,
                                            handle);
    } else {
        char *address;
        if (strcmp(patch->sinks[0].ext.device.address, "") != 0) {
            //FIXME: we only support address on first sink with HAL version < 3.0
            address = audio_device_address_to_parameter(
                                                        patch->sinks[0].ext.device.type,
                                                        patch->sinks[0].ext.device.address);
        } else {
            address = (char *)calloc(1, 1);
        }
        AudioParameter param = AudioParameter(String8(address));
        free(address);
        param.addInt(String8(AudioParameter::keyRouting), (int)type);
        status = mOutput->stream->setParameters(param.toString());
        *handle = AUDIO_PATCH_HANDLE_NONE;
    }
    if (configChanged) {
        mPrevOutDevice = type;
        mDeviceId = sinkPortId;
        sendIoConfigEvent_l(AUDIO_OUTPUT_CONFIG_CHANGED);
    }
    return status;
}

status_t AudioFlinger::MixerThread::releaseAudioPatch_l(const audio_patch_handle_t handle)
{
    status_t status;
    if (property_get_bool("af.patch_park", false /* default_value */)) {
        // Park FastMixer to avoid potential DOS issues with writing to the HAL
        // or if HAL does not properly lock against access.
        AutoPark<FastMixer> park(mFastMixer);
        status = PlaybackThread::releaseAudioPatch_l(handle);
    } else {
        status = PlaybackThread::releaseAudioPatch_l(handle);
    }
    return status;
}

status_t AudioFlinger::PlaybackThread::releaseAudioPatch_l(const audio_patch_handle_t handle)
{
    status_t status = NO_ERROR;

    mOutDevice = AUDIO_DEVICE_NONE;

    if (mOutput->audioHwDev->supportsAudioPatches()) {
        sp<DeviceHalInterface> hwDevice = mOutput->audioHwDev->hwDevice();
        status = hwDevice->releaseAudioPatch(handle);
    } else {
        AudioParameter param;
        param.addInt(String8(AudioParameter::keyRouting), 0);
        status = mOutput->stream->setParameters(param.toString());
    }
    return status;
}

void AudioFlinger::PlaybackThread::addPatchTrack(const sp<PatchTrack>& track)
{
    Mutex::Autolock _l(mLock);
    mTracks.add(track);
}

void AudioFlinger::PlaybackThread::deletePatchTrack(const sp<PatchTrack>& track)
{
    Mutex::Autolock _l(mLock);
    destroyTrack_l(track);
}

void AudioFlinger::PlaybackThread::toAudioPortConfig(struct audio_port_config *config)
{
    ThreadBase::toAudioPortConfig(config);
    config->role = AUDIO_PORT_ROLE_SOURCE;
    config->ext.mix.hw_module = mOutput->audioHwDev->handle();
    config->ext.mix.usecase.stream = AUDIO_STREAM_DEFAULT;
    if (mOutput && mOutput->flags != AUDIO_OUTPUT_FLAG_NONE) {
        config->config_mask |= AUDIO_PORT_CONFIG_FLAGS;
        config->flags.output = mOutput->flags;
    }
}

// ----------------------------------------------------------------------------

AudioFlinger::MixerThread::MixerThread(const sp<AudioFlinger>& audioFlinger, AudioStreamOut* output,
        audio_io_handle_t id, audio_devices_t device, bool systemReady, type_t type)
    :   PlaybackThread(audioFlinger, output, id, device, type, systemReady),
        // mAudioMixer below
        // mFastMixer below
        mFastMixerFutex(0),
        mMasterMono(false)
        // mOutputSink below
        // mPipeSink below
        // mNormalSink below
{
    setMasterBalance(audioFlinger->getMasterBalance_l());
    ALOGV("MixerThread() id=%d device=%#x type=%d", id, device, type);
    ALOGV("mSampleRate=%u, mChannelMask=%#x, mChannelCount=%u, mFormat=%#x, mFrameSize=%zu, "
            "mFrameCount=%zu, mNormalFrameCount=%zu",
            mSampleRate, mChannelMask, mChannelCount, mFormat, mFrameSize, mFrameCount,
            mNormalFrameCount);
    mAudioMixer = new AudioMixer(mNormalFrameCount, mSampleRate);

    if (type == DUPLICATING) {
        // The Duplicating thread uses the AudioMixer and delivers data to OutputTracks
        // (downstream MixerThreads) in DuplicatingThread::threadLoop_write().
        // Do not create or use mFastMixer, mOutputSink, mPipeSink, or mNormalSink.
        return;
    }
    // create an NBAIO sink for the HAL output stream, and negotiate
    mOutputSink = new AudioStreamOutSink(output->stream);
    size_t numCounterOffers = 0;
    const NBAIO_Format offers[1] = {Format_from_SR_C(
            mSampleRate, mChannelCount + mHapticChannelCount, mFormat)};
#if !LOG_NDEBUG
    ssize_t index =
#else
    (void)
#endif
            mOutputSink->negotiate(offers, 1, NULL, numCounterOffers);
    ALOG_ASSERT(index == 0);

    // initialize fast mixer depending on configuration
    bool initFastMixer;
    switch (kUseFastMixer) {
    case FastMixer_Never:
        initFastMixer = false;
        break;
    case FastMixer_Always:
        initFastMixer = true;
        break;
    case FastMixer_Static:
    case FastMixer_Dynamic:
        // FastMixer was designed to operate with a HAL that pulls at a regular rate,
        // where the period is less than an experimentally determined threshold that can be
        // scheduled reliably with CFS. However, the BT A2DP HAL is
        // bursty (does not pull at a regular rate) and so cannot operate with FastMixer.
        initFastMixer = mFrameCount < mNormalFrameCount
                && (mOutDevice & AUDIO_DEVICE_OUT_ALL_A2DP) == 0;
        break;
    }
    ALOGW_IF(initFastMixer == false && mFrameCount < mNormalFrameCount,
            "FastMixer is preferred for this sink as frameCount %zu is less than threshold %zu",
            mFrameCount, mNormalFrameCount);
    if (initFastMixer) {
        audio_format_t fastMixerFormat;
        if (mMixerBufferEnabled && mEffectBufferEnabled) {
            fastMixerFormat = AUDIO_FORMAT_PCM_FLOAT;
        } else {
            fastMixerFormat = AUDIO_FORMAT_PCM_16_BIT;
        }
        if (mFormat != fastMixerFormat) {
            // change our Sink format to accept our intermediate precision
            mFormat = fastMixerFormat;
            free(mSinkBuffer);
            mFrameSize = audio_bytes_per_frame(mChannelCount + mHapticChannelCount, mFormat);
            const size_t sinkBufferSize = mNormalFrameCount * mFrameSize;
            (void)posix_memalign(&mSinkBuffer, 32, sinkBufferSize);
        }

        // create a MonoPipe to connect our submix to FastMixer
        NBAIO_Format format = mOutputSink->format();

        // adjust format to match that of the Fast Mixer
        ALOGV("format changed from %#x to %#x", format.mFormat, fastMixerFormat);
        format.mFormat = fastMixerFormat;
        format.mFrameSize = audio_bytes_per_sample(format.mFormat) * format.mChannelCount;

        // This pipe depth compensates for scheduling latency of the normal mixer thread.
        // When it wakes up after a maximum latency, it runs a few cycles quickly before
        // finally blocking.  Note the pipe implementation rounds up the request to a power of 2.
        MonoPipe *monoPipe = new MonoPipe(mNormalFrameCount * 4, format, true /*writeCanBlock*/);
        const NBAIO_Format offers[1] = {format};
        size_t numCounterOffers = 0;
#if !LOG_NDEBUG
        ssize_t index =
#else
        (void)
#endif
                monoPipe->negotiate(offers, 1, NULL, numCounterOffers);
        ALOG_ASSERT(index == 0);
        monoPipe->setAvgFrames((mScreenState & 1) ?
                (monoPipe->maxFrames() * 7) / 8 : mNormalFrameCount * 2);
        mPipeSink = monoPipe;

        // create fast mixer and configure it initially with just one fast track for our submix
        mFastMixer = new FastMixer(mId);
        FastMixerStateQueue *sq = mFastMixer->sq();
#ifdef STATE_QUEUE_DUMP
        sq->setObserverDump(&mStateQueueObserverDump);
        sq->setMutatorDump(&mStateQueueMutatorDump);
#endif
        FastMixerState *state = sq->begin();
        FastTrack *fastTrack = &state->mFastTracks[0];
        // wrap the source side of the MonoPipe to make it an AudioBufferProvider
        fastTrack->mBufferProvider = new SourceAudioBufferProvider(new MonoPipeReader(monoPipe));
        fastTrack->mVolumeProvider = NULL;
        fastTrack->mChannelMask = mChannelMask | mHapticChannelMask; // mPipeSink channel mask for
                                                                     // audio to FastMixer
        fastTrack->mFormat = mFormat; // mPipeSink format for audio to FastMixer
        fastTrack->mHapticPlaybackEnabled = mHapticChannelMask != AUDIO_CHANNEL_NONE;
        fastTrack->mGeneration++;
        state->mFastTracksGen++;
        state->mTrackMask = 1;
        // fast mixer will use the HAL output sink
        state->mOutputSink = mOutputSink.get();
        state->mOutputSinkGen++;
        state->mFrameCount = mFrameCount;
        // specify sink channel mask when haptic channel mask present as it can not
        // be calculated directly from channel count
        state->mSinkChannelMask = mHapticChannelMask == AUDIO_CHANNEL_NONE
                ? AUDIO_CHANNEL_NONE : mChannelMask | mHapticChannelMask;
        state->mCommand = FastMixerState::COLD_IDLE;
        // already done in constructor initialization list
        //mFastMixerFutex = 0;
        state->mColdFutexAddr = &mFastMixerFutex;
        state->mColdGen++;
        state->mDumpState = &mFastMixerDumpState;
        mFastMixerNBLogWriter = audioFlinger->newWriter_l(kFastMixerLogSize, "FastMixer");
        state->mNBLogWriter = mFastMixerNBLogWriter.get();
        sq->end();
        sq->push(FastMixerStateQueue::BLOCK_UNTIL_PUSHED);

        NBLog::thread_info_t info;
        info.id = mId;
        info.type = NBLog::FASTMIXER;
        mFastMixerNBLogWriter->log<NBLog::EVENT_THREAD_INFO>(info);

        // start the fast mixer
        mFastMixer->run("FastMixer", PRIORITY_URGENT_AUDIO);
        pid_t tid = mFastMixer->getTid();
        sendPrioConfigEvent(getpid(), tid, kPriorityFastMixer, false /*forApp*/);
        stream()->setHalThreadPriority(kPriorityFastMixer);

#ifdef AUDIO_WATCHDOG
        // create and start the watchdog
        mAudioWatchdog = new AudioWatchdog();
        mAudioWatchdog->setDump(&mAudioWatchdogDump);
        mAudioWatchdog->run("AudioWatchdog", PRIORITY_URGENT_AUDIO);
        tid = mAudioWatchdog->getTid();
        sendPrioConfigEvent(getpid(), tid, kPriorityFastMixer, false /*forApp*/);
#endif
    } else {
#ifdef TEE_SINK
        // Only use the MixerThread tee if there is no FastMixer.
        mTee.set(mOutputSink->format(), NBAIO_Tee::TEE_FLAG_OUTPUT_THREAD);
        mTee.setId(std::string("_") + std::to_string(mId) + "_M");
#endif
    }

    switch (kUseFastMixer) {
    case FastMixer_Never:
    case FastMixer_Dynamic:
        mNormalSink = mOutputSink;
        break;
    case FastMixer_Always:
        mNormalSink = mPipeSink;
        break;
    case FastMixer_Static:
        mNormalSink = initFastMixer ? mPipeSink : mOutputSink;
        break;
    }

    mIdleTimeOffsetUs = 0;
}

AudioFlinger::MixerThread::~MixerThread()
{
    if (mFastMixer != 0) {
        FastMixerStateQueue *sq = mFastMixer->sq();
        FastMixerState *state = sq->begin();
        if (state->mCommand == FastMixerState::COLD_IDLE) {
            int32_t old = android_atomic_inc(&mFastMixerFutex);
            if (old == -1) {
                (void) syscall(__NR_futex, &mFastMixerFutex, FUTEX_WAKE_PRIVATE, 1);
            }
        }
        state->mCommand = FastMixerState::EXIT;
        sq->end();
        sq->push(FastMixerStateQueue::BLOCK_UNTIL_PUSHED);
        mFastMixer->join();
        // Though the fast mixer thread has exited, it's state queue is still valid.
        // We'll use that extract the final state which contains one remaining fast track
        // corresponding to our sub-mix.
        state = sq->begin();
        ALOG_ASSERT(state->mTrackMask == 1);
        FastTrack *fastTrack = &state->mFastTracks[0];
        ALOG_ASSERT(fastTrack->mBufferProvider != NULL);
        delete fastTrack->mBufferProvider;
        sq->end(false /*didModify*/);
        mFastMixer.clear();
#ifdef AUDIO_WATCHDOG
        if (mAudioWatchdog != 0) {
            mAudioWatchdog->requestExit();
            mAudioWatchdog->requestExitAndWait();
            mAudioWatchdog.clear();
        }
#endif
    }
    mAudioFlinger->unregisterWriter(mFastMixerNBLogWriter);
    delete mAudioMixer;
}


uint32_t AudioFlinger::MixerThread::correctLatency_l(uint32_t latency) const
{
    if (mFastMixer != 0) {
        MonoPipe *pipe = (MonoPipe *)mPipeSink.get();
        latency += (pipe->getAvgFrames() * 1000) / mSampleRate;
    }
    return latency;
}

ssize_t AudioFlinger::MixerThread::threadLoop_write()
{
    // FIXME we should only do one push per cycle; confirm this is true
    // Start the fast mixer if it's not already running
    if (mFastMixer != 0) {
        FastMixerStateQueue *sq = mFastMixer->sq();
        FastMixerState *state = sq->begin();
        if (state->mCommand != FastMixerState::MIX_WRITE &&
                (kUseFastMixer != FastMixer_Dynamic || state->mTrackMask > 1)) {
            if (state->mCommand == FastMixerState::COLD_IDLE) {

                // FIXME workaround for first HAL write being CPU bound on some devices
                ATRACE_BEGIN("write");
                mOutput->write((char *)mSinkBuffer, 0);
                ATRACE_END();

                int32_t old = android_atomic_inc(&mFastMixerFutex);
                if (old == -1) {
                    (void) syscall(__NR_futex, &mFastMixerFutex, FUTEX_WAKE_PRIVATE, 1);
                }
#ifdef AUDIO_WATCHDOG
                if (mAudioWatchdog != 0) {
                    mAudioWatchdog->resume();
                }
#endif
            }
            state->mCommand = FastMixerState::MIX_WRITE;
#ifdef FAST_THREAD_STATISTICS
            mFastMixerDumpState.increaseSamplingN(mAudioFlinger->isLowRamDevice() ?
                FastThreadDumpState::kSamplingNforLowRamDevice : FastThreadDumpState::kSamplingN);
#endif
            sq->end();
            sq->push(FastMixerStateQueue::BLOCK_UNTIL_PUSHED);
            if (kUseFastMixer == FastMixer_Dynamic) {
                mNormalSink = mPipeSink;
            }
        } else {
            sq->end(false /*didModify*/);
        }
    }
    return PlaybackThread::threadLoop_write();
}

void AudioFlinger::MixerThread::threadLoop_standby()
{
    // Idle the fast mixer if it's currently running
    if (mFastMixer != 0) {
        FastMixerStateQueue *sq = mFastMixer->sq();
        FastMixerState *state = sq->begin();
        if (!(state->mCommand & FastMixerState::IDLE)) {
            // Report any frames trapped in the Monopipe
            MonoPipe *monoPipe = (MonoPipe *)mPipeSink.get();
            const long long pipeFrames = monoPipe->maxFrames() - monoPipe->availableToWrite();
            mLocalLog.log("threadLoop_standby: framesWritten:%lld  suspendedFrames:%lld  "
                    "monoPipeWritten:%lld  monoPipeLeft:%lld",
                    (long long)mFramesWritten, (long long)mSuspendedFrames,
                    (long long)mPipeSink->framesWritten(), pipeFrames);
            mLocalLog.log("threadLoop_standby: %s", mTimestamp.toString().c_str());

            state->mCommand = FastMixerState::COLD_IDLE;
            state->mColdFutexAddr = &mFastMixerFutex;
            state->mColdGen++;
            mFastMixerFutex = 0;
            sq->end();
            // BLOCK_UNTIL_PUSHED would be insufficient, as we need it to stop doing I/O now
            sq->push(FastMixerStateQueue::BLOCK_UNTIL_ACKED);
            if (kUseFastMixer == FastMixer_Dynamic) {
                mNormalSink = mOutputSink;
            }
#ifdef AUDIO_WATCHDOG
            if (mAudioWatchdog != 0) {
                mAudioWatchdog->pause();
            }
#endif
        } else {
            sq->end(false /*didModify*/);
        }
    }
    PlaybackThread::threadLoop_standby();
}

bool AudioFlinger::PlaybackThread::waitingAsyncCallback_l()
{
    return false;
}

bool AudioFlinger::PlaybackThread::shouldStandby_l()
{
    return !mStandby;
}

bool AudioFlinger::PlaybackThread::waitingAsyncCallback()
{
    Mutex::Autolock _l(mLock);
    return waitingAsyncCallback_l();
}

// shared by MIXER and DIRECT, overridden by DUPLICATING
void AudioFlinger::PlaybackThread::threadLoop_standby()
{
    ALOGV("Audio hardware entering standby, mixer %p, suspend count %d", this, mSuspended);
    mOutput->standby();
    if (mUseAsyncWrite != 0) {
        // discard any pending drain or write ack by incrementing sequence
        mWriteAckSequence = (mWriteAckSequence + 2) & ~1;
        mDrainSequence = (mDrainSequence + 2) & ~1;
        ALOG_ASSERT(mCallbackThread != 0);
        mCallbackThread->setWriteBlocked(mWriteAckSequence);
        mCallbackThread->setDraining(mDrainSequence);
    }
    mHwPaused = false;
}

void AudioFlinger::PlaybackThread::onAddNewTrack_l()
{
    ALOGV("signal playback thread");
    broadcast_l();
}

void AudioFlinger::PlaybackThread::onAsyncError()
{
    for (int i = AUDIO_STREAM_SYSTEM; i < (int)AUDIO_STREAM_CNT; i++) {
        invalidateTracks((audio_stream_type_t)i);
    }
}

void AudioFlinger::MixerThread::threadLoop_mix()
{
    // mix buffers...
    mAudioMixer->process();
    mCurrentWriteLength = mSinkBufferSize;
    // increase sleep time progressively when application underrun condition clears.
    // Only increase sleep time if the mixer is ready for two consecutive times to avoid
    // that a steady state of alternating ready/not ready conditions keeps the sleep time
    // such that we would underrun the audio HAL.
    if ((mSleepTimeUs == 0) && (sleepTimeShift > 0)) {
        sleepTimeShift--;
    }
    mSleepTimeUs = 0;
    mStandbyTimeNs = systemTime() + mStandbyDelayNs;
    //TODO: delay standby when effects have a tail

}

void AudioFlinger::MixerThread::threadLoop_sleepTime()
{
    // If no tracks are ready, sleep once for the duration of an output
    // buffer size, then write 0s to the output
    if (mSleepTimeUs == 0) {
        if (mMixerStatus == MIXER_TRACKS_ENABLED) {
            if (mPipeSink.get() != nullptr && mPipeSink == mNormalSink) {
                // Using the Monopipe availableToWrite, we estimate the
                // sleep time to retry for more data (before we underrun).
                MonoPipe *monoPipe = static_cast<MonoPipe *>(mPipeSink.get());
                const ssize_t availableToWrite = mPipeSink->availableToWrite();
                const size_t pipeFrames = monoPipe->maxFrames();
                const size_t framesLeft = pipeFrames - max(availableToWrite, 0);
                // HAL_framecount <= framesDelay ~ framesLeft / 2 <= Normal_Mixer_framecount
                const size_t framesDelay = std::min(
                        mNormalFrameCount, max(framesLeft / 2, mFrameCount));
                ALOGV("pipeFrames:%zu framesLeft:%zu framesDelay:%zu",
                        pipeFrames, framesLeft, framesDelay);
                mSleepTimeUs = framesDelay * MICROS_PER_SECOND / mSampleRate;
            } else {
                mSleepTimeUs = mActiveSleepTimeUs >> sleepTimeShift;
                if (mSleepTimeUs < kMinThreadSleepTimeUs) {
                    mSleepTimeUs = kMinThreadSleepTimeUs;
                }
                // reduce sleep time in case of consecutive application underruns to avoid
                // starving the audio HAL. As activeSleepTimeUs() is larger than a buffer
                // duration we would end up writing less data than needed by the audio HAL if
                // the condition persists.
                if (sleepTimeShift < kMaxThreadSleepTimeShift) {
                    sleepTimeShift++;
                }
            }
        } else {
            mSleepTimeUs = mIdleSleepTimeUs + mIdleTimeOffsetUs;
        }
    } else if (mBytesWritten != 0 || (mMixerStatus == MIXER_TRACKS_ENABLED)) {
        // clear out mMixerBuffer or mSinkBuffer, to ensure buffers are cleared
        // before effects processing or output.
        if (mMixerBufferValid) {
            memset(mMixerBuffer, 0, mMixerBufferSize);
        } else {
            memset(mSinkBuffer, 0, mSinkBufferSize);
        }
        mSleepTimeUs = 0;
        ALOGV_IF(mBytesWritten == 0 && (mMixerStatus == MIXER_TRACKS_ENABLED),
                "anticipated start");
    }
    mIdleTimeOffsetUs = 0;
    // TODO add standby time extension fct of effect tail
}

// prepareTracks_l() must be called with ThreadBase::mLock held
AudioFlinger::PlaybackThread::mixer_state AudioFlinger::MixerThread::prepareTracks_l(
        Vector< sp<Track> > *tracksToRemove)
{
    // clean up deleted track ids in AudioMixer before allocating new tracks
    (void)mTracks.processDeletedTrackIds([this](int trackId) {
        // for each trackId, destroy it in the AudioMixer
        if (mAudioMixer->exists(trackId)) {
            mAudioMixer->destroy(trackId);
        }
    });
    mTracks.clearDeletedTrackIds();

    mixer_state mixerStatus = MIXER_IDLE;
    // find out which tracks need to be processed
    size_t count = mActiveTracks.size();
    size_t mixedTracks = 0;
    size_t tracksWithEffect = 0;
    // counts only _active_ fast tracks
    size_t fastTracks = 0;
    uint32_t resetMask = 0; // bit mask of fast tracks that need to be reset

    float masterVolume = mMasterVolume;
    bool masterMute = mMasterMute;

    if (masterMute) {
        masterVolume = 0;
    }
    // Delegate master volume control to effect in output mix effect chain if needed
    sp<EffectChain> chain = getEffectChain_l(AUDIO_SESSION_OUTPUT_MIX);
    if (chain != 0) {
        uint32_t v = (uint32_t)(masterVolume * (1 << 24));
        chain->setVolume_l(&v, &v);
        masterVolume = (float)((v + (1 << 23)) >> 24);
        chain.clear();
    }

    // prepare a new state to push
    FastMixerStateQueue *sq = NULL;
    FastMixerState *state = NULL;
    bool didModify = false;
    FastMixerStateQueue::block_t block = FastMixerStateQueue::BLOCK_UNTIL_PUSHED;
    bool coldIdle = false;
    if (mFastMixer != 0) {
        sq = mFastMixer->sq();
        state = sq->begin();
        coldIdle = state->mCommand == FastMixerState::COLD_IDLE;
    }

    mMixerBufferValid = false;  // mMixerBuffer has no valid data until appropriate tracks found.
    mEffectBufferValid = false; // mEffectBuffer has no valid data until tracks found.

    // DeferredOperations handles statistics after setting mixerStatus.
    class DeferredOperations {
    public:
        DeferredOperations(mixer_state *mixerStatus)
            : mMixerStatus(mixerStatus) { }

        // when leaving scope, tally frames properly.
        ~DeferredOperations() {
            // Tally underrun frames only if we are actually mixing (MIXER_TRACKS_READY)
            // because that is when the underrun occurs.
            // We do not distinguish between FastTracks and NormalTracks here.
            if (*mMixerStatus == MIXER_TRACKS_READY) {
                for (const auto &underrun : mUnderrunFrames) {
                    underrun.first->mAudioTrackServerProxy->tallyUnderrunFrames(
                            underrun.second);
                }
            }
        }

        // tallyUnderrunFrames() is called to update the track counters
        // with the number of underrun frames for a particular mixer period.
        // We defer tallying until we know the final mixer status.
        void tallyUnderrunFrames(sp<Track> track, size_t underrunFrames) {
            mUnderrunFrames.emplace_back(track, underrunFrames);
        }

    private:
        const mixer_state * const mMixerStatus;
        std::vector<std::pair<sp<Track>, size_t>> mUnderrunFrames;
    } deferredOperations(&mixerStatus); // implicit nested scope for variable capture

    bool noFastHapticTrack = true;
    for (size_t i=0 ; i<count ; i++) {
        const sp<Track> t = mActiveTracks[i];

        // this const just means the local variable doesn't change
        Track* const track = t.get();

        // process fast tracks
        if (track->isFastTrack()) {
            if (track->getHapticPlaybackEnabled()) {
                noFastHapticTrack = false;
            }

            // It's theoretically possible (though unlikely) for a fast track to be created
            // and then removed within the same normal mix cycle.  This is not a problem, as
            // the track never becomes active so it's fast mixer slot is never touched.
            // The converse, of removing an (active) track and then creating a new track
            // at the identical fast mixer slot within the same normal mix cycle,
            // is impossible because the slot isn't marked available until the end of each cycle.
            int j = track->mFastIndex;
            ALOG_ASSERT(0 < j && j < (int)FastMixerState::sMaxFastTracks);
            ALOG_ASSERT(!(mFastTrackAvailMask & (1 << j)));
            FastTrack *fastTrack = &state->mFastTracks[j];

            // Determine whether the track is currently in underrun condition,
            // and whether it had a recent underrun.
            FastTrackDump *ftDump = &mFastMixerDumpState.mTracks[j];
            FastTrackUnderruns underruns = ftDump->mUnderruns;
            uint32_t recentFull = (underruns.mBitFields.mFull -
                    track->mObservedUnderruns.mBitFields.mFull) & UNDERRUN_MASK;
            uint32_t recentPartial = (underruns.mBitFields.mPartial -
                    track->mObservedUnderruns.mBitFields.mPartial) & UNDERRUN_MASK;
            uint32_t recentEmpty = (underruns.mBitFields.mEmpty -
                    track->mObservedUnderruns.mBitFields.mEmpty) & UNDERRUN_MASK;
            uint32_t recentUnderruns = recentPartial + recentEmpty;
            track->mObservedUnderruns = underruns;
            // don't count underruns that occur while stopping or pausing
            // or stopped which can occur when flush() is called while active
            size_t underrunFrames = 0;
            if (!(track->isStopping() || track->isPausing() || track->isStopped()) &&
                    recentUnderruns > 0) {
                // FIXME fast mixer will pull & mix partial buffers, but we count as a full underrun
                underrunFrames = recentUnderruns * mFrameCount;
            }
            // Immediately account for FastTrack underruns.
            track->mAudioTrackServerProxy->tallyUnderrunFrames(underrunFrames);

            // This is similar to the state machine for normal tracks,
            // with a few modifications for fast tracks.
            bool isActive = true;
            switch (track->mState) {
            case TrackBase::STOPPING_1:
                // track stays active in STOPPING_1 state until first underrun
                if (recentUnderruns > 0 || track->isTerminated()) {
                    track->mState = TrackBase::STOPPING_2;
                }
                break;
            case TrackBase::PAUSING:
                // ramp down is not yet implemented
                track->setPaused();
                break;
            case TrackBase::RESUMING:
                // ramp up is not yet implemented
                track->mState = TrackBase::ACTIVE;
                break;
            case TrackBase::ACTIVE:
                if (recentFull > 0 || recentPartial > 0) {
                    // track has provided at least some frames recently: reset retry count
                    track->mRetryCount = kMaxTrackRetries;
                }
                if (recentUnderruns == 0) {
                    // no recent underruns: stay active
                    break;
                }
                // there has recently been an underrun of some kind
                if (track->sharedBuffer() == 0) {
                    // were any of the recent underruns "empty" (no frames available)?
                    if (recentEmpty == 0) {
                        // no, then ignore the partial underruns as they are allowed indefinitely
                        break;
                    }
                    // there has recently been an "empty" underrun: decrement the retry counter
                    if (--(track->mRetryCount) > 0) {
                        break;
                    }
                    // indicate to client process that the track was disabled because of underrun;
                    // it will then automatically call start() when data is available
                    track->disable();
                    // remove from active list, but state remains ACTIVE [confusing but true]
                    isActive = false;
                    break;
                }
                FALLTHROUGH_INTENDED;
            case TrackBase::STOPPING_2:
            case TrackBase::PAUSED:
            case TrackBase::STOPPED:
            case TrackBase::FLUSHED:   // flush() while active
                // Check for presentation complete if track is inactive
                // We have consumed all the buffers of this track.
                // This would be incomplete if we auto-paused on underrun
                {
                    uint32_t latency = 0;
                    status_t result = mOutput->stream->getLatency(&latency);
                    ALOGE_IF(result != OK,
                            "Error when retrieving output stream latency: %d", result);
                    size_t audioHALFrames = (latency * mSampleRate) / 1000;
                    int64_t framesWritten = mBytesWritten / mFrameSize;
                    if (!(mStandby || track->presentationComplete(framesWritten, audioHALFrames))) {
                        // track stays in active list until presentation is complete
                        break;
                    }
                }
                if (track->isStopping_2()) {
                    track->mState = TrackBase::STOPPED;
                }
                if (track->isStopped()) {
                    // Can't reset directly, as fast mixer is still polling this track
                    //   track->reset();
                    // So instead mark this track as needing to be reset after push with ack
                    resetMask |= 1 << i;
                }
                isActive = false;
                break;
            case TrackBase::IDLE:
            default:
                LOG_ALWAYS_FATAL("unexpected track state %d", track->mState);
            }

            if (isActive) {
                // was it previously inactive?
                if (!(state->mTrackMask & (1 << j))) {
                    ExtendedAudioBufferProvider *eabp = track;
                    VolumeProvider *vp = track;
                    fastTrack->mBufferProvider = eabp;
                    fastTrack->mVolumeProvider = vp;
                    fastTrack->mChannelMask = track->mChannelMask;
                    fastTrack->mFormat = track->mFormat;
                    fastTrack->mHapticPlaybackEnabled = track->getHapticPlaybackEnabled();
                    fastTrack->mHapticIntensity = track->getHapticIntensity();
                    fastTrack->mGeneration++;
                    state->mTrackMask |= 1 << j;
                    didModify = true;
                    // no acknowledgement required for newly active tracks
                }
                sp<AudioTrackServerProxy> proxy = track->mAudioTrackServerProxy;
                // cache the combined master volume and stream type volume for fast mixer; this
                // lacks any synchronization or barrier so VolumeProvider may read a stale value
                const float vh = track->getVolumeHandler()->getVolume(
                        proxy->framesReleased()).first;
                float volume;
                if (track->isPlaybackRestricted()) {
                    volume = 0.f;
                } else {
                    volume = masterVolume
                        * mStreamTypes[track->streamType()].volume
                        * vh;
                }
                track->mCachedVolume = volume;
                gain_minifloat_packed_t vlr = proxy->getVolumeLR();
                float vlf = volume * float_from_gain(gain_minifloat_unpack_left(vlr));
                float vrf = volume * float_from_gain(gain_minifloat_unpack_right(vlr));
                track->setFinalVolume((vlf + vrf) / 2.f);
                ++fastTracks;
            } else {
                // was it previously active?
                if (state->mTrackMask & (1 << j)) {
                    fastTrack->mBufferProvider = NULL;
                    fastTrack->mGeneration++;
                    state->mTrackMask &= ~(1 << j);
                    didModify = true;
                    // If any fast tracks were removed, we must wait for acknowledgement
                    // because we're about to decrement the last sp<> on those tracks.
                    block = FastMixerStateQueue::BLOCK_UNTIL_ACKED;
                } else {
                    // ALOGW rather than LOG_ALWAYS_FATAL because it seems there are cases where an
                    // AudioTrack may start (which may not be with a start() but with a write()
                    // after underrun) and immediately paused or released.  In that case the
                    // FastTrack state hasn't had time to update.
                    // TODO Remove the ALOGW when this theory is confirmed.
                    ALOGW("fast track %d should have been active; "
                            "mState=%d, mTrackMask=%#x, recentUnderruns=%u, isShared=%d",
                            j, track->mState, state->mTrackMask, recentUnderruns,
                            track->sharedBuffer() != 0);
                    // Since the FastMixer state already has the track inactive, do nothing here.
                }
                tracksToRemove->add(track);
                // Avoids a misleading display in dumpsys
                track->mObservedUnderruns.mBitFields.mMostRecent = UNDERRUN_FULL;
            }
            if (fastTrack->mHapticPlaybackEnabled != track->getHapticPlaybackEnabled()) {
                fastTrack->mHapticPlaybackEnabled = track->getHapticPlaybackEnabled();
                didModify = true;
            }
            continue;
        }

        {   // local variable scope to avoid goto warning

        audio_track_cblk_t* cblk = track->cblk();

        // The first time a track is added we wait
        // for all its buffers to be filled before processing it
        const int trackId = track->id();

        // if an active track doesn't exist in the AudioMixer, create it.
        // use the trackId as the AudioMixer name.
        if (!mAudioMixer->exists(trackId)) {
            status_t status = mAudioMixer->create(
                    trackId,
                    track->mChannelMask,
                    track->mFormat,
                    track->mSessionId);
            if (status != OK) {
                ALOGW("%s(): AudioMixer cannot create track(%d)"
                        " mask %#x, format %#x, sessionId %d",
                        __func__, trackId,
                        track->mChannelMask, track->mFormat, track->mSessionId);
                tracksToRemove->add(track);
                track->invalidate(); // consider it dead.
                continue;
            }
        }

        // make sure that we have enough frames to mix one full buffer.
        // enforce this condition only once to enable draining the buffer in case the client
        // app does not call stop() and relies on underrun to stop:
        // hence the test on (mMixerStatus == MIXER_TRACKS_READY) meaning the track was mixed
        // during last round
        size_t desiredFrames;
        const uint32_t sampleRate = track->mAudioTrackServerProxy->getSampleRate();
        AudioPlaybackRate playbackRate = track->mAudioTrackServerProxy->getPlaybackRate();

        desiredFrames = sourceFramesNeededWithTimestretch(
                sampleRate, mNormalFrameCount, mSampleRate, playbackRate.mSpeed);
        // TODO: ONLY USED FOR LEGACY RESAMPLERS, remove when they are removed.
        // add frames already consumed but not yet released by the resampler
        // because mAudioTrackServerProxy->framesReady() will include these frames
        desiredFrames += mAudioMixer->getUnreleasedFrames(trackId);

        uint32_t minFrames = 1;
        if ((track->sharedBuffer() == 0) && !track->isStopped() && !track->isPausing() &&
                (mMixerStatusIgnoringFastTracks == MIXER_TRACKS_READY)) {
            minFrames = desiredFrames;
        }

        size_t framesReady = track->framesReady();
        if (ATRACE_ENABLED()) {
            // I wish we had formatted trace names
            std::string traceName("nRdy");
            traceName += std::to_string(trackId);
            ATRACE_INT(traceName.c_str(), framesReady);
        }
        if ((framesReady >= minFrames) && track->isReady() &&
                !track->isPaused() && !track->isTerminated())
        {
            ALOGVV("track(%d) s=%08x [OK] on thread %p", trackId, cblk->mServer, this);

            mixedTracks++;

            // track->mainBuffer() != mSinkBuffer or mMixerBuffer means
            // there is an effect chain connected to the track
            chain.clear();
            if (track->mainBuffer() != mSinkBuffer &&
                    track->mainBuffer() != mMixerBuffer) {
                if (mEffectBufferEnabled) {
                    mEffectBufferValid = true; // Later can set directly.
                }
                chain = getEffectChain_l(track->sessionId());
                // Delegate volume control to effect in track effect chain if needed
                if (chain != 0) {
                    tracksWithEffect++;
                } else {
                    ALOGW("prepareTracks_l(): track(%d) attached to effect but no chain found on "
                            "session %d",
                            trackId, track->sessionId());
                }
            }


            int param = AudioMixer::VOLUME;
            if (track->mFillingUpStatus == Track::FS_FILLED) {
                // no ramp for the first volume setting
                track->mFillingUpStatus = Track::FS_ACTIVE;
                if (track->mState == TrackBase::RESUMING) {
                    track->mState = TrackBase::ACTIVE;
                    // If a new track is paused immediately after start, do not ramp on resume.
                    if (cblk->mServer != 0) {
                        param = AudioMixer::RAMP_VOLUME;
                    }
                }
                mAudioMixer->setParameter(trackId, AudioMixer::RESAMPLE, AudioMixer::RESET, NULL);
                mLeftVolFloat = -1.0;
            // FIXME should not make a decision based on mServer
            } else if (cblk->mServer != 0) {
                // If the track is stopped before the first frame was mixed,
                // do not apply ramp
                param = AudioMixer::RAMP_VOLUME;
            }

            // compute volume for this track
            uint32_t vl, vr;       // in U8.24 integer format
            float vlf, vrf, vaf;   // in [0.0, 1.0] float format
            // read original volumes with volume control
            float typeVolume = mStreamTypes[track->streamType()].volume;
            float v = masterVolume * typeVolume;

            if (track->isPausing() || mStreamTypes[track->streamType()].mute
                    || track->isPlaybackRestricted()) {
                vl = vr = 0;
                vlf = vrf = vaf = 0.;
                if (track->isPausing()) {
                    track->setPaused();
                }
            } else {
                sp<AudioTrackServerProxy> proxy = track->mAudioTrackServerProxy;
                gain_minifloat_packed_t vlr = proxy->getVolumeLR();
                vlf = float_from_gain(gain_minifloat_unpack_left(vlr));
                vrf = float_from_gain(gain_minifloat_unpack_right(vlr));
                // track volumes come from shared memory, so can't be trusted and must be clamped
                if (vlf > GAIN_FLOAT_UNITY) {
                    ALOGV("Track left volume out of range: %.3g", vlf);
                    vlf = GAIN_FLOAT_UNITY;
                }
                if (vrf > GAIN_FLOAT_UNITY) {
                    ALOGV("Track right volume out of range: %.3g", vrf);
                    vrf = GAIN_FLOAT_UNITY;
                }
                const float vh = track->getVolumeHandler()->getVolume(
                        track->mAudioTrackServerProxy->framesReleased()).first;
                // now apply the master volume and stream type volume and shaper volume
                vlf *= v * vh;
                vrf *= v * vh;
                // assuming master volume and stream type volume each go up to 1.0,
                // then derive vl and vr as U8.24 versions for the effect chain
                const float scaleto8_24 = MAX_GAIN_INT * MAX_GAIN_INT;
                vl = (uint32_t) (scaleto8_24 * vlf);
                vr = (uint32_t) (scaleto8_24 * vrf);
                // vl and vr are now in U8.24 format
                uint16_t sendLevel = proxy->getSendLevel_U4_12();
                // send level comes from shared memory and so may be corrupt
                if (sendLevel > MAX_GAIN_INT) {
                    ALOGV("Track send level out of range: %04X", sendLevel);
                    sendLevel = MAX_GAIN_INT;
                }
                // vaf is represented as [0.0, 1.0] float by rescaling sendLevel
                vaf = v * sendLevel * (1. / MAX_GAIN_INT);
            }

            track->setFinalVolume((vrf + vlf) / 2.f);

            // Delegate volume control to effect in track effect chain if needed
            if (chain != 0 && chain->setVolume_l(&vl, &vr)) {
                // Do not ramp volume if volume is controlled by effect
                param = AudioMixer::VOLUME;
                // Update remaining floating point volume levels
                vlf = (float)vl / (1 << 24);
                vrf = (float)vr / (1 << 24);
                track->mHasVolumeController = true;
            } else {
                // force no volume ramp when volume controller was just disabled or removed
                // from effect chain to avoid volume spike
                if (track->mHasVolumeController) {
                    param = AudioMixer::VOLUME;
                }
                track->mHasVolumeController = false;
            }

            // For dedicated VoIP outputs, let the HAL apply the stream volume. Track volume is
            // still applied by the mixer.
            if ((mOutput->flags & AUDIO_OUTPUT_FLAG_VOIP_RX) != 0) {
                v = mStreamTypes[track->streamType()].mute ? 0.0f : v;
                if (v != mLeftVolFloat) {
                    status_t result = mOutput->stream->setVolume(v, v);
                    ALOGE_IF(result != OK, "Error when setting output stream volume: %d", result);
                    if (result == OK) {
                        mLeftVolFloat = v;
                    }
                }
                // if stream volume was successfully sent to the HAL, mLeftVolFloat == v here and we
                // remove stream volume contribution from software volume.
                if (v != 0.0f && mLeftVolFloat == v) {
                   vlf = min(1.0f, vlf / v);
                   vrf = min(1.0f, vrf / v);
                   vaf = min(1.0f, vaf / v);
               }
            }
            // XXX: these things DON'T need to be done each time
            mAudioMixer->setBufferProvider(trackId, track);
            mAudioMixer->enable(trackId);

            mAudioMixer->setParameter(trackId, param, AudioMixer::VOLUME0, &vlf);
            mAudioMixer->setParameter(trackId, param, AudioMixer::VOLUME1, &vrf);
            mAudioMixer->setParameter(trackId, param, AudioMixer::AUXLEVEL, &vaf);
            mAudioMixer->setParameter(
                trackId,
                AudioMixer::TRACK,
                AudioMixer::FORMAT, (void *)track->format());
            mAudioMixer->setParameter(
                trackId,
                AudioMixer::TRACK,
                AudioMixer::CHANNEL_MASK, (void *)(uintptr_t)track->channelMask());
            mAudioMixer->setParameter(
                trackId,
                AudioMixer::TRACK,
                AudioMixer::MIXER_CHANNEL_MASK,
                (void *)(uintptr_t)(mChannelMask | mHapticChannelMask));
            // limit track sample rate to 2 x output sample rate, which changes at re-configuration
            uint32_t maxSampleRate = mSampleRate * AUDIO_RESAMPLER_DOWN_RATIO_MAX;
            uint32_t reqSampleRate = track->mAudioTrackServerProxy->getSampleRate();
            if (reqSampleRate == 0) {
                reqSampleRate = mSampleRate;
            } else if (reqSampleRate > maxSampleRate) {
                reqSampleRate = maxSampleRate;
            }
            mAudioMixer->setParameter(
                trackId,
                AudioMixer::RESAMPLE,
                AudioMixer::SAMPLE_RATE,
                (void *)(uintptr_t)reqSampleRate);

            AudioPlaybackRate playbackRate = track->mAudioTrackServerProxy->getPlaybackRate();
            mAudioMixer->setParameter(
                trackId,
                AudioMixer::TIMESTRETCH,
                AudioMixer::PLAYBACK_RATE,
                &playbackRate);

            /*
             * Select the appropriate output buffer for the track.
             *
             * Tracks with effects go into their own effects chain buffer
             * and from there into either mEffectBuffer or mSinkBuffer.
             *
             * Other tracks can use mMixerBuffer for higher precision
             * channel accumulation.  If this buffer is enabled
             * (mMixerBufferEnabled true), then selected tracks will accumulate
             * into it.
             *
             */
            if (mMixerBufferEnabled
                    && (track->mainBuffer() == mSinkBuffer
                            || track->mainBuffer() == mMixerBuffer)) {
                mAudioMixer->setParameter(
                        trackId,
                        AudioMixer::TRACK,
                        AudioMixer::MIXER_FORMAT, (void *)mMixerBufferFormat);
                mAudioMixer->setParameter(
                        trackId,
                        AudioMixer::TRACK,
                        AudioMixer::MAIN_BUFFER, (void *)mMixerBuffer);
                // TODO: override track->mainBuffer()?
                mMixerBufferValid = true;
            } else {
                mAudioMixer->setParameter(
                        trackId,
                        AudioMixer::TRACK,
                        AudioMixer::MIXER_FORMAT, (void *)EFFECT_BUFFER_FORMAT);
                mAudioMixer->setParameter(
                        trackId,
                        AudioMixer::TRACK,
                        AudioMixer::MAIN_BUFFER, (void *)track->mainBuffer());
            }
            mAudioMixer->setParameter(
                trackId,
                AudioMixer::TRACK,
                AudioMixer::AUX_BUFFER, (void *)track->auxBuffer());
            mAudioMixer->setParameter(
                trackId,
                AudioMixer::TRACK,
                AudioMixer::HAPTIC_ENABLED, (void *)(uintptr_t)track->getHapticPlaybackEnabled());
            mAudioMixer->setParameter(
                trackId,
                AudioMixer::TRACK,
                AudioMixer::HAPTIC_INTENSITY, (void *)(uintptr_t)track->getHapticIntensity());

            // reset retry count
            track->mRetryCount = kMaxTrackRetries;

            // If one track is ready, set the mixer ready if:
            //  - the mixer was not ready during previous round OR
            //  - no other track is not ready
            if (mMixerStatusIgnoringFastTracks != MIXER_TRACKS_READY ||
                    mixerStatus != MIXER_TRACKS_ENABLED) {
                mixerStatus = MIXER_TRACKS_READY;
            }
        } else {
            size_t underrunFrames = 0;
            if (framesReady < desiredFrames && !track->isStopped() && !track->isPaused()) {
                ALOGV("track(%d) underrun,  framesReady(%zu) < framesDesired(%zd)",
                        trackId, framesReady, desiredFrames);
                underrunFrames = desiredFrames;
            }
            deferredOperations.tallyUnderrunFrames(track, underrunFrames);

            // clear effect chain input buffer if an active track underruns to avoid sending
            // previous audio buffer again to effects
            chain = getEffectChain_l(track->sessionId());
            if (chain != 0) {
                chain->clearInputBuffer();
            }

            ALOGVV("track(%d) s=%08x [NOT READY] on thread %p", trackId, cblk->mServer, this);
            if ((track->sharedBuffer() != 0) || track->isTerminated() ||
                    track->isStopped() || track->isPaused()) {
                // We have consumed all the buffers of this track.
                // Remove it from the list of active tracks.
                // TODO: use actual buffer filling status instead of latency when available from
                // audio HAL
                size_t audioHALFrames = (latency_l() * mSampleRate) / 1000;
                int64_t framesWritten = mBytesWritten / mFrameSize;
                if (mStandby || track->presentationComplete(framesWritten, audioHALFrames)) {
                    if (track->isStopped()) {
                        track->reset();
                    }
                    tracksToRemove->add(track);
                }
            } else {
                // No buffers for this track. Give it a few chances to
                // fill a buffer, then remove it from active list.
                if (--(track->mRetryCount) <= 0) {
                    ALOGI("BUFFER TIMEOUT: remove(%d) from active list on thread %p",
                            trackId, this);
                    tracksToRemove->add(track);
                    // indicate to client process that the track was disabled because of underrun;
                    // it will then automatically call start() when data is available
                    track->disable();
                // If one track is not ready, mark the mixer also not ready if:
                //  - the mixer was ready during previous round OR
                //  - no other track is ready
                } else if (mMixerStatusIgnoringFastTracks == MIXER_TRACKS_READY ||
                                mixerStatus != MIXER_TRACKS_READY) {
                    mixerStatus = MIXER_TRACKS_ENABLED;
                }
            }
            mAudioMixer->disable(trackId);
        }

        }   // local variable scope to avoid goto warning

    }

    if (mHapticChannelMask != AUDIO_CHANNEL_NONE && sq != NULL) {
        // When there is no fast track playing haptic and FastMixer exists,
        // enabling the first FastTrack, which provides mixed data from normal
        // tracks, to play haptic data.
        FastTrack *fastTrack = &state->mFastTracks[0];
        if (fastTrack->mHapticPlaybackEnabled != noFastHapticTrack) {
            fastTrack->mHapticPlaybackEnabled = noFastHapticTrack;
            didModify = true;
        }
    }

    // Push the new FastMixer state if necessary
    bool pauseAudioWatchdog = false;
    if (didModify) {
        state->mFastTracksGen++;
        // if the fast mixer was active, but now there are no fast tracks, then put it in cold idle
        if (kUseFastMixer == FastMixer_Dynamic &&
                state->mCommand == FastMixerState::MIX_WRITE && state->mTrackMask <= 1) {
            state->mCommand = FastMixerState::COLD_IDLE;
            state->mColdFutexAddr = &mFastMixerFutex;
            state->mColdGen++;
            mFastMixerFutex = 0;
            if (kUseFastMixer == FastMixer_Dynamic) {
                mNormalSink = mOutputSink;
            }
            // If we go into cold idle, need to wait for acknowledgement
            // so that fast mixer stops doing I/O.
            block = FastMixerStateQueue::BLOCK_UNTIL_ACKED;
            pauseAudioWatchdog = true;
        }
    }
    if (sq != NULL) {
        sq->end(didModify);
        // No need to block if the FastMixer is in COLD_IDLE as the FastThread
        // is not active. (We BLOCK_UNTIL_ACKED when entering COLD_IDLE
        // when bringing the output sink into standby.)
        //
        // We will get the latest FastMixer state when we come out of COLD_IDLE.
        //
        // This occurs with BT suspend when we idle the FastMixer with
        // active tracks, which may be added or removed.
        sq->push(coldIdle ? FastMixerStateQueue::BLOCK_NEVER : block);
    }
#ifdef AUDIO_WATCHDOG
    if (pauseAudioWatchdog && mAudioWatchdog != 0) {
        mAudioWatchdog->pause();
    }
#endif

    // Now perform the deferred reset on fast tracks that have stopped
    while (resetMask != 0) {
        size_t i = __builtin_ctz(resetMask);
        ALOG_ASSERT(i < count);
        resetMask &= ~(1 << i);
        sp<Track> track = mActiveTracks[i];
        ALOG_ASSERT(track->isFastTrack() && track->isStopped());
        track->reset();
    }

    // Track destruction may occur outside of threadLoop once it is removed from active tracks.
    // Ensure the AudioMixer doesn't have a raw "buffer provider" pointer to the track if
    // it ceases to be active, to allow safe removal from the AudioMixer at the start
    // of prepareTracks_l(); this releases any outstanding buffer back to the track.
    // See also the implementation of destroyTrack_l().
    for (const auto &track : *tracksToRemove) {
        const int trackId = track->id();
        if (mAudioMixer->exists(trackId)) { // Normal tracks here, fast tracks in FastMixer.
            mAudioMixer->setBufferProvider(trackId, nullptr /* bufferProvider */);
        }
    }

    // remove all the tracks that need to be...
    removeTracks_l(*tracksToRemove);

    if (getEffectChain_l(AUDIO_SESSION_OUTPUT_MIX) != 0) {
        mEffectBufferValid = true;
    }

    if (mEffectBufferValid) {
        // as long as there are effects we should clear the effects buffer, to avoid
        // passing a non-clean buffer to the effect chain
        memset(mEffectBuffer, 0, mEffectBufferSize);
    }
    // sink or mix buffer must be cleared if all tracks are connected to an
    // effect chain as in this case the mixer will not write to the sink or mix buffer
    // and track effects will accumulate into it
    if ((mBytesRemaining == 0) && ((mixedTracks != 0 && mixedTracks == tracksWithEffect) ||
            (mixedTracks == 0 && fastTracks > 0))) {
        // FIXME as a performance optimization, should remember previous zero status
        if (mMixerBufferValid) {
            memset(mMixerBuffer, 0, mMixerBufferSize);
            // TODO: In testing, mSinkBuffer below need not be cleared because
            // the PlaybackThread::threadLoop() copies mMixerBuffer into mSinkBuffer
            // after mixing.
            //
            // To enforce this guarantee:
            // ((mixedTracks != 0 && mixedTracks == tracksWithEffect) ||
            // (mixedTracks == 0 && fastTracks > 0))
            // must imply MIXER_TRACKS_READY.
            // Later, we may clear buffers regardless, and skip much of this logic.
        }
        // FIXME as a performance optimization, should remember previous zero status
        memset(mSinkBuffer, 0, mNormalFrameCount * mFrameSize);
    }

    // if any fast tracks, then status is ready
    mMixerStatusIgnoringFastTracks = mixerStatus;
    if (fastTracks > 0) {
        mixerStatus = MIXER_TRACKS_READY;
    }
    return mixerStatus;
}

// trackCountForUid_l() must be called with ThreadBase::mLock held
uint32_t AudioFlinger::PlaybackThread::trackCountForUid_l(uid_t uid) const
{
    uint32_t trackCount = 0;
    for (size_t i = 0; i < mTracks.size() ; i++) {
        if (mTracks[i]->uid() == uid) {
            trackCount++;
        }
    }
    return trackCount;
}

// isTrackAllowed_l() must be called with ThreadBase::mLock held
bool AudioFlinger::MixerThread::isTrackAllowed_l(
        audio_channel_mask_t channelMask, audio_format_t format,
        audio_session_t sessionId, uid_t uid) const
{
    if (!PlaybackThread::isTrackAllowed_l(channelMask, format, sessionId, uid)) {
        return false;
    }
    // Check validity as we don't call AudioMixer::create() here.
    if (!AudioMixer::isValidFormat(format)) {
        ALOGW("%s: invalid format: %#x", __func__, format);
        return false;
    }
    if (!AudioMixer::isValidChannelMask(channelMask)) {
        ALOGW("%s: invalid channelMask: %#x", __func__, channelMask);
        return false;
    }
    return true;
}

// checkForNewParameter_l() must be called with ThreadBase::mLock held
bool AudioFlinger::MixerThread::checkForNewParameter_l(const String8& keyValuePair,
                                                       status_t& status)
{
    bool reconfig = false;
    bool a2dpDeviceChanged = false;

    status = NO_ERROR;

    AutoPark<FastMixer> park(mFastMixer);

    AudioParameter param = AudioParameter(keyValuePair);
    int value;
    if (param.getInt(String8(AudioParameter::keySamplingRate), value) == NO_ERROR) {
        reconfig = true;
    }
    if (param.getInt(String8(AudioParameter::keyFormat), value) == NO_ERROR) {
        if (!isValidPcmSinkFormat((audio_format_t) value)) {
            status = BAD_VALUE;
        } else {
            // no need to save value, since it's constant
            reconfig = true;
        }
    }
    if (param.getInt(String8(AudioParameter::keyChannels), value) == NO_ERROR) {
        if (!isValidPcmSinkChannelMask((audio_channel_mask_t) value)) {
            status = BAD_VALUE;
        } else {
            // no need to save value, since it's constant
            reconfig = true;
        }
    }
    if (param.getInt(String8(AudioParameter::keyFrameCount), value) == NO_ERROR) {
        // do not accept frame count changes if tracks are open as the track buffer
        // size depends on frame count and correct behavior would not be guaranteed
        // if frame count is changed after track creation
        if (!mTracks.isEmpty()) {
            status = INVALID_OPERATION;
        } else {
            reconfig = true;
        }
    }
    if (param.getInt(String8(AudioParameter::keyRouting), value) == NO_ERROR) {
#ifdef ADD_BATTERY_DATA
        // when changing the audio output device, call addBatteryData to notify
        // the change
        if (mOutDevice != value) {
            uint32_t params = 0;
            // check whether speaker is on
            if (value & AUDIO_DEVICE_OUT_SPEAKER) {
                params |= IMediaPlayerService::kBatteryDataSpeakerOn;
            }

            audio_devices_t deviceWithoutSpeaker
                = AUDIO_DEVICE_OUT_ALL & ~AUDIO_DEVICE_OUT_SPEAKER;
            // check if any other device (except speaker) is on
            if (value & deviceWithoutSpeaker) {
                params |= IMediaPlayerService::kBatteryDataOtherAudioDeviceOn;
            }

            if (params != 0) {
                addBatteryData(params);
            }
        }
#endif

        // forward device change to effects that have requested to be
        // aware of attached audio device.
        if (value != AUDIO_DEVICE_NONE) {
            a2dpDeviceChanged =
                    (mOutDevice & AUDIO_DEVICE_OUT_ALL_A2DP) != (value & AUDIO_DEVICE_OUT_ALL_A2DP);
            mOutDevice = value;
            for (size_t i = 0; i < mEffectChains.size(); i++) {
                mEffectChains[i]->setDevice_l(mOutDevice);
            }
        }
    }

    if (status == NO_ERROR) {
        status = mOutput->stream->setParameters(keyValuePair);
        if (!mStandby && status == INVALID_OPERATION) {
            mOutput->standby();
            mStandby = true;
            mBytesWritten = 0;
            status = mOutput->stream->setParameters(keyValuePair);
        }
        if (status == NO_ERROR && reconfig) {
            readOutputParameters_l();
            delete mAudioMixer;
            mAudioMixer = new AudioMixer(mNormalFrameCount, mSampleRate);
            for (const auto &track : mTracks) {
                const int trackId = track->id();
                status_t status = mAudioMixer->create(
                        trackId,
                        track->mChannelMask,
                        track->mFormat,
                        track->mSessionId);
                ALOGW_IF(status != NO_ERROR,
                        "%s(): AudioMixer cannot create track(%d)"
                        " mask %#x, format %#x, sessionId %d",
                        __func__,
                        trackId, track->mChannelMask, track->mFormat, track->mSessionId);
            }
            sendIoConfigEvent_l(AUDIO_OUTPUT_CONFIG_CHANGED);
        }
    }

    return reconfig || a2dpDeviceChanged;
}


void AudioFlinger::MixerThread::dumpInternals_l(int fd, const Vector<String16>& args)
{
    PlaybackThread::dumpInternals_l(fd, args);
    dprintf(fd, "  Thread throttle time (msecs): %u\n", mThreadThrottleTimeMs);
    dprintf(fd, "  AudioMixer tracks: %s\n", mAudioMixer->trackNames().c_str());
    dprintf(fd, "  Master mono: %s\n", mMasterMono ? "on" : "off");
    dprintf(fd, "  Master balance: %f (%s)\n", mMasterBalance.load(),
            (hasFastMixer() ? std::to_string(mFastMixer->getMasterBalance())
                            : mBalance.toString()).c_str());
    if (hasFastMixer()) {
        dprintf(fd, "  FastMixer thread %p tid=%d", mFastMixer.get(), mFastMixer->getTid());

        // Make a non-atomic copy of fast mixer dump state so it won't change underneath us
        // while we are dumping it.  It may be inconsistent, but it won't mutate!
        // This is a large object so we place it on the heap.
        // FIXME 25972958: Need an intelligent copy constructor that does not touch unused pages.
        const std::unique_ptr<FastMixerDumpState> copy =
                std::make_unique<FastMixerDumpState>(mFastMixerDumpState);
        copy->dump(fd);

#ifdef STATE_QUEUE_DUMP
        // Similar for state queue
        StateQueueObserverDump observerCopy = mStateQueueObserverDump;
        observerCopy.dump(fd);
        StateQueueMutatorDump mutatorCopy = mStateQueueMutatorDump;
        mutatorCopy.dump(fd);
#endif

#ifdef AUDIO_WATCHDOG
        if (mAudioWatchdog != 0) {
            // Make a non-atomic copy of audio watchdog dump so it won't change underneath us
            AudioWatchdogDump wdCopy = mAudioWatchdogDump;
            wdCopy.dump(fd);
        }
#endif

    } else {
        dprintf(fd, "  No FastMixer\n");
    }
}

uint32_t AudioFlinger::MixerThread::idleSleepTimeUs() const
{
    return (uint32_t)(((mNormalFrameCount * 1000) / mSampleRate) * 1000) / 2;
}

uint32_t AudioFlinger::MixerThread::suspendSleepTimeUs() const
{
    return (uint32_t)(((mNormalFrameCount * 1000) / mSampleRate) * 1000);
}

void AudioFlinger::MixerThread::cacheParameters_l()
{
    PlaybackThread::cacheParameters_l();

    // FIXME: Relaxed timing because of a certain device that can't meet latency
    // Should be reduced to 2x after the vendor fixes the driver issue
    // increase threshold again due to low power audio mode. The way this warning
    // threshold is calculated and its usefulness should be reconsidered anyway.
    maxPeriod = seconds(mNormalFrameCount) / mSampleRate * 15;
}

// ----------------------------------------------------------------------------

AudioFlinger::DirectOutputThread::DirectOutputThread(const sp<AudioFlinger>& audioFlinger,
        AudioStreamOut* output, audio_io_handle_t id, audio_devices_t device,
        ThreadBase::type_t type, bool systemReady)
    :   PlaybackThread(audioFlinger, output, id, device, type, systemReady)
        , mVolumeShaperActive(false)
        , mFramesWrittenAtStandby(0)
        , mFramesWrittenForSleep(0)
{
    setMasterBalance(audioFlinger->getMasterBalance_l());
}

AudioFlinger::DirectOutputThread::~DirectOutputThread()
{
}

void AudioFlinger::DirectOutputThread::dumpInternals_l(int fd, const Vector<String16>& args)
{
    PlaybackThread::dumpInternals_l(fd, args);
    dprintf(fd, "  Master balance: %f  Left: %f  Right: %f\n",
            mMasterBalance.load(), mMasterBalanceLeft, mMasterBalanceRight);
}

void AudioFlinger::DirectOutputThread::setMasterBalance(float balance)
{
    Mutex::Autolock _l(mLock);
    if (mMasterBalance != balance) {
        mMasterBalance.store(balance);
        mBalance.computeStereoBalance(balance, &mMasterBalanceLeft, &mMasterBalanceRight);
        broadcast_l();
    }
}

void AudioFlinger::DirectOutputThread::processVolume_l(Track *track, bool lastTrack)
{
    float left, right;

    if (mMasterMute || mStreamTypes[track->streamType()].mute || track->isPlaybackRestricted()) {
        left = right = 0;
    } else {
        float typeVolume = mStreamTypes[track->streamType()].volume;
        float v = mMasterVolume * typeVolume;
        sp<AudioTrackServerProxy> proxy = track->mAudioTrackServerProxy;

        // Get volumeshaper scaling
        std::pair<float /* volume */, bool /* active */>
            vh = track->getVolumeHandler()->getVolume(
                    track->mAudioTrackServerProxy->framesReleased());
        v *= vh.first;
        mVolumeShaperActive = vh.second;

        gain_minifloat_packed_t vlr = proxy->getVolumeLR();
        left = float_from_gain(gain_minifloat_unpack_left(vlr));
        if (left > GAIN_FLOAT_UNITY) {
            left = GAIN_FLOAT_UNITY;
        }
        left *= v * mMasterBalanceLeft; // DirectOutputThread balance applied as track volume
        right = float_from_gain(gain_minifloat_unpack_right(vlr));
        if (right > GAIN_FLOAT_UNITY) {
            right = GAIN_FLOAT_UNITY;
        }
        right *= v * mMasterBalanceRight;
    }

    if (lastTrack) {
        track->setFinalVolume((left + right) / 2.f);
        if (left != mLeftVolFloat || right != mRightVolFloat) {
            mLeftVolFloat = left;
            mRightVolFloat = right;

            // Delegate volume control to effect in track effect chain if needed
            // only one effect chain can be present on DirectOutputThread, so if
            // there is one, the track is connected to it
            if (!mEffectChains.isEmpty()) {
                // if effect chain exists, volume is handled by it.
                // Convert volumes from float to 8.24
                uint32_t vl = (uint32_t)(left * (1 << 24));
                uint32_t vr = (uint32_t)(right * (1 << 24));
                // Direct/Offload effect chains set output volume in setVolume_l().
                (void)mEffectChains[0]->setVolume_l(&vl, &vr);
            } else {
                // otherwise we directly set the volume.
                setVolumeForOutput_l(left, right);
            }
        }
    }

}

void AudioFlinger::PlaybackThread::onIdleMixer()
{
    ALOGV("onIdleMixer");
}

void AudioFlinger::DirectOutputThread::onAddNewTrack_l()
{
    sp<Track> previousTrack = mPreviousTrack.promote();
    sp<Track> latestTrack = mActiveTracks.getLatest();

    if (previousTrack != 0 && latestTrack != 0) {
        if (mType == DIRECT) {
            if (previousTrack.get() != latestTrack.get()) {
                mFlushPending = true;
            }
        } else /* mType == OFFLOAD */ {
            if (previousTrack->sessionId() != latestTrack->sessionId()) {
                mFlushPending = true;
            }
        }
    } else if (previousTrack == 0) {
        // there could be an old track added back during track transition for direct
        // output, so always issues flush to flush data of the previous track if it
        // was already destroyed with HAL paused, then flush can resume the playback
        mFlushPending = true;
    }
    PlaybackThread::onAddNewTrack_l();
}

AudioFlinger::PlaybackThread::mixer_state AudioFlinger::DirectOutputThread::prepareTracks_l(
    Vector< sp<Track> > *tracksToRemove
)
{
    size_t count = mActiveTracks.size();
    mixer_state mixerStatus = MIXER_IDLE;
    bool doHwPause = false;
    bool doHwResume = false;

    // find out which tracks need to be processed
    for (const sp<Track> &t : mActiveTracks) {
        if (t->isInvalid()) {
            ALOGW("An invalidated track shouldn't be in active list");
            tracksToRemove->add(t);
            continue;
        }

        Track* const track = t.get();
#ifdef VERY_VERY_VERBOSE_LOGGING
        audio_track_cblk_t* cblk = track->cblk();
#endif
        // Only consider last track started for volume and mixer state control.
        // In theory an older track could underrun and restart after the new one starts
        // but as we only care about the transition phase between two tracks on a
        // direct output, it is not a problem to ignore the underrun case.
        sp<Track> l = mActiveTracks.getLatest();
        bool last = l.get() == track;

        if (track->isPausing()) {
            track->setPaused();
            if (mHwSupportsPause && last && !mHwPaused) {
                doHwPause = true;
                mHwPaused = true;
            }
        } else if (track->isFlushPending()) {
            track->flushAck();
            if (last) {
                mFlushPending = true;
            }
        } else if (track->isResumePending()) {
            track->resumeAck();
            if (last) {
                mLeftVolFloat = mRightVolFloat = -1.0;
                if (mHwPaused) {
                    doHwResume = true;
                    mHwPaused = false;
                }
            }
        }

        // The first time a track is added we wait
        // for all its buffers to be filled before processing it.
        // Allow draining the buffer in case the client
        // app does not call stop() and relies on underrun to stop:
        // hence the test on (track->mRetryCount > 1).
        // If retryCount<=1 then track is about to underrun and be removed.
        // Do not use a high threshold for compressed audio.
        uint32_t minFrames;
        if ((track->sharedBuffer() == 0) && !track->isStopping_1() && !track->isPausing()
            && (track->mRetryCount > 1) && audio_has_proportional_frames(mFormat)) {
            minFrames = mNormalFrameCount;
        } else {
            minFrames = 1;
        }

        if ((track->framesReady() >= minFrames) && track->isReady() && !track->isPaused() &&
                !track->isStopping_2() && !track->isStopped())
        {
            ALOGVV("track(%d) s=%08x [OK]", track->id(), cblk->mServer);

            if (track->mFillingUpStatus == Track::FS_FILLED) {
                track->mFillingUpStatus = Track::FS_ACTIVE;
                if (last) {
                    // make sure processVolume_l() will apply new volume even if 0
                    mLeftVolFloat = mRightVolFloat = -1.0;
                }
                if (!mHwSupportsPause) {
                    track->resumeAck();
                }
            }

            // compute volume for this track
            processVolume_l(track, last);
            if (last) {
                sp<Track> previousTrack = mPreviousTrack.promote();
                if (previousTrack != 0) {
                    if (track != previousTrack.get()) {
                        // Flush any data still being written from last track
                        mBytesRemaining = 0;
                        // Invalidate previous track to force a seek when resuming.
                        previousTrack->invalidate();
                    }
                }
                mPreviousTrack = track;

                // reset retry count
                track->mRetryCount = kMaxTrackRetriesDirect;
                mActiveTrack = t;
                mixerStatus = MIXER_TRACKS_READY;
                if (mHwPaused) {
                    doHwResume = true;
                    mHwPaused = false;
                }
            }
        } else {
            // clear effect chain input buffer if the last active track started underruns
            // to avoid sending previous audio buffer again to effects
            if (!mEffectChains.isEmpty() && last) {
                mEffectChains[0]->clearInputBuffer();
            }
            if (track->isStopping_1()) {
                track->mState = TrackBase::STOPPING_2;
                if (last && mHwPaused) {
                     doHwResume = true;
                     mHwPaused = false;
                 }
            }
            if ((track->sharedBuffer() != 0) || track->isStopped() ||
                    track->isStopping_2() || track->isPaused()) {
                // We have consumed all the buffers of this track.
                // Remove it from the list of active tracks.
                size_t audioHALFrames;
                if (audio_has_proportional_frames(mFormat)) {
                    audioHALFrames = (latency_l() * mSampleRate) / 1000;
                } else {
                    audioHALFrames = 0;
                }

                int64_t framesWritten = mBytesWritten / mFrameSize;
                if (mStandby || !last ||
                        track->presentationComplete(framesWritten, audioHALFrames) ||
                        (track->isStopped() && mHwPaused) || track->isPaused()) {
                    if (track->isStopping_2()) {
                        track->mState = TrackBase::STOPPED;
                    }
                    if (track->isStopped()) {
                        track->reset();
                        mFlushPending = true;
                    }
                    tracksToRemove->add(track);
                }
            } else {
                // No buffers for this track. Give it a few chances to
                // fill a buffer, then remove it from active list.
                // Only consider last track started for mixer state control
                if (--(track->mRetryCount) <= 0) {
                    ALOGV("BUFFER TIMEOUT: remove track(%d) from active list", track->id());
                    tracksToRemove->add(track);
                    // indicate to client process that the track was disabled because of underrun;
                    // it will then automatically call start() when data is available
                    track->disable();
                    // only do hw pause when track is going to be removed due to BUFFER TIMEOUT.
                    // unlike mixerthread, HAL can be paused for direct output, and as HAL can be
                    // paused at the first underrun, but track may be ready for the next loop and
                    // the playback is resumed, it will make the playback interrupted
                    ALOGW("pause because of UNDERRUN, framesReady = %zu,"
                            "minFrames = %u, mFormat = %#x",
                            track->framesReady(), minFrames, mFormat);
                    if (mHwSupportsPause && last && !mHwPaused && !mStandby) {
                        doHwPause = true;
                        mHwPaused = true;
                    }
                } else if (last) {
                    mixerStatus = MIXER_TRACKS_ENABLED;
                }
            }
        }
    }

    // if an active track did not command a flush, check for pending flush on stopped tracks
    if (!mFlushPending) {
        for (size_t i = 0; i < mTracks.size(); i++) {
            if (mTracks[i]->isFlushPending()) {
                mTracks[i]->flushAck();
                mFlushPending = true;
            }
        }
    }

    // make sure the pause/flush/resume sequence is executed in the right order.
    // If a flush is pending and a track is active but the HW is not paused, force a HW pause
    // before flush and then resume HW. This can happen in case of pause/flush/resume
    // if resume is received before pause is executed.
    if (mHwSupportsPause && !mStandby &&
            (doHwPause || (mFlushPending && !mHwPaused && (count != 0)))) {
        status_t result = mOutput->stream->pause();
        ALOGE_IF(result != OK, "Error when pausing output stream: %d", result);
    }
    if (mFlushPending) {
        flushHw_l();
    }
    if (mHwSupportsPause && !mStandby && doHwResume) {
        status_t result = mOutput->stream->resume();
        ALOGE_IF(result != OK, "Error when resuming output stream: %d", result);
    }
    // remove all the tracks that need to be...
    removeTracks_l(*tracksToRemove);

    return mixerStatus;
}

void AudioFlinger::DirectOutputThread::threadLoop_mix()
{
    size_t frameCount = mFrameCount;
    int8_t *curBuf = (int8_t *)mSinkBuffer;
    // output audio to hardware
    while (frameCount) {
        AudioBufferProvider::Buffer buffer;
        buffer.frameCount = frameCount;
        status_t status = mActiveTrack->getNextBuffer(&buffer);
        if (status != NO_ERROR || buffer.raw == NULL) {
            // no need to pad with 0 for compressed audio
            if (audio_has_proportional_frames(mFormat)) {
                memset(curBuf, 0, frameCount * mFrameSize);
            }
            break;
        }
        memcpy(curBuf, buffer.raw, buffer.frameCount * mFrameSize);
        frameCount -= buffer.frameCount;
        curBuf += buffer.frameCount * mFrameSize;
        mActiveTrack->releaseBuffer(&buffer);
    }
    mCurrentWriteLength = curBuf - (int8_t *)mSinkBuffer;
    mSleepTimeUs = 0;
    mStandbyTimeNs = systemTime() + mStandbyDelayNs;
    mActiveTrack.clear();
}

void AudioFlinger::DirectOutputThread::threadLoop_sleepTime()
{
    // do not write to HAL when paused
    if (mHwPaused || (usesHwAvSync() && mStandby)) {
        mSleepTimeUs = mIdleSleepTimeUs;
        return;
    }
    if (mSleepTimeUs == 0) {
        if (mMixerStatus == MIXER_TRACKS_ENABLED) {
            mSleepTimeUs = mActiveSleepTimeUs;
        } else {
            mSleepTimeUs = mIdleSleepTimeUs;
        }
    } else if (mBytesWritten != 0 && audio_has_proportional_frames(mFormat)) {
        memset(mSinkBuffer, 0, mFrameCount * mFrameSize);
        mSleepTimeUs = 0;
        mFramesWrittenForSleep += mFrameCount;
    }
}

void AudioFlinger::DirectOutputThread::threadLoop_exit()
{
    {
        Mutex::Autolock _l(mLock);
        for (size_t i = 0; i < mTracks.size(); i++) {
            if (mTracks[i]->isFlushPending()) {
                mTracks[i]->flushAck();
                mFlushPending = true;
            }
        }
        if (mFlushPending) {
            flushHw_l();
        }
    }
    PlaybackThread::threadLoop_exit();
}

// must be called with thread mutex locked
bool AudioFlinger::DirectOutputThread::shouldStandby_l()
{
    bool standbyForDirectPcm = false;
    bool standbyWhenIdle = false;

    bool trackPaused = false;
    bool trackStopped = false;

    if (mStandby) {
        return false; // already in standby
    }

    // allowing DIRECT linear pcm track to be in standby even when active
    standbyForDirectPcm = (mType == DIRECT) && audio_is_linear_pcm(mFormat) && !usesHwAvSync();

    // do not put the HAL in standby when paused. AwesomePlayer clear the offloaded AudioTrack
    // after a timeout and we will enter standby then.
    if (mTracks.size() > 0) {
        trackPaused = mTracks[mTracks.size() - 1]->isPaused();
        trackStopped = mTracks[mTracks.size() - 1]->isStopped() ||
                           mTracks[mTracks.size() - 1]->mState == TrackBase::IDLE;
    }
    standbyWhenIdle = trackStopped || (!trackPaused && !mHwPaused);
    // store position when entering standby in idle/stopped state for DIRECT linear pcm tracks.
    // This is required because presentation position for a DIRECT linear pcm track is not reset
    // on standby, and must be reset on track stop.
    if (standbyForDirectPcm && standbyWhenIdle) {
        uint64_t position64;
        struct timespec ts;
        if (NO_ERROR == mOutput->getPresentationPosition(&position64, &ts)) {
            mFramesWrittenAtStandby = position64;
            // reset mFramesWrittenForSleep as mFramesWrittenAtStandby includes it
            mFramesWrittenForSleep = 0;
        }
    }
    return standbyForDirectPcm || standbyWhenIdle;
}

// checkForNewParameter_l() must be called with ThreadBase::mLock held
bool AudioFlinger::DirectOutputThread::checkForNewParameter_l(const String8& keyValuePair,
                                                              status_t& status)
{
    bool reconfig = false;
    bool a2dpDeviceChanged = false;

    status = NO_ERROR;

    AudioParameter param = AudioParameter(keyValuePair);
    int value;
    if (param.getInt(String8(AudioParameter::keyRouting), value) == NO_ERROR) {
        // forward device change to effects that have requested to be
        // aware of attached audio device.
        if (value != AUDIO_DEVICE_NONE) {
            a2dpDeviceChanged =
                    (mOutDevice & AUDIO_DEVICE_OUT_ALL_A2DP) != (value & AUDIO_DEVICE_OUT_ALL_A2DP);
            mOutDevice = value;
            for (size_t i = 0; i < mEffectChains.size(); i++) {
                mEffectChains[i]->setDevice_l(mOutDevice);
            }
        }
    }
    if (param.getInt(String8(AudioParameter::keyFrameCount), value) == NO_ERROR) {
        // do not accept frame count changes if tracks are open as the track buffer
        // size depends on frame count and correct behavior would not be garantied
        // if frame count is changed after track creation
        if (!mTracks.isEmpty()) {
            status = INVALID_OPERATION;
        } else {
            reconfig = true;
        }
    }
    if (status == NO_ERROR) {
        status = mOutput->stream->setParameters(keyValuePair);
        if (!mStandby && status == INVALID_OPERATION) {
            mOutput->standby();
            mStandby = true;
            mBytesWritten = 0;
            status = mOutput->stream->setParameters(keyValuePair);
        }
        if (status == NO_ERROR && reconfig) {
            readOutputParameters_l();
            sendIoConfigEvent_l(AUDIO_OUTPUT_CONFIG_CHANGED);
        }
    }

    return reconfig || a2dpDeviceChanged;
}

uint32_t AudioFlinger::DirectOutputThread::activeSleepTimeUs() const
{
    uint32_t time;
    if (audio_has_proportional_frames(mFormat)) {
        time = PlaybackThread::activeSleepTimeUs();
    } else {
        time = kDirectMinSleepTimeUs;
    }
    return time;
}

uint32_t AudioFlinger::DirectOutputThread::idleSleepTimeUs() const
{
    uint32_t time;
    if (audio_has_proportional_frames(mFormat)) {
        time = (uint32_t)(((mFrameCount * 1000) / mSampleRate) * 1000) / 2;
    } else {
        time = kDirectMinSleepTimeUs;
    }
    return time;
}

uint32_t AudioFlinger::DirectOutputThread::suspendSleepTimeUs() const
{
    uint32_t time;
    if (audio_has_proportional_frames(mFormat)) {
        time = (uint32_t)(((mFrameCount * 1000) / mSampleRate) * 1000);
    } else {
        time = kDirectMinSleepTimeUs;
    }
    return time;
}

void AudioFlinger::DirectOutputThread::cacheParameters_l()
{
    PlaybackThread::cacheParameters_l();

    // use shorter standby delay as on normal output to release
    // hardware resources as soon as possible
    // no delay on outputs with HW A/V sync
    if (usesHwAvSync()) {
        mStandbyDelayNs = 0;
    } else if ((mType == OFFLOAD) && !audio_has_proportional_frames(mFormat)) {
        mStandbyDelayNs = kOffloadStandbyDelayNs;
    } else if (mType == DIRECT) {
        mStandbyDelayNs = kOffloadStandbyDelayNs;
    } else {
        mStandbyDelayNs = microseconds(mActiveSleepTimeUs*2);
    }
}

void AudioFlinger::DirectOutputThread::flushHw_l()
{
    mOutput->flush();
    mHwPaused = false;
    mFlushPending = false;
    mFramesWrittenAtStandby = 0;
    mFramesWrittenForSleep = 0;
    mTimestampVerifier.discontinuity(); // DIRECT and OFFLOADED flush resets frame count.
}

status_t AudioFlinger::DirectOutputThread::getTimestamp_l(AudioTimestamp& timestamp)
{
    if (mOutput != NULL) {
        uint64_t position64;
        if (mOutput->getPresentationPosition(&position64, &timestamp.mTime) == OK) {
            timestamp.mPosition = (position64 <= (mFramesWrittenAtStandby + mFramesWrittenForSleep)) ?
                   0 : (uint32_t) (position64 - mFramesWrittenAtStandby - mFramesWrittenForSleep);
            return NO_ERROR;
        }
    }
    return INVALID_OPERATION;
}

int64_t AudioFlinger::DirectOutputThread::computeWaitTimeNs_l() const {
    // If a VolumeShaper is active, we must wake up periodically to update volume.
    const int64_t NS_PER_MS = 1000000;
    return mVolumeShaperActive ?
            kMinNormalSinkBufferSizeMs * NS_PER_MS : PlaybackThread::computeWaitTimeNs_l();
}

// ----------------------------------------------------------------------------

AudioFlinger::AsyncCallbackThread::AsyncCallbackThread(
        const wp<AudioFlinger::PlaybackThread>& playbackThread)
    :   Thread(false /*canCallJava*/),
        mPlaybackThread(playbackThread),
        mWriteAckSequence(0),
        mDrainSequence(0),
        mAsyncError(false)
{
}

AudioFlinger::AsyncCallbackThread::~AsyncCallbackThread()
{
}

void AudioFlinger::AsyncCallbackThread::onFirstRef()
{
    run("Offload Cbk", ANDROID_PRIORITY_URGENT_AUDIO);
}

bool AudioFlinger::AsyncCallbackThread::threadLoop()
{
    while (!exitPending()) {
        uint32_t writeAckSequence;
        uint32_t drainSequence;
        bool asyncError;

        {
            Mutex::Autolock _l(mLock);
            while (!((mWriteAckSequence & 1) ||
                     (mDrainSequence & 1) ||
                     mAsyncError ||
                     exitPending())) {
                mWaitWorkCV.wait(mLock);
            }

            if (exitPending()) {
                break;
            }
            ALOGV("AsyncCallbackThread mWriteAckSequence %d mDrainSequence %d",
                  mWriteAckSequence, mDrainSequence);
            writeAckSequence = mWriteAckSequence;
            mWriteAckSequence &= ~1;
            drainSequence = mDrainSequence;
            mDrainSequence &= ~1;
            asyncError = mAsyncError;
            mAsyncError = false;
        }
        {
            sp<AudioFlinger::PlaybackThread> playbackThread = mPlaybackThread.promote();
            if (playbackThread != 0) {
                if (writeAckSequence & 1) {
                    playbackThread->resetWriteBlocked(writeAckSequence >> 1);
                }
                if (drainSequence & 1) {
                    playbackThread->resetDraining(drainSequence >> 1);
                }
                if (asyncError) {
                    playbackThread->onAsyncError();
                }
            }
        }
    }
    return false;
}

void AudioFlinger::AsyncCallbackThread::exit()
{
    ALOGV("AsyncCallbackThread::exit");
    Mutex::Autolock _l(mLock);
    requestExit();
    mWaitWorkCV.broadcast();
}

void AudioFlinger::AsyncCallbackThread::setWriteBlocked(uint32_t sequence)
{
    Mutex::Autolock _l(mLock);
    // bit 0 is cleared
    mWriteAckSequence = sequence << 1;
}

void AudioFlinger::AsyncCallbackThread::resetWriteBlocked()
{
    Mutex::Autolock _l(mLock);
    // ignore unexpected callbacks
    if (mWriteAckSequence & 2) {
        mWriteAckSequence |= 1;
        mWaitWorkCV.signal();
    }
}

void AudioFlinger::AsyncCallbackThread::setDraining(uint32_t sequence)
{
    Mutex::Autolock _l(mLock);
    // bit 0 is cleared
    mDrainSequence = sequence << 1;
}

void AudioFlinger::AsyncCallbackThread::resetDraining()
{
    Mutex::Autolock _l(mLock);
    // ignore unexpected callbacks
    if (mDrainSequence & 2) {
        mDrainSequence |= 1;
        mWaitWorkCV.signal();
    }
}

void AudioFlinger::AsyncCallbackThread::setAsyncError()
{
    Mutex::Autolock _l(mLock);
    mAsyncError = true;
    mWaitWorkCV.signal();
}


// ----------------------------------------------------------------------------
AudioFlinger::OffloadThread::OffloadThread(const sp<AudioFlinger>& audioFlinger,
        AudioStreamOut* output, audio_io_handle_t id, uint32_t device, bool systemReady)
    :   DirectOutputThread(audioFlinger, output, id, device, OFFLOAD, systemReady),
        mPausedWriteLength(0), mPausedBytesRemaining(0), mKeepWakeLock(true),
        mOffloadUnderrunPosition(~0LL)
{
    //FIXME: mStandby should be set to true by ThreadBase constructo
    mStandby = true;
    mKeepWakeLock = property_get_bool("ro.audio.offload_wakelock", true /* default_value */);
}

void AudioFlinger::OffloadThread::threadLoop_exit()
{
    if (mFlushPending || mHwPaused) {
        // If a flush is pending or track was paused, just discard buffered data
        flushHw_l();
    } else {
        mMixerStatus = MIXER_DRAIN_ALL;
        threadLoop_drain();
    }
    if (mUseAsyncWrite) {
        ALOG_ASSERT(mCallbackThread != 0);
        mCallbackThread->exit();
    }
    PlaybackThread::threadLoop_exit();
}

AudioFlinger::PlaybackThread::mixer_state AudioFlinger::OffloadThread::prepareTracks_l(
    Vector< sp<Track> > *tracksToRemove
)
{
    size_t count = mActiveTracks.size();

    mixer_state mixerStatus = MIXER_IDLE;
    bool doHwPause = false;
    bool doHwResume = false;

    ALOGV("OffloadThread::prepareTracks_l active tracks %zu", count);

    // find out which tracks need to be processed
    for (const sp<Track> &t : mActiveTracks) {
        Track* const track = t.get();
#ifdef VERY_VERY_VERBOSE_LOGGING
        audio_track_cblk_t* cblk = track->cblk();
#endif
        // Only consider last track started for volume and mixer state control.
        // In theory an older track could underrun and restart after the new one starts
        // but as we only care about the transition phase between two tracks on a
        // direct output, it is not a problem to ignore the underrun case.
        sp<Track> l = mActiveTracks.getLatest();
        bool last = l.get() == track;

        if (track->isInvalid()) {
            ALOGW("An invalidated track shouldn't be in active list");
            tracksToRemove->add(track);
        } else if (track->mState == TrackBase::IDLE) {
            ALOGW("An idle track shouldn't be in active list");
        } else if (track->isPausing()) {
            track->setPaused();
            if (last) {
                if (mHwSupportsPause && !mHwPaused) {
                    doHwPause = true;
                    mHwPaused = true;
                }
                // If we were part way through writing the mixbuffer to
                // the HAL we must save this until we resume
                // BUG - this will be wrong if a different track is made active,
                // in that case we want to discard the pending data in the
                // mixbuffer and tell the client to present it again when the
                // track is resumed
                mPausedWriteLength = mCurrentWriteLength;
                mPausedBytesRemaining = mBytesRemaining;
                mBytesRemaining = 0;    // stop writing
            }
            tracksToRemove->add(track);
        } else if (track->isFlushPending()) {
            if (track->isStopping_1()) {
                track->mRetryCount = kMaxTrackStopRetriesOffload;
            } else {
                track->mRetryCount = kMaxTrackRetriesOffload;
            }
            track->flushAck();
            if (last) {
                mFlushPending = true;
            }
        } else if (track->isResumePending()){
            track->resumeAck();
            if (last) {
                if (mPausedBytesRemaining) {
                    // Need to continue write that was interrupted
                    mCurrentWriteLength = mPausedWriteLength;
                    mBytesRemaining = mPausedBytesRemaining;
                    mPausedBytesRemaining = 0;
                }
                if (mHwPaused) {
                    doHwResume = true;
                    mHwPaused = false;
                    // threadLoop_mix() will handle the case that we need to
                    // resume an interrupted write
                }
                // enable write to audio HAL
                mSleepTimeUs = 0;

                mLeftVolFloat = mRightVolFloat = -1.0;

                // Do not handle new data in this iteration even if track->framesReady()
                mixerStatus = MIXER_TRACKS_ENABLED;
            }
        }  else if (track->framesReady() && track->isReady() &&
                !track->isPaused() && !track->isTerminated() && !track->isStopping_2()) {
            ALOGVV("OffloadThread: track(%d) s=%08x [OK]", track->id(), cblk->mServer);
            if (track->mFillingUpStatus == Track::FS_FILLED) {
                track->mFillingUpStatus = Track::FS_ACTIVE;
                if (last) {
                    // make sure processVolume_l() will apply new volume even if 0
                    mLeftVolFloat = mRightVolFloat = -1.0;
                }
            }

            if (last) {
                sp<Track> previousTrack = mPreviousTrack.promote();
                if (previousTrack != 0) {
                    if (track != previousTrack.get()) {
                        // Flush any data still being written from last track
                        mBytesRemaining = 0;
                        if (mPausedBytesRemaining) {
                            // Last track was paused so we also need to flush saved
                            // mixbuffer state and invalidate track so that it will
                            // re-submit that unwritten data when it is next resumed
                            mPausedBytesRemaining = 0;
                            // Invalidate is a bit drastic - would be more efficient
                            // to have a flag to tell client that some of the
                            // previously written data was lost
                            previousTrack->invalidate();
                        }
                        // flush data already sent to the DSP if changing audio session as audio
                        // comes from a different source. Also invalidate previous track to force a
                        // seek when resuming.
                        if (previousTrack->sessionId() != track->sessionId()) {
                            previousTrack->invalidate();
                        }
                    }
                }
                mPreviousTrack = track;
                // reset retry count
                if (track->isStopping_1()) {
                    track->mRetryCount = kMaxTrackStopRetriesOffload;
                } else {
                    track->mRetryCount = kMaxTrackRetriesOffload;
                }
                mActiveTrack = t;
                mixerStatus = MIXER_TRACKS_READY;
            }
        } else {
            ALOGVV("OffloadThread: track(%d) s=%08x [NOT READY]", track->id(), cblk->mServer);
            if (track->isStopping_1()) {
                if (--(track->mRetryCount) <= 0) {
                    // Hardware buffer can hold a large amount of audio so we must
                    // wait for all current track's data to drain before we say
                    // that the track is stopped.
                    if (mBytesRemaining == 0) {
                        // Only start draining when all data in mixbuffer
                        // has been written
                        ALOGV("OffloadThread: underrun and STOPPING_1 -> draining, STOPPING_2");
                        track->mState = TrackBase::STOPPING_2; // so presentation completes after
                        // drain do not drain if no data was ever sent to HAL (mStandby == true)
                        if (last && !mStandby) {
                            // do not modify drain sequence if we are already draining. This happens
                            // when resuming from pause after drain.
                            if ((mDrainSequence & 1) == 0) {
                                mSleepTimeUs = 0;
                                mStandbyTimeNs = systemTime() + mStandbyDelayNs;
                                mixerStatus = MIXER_DRAIN_TRACK;
                                mDrainSequence += 2;
                            }
                            if (mHwPaused) {
                                // It is possible to move from PAUSED to STOPPING_1 without
                                // a resume so we must ensure hardware is running
                                doHwResume = true;
                                mHwPaused = false;
                            }
                        }
                    }
                } else if (last) {
                    ALOGV("stopping1 underrun retries left %d", track->mRetryCount);
                    mixerStatus = MIXER_TRACKS_ENABLED;
                }
            } else if (track->isStopping_2()) {
                // Drain has completed or we are in standby, signal presentation complete
                if (!(mDrainSequence & 1) || !last || mStandby) {
                    track->mState = TrackBase::STOPPED;
                    uint32_t latency = 0;
                    status_t result = mOutput->stream->getLatency(&latency);
                    ALOGE_IF(result != OK,
                            "Error when retrieving output stream latency: %d", result);
                    size_t audioHALFrames = (latency * mSampleRate) / 1000;
                    int64_t framesWritten =
                            mBytesWritten / mOutput->getFrameSize();
                    track->presentationComplete(framesWritten, audioHALFrames);
                    track->reset();
                    tracksToRemove->add(track);
                    // DIRECT and OFFLOADED stop resets frame counts.
                    if (!mUseAsyncWrite) {
                        // If we don't get explicit drain notification we must
                        // register discontinuity regardless of whether this is
                        // the previous (!last) or the upcoming (last) track
                        // to avoid skipping the discontinuity.
                        mTimestampVerifier.discontinuity();
                    }
                }
            } else {
                // No buffers for this track. Give it a few chances to
                // fill a buffer, then remove it from active list.
                if (--(track->mRetryCount) <= 0) {
                    bool running = false;
                    uint64_t position = 0;
                    struct timespec unused;
                    // The running check restarts the retry counter at least once.
                    status_t ret = mOutput->stream->getPresentationPosition(&position, &unused);
                    if (ret == NO_ERROR && position != mOffloadUnderrunPosition) {
                        running = true;
                        mOffloadUnderrunPosition = position;
                    }
                    if (ret == NO_ERROR) {
                        ALOGVV("underrun counter, running(%d): %lld vs %lld", running,
                                (long long)position, (long long)mOffloadUnderrunPosition);
                    }
                    if (running) { // still running, give us more time.
                        track->mRetryCount = kMaxTrackRetriesOffload;
                    } else {
                        ALOGV("OffloadThread: BUFFER TIMEOUT: remove track(%d) from active list",
                                track->id());
                        tracksToRemove->add(track);
                        // tell client process that the track was disabled because of underrun;
                        // it will then automatically call start() when data is available
                        track->disable();
                    }
                } else if (last){
                    mixerStatus = MIXER_TRACKS_ENABLED;
                }
            }
        }
        // compute volume for this track
        processVolume_l(track, last);
    }

    // make sure the pause/flush/resume sequence is executed in the right order.
    // If a flush is pending and a track is active but the HW is not paused, force a HW pause
    // before flush and then resume HW. This can happen in case of pause/flush/resume
    // if resume is received before pause is executed.
    if (!mStandby && (doHwPause || (mFlushPending && !mHwPaused && (count != 0)))) {
        status_t result = mOutput->stream->pause();
        ALOGE_IF(result != OK, "Error when pausing output stream: %d", result);
    }
    if (mFlushPending) {
        flushHw_l();
    }
    if (!mStandby && doHwResume) {
        status_t result = mOutput->stream->resume();
        ALOGE_IF(result != OK, "Error when resuming output stream: %d", result);
    }

    // remove all the tracks that need to be...
    removeTracks_l(*tracksToRemove);

    return mixerStatus;
}

// must be called with thread mutex locked
bool AudioFlinger::OffloadThread::waitingAsyncCallback_l()
{
    ALOGVV("waitingAsyncCallback_l mWriteAckSequence %d mDrainSequence %d",
          mWriteAckSequence, mDrainSequence);
    if (mUseAsyncWrite && ((mWriteAckSequence & 1) || (mDrainSequence & 1))) {
        return true;
    }
    return false;
}

bool AudioFlinger::OffloadThread::waitingAsyncCallback()
{
    Mutex::Autolock _l(mLock);
    return waitingAsyncCallback_l();
}

void AudioFlinger::OffloadThread::flushHw_l()
{
    DirectOutputThread::flushHw_l();
    // Flush anything still waiting in the mixbuffer
    mCurrentWriteLength = 0;
    mBytesRemaining = 0;
    mPausedWriteLength = 0;
    mPausedBytesRemaining = 0;
    // reset bytes written count to reflect that DSP buffers are empty after flush.
    mBytesWritten = 0;
    mOffloadUnderrunPosition = ~0LL;

    if (mUseAsyncWrite) {
        // discard any pending drain or write ack by incrementing sequence
        mWriteAckSequence = (mWriteAckSequence + 2) & ~1;
        mDrainSequence = (mDrainSequence + 2) & ~1;
        ALOG_ASSERT(mCallbackThread != 0);
        mCallbackThread->setWriteBlocked(mWriteAckSequence);
        mCallbackThread->setDraining(mDrainSequence);
    }
}

void AudioFlinger::OffloadThread::invalidateTracks(audio_stream_type_t streamType)
{
    Mutex::Autolock _l(mLock);
    if (PlaybackThread::invalidateTracks_l(streamType)) {
        mFlushPending = true;
    }
}

void AudioFlinger::MixerThread::onIdleMixer()
{
    PlaybackThread::onIdleMixer();

    if (mFastMixer == 0) {
        return;
    }

    if (!mHwSupportsSuspend) {
        return;
    }

    if (mStandbyDelayNs > seconds(1)) {
        mIdleTimeOffsetUs = seconds(1)/1000LL - mIdleSleepTimeUs;
    }

    FastMixerStateQueue *sq = mFastMixer->sq();
    FastMixerState *state = sq->begin();
    if (!(state->mCommand & FastMixerState::IDLE)) {
        state->mCommand = FastMixerState::COLD_IDLE;
        state->mColdFutexAddr = &mFastMixerFutex;
        state->mColdGen++;
        mFastMixerFutex = 0;

        // cold idle fastmixer only after draining a whole pipe sink
        uint32_t delayMs =
            (uint32_t)((mNormalFrameCount + mFrameCount) * 1000 / mSampleRate);
        usleep(delayMs * 1000);

        sq->end();
        sq->push(FastMixerStateQueue::BLOCK_UNTIL_ACKED);
    } else {
        sq->end(false /*didModify*/);
    }
}

// ----------------------------------------------------------------------------

AudioFlinger::DuplicatingThread::DuplicatingThread(const sp<AudioFlinger>& audioFlinger,
        AudioFlinger::MixerThread* mainThread, audio_io_handle_t id, bool systemReady)
    :   MixerThread(audioFlinger, mainThread->getOutput(), id, mainThread->outDevice(),
                    systemReady, DUPLICATING),
        mWaitTimeMs(UINT_MAX)
{
    addOutputTrack(mainThread);
}

AudioFlinger::DuplicatingThread::~DuplicatingThread()
{
    for (size_t i = 0; i < mOutputTracks.size(); i++) {
        mOutputTracks[i]->destroy();
    }
}

void AudioFlinger::DuplicatingThread::threadLoop_mix()
{
    // mix buffers...
    if (outputsReady(outputTracks)) {
        mAudioMixer->process();
    } else {
        if (mMixerBufferValid) {
            memset(mMixerBuffer, 0, mMixerBufferSize);
        } else {
            memset(mSinkBuffer, 0, mSinkBufferSize);
        }
    }
    mSleepTimeUs = 0;
    writeFrames = mNormalFrameCount;
    mCurrentWriteLength = mSinkBufferSize;
    mStandbyTimeNs = systemTime() + mStandbyDelayNs;
}

void AudioFlinger::DuplicatingThread::threadLoop_sleepTime()
{
    if (mSleepTimeUs == 0) {
        if (mMixerStatus == MIXER_TRACKS_ENABLED) {
            mSleepTimeUs = mActiveSleepTimeUs;
        } else {
            mSleepTimeUs = mIdleSleepTimeUs;
        }
    } else if (mBytesWritten != 0) {
        if (mMixerStatus == MIXER_TRACKS_ENABLED) {
            writeFrames = mNormalFrameCount;
            memset(mSinkBuffer, 0, mSinkBufferSize);
        } else {
            // flush remaining overflow buffers in output tracks
            writeFrames = 0;
        }
        mSleepTimeUs = 0;
    }
}

ssize_t AudioFlinger::DuplicatingThread::threadLoop_write()
{
    for (size_t i = 0; i < outputTracks.size(); i++) {
        const ssize_t actualWritten = outputTracks[i]->write(mSinkBuffer, writeFrames);

        // Consider the first OutputTrack for timestamp and frame counting.

        // The threadLoop() generally assumes writing a full sink buffer size at a time.
        // Here, we correct for writeFrames of 0 (a stop) or underruns because
        // we always claim success.
        if (i == 0) {
            const ssize_t correction = mSinkBufferSize / mFrameSize - actualWritten;
            ALOGD_IF(correction != 0 && writeFrames != 0,
                    "%s: writeFrames:%u  actualWritten:%zd  correction:%zd  mFramesWritten:%lld",
                    __func__, writeFrames, actualWritten, correction, (long long)mFramesWritten);
            mFramesWritten -= correction;
        }

        // TODO: Report correction for the other output tracks and show in the dump.
    }
    mStandby = false;
    return (ssize_t)mSinkBufferSize;
}

void AudioFlinger::DuplicatingThread::threadLoop_standby()
{
    // DuplicatingThread implements standby by stopping all tracks
    for (size_t i = 0; i < outputTracks.size(); i++) {
        outputTracks[i]->stop();
    }
}

void AudioFlinger::DuplicatingThread::dumpInternals_l(int fd, const Vector<String16>& args __unused)
{
    MixerThread::dumpInternals_l(fd, args);

    std::stringstream ss;
    const size_t numTracks = mOutputTracks.size();
    ss << "  " << numTracks << " OutputTracks";
    if (numTracks > 0) {
        ss << ":";
        for (const auto &track : mOutputTracks) {
            const sp<ThreadBase> thread = track->thread().promote();
            ss << " (" << track->id() << " : ";
            if (thread.get() != nullptr) {
                ss << thread.get() << ", " << thread->id();
            } else {
                ss << "null";
            }
            ss << ")";
        }
    }
    ss << "\n";
    std::string result = ss.str();
    write(fd, result.c_str(), result.size());
}

void AudioFlinger::DuplicatingThread::saveOutputTracks()
{
    outputTracks = mOutputTracks;
}

void AudioFlinger::DuplicatingThread::clearOutputTracks()
{
    outputTracks.clear();
}

void AudioFlinger::DuplicatingThread::addOutputTrack(MixerThread *thread)
{
    Mutex::Autolock _l(mLock);
    // The downstream MixerThread consumes thread->frameCount() amount of frames per mix pass.
    // Adjust for thread->sampleRate() to determine minimum buffer frame count.
    // Then triple buffer because Threads do not run synchronously and may not be clock locked.
    const size_t frameCount =
            3 * sourceFramesNeeded(mSampleRate, thread->frameCount(), thread->sampleRate());
    // TODO: Consider asynchronous sample rate conversion to handle clock disparity
    // from different OutputTracks and their associated MixerThreads (e.g. one may
    // nearly empty and the other may be dropping data).

    sp<OutputTrack> outputTrack = new OutputTrack(thread,
                                            this,
                                            mSampleRate,
                                            mFormat,
                                            mChannelMask,
                                            frameCount,
                                            IPCThreadState::self()->getCallingUid());
    status_t status = outputTrack != 0 ? outputTrack->initCheck() : (status_t) NO_MEMORY;
    if (status != NO_ERROR) {
        ALOGE("addOutputTrack() initCheck failed %d", status);
        return;
    }
    thread->setStreamVolume(AUDIO_STREAM_PATCH, 1.0f);
    mOutputTracks.add(outputTrack);
    ALOGV("addOutputTrack() track %p, on thread %p", outputTrack.get(), thread);
    updateWaitTime_l();
}

void AudioFlinger::DuplicatingThread::removeOutputTrack(MixerThread *thread)
{
    Mutex::Autolock _l(mLock);
    for (size_t i = 0; i < mOutputTracks.size(); i++) {
        if (mOutputTracks[i]->thread() == thread) {
            mOutputTracks[i]->destroy();
            mOutputTracks.removeAt(i);
            updateWaitTime_l();
            if (thread->getOutput() == mOutput) {
                mOutput = NULL;
            }
            return;
        }
    }
    ALOGV("removeOutputTrack(): unknown thread: %p", thread);
}

// caller must hold mLock
void AudioFlinger::DuplicatingThread::updateWaitTime_l()
{
    mWaitTimeMs = UINT_MAX;
    for (size_t i = 0; i < mOutputTracks.size(); i++) {
        sp<ThreadBase> strong = mOutputTracks[i]->thread().promote();
        if (strong != 0) {
            uint32_t waitTimeMs = (strong->frameCount() * 2 * 1000) / strong->sampleRate();
            if (waitTimeMs < mWaitTimeMs) {
                mWaitTimeMs = waitTimeMs;
            }
        }
    }
}


bool AudioFlinger::DuplicatingThread::outputsReady(
        const SortedVector< sp<OutputTrack> > &outputTracks)
{
    for (size_t i = 0; i < outputTracks.size(); i++) {
        sp<ThreadBase> thread = outputTracks[i]->thread().promote();
        if (thread == 0) {
            ALOGW("DuplicatingThread::outputsReady() could not promote thread on output track %p",
                    outputTracks[i].get());
            return false;
        }
        PlaybackThread *playbackThread = (PlaybackThread *)thread.get();
        // see note at standby() declaration
        if (playbackThread->standby() && !playbackThread->isSuspended()) {
            ALOGV("DuplicatingThread output track %p on thread %p Not Ready", outputTracks[i].get(),
                    thread.get());
            return false;
        }
    }
    return true;
}

void AudioFlinger::DuplicatingThread::sendMetadataToBackend_l(
        const StreamOutHalInterface::SourceMetadata& metadata)
{
    for (auto& outputTrack : outputTracks) { // not mOutputTracks
        outputTrack->setMetadatas(metadata.tracks);
    }
}

uint32_t AudioFlinger::DuplicatingThread::activeSleepTimeUs() const
{
    return (mWaitTimeMs * 1000) / 2;
}

void AudioFlinger::DuplicatingThread::cacheParameters_l()
{
    // updateWaitTime_l() sets mWaitTimeMs, which affects activeSleepTimeUs(), so call it first
    updateWaitTime_l();

    MixerThread::cacheParameters_l();
}


// ----------------------------------------------------------------------------
//      Record
// ----------------------------------------------------------------------------

AudioFlinger::RecordThread::RecordThread(const sp<AudioFlinger>& audioFlinger,
                                         AudioStreamIn *input,
                                         audio_io_handle_t id,
                                         audio_devices_t outDevice,
                                         audio_devices_t inDevice,
                                         bool systemReady
                                         ) :
    ThreadBase(audioFlinger, id, outDevice, inDevice, RECORD, systemReady),
    mInput(input),
    mActiveTracks(&this->mLocalLog),
    mRsmpInBuffer(NULL),
    // mRsmpInFrames, mRsmpInFramesP2, and mRsmpInFramesOA are set by readInputParameters_l()
    mRsmpInRear(0)
    , mReadOnlyHeap(new MemoryDealer(kRecordThreadReadOnlyHeapSize,
            "RecordThreadRO", MemoryHeapBase::READ_ONLY))
    // mFastCapture below
    , mFastCaptureFutex(0)
    // mInputSource
    // mPipeSink
    // mPipeSource
    , mPipeFramesP2(0)
    // mPipeMemory
    // mFastCaptureNBLogWriter
    , mFastTrackAvail(false)
    , mBtNrecSuspended(false)
{
    snprintf(mThreadName, kThreadNameLength, "AudioIn_%X", id);
    mNBLogWriter = audioFlinger->newWriter_l(kLogSize, mThreadName);

    if (mInput != nullptr && mInput->audioHwDev != nullptr) {
        mIsMsdDevice = strcmp(
                mInput->audioHwDev->moduleName(), AUDIO_HARDWARE_MODULE_ID_MSD) == 0;
    }

    readInputParameters_l();

    // TODO: We may also match on address as well as device type for
    // AUDIO_DEVICE_IN_BUS, AUDIO_DEVICE_IN_BLUETOOTH_A2DP, AUDIO_DEVICE_IN_REMOTE_SUBMIX
    mTimestampCorrectedDevices = (audio_devices_t)property_get_int64(
            "audio.timestamp.corrected_input_devices",
            (int64_t)(mIsMsdDevice ? AUDIO_DEVICE_IN_BUS // turn on by default for MSD
                                   : AUDIO_DEVICE_NONE));

    // create an NBAIO source for the HAL input stream, and negotiate
    mInputSource = new AudioStreamInSource(input->stream);
    size_t numCounterOffers = 0;
    const NBAIO_Format offers[1] = {Format_from_SR_C(mSampleRate, mChannelCount, mFormat)};
#if !LOG_NDEBUG
    ssize_t index =
#else
    (void)
#endif
            mInputSource->negotiate(offers, 1, NULL, numCounterOffers);
    ALOG_ASSERT(index == 0);

    // initialize fast capture depending on configuration
    bool initFastCapture;
    switch (kUseFastCapture) {
    case FastCapture_Never:
        initFastCapture = false;
        ALOGV("%p kUseFastCapture = Never, initFastCapture = false", this);
        break;
    case FastCapture_Always:
        initFastCapture = true;
        ALOGV("%p kUseFastCapture = Always, initFastCapture = true", this);
        break;
    case FastCapture_Static:
        initFastCapture = (mFrameCount * 1000) / mSampleRate < kMinNormalCaptureBufferSizeMs;
        ALOGV("%p kUseFastCapture = Static, (%lld * 1000) / %u vs %u, initFastCapture = %d",
                this, (long long)mFrameCount, mSampleRate, kMinNormalCaptureBufferSizeMs,
                initFastCapture);
        break;
    // case FastCapture_Dynamic:
    }

    if (initFastCapture) {
        // create a Pipe for FastCapture to write to, and for us and fast tracks to read from
        NBAIO_Format format = mInputSource->format();
        // quadruple-buffering of 20 ms each; this ensures we can sleep for 20ms in RecordThread
        size_t pipeFramesP2 = roundup(4 * FMS_20 * mSampleRate / 1000);
        size_t pipeSize = pipeFramesP2 * Format_frameSize(format);
        void *pipeBuffer = nullptr;
        const sp<MemoryDealer> roHeap(readOnlyHeap());
        sp<IMemory> pipeMemory;
        if ((roHeap == 0) ||
                (pipeMemory = roHeap->allocate(pipeSize)) == 0 ||
                (pipeBuffer = pipeMemory->pointer()) == nullptr) {
            ALOGE("not enough memory for pipe buffer size=%zu; "
                    "roHeap=%p, pipeMemory=%p, pipeBuffer=%p; roHeapSize: %lld",
                    pipeSize, roHeap.get(), pipeMemory.get(), pipeBuffer,
                    (long long)kRecordThreadReadOnlyHeapSize);
            goto failed;
        }
        // pipe will be shared directly with fast clients, so clear to avoid leaking old information
        memset(pipeBuffer, 0, pipeSize);
        Pipe *pipe = new Pipe(pipeFramesP2, format, pipeBuffer);
        const NBAIO_Format offers[1] = {format};
        size_t numCounterOffers = 0;
        ssize_t index = pipe->negotiate(offers, 1, NULL, numCounterOffers);
        ALOG_ASSERT(index == 0);
        mPipeSink = pipe;
        PipeReader *pipeReader = new PipeReader(*pipe);
        numCounterOffers = 0;
        index = pipeReader->negotiate(offers, 1, NULL, numCounterOffers);
        ALOG_ASSERT(index == 0);
        mPipeSource = pipeReader;
        mPipeFramesP2 = pipeFramesP2;
        mPipeMemory = pipeMemory;

        // create fast capture
        mFastCapture = new FastCapture();
        FastCaptureStateQueue *sq = mFastCapture->sq();
#ifdef STATE_QUEUE_DUMP
        // FIXME
#endif
        FastCaptureState *state = sq->begin();
        state->mCblk = NULL;
        state->mInputSource = mInputSource.get();
        state->mInputSourceGen++;
        state->mPipeSink = pipe;
        state->mPipeSinkGen++;
        state->mFrameCount = mFrameCount;
        state->mCommand = FastCaptureState::COLD_IDLE;
        // already done in constructor initialization list
        //mFastCaptureFutex = 0;
        state->mColdFutexAddr = &mFastCaptureFutex;
        state->mColdGen++;
        state->mDumpState = &mFastCaptureDumpState;
#ifdef TEE_SINK
        // FIXME
#endif
        mFastCaptureNBLogWriter = audioFlinger->newWriter_l(kFastCaptureLogSize, "FastCapture");
        state->mNBLogWriter = mFastCaptureNBLogWriter.get();
        sq->end();
        sq->push(FastCaptureStateQueue::BLOCK_UNTIL_PUSHED);

        // start the fast capture
        mFastCapture->run("FastCapture", ANDROID_PRIORITY_URGENT_AUDIO);
        pid_t tid = mFastCapture->getTid();
        sendPrioConfigEvent(getpid(), tid, kPriorityFastCapture, false /*forApp*/);
        stream()->setHalThreadPriority(kPriorityFastCapture);
#ifdef AUDIO_WATCHDOG
        // FIXME
#endif

        mFastTrackAvail = true;
    }
#ifdef TEE_SINK
    mTee.set(mInputSource->format(), NBAIO_Tee::TEE_FLAG_INPUT_THREAD);
    mTee.setId(std::string("_") + std::to_string(mId) + "_C");
#endif
failed: ;

    // FIXME mNormalSource
}

AudioFlinger::RecordThread::~RecordThread()
{
    if (mFastCapture != 0) {
        FastCaptureStateQueue *sq = mFastCapture->sq();
        FastCaptureState *state = sq->begin();
        if (state->mCommand == FastCaptureState::COLD_IDLE) {
            int32_t old = android_atomic_inc(&mFastCaptureFutex);
            if (old == -1) {
                (void) syscall(__NR_futex, &mFastCaptureFutex, FUTEX_WAKE_PRIVATE, 1);
            }
        }
        state->mCommand = FastCaptureState::EXIT;
        sq->end();
        sq->push(FastCaptureStateQueue::BLOCK_UNTIL_PUSHED);
        mFastCapture->join();
        mFastCapture.clear();
    }
    mAudioFlinger->unregisterWriter(mFastCaptureNBLogWriter);
    mAudioFlinger->unregisterWriter(mNBLogWriter);
    free(mRsmpInBuffer);
}

void AudioFlinger::RecordThread::onFirstRef()
{
    run(mThreadName, PRIORITY_URGENT_AUDIO);
}

void AudioFlinger::RecordThread::preExit()
{
    ALOGV("  preExit()");
    Mutex::Autolock _l(mLock);
    for (size_t i = 0; i < mTracks.size(); i++) {
        sp<RecordTrack> track = mTracks[i];
        track->invalidate();
    }
    mActiveTracks.clear();
    mStartStopCond.broadcast();
}

bool AudioFlinger::RecordThread::threadLoop()
{
    nsecs_t lastWarning = 0;

    inputStandBy();

reacquire_wakelock:
    sp<RecordTrack> activeTrack;
    {
        Mutex::Autolock _l(mLock);
        acquireWakeLock_l();
    }

    // used to request a deferred sleep, to be executed later while mutex is unlocked
    uint32_t sleepUs = 0;

    int64_t lastLoopCountRead = -2;  // never matches "previous" loop, when loopCount = 0.

    // loop while there is work to do
    for (int64_t loopCount = 0;; ++loopCount) {  // loopCount used for statistics tracking
        Vector< sp<EffectChain> > effectChains;

        // activeTracks accumulates a copy of a subset of mActiveTracks
        Vector< sp<RecordTrack> > activeTracks;

        // reference to the (first and only) active fast track
        sp<RecordTrack> fastTrack;

        // reference to a fast track which is about to be removed
        sp<RecordTrack> fastTrackToRemove;

        { // scope for mLock
            Mutex::Autolock _l(mLock);

            processConfigEvents_l();

            // check exitPending here because checkForNewParameters_l() and
            // checkForNewParameters_l() can temporarily release mLock
            if (exitPending()) {
                break;
            }

            // sleep with mutex unlocked
            if (sleepUs > 0) {
                ATRACE_BEGIN("sleepC");
                mWaitWorkCV.waitRelative(mLock, microseconds((nsecs_t)sleepUs));
                ATRACE_END();
                sleepUs = 0;
                continue;
            }

            // if no active track(s), then standby and release wakelock
            size_t size = mActiveTracks.size();
            if (size == 0) {
                standbyIfNotAlreadyInStandby();
                // exitPending() can't become true here
                releaseWakeLock_l();
                ALOGV("RecordThread: loop stopping");
                // go to sleep
                mWaitWorkCV.wait(mLock);
                ALOGV("RecordThread: loop starting");
                goto reacquire_wakelock;
            }

            bool doBroadcast = false;
            bool allStopped = true;
            for (size_t i = 0; i < size; ) {

                activeTrack = mActiveTracks[i];
                if (activeTrack->isTerminated()) {
                    if (activeTrack->isFastTrack()) {
                        ALOG_ASSERT(fastTrackToRemove == 0);
                        fastTrackToRemove = activeTrack;
                    }
                    removeTrack_l(activeTrack);
                    mActiveTracks.remove(activeTrack);
                    size--;
                    continue;
                }

                TrackBase::track_state activeTrackState = activeTrack->mState;
                switch (activeTrackState) {

                case TrackBase::PAUSING:
                    mActiveTracks.remove(activeTrack);
                    activeTrack->mState = TrackBase::PAUSED;
                    doBroadcast = true;
                    size--;
                    continue;

                case TrackBase::STARTING_1:
                    sleepUs = 10000;
                    i++;
                    allStopped = false;
                    continue;

                case TrackBase::STARTING_2:
                    doBroadcast = true;
                    mStandby = false;
                    activeTrack->mState = TrackBase::ACTIVE;
                    allStopped = false;
                    break;

                case TrackBase::ACTIVE:
                    allStopped = false;
                    break;

                case TrackBase::IDLE:    // cannot be on ActiveTracks if idle
                case TrackBase::PAUSED:  // cannot be on ActiveTracks if paused
                case TrackBase::STOPPED: // cannot be on ActiveTracks if destroyed/terminated
                default:
                    LOG_ALWAYS_FATAL("%s: Unexpected active track state:%d, id:%d, tracks:%zu",
                            __func__, activeTrackState, activeTrack->id(), size);
                }

                activeTracks.add(activeTrack);
                i++;

                if (activeTrack->isFastTrack()) {
                    ALOG_ASSERT(!mFastTrackAvail);
                    ALOG_ASSERT(fastTrack == 0);
                    fastTrack = activeTrack;
                }
            }

            mActiveTracks.updatePowerState(this);

            updateMetadata_l();

            if (allStopped) {
                standbyIfNotAlreadyInStandby();
            }
            if (doBroadcast) {
                mStartStopCond.broadcast();
            }

            // sleep if there are no active tracks to process
            if (activeTracks.isEmpty()) {
                if (sleepUs == 0) {
                    sleepUs = kRecordThreadSleepUs;
                }
                continue;
            }
            sleepUs = 0;

            lockEffectChains_l(effectChains);
        }

        // thread mutex is now unlocked, mActiveTracks unknown, activeTracks.size() > 0

        size_t size = effectChains.size();
        for (size_t i = 0; i < size; i++) {
            // thread mutex is not locked, but effect chain is locked
            effectChains[i]->process_l();
        }

        // Push a new fast capture state if fast capture is not already running, or cblk change
        if (mFastCapture != 0) {
            FastCaptureStateQueue *sq = mFastCapture->sq();
            FastCaptureState *state = sq->begin();
            bool didModify = false;
            FastCaptureStateQueue::block_t block = FastCaptureStateQueue::BLOCK_UNTIL_PUSHED;
            if (state->mCommand != FastCaptureState::READ_WRITE /* FIXME &&
                    (kUseFastMixer != FastMixer_Dynamic || state->mTrackMask > 1)*/) {
                if (state->mCommand == FastCaptureState::COLD_IDLE) {
                    int32_t old = android_atomic_inc(&mFastCaptureFutex);
                    if (old == -1) {
                        (void) syscall(__NR_futex, &mFastCaptureFutex, FUTEX_WAKE_PRIVATE, 1);
                    }
                }
                state->mCommand = FastCaptureState::READ_WRITE;
#if 0   // FIXME
                mFastCaptureDumpState.increaseSamplingN(mAudioFlinger->isLowRamDevice() ?
                        FastThreadDumpState::kSamplingNforLowRamDevice :
                        FastThreadDumpState::kSamplingN);
#endif
                didModify = true;
            }
            audio_track_cblk_t *cblkOld = state->mCblk;
            audio_track_cblk_t *cblkNew = fastTrack != 0 ? fastTrack->cblk() : NULL;
            if (cblkNew != cblkOld) {
                state->mCblk = cblkNew;
                // block until acked if removing a fast track
                if (cblkOld != NULL) {
                    block = FastCaptureStateQueue::BLOCK_UNTIL_ACKED;
                }
                didModify = true;
            }
            AudioBufferProvider* abp = (fastTrack != 0 && fastTrack->isPatchTrack()) ?
                    reinterpret_cast<AudioBufferProvider*>(fastTrack.get()) : nullptr;
            if (state->mFastPatchRecordBufferProvider != abp) {
                state->mFastPatchRecordBufferProvider = abp;
                state->mFastPatchRecordFormat = fastTrack == 0 ?
                        AUDIO_FORMAT_INVALID : fastTrack->format();
                didModify = true;
            }
            sq->end(didModify);
            if (didModify) {
                sq->push(block);
#if 0
                if (kUseFastCapture == FastCapture_Dynamic) {
                    mNormalSource = mPipeSource;
                }
#endif
            }
        }

        // now run the fast track destructor with thread mutex unlocked
        fastTrackToRemove.clear();

        // Read from HAL to keep up with fastest client if multiple active tracks, not slowest one.
        // Only the client(s) that are too slow will overrun. But if even the fastest client is too
        // slow, then this RecordThread will overrun by not calling HAL read often enough.
        // If destination is non-contiguous, first read past the nominal end of buffer, then
        // copy to the right place.  Permitted because mRsmpInBuffer was over-allocated.

        int32_t rear = mRsmpInRear & (mRsmpInFramesP2 - 1);
        ssize_t framesRead;
        const int64_t lastIoBeginNs = systemTime(); // start IO timing

        // If an NBAIO source is present, use it to read the normal capture's data
        if (mPipeSource != 0) {
            size_t framesToRead = min(mRsmpInFramesOA - rear, mRsmpInFramesP2 / 2);

            // The audio fifo read() returns OVERRUN on overflow, and advances the read pointer
            // to the full buffer point (clearing the overflow condition).  Upon OVERRUN error,
            // we immediately retry the read() to get data and prevent another overflow.
            for (int retries = 0; retries <= 2; ++retries) {
                ALOGW_IF(retries > 0, "overrun on read from pipe, retry #%d", retries);
                framesRead = mPipeSource->read((uint8_t*)mRsmpInBuffer + rear * mFrameSize,
                        framesToRead);
                if (framesRead != OVERRUN) break;
            }

            const ssize_t availableToRead = mPipeSource->availableToRead();
            if (availableToRead >= 0) {
                // PipeSource is the master clock.  It is up to the AudioRecord client to keep up.
                LOG_ALWAYS_FATAL_IF((size_t)availableToRead > mPipeFramesP2,
                        "more frames to read than fifo size, %zd > %zu",
                        availableToRead, mPipeFramesP2);
                const size_t pipeFramesFree = mPipeFramesP2 - availableToRead;
                const size_t sleepFrames = min(pipeFramesFree, mRsmpInFramesP2) / 2;
                ALOGVV("mPipeFramesP2:%zu mRsmpInFramesP2:%zu sleepFrames:%zu availableToRead:%zd",
                        mPipeFramesP2, mRsmpInFramesP2, sleepFrames, availableToRead);
                sleepUs = (sleepFrames * 1000000LL) / mSampleRate;
            }
            if (framesRead < 0) {
                status_t status = (status_t) framesRead;
                switch (status) {
                case OVERRUN:
                    ALOGW("overrun on read from pipe");
                    framesRead = 0;
                    break;
                case NEGOTIATE:
                    ALOGE("re-negotiation is needed");
                    framesRead = -1;  // Will cause an attempt to recover.
                    break;
                default:
                    ALOGE("unknown error %d on read from pipe", status);
                    break;
                }
            }
        // otherwise use the HAL / AudioStreamIn directly
        } else {
            ATRACE_BEGIN("read");
            size_t bytesRead;
            status_t result = mInput->stream->read(
                    (uint8_t*)mRsmpInBuffer + rear * mFrameSize, mBufferSize, &bytesRead);
            ATRACE_END();
            if (result < 0) {
                framesRead = result;
            } else {
                framesRead = bytesRead / mFrameSize;
            }
        }

        const int64_t lastIoEndNs = systemTime(); // end IO timing

        // Update server timestamp with server stats
        // systemTime() is optional if the hardware supports timestamps.
        mTimestamp.mPosition[ExtendedTimestamp::LOCATION_SERVER] += framesRead;
        mTimestamp.mTimeNs[ExtendedTimestamp::LOCATION_SERVER] = lastIoEndNs;

        // Update server timestamp with kernel stats
        if (mPipeSource.get() == nullptr /* don't obtain for FastCapture, could block */) {
            int64_t position, time;
            if (mStandby) {
                mTimestampVerifier.discontinuity();
            } else if (mInput->stream->getCapturePosition(&position, &time) == NO_ERROR
                    && time > mTimestamp.mTimeNs[ExtendedTimestamp::LOCATION_KERNEL]) {

                mTimestampVerifier.add(position, time, mSampleRate);

                // Correct timestamps
                if (isTimestampCorrectionEnabled()) {
                    ALOGV("TS_BEFORE: %d %lld %lld",
                            id(), (long long)time, (long long)position);
                    auto correctedTimestamp = mTimestampVerifier.getLastCorrectedTimestamp();
                    position = correctedTimestamp.mFrames;
                    time = correctedTimestamp.mTimeNs;
                    ALOGV("TS_AFTER: %d %lld %lld",
                            id(), (long long)time, (long long)position);
                }

                mTimestamp.mPosition[ExtendedTimestamp::LOCATION_KERNEL] = position;
                mTimestamp.mTimeNs[ExtendedTimestamp::LOCATION_KERNEL] = time;
                // Note: In general record buffers should tend to be empty in
                // a properly running pipeline.
                //
                // Also, it is not advantageous to call get_presentation_position during the read
                // as the read obtains a lock, preventing the timestamp call from executing.
            } else {
                mTimestampVerifier.error();
            }
        }

        // From the timestamp, input read latency is negative output write latency.
        const audio_input_flags_t flags = mInput != NULL ? mInput->flags : AUDIO_INPUT_FLAG_NONE;
        const double latencyMs = RecordTrack::checkServerLatencySupported(mFormat, flags)
                ? - mTimestamp.getOutputServerLatencyMs(mSampleRate) : 0.;
        if (latencyMs != 0.) { // note 0. means timestamp is empty.
            mLatencyMs.add(latencyMs);
        }

        // Use this to track timestamp information
        // ALOGD("%s", mTimestamp.toString().c_str());

        if (framesRead < 0 || (framesRead == 0 && mPipeSource == 0)) {
            ALOGE("read failed: framesRead=%zd", framesRead);
            // Force input into standby so that it tries to recover at next read attempt
            inputStandBy();
            sleepUs = kRecordThreadSleepUs;
        }
        if (framesRead <= 0) {
            goto unlock;
        }
        ALOG_ASSERT(framesRead > 0);
        mFramesRead += framesRead;

#ifdef TEE_SINK
        (void)mTee.write((uint8_t*)mRsmpInBuffer + rear * mFrameSize, framesRead);
#endif
        // If destination is non-contiguous, we now correct for reading past end of buffer.
        {
            size_t part1 = mRsmpInFramesP2 - rear;
            if ((size_t) framesRead > part1) {
                memcpy(mRsmpInBuffer, (uint8_t*)mRsmpInBuffer + mRsmpInFramesP2 * mFrameSize,
                        (framesRead - part1) * mFrameSize);
            }
        }
        rear = mRsmpInRear += framesRead;

        size = activeTracks.size();

        // loop over each active track
        for (size_t i = 0; i < size; i++) {
            activeTrack = activeTracks[i];

            // skip fast tracks, as those are handled directly by FastCapture
            if (activeTrack->isFastTrack()) {
                continue;
            }

            // TODO: This code probably should be moved to RecordTrack.
            // TODO: Update the activeTrack buffer converter in case of reconfigure.

            enum {
                OVERRUN_UNKNOWN,
                OVERRUN_TRUE,
                OVERRUN_FALSE
            } overrun = OVERRUN_UNKNOWN;

            // loop over getNextBuffer to handle circular sink
            for (;;) {

                activeTrack->mSink.frameCount = ~0;
                status_t status = activeTrack->getNextBuffer(&activeTrack->mSink);
                size_t framesOut = activeTrack->mSink.frameCount;
                LOG_ALWAYS_FATAL_IF((status == OK) != (framesOut > 0));

                // check available frames and handle overrun conditions
                // if the record track isn't draining fast enough.
                bool hasOverrun;
                size_t framesIn;
                activeTrack->mResamplerBufferProvider->sync(&framesIn, &hasOverrun);
                if (hasOverrun) {
                    overrun = OVERRUN_TRUE;
                }
                if (framesOut == 0 || framesIn == 0) {
                    break;
                }

                // Don't allow framesOut to be larger than what is possible with resampling
                // from framesIn.
                // This isn't strictly necessary but helps limit buffer resizing in
                // RecordBufferConverter.  TODO: remove when no longer needed.
                framesOut = min(framesOut,
                        destinationFramesPossible(
                                framesIn, mSampleRate, activeTrack->mSampleRate));

                if (activeTrack->isDirect()) {
                    // No RecordBufferConverter used for direct streams. Pass
                    // straight from RecordThread buffer to RecordTrack buffer.
                    AudioBufferProvider::Buffer buffer;
                    buffer.frameCount = framesOut;
                    status_t status = activeTrack->mResamplerBufferProvider->getNextBuffer(&buffer);
                    if (status == OK && buffer.frameCount != 0) {
                        ALOGV_IF(buffer.frameCount != framesOut,
                                "%s() read less than expected (%zu vs %zu)",
                                __func__, buffer.frameCount, framesOut);
                        framesOut = buffer.frameCount;
                        memcpy(activeTrack->mSink.raw, buffer.raw, buffer.frameCount * mFrameSize);
                        activeTrack->mResamplerBufferProvider->releaseBuffer(&buffer);
                    } else {
                        framesOut = 0;
                        ALOGE("%s() cannot fill request, status: %d, frameCount: %zu",
                            __func__, status, buffer.frameCount);
                    }
                } else {
                    // process frames from the RecordThread buffer provider to the RecordTrack
                    // buffer
                    framesOut = activeTrack->mRecordBufferConverter->convert(
                            activeTrack->mSink.raw,
                            activeTrack->mResamplerBufferProvider,
                            framesOut);
                }

                if (framesOut > 0 && (overrun == OVERRUN_UNKNOWN)) {
                    overrun = OVERRUN_FALSE;
                }

                if (activeTrack->mFramesToDrop == 0) {
                    if (framesOut > 0) {
                        activeTrack->mSink.frameCount = framesOut;
                        // Sanitize before releasing if the track has no access to the source data
                        // An idle UID receives silence from non virtual devices until active
                        if (activeTrack->isSilenced()) {
                            memset(activeTrack->mSink.raw, 0, framesOut * mFrameSize);
                        }
                        activeTrack->releaseBuffer(&activeTrack->mSink);
                    }
                } else {
                    // FIXME could do a partial drop of framesOut
                    if (activeTrack->mFramesToDrop > 0) {
                        activeTrack->mFramesToDrop -= (ssize_t)framesOut;
                        if (activeTrack->mFramesToDrop <= 0) {
                            activeTrack->clearSyncStartEvent();
                        }
                    } else {
                        activeTrack->mFramesToDrop += framesOut;
                        if (activeTrack->mFramesToDrop >= 0 || activeTrack->mSyncStartEvent == 0 ||
                                activeTrack->mSyncStartEvent->isCancelled()) {
                            ALOGW("Synced record %s, session %d, trigger session %d",
                                  (activeTrack->mFramesToDrop >= 0) ? "timed out" : "cancelled",
                                  activeTrack->sessionId(),
                                  (activeTrack->mSyncStartEvent != 0) ?
                                          activeTrack->mSyncStartEvent->triggerSession() :
                                          AUDIO_SESSION_NONE);
                            activeTrack->clearSyncStartEvent();
                        }
                    }
                }

                if (framesOut == 0) {
                    break;
                }
            }

            switch (overrun) {
            case OVERRUN_TRUE:
                // client isn't retrieving buffers fast enough
                if (!activeTrack->setOverflow()) {
                    nsecs_t now = systemTime();
                    // FIXME should lastWarning per track?
                    if ((now - lastWarning) > kWarningThrottleNs) {
                        ALOGW("RecordThread: buffer overflow");
                        lastWarning = now;
                    }
                }
                break;
            case OVERRUN_FALSE:
                activeTrack->clearOverflow();
                break;
            case OVERRUN_UNKNOWN:
                break;
            }

            // update frame information and push timestamp out
            activeTrack->updateTrackFrameInfo(
                    activeTrack->mServerProxy->framesReleased(),
                    mTimestamp.mPosition[ExtendedTimestamp::LOCATION_SERVER],
                    mSampleRate, mTimestamp);
        }

unlock:
        // enable changes in effect chain
        unlockEffectChains(effectChains);
        // effectChains doesn't need to be cleared, since it is cleared by destructor at scope end
        if (audio_has_proportional_frames(mFormat)
            && loopCount == lastLoopCountRead + 1) {
            const int64_t readPeriodNs = lastIoEndNs - mLastIoEndNs;
            const double jitterMs =
                TimestampVerifier<int64_t, int64_t>::computeJitterMs(
                    {framesRead, readPeriodNs},
                    {0, 0} /* lastTimestamp */, mSampleRate);
            const double processMs = (lastIoBeginNs - mLastIoEndNs) * 1e-6;

            Mutex::Autolock _l(mLock);
            mIoJitterMs.add(jitterMs);
            mProcessTimeMs.add(processMs);
        }
        // update timing info.
        mLastIoBeginNs = lastIoBeginNs;
        mLastIoEndNs = lastIoEndNs;
        lastLoopCountRead = loopCount;
    }

    standbyIfNotAlreadyInStandby();

    {
        Mutex::Autolock _l(mLock);
        for (size_t i = 0; i < mTracks.size(); i++) {
            sp<RecordTrack> track = mTracks[i];
            track->invalidate();
        }
        mActiveTracks.clear();
        mStartStopCond.broadcast();
    }

    releaseWakeLock();

    ALOGV("RecordThread %p exiting", this);
    return false;
}

void AudioFlinger::RecordThread::standbyIfNotAlreadyInStandby()
{
    if (!mStandby) {
        inputStandBy();
        mStandby = true;
    }
}

void AudioFlinger::RecordThread::inputStandBy()
{
    // Idle the fast capture if it's currently running
    if (mFastCapture != 0) {
        FastCaptureStateQueue *sq = mFastCapture->sq();
        FastCaptureState *state = sq->begin();
        if (!(state->mCommand & FastCaptureState::IDLE)) {
            state->mCommand = FastCaptureState::COLD_IDLE;
            state->mColdFutexAddr = &mFastCaptureFutex;
            state->mColdGen++;
            mFastCaptureFutex = 0;
            sq->end();
            // BLOCK_UNTIL_PUSHED would be insufficient, as we need it to stop doing I/O now
            sq->push(FastCaptureStateQueue::BLOCK_UNTIL_ACKED);
#if 0
            if (kUseFastCapture == FastCapture_Dynamic) {
                // FIXME
            }
#endif
#ifdef AUDIO_WATCHDOG
            // FIXME
#endif
        } else {
            sq->end(false /*didModify*/);
        }
    }
    status_t result = mInput->stream->standby();
    ALOGE_IF(result != OK, "Error when putting input stream into standby: %d", result);

    // If going into standby, flush the pipe source.
    if (mPipeSource.get() != nullptr) {
        const ssize_t flushed = mPipeSource->flush();
        if (flushed > 0) {
            ALOGV("Input standby flushed PipeSource %zd frames", flushed);
            mTimestamp.mPosition[ExtendedTimestamp::LOCATION_SERVER] += flushed;
            mTimestamp.mTimeNs[ExtendedTimestamp::LOCATION_SERVER] = systemTime();
        }
    }
}

// RecordThread::createRecordTrack_l() must be called with AudioFlinger::mLock held
sp<AudioFlinger::RecordThread::RecordTrack> AudioFlinger::RecordThread::createRecordTrack_l(
        const sp<AudioFlinger::Client>& client,
        const audio_attributes_t& attr,
        uint32_t *pSampleRate,
        audio_format_t format,
        audio_channel_mask_t channelMask,
        size_t *pFrameCount,
        audio_session_t sessionId,
        size_t *pNotificationFrameCount,
        uid_t uid,
        audio_input_flags_t *flags,
        pid_t tid,
        status_t *status,
        audio_port_handle_t portId)
{
    size_t frameCount = *pFrameCount;
    size_t notificationFrameCount = *pNotificationFrameCount;
    sp<RecordTrack> track;
    status_t lStatus;
    audio_input_flags_t inputFlags = mInput->flags;
    audio_input_flags_t requestedFlags = *flags;
    uint32_t sampleRate;

    lStatus = initCheck();
    if (lStatus != NO_ERROR) {
        ALOGE("createRecordTrack_l() audio driver not initialized");
        goto Exit;
    }

    if (!audio_is_linear_pcm(mFormat) && (*flags & AUDIO_INPUT_FLAG_DIRECT) == 0) {
        ALOGE("createRecordTrack_l() on an encoded stream requires AUDIO_INPUT_FLAG_DIRECT");
        lStatus = BAD_VALUE;
        goto Exit;
    }

    if (*pSampleRate == 0) {
        *pSampleRate = mSampleRate;
    }
    sampleRate = *pSampleRate;

    // special case for FAST flag considered OK if fast capture is present
    if (hasFastCapture()) {
        inputFlags = (audio_input_flags_t)(inputFlags | AUDIO_INPUT_FLAG_FAST);
    }

    // Check if requested flags are compatible with input stream flags
    if ((*flags & inputFlags) != *flags) {
        ALOGW("createRecordTrack_l(): mismatch between requested flags (%08x) and"
                " input flags (%08x)",
              *flags, inputFlags);
        *flags = (audio_input_flags_t)(*flags & inputFlags);
    }

    // client expresses a preference for FAST, but we get the final say
    if (*flags & AUDIO_INPUT_FLAG_FAST) {
      if (
            // we formerly checked for a callback handler (non-0 tid),
            // but that is no longer required for TRANSFER_OBTAIN mode
            //
            // frame count is not specified, or is exactly the pipe depth
            ((frameCount == 0) || (frameCount == mPipeFramesP2)) &&
            // PCM data
            audio_is_linear_pcm(format) &&
            // hardware format
            (format == mFormat) &&
            // hardware channel mask
            (channelMask == mChannelMask) &&
            // hardware sample rate
            (sampleRate == mSampleRate) &&
            // record thread has an associated fast capture
            hasFastCapture() &&
            // there are sufficient fast track slots available
            mFastTrackAvail
        ) {
          // check compatibility with audio effects.
          Mutex::Autolock _l(mLock);
          // Do not accept FAST flag if the session has software effects
          sp<EffectChain> chain = getEffectChain_l(sessionId);
          if (chain != 0) {
              audio_input_flags_t old = *flags;
              chain->checkInputFlagCompatibility(flags);
              if (old != *flags) {
                  ALOGV("%p AUDIO_INPUT_FLAGS denied by effect old=%#x new=%#x",
                          this, (int)old, (int)*flags);
              }
          }
          ALOGV_IF((*flags & AUDIO_INPUT_FLAG_FAST) != 0,
                   "%p AUDIO_INPUT_FLAG_FAST accepted: frameCount=%zu mFrameCount=%zu",
                   this, frameCount, mFrameCount);
      } else {
        ALOGV("%p AUDIO_INPUT_FLAG_FAST denied: frameCount=%zu mFrameCount=%zu mPipeFramesP2=%zu "
                "format=%#x isLinear=%d mFormat=%#x channelMask=%#x sampleRate=%u mSampleRate=%u "
                "hasFastCapture=%d tid=%d mFastTrackAvail=%d",
                this, frameCount, mFrameCount, mPipeFramesP2,
                format, audio_is_linear_pcm(format), mFormat, channelMask, sampleRate, mSampleRate,
                hasFastCapture(), tid, mFastTrackAvail);
        *flags = (audio_input_flags_t)(*flags & ~AUDIO_INPUT_FLAG_FAST);
      }
    }

    // If FAST or RAW flags were corrected, ask caller to request new input from audio policy
    if ((*flags & AUDIO_INPUT_FLAG_FAST) !=
            (requestedFlags & AUDIO_INPUT_FLAG_FAST)) {
        *flags = (audio_input_flags_t) (*flags & ~(AUDIO_INPUT_FLAG_FAST | AUDIO_INPUT_FLAG_RAW));
        lStatus = BAD_TYPE;
        goto Exit;
    }

    // compute track buffer size in frames, and suggest the notification frame count
    if (*flags & AUDIO_INPUT_FLAG_FAST) {
        // fast track: frame count is exactly the pipe depth
        frameCount = mPipeFramesP2;
        // ignore requested notificationFrames, and always notify exactly once every HAL buffer
        notificationFrameCount = mFrameCount;
    } else {
        // not fast track: max notification period is resampled equivalent of one HAL buffer time
        //                 or 20 ms if there is a fast capture
        // TODO This could be a roundupRatio inline, and const
        size_t maxNotificationFrames = ((int64_t) (hasFastCapture() ? mSampleRate/50 : mFrameCount)
                * sampleRate + mSampleRate - 1) / mSampleRate;
        // minimum number of notification periods is at least kMinNotifications,
        // and at least kMinMs rounded up to a whole notification period (minNotificationsByMs)
        static const size_t kMinNotifications = 3;
        static const uint32_t kMinMs = 30;
        // TODO This could be a roundupRatio inline
        const size_t minFramesByMs = (sampleRate * kMinMs + 1000 - 1) / 1000;
        // TODO This could be a roundupRatio inline
        const size_t minNotificationsByMs = (minFramesByMs + maxNotificationFrames - 1) /
                maxNotificationFrames;
        const size_t minFrameCount = maxNotificationFrames *
                max(kMinNotifications, minNotificationsByMs);
        frameCount = max(frameCount, minFrameCount);
        if (notificationFrameCount == 0 || notificationFrameCount > maxNotificationFrames) {
            notificationFrameCount = maxNotificationFrames;
        }
    }
    *pFrameCount = frameCount;
    *pNotificationFrameCount = notificationFrameCount;

    { // scope for mLock
        Mutex::Autolock _l(mLock);

        track = new RecordTrack(this, client, attr, sampleRate,
                      format, channelMask, frameCount,
                      nullptr /* buffer */, (size_t)0 /* bufferSize */, sessionId, uid,
                      *flags, TrackBase::TYPE_DEFAULT, portId);

        lStatus = track->initCheck();
        if (lStatus != NO_ERROR) {
            ALOGE("createRecordTrack_l() initCheck failed %d; no control block?", lStatus);
            // track must be cleared from the caller as the caller has the AF lock
            goto Exit;
        }
        mTracks.add(track);

        if ((*flags & AUDIO_INPUT_FLAG_FAST) && (tid != -1)) {
            pid_t callingPid = IPCThreadState::self()->getCallingPid();
            // we don't have CAP_SYS_NICE, nor do we want to have it as it's too powerful,
            // so ask activity manager to do this on our behalf
            sendPrioConfigEvent_l(callingPid, tid, kPriorityAudioApp, true /*forApp*/);
        }
    }

    lStatus = NO_ERROR;

Exit:
    *status = lStatus;
    return track;
}

status_t AudioFlinger::RecordThread::start(RecordThread::RecordTrack* recordTrack,
                                           AudioSystem::sync_event_t event,
                                           audio_session_t triggerSession)
{
    ALOGV("RecordThread::start event %d, triggerSession %d", event, triggerSession);
    sp<ThreadBase> strongMe = this;
    status_t status = NO_ERROR;

    if (event == AudioSystem::SYNC_EVENT_NONE) {
        recordTrack->clearSyncStartEvent();
    } else if (event != AudioSystem::SYNC_EVENT_SAME) {
        recordTrack->mSyncStartEvent = mAudioFlinger->createSyncEvent(event,
                                       triggerSession,
                                       recordTrack->sessionId(),
                                       syncStartEventCallback,
                                       recordTrack);
        // Sync event can be cancelled by the trigger session if the track is not in a
        // compatible state in which case we start record immediately
        if (recordTrack->mSyncStartEvent->isCancelled()) {
            recordTrack->clearSyncStartEvent();
        } else {
            // do not wait for the event for more than AudioSystem::kSyncRecordStartTimeOutMs
            recordTrack->mFramesToDrop = -(ssize_t)
                    ((AudioSystem::kSyncRecordStartTimeOutMs * recordTrack->mSampleRate) / 1000);
        }
    }

    {
        // This section is a rendezvous between binder thread executing start() and RecordThread
        AutoMutex lock(mLock);
        if (recordTrack->isInvalid()) {
            recordTrack->clearSyncStartEvent();
            return INVALID_OPERATION;
        }
        if (mActiveTracks.indexOf(recordTrack) >= 0) {
            if (recordTrack->mState == TrackBase::PAUSING) {
                // We haven't stopped yet (moved to PAUSED and not in mActiveTracks)
                // so no need to startInput().
                ALOGV("active record track PAUSING -> ACTIVE");
                recordTrack->mState = TrackBase::ACTIVE;
            } else {
                ALOGV("active record track state %d", recordTrack->mState);
            }
            return status;
        }

        // TODO consider other ways of handling this, such as changing the state to :STARTING and
        //      adding the track to mActiveTracks after returning from AudioSystem::startInput(),
        //      or using a separate command thread
        recordTrack->mState = TrackBase::STARTING_1;
        mActiveTracks.add(recordTrack);
        status_t status = NO_ERROR;
        if (recordTrack->isExternalTrack()) {
            mLock.unlock();
            status = AudioSystem::startInput(recordTrack->portId());
            mLock.lock();
            if (recordTrack->isInvalid()) {
                recordTrack->clearSyncStartEvent();
                if (status == NO_ERROR && recordTrack->mState == TrackBase::STARTING_1) {
                    recordTrack->mState = TrackBase::STARTING_2;
                    // STARTING_2 forces destroy to call stopInput.
                }
                return INVALID_OPERATION;
            }
            if (recordTrack->mState != TrackBase::STARTING_1) {
                ALOGW("%s(%d): unsynchronized mState:%d change",
                    __func__, recordTrack->id(), recordTrack->mState);
                // Someone else has changed state, let them take over,
                // leave mState in the new state.
                recordTrack->clearSyncStartEvent();
                return INVALID_OPERATION;
            }
            // we're ok, but perhaps startInput has failed
            if (status != NO_ERROR) {
                ALOGW("%s(%d): startInput failed, status %d",
                    __func__, recordTrack->id(), status);
                // We are in ActiveTracks if STARTING_1 and valid, so remove from ActiveTracks,
                // leave in STARTING_1, so destroy() will not call stopInput.
                mActiveTracks.remove(recordTrack);
                recordTrack->clearSyncStartEvent();
                return status;
            }
        }
        // Catch up with current buffer indices if thread is already running.
        // This is what makes a new client discard all buffered data.  If the track's mRsmpInFront
        // was initialized to some value closer to the thread's mRsmpInFront, then the track could
        // see previously buffered data before it called start(), but with greater risk of overrun.

        recordTrack->mResamplerBufferProvider->reset();
        if (!recordTrack->isDirect()) {
            // clear any converter state as new data will be discontinuous
            recordTrack->mRecordBufferConverter->reset();
        }
        recordTrack->mState = TrackBase::STARTING_2;
        // signal thread to start
        mWaitWorkCV.broadcast();
        return status;
    }
}

void AudioFlinger::RecordThread::syncStartEventCallback(const wp<SyncEvent>& event)
{
    sp<SyncEvent> strongEvent = event.promote();

    if (strongEvent != 0) {
        sp<RefBase> ptr = strongEvent->cookie().promote();
        if (ptr != 0) {
            RecordTrack *recordTrack = (RecordTrack *)ptr.get();
            recordTrack->handleSyncStartEvent(strongEvent);
        }
    }
}

bool AudioFlinger::RecordThread::stop(RecordThread::RecordTrack* recordTrack) {
    ALOGV("RecordThread::stop");
    AutoMutex _l(mLock);
    // if we're invalid, we can't be on the ActiveTracks.
    if (mActiveTracks.indexOf(recordTrack) < 0 || recordTrack->mState == TrackBase::PAUSING) {
        return false;
    }
    // note that threadLoop may still be processing the track at this point [without lock]
    recordTrack->mState = TrackBase::PAUSING;

    // NOTE: Waiting here is important to keep stop synchronous.
    // This is needed for proper patchRecord peer release.
    while (recordTrack->mState == TrackBase::PAUSING && !recordTrack->isInvalid()) {
        mWaitWorkCV.broadcast(); // signal thread to stop
        mStartStopCond.wait(mLock);
    }

    if (recordTrack->mState == TrackBase::PAUSED) { // successful stop
        ALOGV("Record stopped OK");
        return true;
    }

    // don't handle anything - we've been invalidated or restarted and in a different state
    ALOGW_IF("%s(%d): unsynchronized stop, state: %d",
            __func__, recordTrack->id(), recordTrack->mState);
    return false;
}

bool AudioFlinger::RecordThread::isValidSyncEvent(const sp<SyncEvent>& event __unused) const
{
    return false;
}

status_t AudioFlinger::RecordThread::setSyncEvent(const sp<SyncEvent>& event __unused)
{
#if 0   // This branch is currently dead code, but is preserved in case it will be needed in future
    if (!isValidSyncEvent(event)) {
        return BAD_VALUE;
    }

    audio_session_t eventSession = event->triggerSession();
    status_t ret = NAME_NOT_FOUND;

    Mutex::Autolock _l(mLock);

    for (size_t i = 0; i < mTracks.size(); i++) {
        sp<RecordTrack> track = mTracks[i];
        if (eventSession == track->sessionId()) {
            (void) track->setSyncEvent(event);
            ret = NO_ERROR;
        }
    }
    return ret;
#else
    return BAD_VALUE;
#endif
}

status_t AudioFlinger::RecordThread::getActiveMicrophones(
        std::vector<media::MicrophoneInfo>* activeMicrophones)
{
    ALOGV("RecordThread::getActiveMicrophones");
    AutoMutex _l(mLock);
    status_t status = mInput->stream->getActiveMicrophones(activeMicrophones);
    return status;
}

status_t AudioFlinger::RecordThread::setPreferredMicrophoneDirection(
            audio_microphone_direction_t direction)
{
    ALOGV("setPreferredMicrophoneDirection(%d)", direction);
    AutoMutex _l(mLock);
    return mInput->stream->setPreferredMicrophoneDirection(direction);
}

status_t AudioFlinger::RecordThread::setPreferredMicrophoneFieldDimension(float zoom)
{
    ALOGV("setPreferredMicrophoneFieldDimension(%f)", zoom);
    AutoMutex _l(mLock);
    return mInput->stream->setPreferredMicrophoneFieldDimension(zoom);
}

void AudioFlinger::RecordThread::updateMetadata_l()
{
    if (mInput == nullptr || mInput->stream == nullptr ||
            !mActiveTracks.readAndClearHasChanged()) {
        return;
    }
    StreamInHalInterface::SinkMetadata metadata;
    for (const sp<RecordTrack> &track : mActiveTracks) {
        // No track is invalid as this is called after prepareTrack_l in the same critical section
        metadata.tracks.push_back({
                .source = track->attributes().source,
                .gain = 1, // capture tracks do not have volumes
        });
    }
    mInput->stream->updateSinkMetadata(metadata);
}

// destroyTrack_l() must be called with ThreadBase::mLock held
void AudioFlinger::RecordThread::destroyTrack_l(const sp<RecordTrack>& track)
{
    track->terminate();
    track->mState = TrackBase::STOPPED;
    // active tracks are removed by threadLoop()
    if (mActiveTracks.indexOf(track) < 0) {
        removeTrack_l(track);
    }
}

void AudioFlinger::RecordThread::removeTrack_l(const sp<RecordTrack>& track)
{
    String8 result;
    track->appendDump(result, false /* active */);
    mLocalLog.log("removeTrack_l (%p) %s", track.get(), result.string());

    mTracks.remove(track);
    // need anything related to effects here?
    if (track->isFastTrack()) {
        ALOG_ASSERT(!mFastTrackAvail);
        mFastTrackAvail = true;
    }
}

void AudioFlinger::RecordThread::dumpInternals_l(int fd, const Vector<String16>& args __unused)
{
    AudioStreamIn *input = mInput;
    audio_input_flags_t flags = input != NULL ? input->flags : AUDIO_INPUT_FLAG_NONE;
    dprintf(fd, "  AudioStreamIn: %p flags %#x (%s)\n",
            input, flags, toString(flags).c_str());
    dprintf(fd, "  Frames read: %lld\n", (long long)mFramesRead);
    if (mActiveTracks.isEmpty()) {
        dprintf(fd, "  No active record clients\n");
    }

    if (input != nullptr) {
        dprintf(fd, "  Hal stream dump:\n");
        (void)input->stream->dump(fd);
    }

    dprintf(fd, "  Fast capture thread: %s\n", hasFastCapture() ? "yes" : "no");
    dprintf(fd, "  Fast track available: %s\n", mFastTrackAvail ? "yes" : "no");

    // Make a non-atomic copy of fast capture dump state so it won't change underneath us
    // while we are dumping it.  It may be inconsistent, but it won't mutate!
    // This is a large object so we place it on the heap.
    // FIXME 25972958: Need an intelligent copy constructor that does not touch unused pages.
    const std::unique_ptr<FastCaptureDumpState> copy =
            std::make_unique<FastCaptureDumpState>(mFastCaptureDumpState);
    copy->dump(fd);
}

void AudioFlinger::RecordThread::dumpTracks_l(int fd, const Vector<String16>& args __unused)
{
    String8 result;
    size_t numtracks = mTracks.size();
    size_t numactive = mActiveTracks.size();
    size_t numactiveseen = 0;
    dprintf(fd, "  %zu Tracks", numtracks);
    const char *prefix = "    ";
    if (numtracks) {
        dprintf(fd, " of which %zu are active\n", numactive);
        result.append(prefix);
        mTracks[0]->appendDumpHeader(result);
        for (size_t i = 0; i < numtracks ; ++i) {
            sp<RecordTrack> track = mTracks[i];
            if (track != 0) {
                bool active = mActiveTracks.indexOf(track) >= 0;
                if (active) {
                    numactiveseen++;
                }
                result.append(prefix);
                track->appendDump(result, active);
            }
        }
    } else {
        dprintf(fd, "\n");
    }

    if (numactiveseen != numactive) {
        result.append("  The following tracks are in the active list but"
                " not in the track list\n");
        result.append(prefix);
        mActiveTracks[0]->appendDumpHeader(result);
        for (size_t i = 0; i < numactive; ++i) {
            sp<RecordTrack> track = mActiveTracks[i];
            if (mTracks.indexOf(track) < 0) {
                result.append(prefix);
                track->appendDump(result, true /* active */);
            }
        }

    }
    write(fd, result.string(), result.size());
}

void AudioFlinger::RecordThread::setRecordSilenced(uid_t uid, bool silenced)
{
    Mutex::Autolock _l(mLock);
    for (size_t i = 0; i < mTracks.size() ; i++) {
        sp<RecordTrack> track = mTracks[i];
        if (track != 0 && track->uid() == uid) {
            track->setSilenced(silenced);
        }
    }
}

void AudioFlinger::RecordThread::ResamplerBufferProvider::reset()
{
    sp<ThreadBase> threadBase = mRecordTrack->mThread.promote();
    RecordThread *recordThread = (RecordThread *) threadBase.get();
    mRsmpInFront = recordThread->mRsmpInRear;
    mRsmpInUnrel = 0;
}

void AudioFlinger::RecordThread::ResamplerBufferProvider::sync(
        size_t *framesAvailable, bool *hasOverrun)
{
    sp<ThreadBase> threadBase = mRecordTrack->mThread.promote();
    RecordThread *recordThread = (RecordThread *) threadBase.get();
    const int32_t rear = recordThread->mRsmpInRear;
    const int32_t front = mRsmpInFront;
    const ssize_t filled = rear - front;

    size_t framesIn;
    bool overrun = false;
    if (filled < 0) {
        // should not happen, but treat like a massive overrun and re-sync
        framesIn = 0;
        mRsmpInFront = rear;
        overrun = true;
    } else if ((size_t) filled <= recordThread->mRsmpInFrames) {
        framesIn = (size_t) filled;
    } else {
        // client is not keeping up with server, but give it latest data
        framesIn = recordThread->mRsmpInFrames;
        mRsmpInFront = /* front = */ rear - framesIn;
        overrun = true;
    }
    if (framesAvailable != NULL) {
        *framesAvailable = framesIn;
    }
    if (hasOverrun != NULL) {
        *hasOverrun = overrun;
    }
}

// AudioBufferProvider interface
status_t AudioFlinger::RecordThread::ResamplerBufferProvider::getNextBuffer(
        AudioBufferProvider::Buffer* buffer)
{
    sp<ThreadBase> threadBase = mRecordTrack->mThread.promote();
    if (threadBase == 0) {
        buffer->frameCount = 0;
        buffer->raw = NULL;
        return NOT_ENOUGH_DATA;
    }
    RecordThread *recordThread = (RecordThread *) threadBase.get();
    int32_t rear = recordThread->mRsmpInRear;
    int32_t front = mRsmpInFront;
    ssize_t filled = rear - front;
    // FIXME should not be P2 (don't want to increase latency)
    // FIXME if client not keeping up, discard
    LOG_ALWAYS_FATAL_IF(!(0 <= filled && (size_t) filled <= recordThread->mRsmpInFrames));
    // 'filled' may be non-contiguous, so return only the first contiguous chunk
    front &= recordThread->mRsmpInFramesP2 - 1;
    size_t part1 = recordThread->mRsmpInFramesP2 - front;
    if (part1 > (size_t) filled) {
        part1 = filled;
    }
    size_t ask = buffer->frameCount;
    ALOG_ASSERT(ask > 0);
    if (part1 > ask) {
        part1 = ask;
    }
    if (part1 == 0) {
        // out of data is fine since the resampler will return a short-count.
        buffer->raw = NULL;
        buffer->frameCount = 0;
        mRsmpInUnrel = 0;
        return NOT_ENOUGH_DATA;
    }

    buffer->raw = (uint8_t*)recordThread->mRsmpInBuffer + front * recordThread->mFrameSize;
    buffer->frameCount = part1;
    mRsmpInUnrel = part1;
    return NO_ERROR;
}

// AudioBufferProvider interface
void AudioFlinger::RecordThread::ResamplerBufferProvider::releaseBuffer(
        AudioBufferProvider::Buffer* buffer)
{
    size_t stepCount = buffer->frameCount;
    if (stepCount == 0) {
        return;
    }
    ALOG_ASSERT(stepCount <= mRsmpInUnrel);
    mRsmpInUnrel -= stepCount;
    mRsmpInFront += stepCount;
    buffer->raw = NULL;
    buffer->frameCount = 0;
}

void AudioFlinger::RecordThread::checkBtNrec()
{
    Mutex::Autolock _l(mLock);
    checkBtNrec_l();
}

void AudioFlinger::RecordThread::checkBtNrec_l()
{
    // disable AEC and NS if the device is a BT SCO headset supporting those
    // pre processings
    bool suspend = audio_is_bluetooth_sco_device(mInDevice) &&
                        mAudioFlinger->btNrecIsOff();
    if (mBtNrecSuspended.exchange(suspend) != suspend) {
        for (size_t i = 0; i < mEffectChains.size(); i++) {
            setEffectSuspended_l(FX_IID_AEC, suspend, mEffectChains[i]->sessionId());
            setEffectSuspended_l(FX_IID_NS, suspend, mEffectChains[i]->sessionId());
        }
    }
}


bool AudioFlinger::RecordThread::checkForNewParameter_l(const String8& keyValuePair,
                                                        status_t& status)
{
    bool reconfig = false;

    status = NO_ERROR;

    audio_format_t reqFormat = mFormat;
    uint32_t samplingRate = mSampleRate;
    // TODO this may change if we want to support capture from HDMI PCM multi channel (e.g on TVs).
    audio_channel_mask_t channelMask = audio_channel_in_mask_from_count(mChannelCount);

    AudioParameter param = AudioParameter(keyValuePair);
    int value;

    // scope for AutoPark extends to end of method
    AutoPark<FastCapture> park(mFastCapture);

    // TODO Investigate when this code runs. Check with audio policy when a sample rate and
    //      channel count change can be requested. Do we mandate the first client defines the
    //      HAL sampling rate and channel count or do we allow changes on the fly?
    if (param.getInt(String8(AudioParameter::keySamplingRate), value) == NO_ERROR) {
        samplingRate = value;
        reconfig = true;
    }
    if (param.getInt(String8(AudioParameter::keyFormat), value) == NO_ERROR) {
        if (!audio_is_linear_pcm((audio_format_t) value)) {
            status = BAD_VALUE;
        } else {
            reqFormat = (audio_format_t) value;
            reconfig = true;
        }
    }
    if (param.getInt(String8(AudioParameter::keyChannels), value) == NO_ERROR) {
        audio_channel_mask_t mask = (audio_channel_mask_t) value;
        if (!audio_is_input_channel(mask) ||
                audio_channel_count_from_in_mask(mask) > FCC_8) {
            status = BAD_VALUE;
        } else {
            channelMask = mask;
            reconfig = true;
        }
    }
    if (param.getInt(String8(AudioParameter::keyFrameCount), value) == NO_ERROR) {
        // do not accept frame count changes if tracks are open as the track buffer
        // size depends on frame count and correct behavior would not be guaranteed
        // if frame count is changed after track creation
        if (mActiveTracks.size() > 0) {
            status = INVALID_OPERATION;
        } else {
            reconfig = true;
        }
    }
    if (param.getInt(String8(AudioParameter::keyRouting), value) == NO_ERROR) {
        // forward device change to effects that have requested to be
        // aware of attached audio device.
        for (size_t i = 0; i < mEffectChains.size(); i++) {
            mEffectChains[i]->setDevice_l(value);
        }

        // store input device and output device but do not forward output device to audio HAL.
        // Note that status is ignored by the caller for output device
        // (see AudioFlinger::setParameters()
        if (audio_is_output_devices(value)) {
            mOutDevice = value;
            status = BAD_VALUE;
        } else {
            mInDevice = value;
            if (value != AUDIO_DEVICE_NONE) {
                mPrevInDevice = value;
            }
            checkBtNrec_l();
        }
    }
    if (param.getInt(String8(AudioParameter::keyInputSource), value) == NO_ERROR &&
            mAudioSource != (audio_source_t)value) {
        // forward device change to effects that have requested to be
        // aware of attached audio device.
        for (size_t i = 0; i < mEffectChains.size(); i++) {
            mEffectChains[i]->setAudioSource_l((audio_source_t)value);
        }
        mAudioSource = (audio_source_t)value;
    }

    if (status == NO_ERROR) {
        status = mInput->stream->setParameters(keyValuePair);
        if (status == INVALID_OPERATION) {
            inputStandBy();
            status = mInput->stream->setParameters(keyValuePair);
        }
        if (reconfig) {
            if (status == BAD_VALUE) {
                uint32_t sRate;
                audio_channel_mask_t channelMask;
                audio_format_t format;
                if (mInput->stream->getAudioProperties(&sRate, &channelMask, &format) == OK &&
                        audio_is_linear_pcm(format) && audio_is_linear_pcm(reqFormat) &&
                        sRate <= (AUDIO_RESAMPLER_DOWN_RATIO_MAX * samplingRate) &&
                        audio_channel_count_from_in_mask(channelMask) <= FCC_8) {
                    status = NO_ERROR;
                }
            }
            if (status == NO_ERROR) {
                readInputParameters_l();
                sendIoConfigEvent_l(AUDIO_INPUT_CONFIG_CHANGED);
            }
        }
    }

    return reconfig;
}

String8 AudioFlinger::RecordThread::getParameters(const String8& keys)
{
    Mutex::Autolock _l(mLock);
    if (initCheck() == NO_ERROR) {
        String8 out_s8;
        if (mInput->stream->getParameters(keys, &out_s8) == OK) {
            return out_s8;
        }
    }
    return String8();
}

void AudioFlinger::RecordThread::ioConfigChanged(audio_io_config_event event, pid_t pid) {
    sp<AudioIoDescriptor> desc = new AudioIoDescriptor();

    desc->mIoHandle = mId;

    switch (event) {
    case AUDIO_INPUT_OPENED:
    case AUDIO_INPUT_REGISTERED:
    case AUDIO_INPUT_CONFIG_CHANGED:
        desc->mPatch = mPatch;
        desc->mChannelMask = mChannelMask;
        desc->mSamplingRate = mSampleRate;
        desc->mFormat = mFormat;
        desc->mFrameCount = mFrameCount;
        desc->mFrameCountHAL = mFrameCount;
        desc->mLatency = 0;
        break;

    case AUDIO_INPUT_CLOSED:
    default:
        break;
    }
    mAudioFlinger->ioConfigChanged(event, desc, pid);
}

void AudioFlinger::RecordThread::readInputParameters_l()
{
    status_t result = mInput->stream->getAudioProperties(&mSampleRate, &mChannelMask, &mHALFormat);
    LOG_ALWAYS_FATAL_IF(result != OK, "Error retrieving audio properties from HAL: %d", result);
    mFormat = mHALFormat;
    mChannelCount = audio_channel_count_from_in_mask(mChannelMask);
    if (audio_is_linear_pcm(mFormat)) {
        LOG_ALWAYS_FATAL_IF(mChannelCount > FCC_8, "HAL channel count %d > %d",
                mChannelCount, FCC_8);
    } else {
        // Can have more that FCC_8 channels in encoded streams.
        ALOGI("HAL format %#x is not linear pcm", mFormat);
    }
    result = mInput->stream->getFrameSize(&mFrameSize);
    LOG_ALWAYS_FATAL_IF(result != OK, "Error retrieving frame size from HAL: %d", result);
    result = mInput->stream->getBufferSize(&mBufferSize);
    LOG_ALWAYS_FATAL_IF(result != OK, "Error retrieving buffer size from HAL: %d", result);
    mFrameCount = mBufferSize / mFrameSize;
    ALOGV("%p RecordThread params: mChannelCount=%u, mFormat=%#x, mFrameSize=%lld, "
            "mBufferSize=%lld, mFrameCount=%lld",
            this, mChannelCount, mFormat, (long long)mFrameSize, (long long)mBufferSize,
            (long long)mFrameCount);
    // This is the formula for calculating the temporary buffer size.
    // With 7 HAL buffers, we can guarantee ability to down-sample the input by ratio of 6:1 to
    // 1 full output buffer, regardless of the alignment of the available input.
    // The value is somewhat arbitrary, and could probably be even larger.
    // A larger value should allow more old data to be read after a track calls start(),
    // without increasing latency.
    //
    // Note this is independent of the maximum downsampling ratio permitted for capture.
    mRsmpInFrames = mFrameCount * 7;
    mRsmpInFramesP2 = roundup(mRsmpInFrames);
    free(mRsmpInBuffer);
    mRsmpInBuffer = NULL;

    // TODO optimize audio capture buffer sizes ...
    // Here we calculate the size of the sliding buffer used as a source
    // for resampling.  mRsmpInFramesP2 is currently roundup(mFrameCount * 7).
    // For current HAL frame counts, this is usually 2048 = 40 ms.  It would
    // be better to have it derived from the pipe depth in the long term.
    // The current value is higher than necessary.  However it should not add to latency.

    // Over-allocate beyond mRsmpInFramesP2 to permit a HAL read past end of buffer
    mRsmpInFramesOA = mRsmpInFramesP2 + mFrameCount - 1;
    (void)posix_memalign(&mRsmpInBuffer, 32, mRsmpInFramesOA * mFrameSize);
    // if posix_memalign fails, will segv here.
    memset(mRsmpInBuffer, 0, mRsmpInFramesOA * mFrameSize);

    // AudioRecord mSampleRate and mChannelCount are constant due to AudioRecord API constraints.
    // But if thread's mSampleRate or mChannelCount changes, how will that affect active tracks?
}

uint32_t AudioFlinger::RecordThread::getInputFramesLost()
{
    Mutex::Autolock _l(mLock);
    uint32_t result;
    if (initCheck() == NO_ERROR && mInput->stream->getInputFramesLost(&result) == OK) {
        return result;
    }
    return 0;
}

KeyedVector<audio_session_t, bool> AudioFlinger::RecordThread::sessionIds() const
{
    KeyedVector<audio_session_t, bool> ids;
    Mutex::Autolock _l(mLock);
    for (size_t j = 0; j < mTracks.size(); ++j) {
        sp<RecordThread::RecordTrack> track = mTracks[j];
        audio_session_t sessionId = track->sessionId();
        if (ids.indexOfKey(sessionId) < 0) {
            ids.add(sessionId, true);
        }
    }
    return ids;
}

AudioFlinger::AudioStreamIn* AudioFlinger::RecordThread::clearInput()
{
    Mutex::Autolock _l(mLock);
    AudioStreamIn *input = mInput;
    mInput = NULL;
    return input;
}

// this method must always be called either with ThreadBase mLock held or inside the thread loop
sp<StreamHalInterface> AudioFlinger::RecordThread::stream() const
{
    if (mInput == NULL) {
        return NULL;
    }
    return mInput->stream;
}

status_t AudioFlinger::RecordThread::addEffectChain_l(const sp<EffectChain>& chain)
{
    // only one chain per input thread
    if (!mEffectChains.isEmpty()) {
        ALOGW("addEffectChain_l() already one chain %p on thread %p", chain.get(), this);
        return INVALID_OPERATION;
    }
    ALOGV("addEffectChain_l() %p on thread %p", chain.get(), this);
    chain->setThread(this);
    chain->setInBuffer(NULL);
    chain->setOutBuffer(NULL);

    checkSuspendOnAddEffectChain_l(chain);

    // make sure enabled pre processing effects state is communicated to the HAL as we
    // just moved them to a new input stream.
    chain->syncHalEffectsState();

    mEffectChains.add(chain);

    return NO_ERROR;
}

size_t AudioFlinger::RecordThread::removeEffectChain_l(const sp<EffectChain>& chain)
{
    ALOGV("removeEffectChain_l() %p from thread %p", chain.get(), this);
    ALOGW_IF(mEffectChains.size() != 1,
            "removeEffectChain_l() %p invalid chain size %zu on thread %p",
            chain.get(), mEffectChains.size(), this);
    if (mEffectChains.size() == 1) {
        mEffectChains.removeAt(0);
    }
    return 0;
}

status_t AudioFlinger::RecordThread::createAudioPatch_l(const struct audio_patch *patch,
                                                          audio_patch_handle_t *handle)
{
    status_t status = NO_ERROR;

    // store new device and send to effects
    mInDevice = patch->sources[0].ext.device.type;
    audio_port_handle_t deviceId = patch->sources[0].id;
    mPatch = *patch;
    for (size_t i = 0; i < mEffectChains.size(); i++) {
        mEffectChains[i]->setDevice_l(mInDevice);
    }

    checkBtNrec_l();

    // store new source and send to effects
    if (mAudioSource != patch->sinks[0].ext.mix.usecase.source) {
        mAudioSource = patch->sinks[0].ext.mix.usecase.source;
        for (size_t i = 0; i < mEffectChains.size(); i++) {
            mEffectChains[i]->setAudioSource_l(mAudioSource);
        }
    }

    if (mInput->audioHwDev->supportsAudioPatches()) {
        sp<DeviceHalInterface> hwDevice = mInput->audioHwDev->hwDevice();
        status = hwDevice->createAudioPatch(patch->num_sources,
                                            patch->sources,
                                            patch->num_sinks,
                                            patch->sinks,
                                            handle);
    } else {
        char *address;
        if (strcmp(patch->sources[0].ext.device.address, "") != 0) {
            address = audio_device_address_to_parameter(
                                                patch->sources[0].ext.device.type,
                                                patch->sources[0].ext.device.address);
        } else {
            address = (char *)calloc(1, 1);
        }
        AudioParameter param = AudioParameter(String8(address));
        free(address);
        param.addInt(String8(AudioParameter::keyRouting),
                     (int)patch->sources[0].ext.device.type);
        param.addInt(String8(AudioParameter::keyInputSource),
                                         (int)patch->sinks[0].ext.mix.usecase.source);
        status = mInput->stream->setParameters(param.toString());
        *handle = AUDIO_PATCH_HANDLE_NONE;
    }

    if ((mInDevice != mPrevInDevice) || (mDeviceId != deviceId)) {
        sendIoConfigEvent_l(AUDIO_INPUT_CONFIG_CHANGED);
        mPrevInDevice = mInDevice;
        mDeviceId = deviceId;
    }

    return status;
}

status_t AudioFlinger::RecordThread::releaseAudioPatch_l(const audio_patch_handle_t handle)
{
    status_t status = NO_ERROR;

    mInDevice = AUDIO_DEVICE_NONE;

    if (mInput->audioHwDev->supportsAudioPatches()) {
        sp<DeviceHalInterface> hwDevice = mInput->audioHwDev->hwDevice();
        status = hwDevice->releaseAudioPatch(handle);
    } else {
        AudioParameter param;
        param.addInt(String8(AudioParameter::keyRouting), 0);
        status = mInput->stream->setParameters(param.toString());
    }
    return status;
}

void AudioFlinger::RecordThread::addPatchTrack(const sp<PatchRecord>& record)
{
    Mutex::Autolock _l(mLock);
    mTracks.add(record);
}

void AudioFlinger::RecordThread::deletePatchTrack(const sp<PatchRecord>& record)
{
    Mutex::Autolock _l(mLock);
    destroyTrack_l(record);
}

void AudioFlinger::RecordThread::toAudioPortConfig(struct audio_port_config *config)
{
    ThreadBase::toAudioPortConfig(config);
    config->role = AUDIO_PORT_ROLE_SINK;
    config->ext.mix.hw_module = mInput->audioHwDev->handle();
    config->ext.mix.usecase.source = mAudioSource;
    if (mInput && mInput->flags != AUDIO_INPUT_FLAG_NONE) {
        config->config_mask |= AUDIO_PORT_CONFIG_FLAGS;
        config->flags.input = mInput->flags;
    }
}

// ----------------------------------------------------------------------------
//      Mmap
// ----------------------------------------------------------------------------

AudioFlinger::MmapThreadHandle::MmapThreadHandle(const sp<MmapThread>& thread)
    : mThread(thread)
{
    assert(thread != 0); // thread must start non-null and stay non-null
}

AudioFlinger::MmapThreadHandle::~MmapThreadHandle()
{
    mThread->disconnect();
}

status_t AudioFlinger::MmapThreadHandle::createMmapBuffer(int32_t minSizeFrames,
                                  struct audio_mmap_buffer_info *info)
{
    return mThread->createMmapBuffer(minSizeFrames, info);
}

status_t AudioFlinger::MmapThreadHandle::getMmapPosition(struct audio_mmap_position *position)
{
    return mThread->getMmapPosition(position);
}

status_t AudioFlinger::MmapThreadHandle::start(const AudioClient& client,
        audio_port_handle_t *handle)

{
    return mThread->start(client, handle);
}

status_t AudioFlinger::MmapThreadHandle::stop(audio_port_handle_t handle)
{
    return mThread->stop(handle);
}

status_t AudioFlinger::MmapThreadHandle::standby()
{
    return mThread->standby();
}


AudioFlinger::MmapThread::MmapThread(
        const sp<AudioFlinger>& audioFlinger, audio_io_handle_t id,
        AudioHwDevice *hwDev, sp<StreamHalInterface> stream,
        audio_devices_t outDevice, audio_devices_t inDevice, bool systemReady)
    : ThreadBase(audioFlinger, id, outDevice, inDevice, MMAP, systemReady),
      mSessionId(AUDIO_SESSION_NONE),
      mPortId(AUDIO_PORT_HANDLE_NONE),
      mHalStream(stream), mHalDevice(hwDev->hwDevice()), mAudioHwDev(hwDev),
      mActiveTracks(&this->mLocalLog),
      mHalVolFloat(-1.0f), // Initialize to illegal value so it always gets set properly later.
      mNoCallbackWarningCount(0)
{
    mStandby = true;
    readHalParameters_l();
}

AudioFlinger::MmapThread::~MmapThread()
{
    releaseWakeLock_l();
}

void AudioFlinger::MmapThread::onFirstRef()
{
    run(mThreadName, ANDROID_PRIORITY_URGENT_AUDIO);
}

void AudioFlinger::MmapThread::disconnect()
{
    ActiveTracks<MmapTrack> activeTracks;
    {
        Mutex::Autolock _l(mLock);
        for (const sp<MmapTrack> &t : mActiveTracks) {
            activeTracks.add(t);
        }
    }
    for (const sp<MmapTrack> &t : activeTracks) {
        stop(t->portId());
    }
    // This will decrement references and may cause the destruction of this thread.
    if (isOutput()) {
        AudioSystem::releaseOutput(mPortId);
    } else {
        AudioSystem::releaseInput(mPortId);
    }
}


void AudioFlinger::MmapThread::configure(const audio_attributes_t *attr,
                                                audio_stream_type_t streamType __unused,
                                                audio_session_t sessionId,
                                                const sp<MmapStreamCallback>& callback,
                                                audio_port_handle_t deviceId,
                                                audio_port_handle_t portId)
{
    mAttr = *attr;
    mSessionId = sessionId;
    mCallback = callback;
    mDeviceId = deviceId;
    mPortId = portId;
}

status_t AudioFlinger::MmapThread::createMmapBuffer(int32_t minSizeFrames,
                                  struct audio_mmap_buffer_info *info)
{
    if (mHalStream == 0) {
        return NO_INIT;
    }
    mStandby = true;
    acquireWakeLock();
    return mHalStream->createMmapBuffer(minSizeFrames, info);
}

status_t AudioFlinger::MmapThread::getMmapPosition(struct audio_mmap_position *position)
{
    if (mHalStream == 0) {
        return NO_INIT;
    }
    return mHalStream->getMmapPosition(position);
}

status_t AudioFlinger::MmapThread::exitStandby()
{
    status_t ret = mHalStream->start();
    if (ret != NO_ERROR) {
        ALOGE("%s: error mHalStream->start() = %d for first track", __FUNCTION__, ret);
        return ret;
    }
    mStandby = false;
    return NO_ERROR;
}

status_t AudioFlinger::MmapThread::start(const AudioClient& client,
                                         audio_port_handle_t *handle)
{
    ALOGV("%s clientUid %d mStandby %d mPortId %d *handle %d", __FUNCTION__,
          client.clientUid, mStandby, mPortId, *handle);
    if (mHalStream == 0) {
        return NO_INIT;
    }

    status_t ret;

    if (*handle == mPortId) {
        // for the first track, reuse portId and session allocated when the stream was opened
        return exitStandby();
    }

    audio_port_handle_t portId = AUDIO_PORT_HANDLE_NONE;

    audio_io_handle_t io = mId;
    if (isOutput()) {
        audio_config_t config = AUDIO_CONFIG_INITIALIZER;
        config.sample_rate = mSampleRate;
        config.channel_mask = mChannelMask;
        config.format = mFormat;
        audio_stream_type_t stream = streamType();
        audio_output_flags_t flags =
                (audio_output_flags_t)(AUDIO_OUTPUT_FLAG_MMAP_NOIRQ | AUDIO_OUTPUT_FLAG_DIRECT);
        audio_port_handle_t deviceId = mDeviceId;
        std::vector<audio_io_handle_t> secondaryOutputs;
        ret = AudioSystem::getOutputForAttr(&mAttr, &io,
                                            mSessionId,
                                            &stream,
                                            client.clientPid,
                                            client.clientUid,
                                            &config,
                                            flags,
                                            &deviceId,
                                            &portId,
                                            &secondaryOutputs);
        ALOGD_IF(!secondaryOutputs.empty(),
                 "MmapThread::start does not support secondary outputs, ignoring them");
    } else {
        audio_config_base_t config;
        config.sample_rate = mSampleRate;
        config.channel_mask = mChannelMask;
        config.format = mFormat;
        audio_port_handle_t deviceId = mDeviceId;
        ret = AudioSystem::getInputForAttr(&mAttr, &io,
                                              mSessionId,
                                              client.clientPid,
                                              client.clientUid,
                                              client.packageName,
                                              &config,
                                              AUDIO_INPUT_FLAG_MMAP_NOIRQ,
                                              &deviceId,
                                              &portId);
    }
    // APM should not chose a different input or output stream for the same set of attributes
    // and audo configuration
    if (ret != NO_ERROR || io != mId) {
        ALOGE("%s: error getting output or input from APM (error %d, io %d expected io %d)",
              __FUNCTION__, ret, io, mId);
        return BAD_VALUE;
    }

    if (isOutput()) {
        ret = AudioSystem::startOutput(portId);
    } else {
        ret = AudioSystem::startInput(portId);
    }

    Mutex::Autolock _l(mLock);
    // abort if start is rejected by audio policy manager
    if (ret != NO_ERROR) {
        ALOGE("%s: error start rejected by AudioPolicyManager = %d", __FUNCTION__, ret);
        if (!mActiveTracks.isEmpty()) {
            mLock.unlock();
            if (isOutput()) {
                AudioSystem::releaseOutput(portId);
            } else {
                AudioSystem::releaseInput(portId);
            }
            mLock.lock();
        } else {
            mHalStream->stop();
        }
        return PERMISSION_DENIED;
    }

    // Given that MmapThread::mAttr is mutable, should a MmapTrack have attributes ?
    sp<MmapTrack> track = new MmapTrack(this, mAttr, mSampleRate, mFormat, mChannelMask, mSessionId,
                                        isOutput(), client.clientUid, client.clientPid, portId);

    if (isOutput()) {
        // force volume update when a new track is added
        mHalVolFloat = -1.0f;
    } else if (!track->isSilenced_l()) {
        for (const sp<MmapTrack> &t : mActiveTracks) {
            if (t->isSilenced_l() && t->uid() != client.clientUid)
                t->invalidate();
        }
    }


    mActiveTracks.add(track);
    sp<EffectChain> chain = getEffectChain_l(mSessionId);
    if (chain != 0) {
        chain->setStrategy(AudioSystem::getStrategyForStream(streamType()));
        chain->incTrackCnt();
        chain->incActiveTrackCnt();
    }

    *handle = portId;
    broadcast_l();

    ALOGV("%s DONE handle %d stream %p", __FUNCTION__, *handle, mHalStream.get());

    return NO_ERROR;
}

status_t AudioFlinger::MmapThread::stop(audio_port_handle_t handle)
{
    ALOGV("%s handle %d", __FUNCTION__, handle);

    if (mHalStream == 0) {
        return NO_INIT;
    }

    if (handle == mPortId) {
        mHalStream->stop();
        return NO_ERROR;
    }

    Mutex::Autolock _l(mLock);

    sp<MmapTrack> track;
    for (const sp<MmapTrack> &t : mActiveTracks) {
        if (handle == t->portId()) {
            track = t;
            break;
        }
    }
    if (track == 0) {
        return BAD_VALUE;
    }

    mActiveTracks.remove(track);

    mLock.unlock();
    if (isOutput()) {
        AudioSystem::stopOutput(track->portId());
        AudioSystem::releaseOutput(track->portId());
    } else {
        AudioSystem::stopInput(track->portId());
        AudioSystem::releaseInput(track->portId());
    }
    mLock.lock();

    sp<EffectChain> chain = getEffectChain_l(track->sessionId());
    if (chain != 0) {
        chain->decActiveTrackCnt();
        chain->decTrackCnt();
    }

    broadcast_l();

    return NO_ERROR;
}

status_t AudioFlinger::MmapThread::standby()
{
    ALOGV("%s", __FUNCTION__);

    if (mHalStream == 0) {
        return NO_INIT;
    }
    if (!mActiveTracks.isEmpty()) {
        return INVALID_OPERATION;
    }
    mHalStream->standby();
    mStandby = true;
    releaseWakeLock();
    return NO_ERROR;
}


void AudioFlinger::MmapThread::readHalParameters_l()
{
    status_t result = mHalStream->getAudioProperties(&mSampleRate, &mChannelMask, &mHALFormat);
    LOG_ALWAYS_FATAL_IF(result != OK, "Error retrieving audio properties from HAL: %d", result);
    mFormat = mHALFormat;
    LOG_ALWAYS_FATAL_IF(!audio_is_linear_pcm(mFormat), "HAL format %#x is not linear pcm", mFormat);
    result = mHalStream->getFrameSize(&mFrameSize);
    LOG_ALWAYS_FATAL_IF(result != OK, "Error retrieving frame size from HAL: %d", result);
    result = mHalStream->getBufferSize(&mBufferSize);
    LOG_ALWAYS_FATAL_IF(result != OK, "Error retrieving buffer size from HAL: %d", result);
    mFrameCount = mBufferSize / mFrameSize;
}

bool AudioFlinger::MmapThread::threadLoop()
{
    checkSilentMode_l();

    const String8 myName(String8::format("thread %p type %d TID %d", this, mType, gettid()));

    while (!exitPending())
    {
        Vector< sp<EffectChain> > effectChains;

        { // under Thread lock
        Mutex::Autolock _l(mLock);

        if (mSignalPending) {
            // A signal was raised while we were unlocked
            mSignalPending = false;
        } else {
            if (mConfigEvents.isEmpty()) {
                // we're about to wait, flush the binder command buffer
                IPCThreadState::self()->flushCommands();

                if (exitPending()) {
                    break;
                }

                // wait until we have something to do...
                ALOGV("%s going to sleep", myName.string());
                mWaitWorkCV.wait(mLock);
                ALOGV("%s waking up", myName.string());

                checkSilentMode_l();

                continue;
            }
        }

        processConfigEvents_l();

        processVolume_l();

        checkInvalidTracks_l();

        mActiveTracks.updatePowerState(this);

        updateMetadata_l();

        lockEffectChains_l(effectChains);
        } // release Thread lock

        for (size_t i = 0; i < effectChains.size(); i ++) {
            effectChains[i]->process_l(); // Thread is not locked, but effect chain is locked
        }

        // enable changes in effect chain, including moving to another thread.
        unlockEffectChains(effectChains);
        // Effect chains will be actually deleted here if they were removed from
        // mEffectChains list during mixing or effects processing
    }

    threadLoop_exit();

    if (!mStandby) {
        threadLoop_standby();
        mStandby = true;
    }

    ALOGV("Thread %p type %d exiting", this, mType);
    return false;
}

// checkForNewParameter_l() must be called with ThreadBase::mLock held
bool AudioFlinger::MmapThread::checkForNewParameter_l(const String8& keyValuePair,
                                                              status_t& status)
{
    AudioParameter param = AudioParameter(keyValuePair);
    int value;
    bool sendToHal = true;
    if (param.getInt(String8(AudioParameter::keyRouting), value) == NO_ERROR) {
        audio_devices_t device = (audio_devices_t)value;
        // forward device change to effects that have requested to be
        // aware of attached audio device.
        if (device != AUDIO_DEVICE_NONE) {
            for (size_t i = 0; i < mEffectChains.size(); i++) {
                mEffectChains[i]->setDevice_l(device);
            }
        }
        if (audio_is_output_devices(device)) {
            mOutDevice = device;
            if (!isOutput()) {
                sendToHal = false;
            }
        } else {
            mInDevice = device;
            if (device != AUDIO_DEVICE_NONE) {
                mPrevInDevice = value;
            }
            // TODO: implement and call checkBtNrec_l();
        }
    }
    if (sendToHal) {
        status = mHalStream->setParameters(keyValuePair);
    } else {
        status = NO_ERROR;
    }

    return false;
}

String8 AudioFlinger::MmapThread::getParameters(const String8& keys)
{
    Mutex::Autolock _l(mLock);
    String8 out_s8;
    if (initCheck() == NO_ERROR && mHalStream->getParameters(keys, &out_s8) == OK) {
        return out_s8;
    }
    return String8();
}

void AudioFlinger::MmapThread::ioConfigChanged(audio_io_config_event event, pid_t pid) {
    sp<AudioIoDescriptor> desc = new AudioIoDescriptor();

    desc->mIoHandle = mId;

    switch (event) {
    case AUDIO_INPUT_OPENED:
    case AUDIO_INPUT_REGISTERED:
    case AUDIO_INPUT_CONFIG_CHANGED:
    case AUDIO_OUTPUT_OPENED:
    case AUDIO_OUTPUT_REGISTERED:
    case AUDIO_OUTPUT_CONFIG_CHANGED:
        desc->mPatch = mPatch;
        desc->mChannelMask = mChannelMask;
        desc->mSamplingRate = mSampleRate;
        desc->mFormat = mFormat;
        desc->mFrameCount = mFrameCount;
        desc->mFrameCountHAL = mFrameCount;
        desc->mLatency = 0;
        break;

    case AUDIO_INPUT_CLOSED:
    case AUDIO_OUTPUT_CLOSED:
    default:
        break;
    }
    mAudioFlinger->ioConfigChanged(event, desc, pid);
}

status_t AudioFlinger::MmapThread::createAudioPatch_l(const struct audio_patch *patch,
                                                          audio_patch_handle_t *handle)
{
    status_t status = NO_ERROR;

    // store new device and send to effects
    audio_devices_t type = AUDIO_DEVICE_NONE;
    audio_port_handle_t deviceId;
    if (isOutput()) {
        for (unsigned int i = 0; i < patch->num_sinks; i++) {
            type |= patch->sinks[i].ext.device.type;
        }
        deviceId = patch->sinks[0].id;
    } else {
        type = patch->sources[0].ext.device.type;
        deviceId = patch->sources[0].id;
    }

    for (size_t i = 0; i < mEffectChains.size(); i++) {
        mEffectChains[i]->setDevice_l(type);
    }

    if (isOutput()) {
        mOutDevice = type;
    } else {
        mInDevice = type;
        // store new source and send to effects
        if (mAudioSource != patch->sinks[0].ext.mix.usecase.source) {
            mAudioSource = patch->sinks[0].ext.mix.usecase.source;
            for (size_t i = 0; i < mEffectChains.size(); i++) {
                mEffectChains[i]->setAudioSource_l(mAudioSource);
            }
        }
    }

    if (mAudioHwDev->supportsAudioPatches()) {
        status = mHalDevice->createAudioPatch(patch->num_sources,
                                            patch->sources,
                                            patch->num_sinks,
                                            patch->sinks,
                                            handle);
    } else {
        char *address;
        if (strcmp(patch->sinks[0].ext.device.address, "") != 0) {
            //FIXME: we only support address on first sink with HAL version < 3.0
            address = audio_device_address_to_parameter(
                                                        patch->sinks[0].ext.device.type,
                                                        patch->sinks[0].ext.device.address);
        } else {
            address = (char *)calloc(1, 1);
        }
        AudioParameter param = AudioParameter(String8(address));
        free(address);
        param.addInt(String8(AudioParameter::keyRouting), (int)type);
        if (!isOutput()) {
            param.addInt(String8(AudioParameter::keyInputSource),
                                         (int)patch->sinks[0].ext.mix.usecase.source);
        }
        status = mHalStream->setParameters(param.toString());
        *handle = AUDIO_PATCH_HANDLE_NONE;
    }

    if (isOutput() && (mPrevOutDevice != mOutDevice || mDeviceId != deviceId)) {
        mPrevOutDevice = type;
        sendIoConfigEvent_l(AUDIO_OUTPUT_CONFIG_CHANGED);
        sp<MmapStreamCallback> callback = mCallback.promote();
        if (mDeviceId != deviceId && callback != 0) {
            mLock.unlock();
            callback->onRoutingChanged(deviceId);
            mLock.lock();
        }
        mDeviceId = deviceId;
    }
    if (!isOutput() && (mPrevInDevice != mInDevice || mDeviceId != deviceId)) {
        mPrevInDevice = type;
        sendIoConfigEvent_l(AUDIO_INPUT_CONFIG_CHANGED);
        sp<MmapStreamCallback> callback = mCallback.promote();
        if (mDeviceId != deviceId && callback != 0) {
            mLock.unlock();
            callback->onRoutingChanged(deviceId);
            mLock.lock();
        }
        mDeviceId = deviceId;
    }
    return status;
}

status_t AudioFlinger::MmapThread::releaseAudioPatch_l(const audio_patch_handle_t handle)
{
    status_t status = NO_ERROR;

    mInDevice = AUDIO_DEVICE_NONE;

    bool supportsAudioPatches = mHalDevice->supportsAudioPatches(&supportsAudioPatches) == OK ?
                                        supportsAudioPatches : false;

    if (supportsAudioPatches) {
        status = mHalDevice->releaseAudioPatch(handle);
    } else {
        AudioParameter param;
        param.addInt(String8(AudioParameter::keyRouting), 0);
        status = mHalStream->setParameters(param.toString());
    }
    return status;
}

void AudioFlinger::MmapThread::toAudioPortConfig(struct audio_port_config *config)
{
    ThreadBase::toAudioPortConfig(config);
    if (isOutput()) {
        config->role = AUDIO_PORT_ROLE_SOURCE;
        config->ext.mix.hw_module = mAudioHwDev->handle();
        config->ext.mix.usecase.stream = AUDIO_STREAM_DEFAULT;
    } else {
        config->role = AUDIO_PORT_ROLE_SINK;
        config->ext.mix.hw_module = mAudioHwDev->handle();
        config->ext.mix.usecase.source = mAudioSource;
    }
}

status_t AudioFlinger::MmapThread::addEffectChain_l(const sp<EffectChain>& chain)
{
    audio_session_t session = chain->sessionId();

    ALOGV("addEffectChain_l() %p on thread %p for session %d", chain.get(), this, session);
    // Attach all tracks with same session ID to this chain.
    // indicate all active tracks in the chain
    for (const sp<MmapTrack> &track : mActiveTracks) {
        if (session == track->sessionId()) {
            chain->incTrackCnt();
            chain->incActiveTrackCnt();
        }
    }

    chain->setThread(this);
    chain->setInBuffer(nullptr);
    chain->setOutBuffer(nullptr);
    chain->syncHalEffectsState();

    mEffectChains.add(chain);
    checkSuspendOnAddEffectChain_l(chain);
    return NO_ERROR;
}

size_t AudioFlinger::MmapThread::removeEffectChain_l(const sp<EffectChain>& chain)
{
    audio_session_t session = chain->sessionId();

    ALOGV("removeEffectChain_l() %p from thread %p for session %d", chain.get(), this, session);

    for (size_t i = 0; i < mEffectChains.size(); i++) {
        if (chain == mEffectChains[i]) {
            mEffectChains.removeAt(i);
            // detach all active tracks from the chain
            // detach all tracks with same session ID from this chain
            for (const sp<MmapTrack> &track : mActiveTracks) {
                if (session == track->sessionId()) {
                    chain->decActiveTrackCnt();
                    chain->decTrackCnt();
                }
            }
            break;
        }
    }
    return mEffectChains.size();
}

void AudioFlinger::MmapThread::threadLoop_standby()
{
    mHalStream->standby();
}

void AudioFlinger::MmapThread::threadLoop_exit()
{
    // Do not call callback->onTearDown() because it is redundant for thread exit
    // and because it can cause a recursive mutex lock on stop().
}

status_t AudioFlinger::MmapThread::setSyncEvent(const sp<SyncEvent>& event __unused)
{
    return BAD_VALUE;
}

bool AudioFlinger::MmapThread::isValidSyncEvent(const sp<SyncEvent>& event __unused) const
{
    return false;
}

status_t AudioFlinger::MmapThread::checkEffectCompatibility_l(
        const effect_descriptor_t *desc, audio_session_t sessionId)
{
    // No global effect sessions on mmap threads
    if (sessionId == AUDIO_SESSION_OUTPUT_MIX || sessionId == AUDIO_SESSION_OUTPUT_STAGE) {
        ALOGW("checkEffectCompatibility_l(): global effect %s on record thread %s",
                desc->name, mThreadName);
        return BAD_VALUE;
    }

    if (!isOutput() && ((desc->flags & EFFECT_FLAG_TYPE_MASK) != EFFECT_FLAG_TYPE_PRE_PROC)) {
        ALOGW("checkEffectCompatibility_l(): non pre processing effect %s on capture mmap thread",
                desc->name);
        return BAD_VALUE;
    }
    if (isOutput() && ((desc->flags & EFFECT_FLAG_TYPE_MASK) == EFFECT_FLAG_TYPE_PRE_PROC)) {
        ALOGW("checkEffectCompatibility_l(): pre processing effect %s created on playback mmap "
              "thread", desc->name);
        return BAD_VALUE;
    }

    // Only allow effects without processing load or latency
    if ((desc->flags & EFFECT_FLAG_NO_PROCESS_MASK) != EFFECT_FLAG_NO_PROCESS) {
        return BAD_VALUE;
    }

    return NO_ERROR;

}

void AudioFlinger::MmapThread::checkInvalidTracks_l()
{
    for (const sp<MmapTrack> &track : mActiveTracks) {
        if (track->isInvalid()) {
            sp<MmapStreamCallback> callback = mCallback.promote();
            if (callback != 0) {
                mLock.unlock();
                callback->onTearDown(track->portId());
                mLock.lock();
            } else if (mNoCallbackWarningCount < kMaxNoCallbackWarnings) {
                ALOGW("Could not notify MMAP stream tear down: no onTearDown callback!");
                mNoCallbackWarningCount++;
            }
        }
    }
}

void AudioFlinger::MmapThread::dumpInternals_l(int fd, const Vector<String16>& args __unused)
{
    dprintf(fd, "  Attributes: content type %d usage %d source %d\n",
            mAttr.content_type, mAttr.usage, mAttr.source);
    dprintf(fd, "  Session: %d port Id: %d\n", mSessionId, mPortId);
    if (mActiveTracks.isEmpty()) {
        dprintf(fd, "  No active clients\n");
    }
}

void AudioFlinger::MmapThread::dumpTracks_l(int fd, const Vector<String16>& args __unused)
{
    String8 result;
    size_t numtracks = mActiveTracks.size();
    dprintf(fd, "  %zu Tracks\n", numtracks);
    const char *prefix = "    ";
    if (numtracks) {
        result.append(prefix);
        mActiveTracks[0]->appendDumpHeader(result);
        for (size_t i = 0; i < numtracks ; ++i) {
            sp<MmapTrack> track = mActiveTracks[i];
            result.append(prefix);
            track->appendDump(result, true /* active */);
        }
    } else {
        dprintf(fd, "\n");
    }
    write(fd, result.string(), result.size());
}

AudioFlinger::MmapPlaybackThread::MmapPlaybackThread(
        const sp<AudioFlinger>& audioFlinger, audio_io_handle_t id,
        AudioHwDevice *hwDev,  AudioStreamOut *output,
        audio_devices_t outDevice, audio_devices_t inDevice, bool systemReady)
    : MmapThread(audioFlinger, id, hwDev, output->stream, outDevice, inDevice, systemReady),
      mStreamType(AUDIO_STREAM_MUSIC),
      mStreamVolume(1.0),
      mStreamMute(false),
      mOutput(output)
{
    snprintf(mThreadName, kThreadNameLength, "AudioMmapOut_%X", id);
    mChannelCount = audio_channel_count_from_out_mask(mChannelMask);
    mMasterVolume = audioFlinger->masterVolume_l();
    mMasterMute = audioFlinger->masterMute_l();
    if (mAudioHwDev) {
        if (mAudioHwDev->canSetMasterVolume()) {
            mMasterVolume = 1.0;
        }

        if (mAudioHwDev->canSetMasterMute()) {
            mMasterMute = false;
        }
    }
}

void AudioFlinger::MmapPlaybackThread::configure(const audio_attributes_t *attr,
                                                audio_stream_type_t streamType,
                                                audio_session_t sessionId,
                                                const sp<MmapStreamCallback>& callback,
                                                audio_port_handle_t deviceId,
                                                audio_port_handle_t portId)
{
    MmapThread::configure(attr, streamType, sessionId, callback, deviceId, portId);
    mStreamType = streamType;
}

AudioStreamOut* AudioFlinger::MmapPlaybackThread::clearOutput()
{
    Mutex::Autolock _l(mLock);
    AudioStreamOut *output = mOutput;
    mOutput = NULL;
    return output;
}

void AudioFlinger::MmapPlaybackThread::setMasterVolume(float value)
{
    Mutex::Autolock _l(mLock);
    // Don't apply master volume in SW if our HAL can do it for us.
    if (mAudioHwDev &&
            mAudioHwDev->canSetMasterVolume()) {
        mMasterVolume = 1.0;
    } else {
        mMasterVolume = value;
    }
}

void AudioFlinger::MmapPlaybackThread::setMasterMute(bool muted)
{
    Mutex::Autolock _l(mLock);
    // Don't apply master mute in SW if our HAL can do it for us.
    if (mAudioHwDev && mAudioHwDev->canSetMasterMute()) {
        mMasterMute = false;
    } else {
        mMasterMute = muted;
    }
}

void AudioFlinger::MmapPlaybackThread::setStreamVolume(audio_stream_type_t stream, float value)
{
    Mutex::Autolock _l(mLock);
    if (stream == mStreamType) {
        mStreamVolume = value;
        broadcast_l();
    }
}

float AudioFlinger::MmapPlaybackThread::streamVolume(audio_stream_type_t stream) const
{
    Mutex::Autolock _l(mLock);
    if (stream == mStreamType) {
        return mStreamVolume;
    }
    return 0.0f;
}

void AudioFlinger::MmapPlaybackThread::setStreamMute(audio_stream_type_t stream, bool muted)
{
    Mutex::Autolock _l(mLock);
    if (stream == mStreamType) {
        mStreamMute= muted;
        broadcast_l();
    }
}

void AudioFlinger::MmapPlaybackThread::invalidateTracks(audio_stream_type_t streamType)
{
    Mutex::Autolock _l(mLock);
    if (streamType == mStreamType) {
        for (const sp<MmapTrack> &track : mActiveTracks) {
            track->invalidate();
        }
        broadcast_l();
    }
}

void AudioFlinger::MmapPlaybackThread::processVolume_l()
{
    float volume;

    if (mMasterMute || mStreamMute) {
        volume = 0;
    } else {
        volume = mMasterVolume * mStreamVolume;
    }

    if (volume != mHalVolFloat) {

        // Convert volumes from float to 8.24
        uint32_t vol = (uint32_t)(volume * (1 << 24));

        // Delegate volume control to effect in track effect chain if needed
        // only one effect chain can be present on DirectOutputThread, so if
        // there is one, the track is connected to it
        if (!mEffectChains.isEmpty()) {
            mEffectChains[0]->setVolume_l(&vol, &vol);
            volume = (float)vol / (1 << 24);
        }
        // Try to use HW volume control and fall back to SW control if not implemented
        if (mOutput->stream->setVolume(volume, volume) == NO_ERROR) {
            mHalVolFloat = volume; // HW volume control worked, so update value.
            mNoCallbackWarningCount = 0;
        } else {
            sp<MmapStreamCallback> callback = mCallback.promote();
            if (callback != 0) {
                int channelCount;
                if (isOutput()) {
                    channelCount = audio_channel_count_from_out_mask(mChannelMask);
                } else {
                    channelCount = audio_channel_count_from_in_mask(mChannelMask);
                }
                Vector<float> values;
                for (int i = 0; i < channelCount; i++) {
                    values.add(volume);
                }
                mHalVolFloat = volume; // SW volume control worked, so update value.
                mNoCallbackWarningCount = 0;
                mLock.unlock();
                callback->onVolumeChanged(mChannelMask, values);
                mLock.lock();
            } else {
                if (mNoCallbackWarningCount < kMaxNoCallbackWarnings) {
                    ALOGW("Could not set MMAP stream volume: no volume callback!");
                    mNoCallbackWarningCount++;
                }
            }
        }
    }
}

void AudioFlinger::MmapPlaybackThread::updateMetadata_l()
{
    if (mOutput == nullptr || mOutput->stream == nullptr ||
            !mActiveTracks.readAndClearHasChanged()) {
        return;
    }
    StreamOutHalInterface::SourceMetadata metadata;
    for (const sp<MmapTrack> &track : mActiveTracks) {
        // No track is invalid as this is called after prepareTrack_l in the same critical section
        metadata.tracks.push_back({
                .usage = track->attributes().usage,
                .content_type = track->attributes().content_type,
                .gain = mHalVolFloat, // TODO: propagate from aaudio pre-mix volume
        });
    }
    mOutput->stream->updateSourceMetadata(metadata);
}

void AudioFlinger::MmapPlaybackThread::checkSilentMode_l()
{
    if (!mMasterMute) {
        char value[PROPERTY_VALUE_MAX];
        if (property_get("ro.audio.silent", value, "0") > 0) {
            char *endptr;
            unsigned long ul = strtoul(value, &endptr, 0);
            if (*endptr == '\0' && ul != 0) {
                ALOGD("Silence is golden");
                // The setprop command will not allow a property to be changed after
                // the first time it is set, so we don't have to worry about un-muting.
                setMasterMute_l(true);
            }
        }
    }
}

void AudioFlinger::MmapPlaybackThread::toAudioPortConfig(struct audio_port_config *config)
{
    MmapThread::toAudioPortConfig(config);
    if (mOutput && mOutput->flags != AUDIO_OUTPUT_FLAG_NONE) {
        config->config_mask |= AUDIO_PORT_CONFIG_FLAGS;
        config->flags.output = mOutput->flags;
    }
}

void AudioFlinger::MmapPlaybackThread::dumpInternals_l(int fd, const Vector<String16>& args)
{
    MmapThread::dumpInternals_l(fd, args);

    dprintf(fd, "  Stream type: %d Stream volume: %f HAL volume: %f Stream mute %d\n",
            mStreamType, mStreamVolume, mHalVolFloat, mStreamMute);
    dprintf(fd, "  Master volume: %f Master mute %d\n", mMasterVolume, mMasterMute);
}

AudioFlinger::MmapCaptureThread::MmapCaptureThread(
        const sp<AudioFlinger>& audioFlinger, audio_io_handle_t id,
        AudioHwDevice *hwDev,  AudioStreamIn *input,
        audio_devices_t outDevice, audio_devices_t inDevice, bool systemReady)
    : MmapThread(audioFlinger, id, hwDev, input->stream, outDevice, inDevice, systemReady),
      mInput(input)
{
    snprintf(mThreadName, kThreadNameLength, "AudioMmapIn_%X", id);
    mChannelCount = audio_channel_count_from_in_mask(mChannelMask);
}

status_t AudioFlinger::MmapCaptureThread::exitStandby()
{
    {
        // mInput might have been cleared by clearInput()
        Mutex::Autolock _l(mLock);
        if (mInput != nullptr && mInput->stream != nullptr) {
            mInput->stream->setGain(1.0f);
        }
    }
    return MmapThread::exitStandby();
}

AudioFlinger::AudioStreamIn* AudioFlinger::MmapCaptureThread::clearInput()
{
    Mutex::Autolock _l(mLock);
    AudioStreamIn *input = mInput;
    mInput = NULL;
    return input;
}


void AudioFlinger::MmapCaptureThread::processVolume_l()
{
    bool changed = false;
    bool silenced = false;

    sp<MmapStreamCallback> callback = mCallback.promote();
    if (callback == 0) {
        if (mNoCallbackWarningCount < kMaxNoCallbackWarnings) {
            ALOGW("Could not set MMAP stream silenced: no onStreamSilenced callback!");
            mNoCallbackWarningCount++;
        }
    }

    // After a change occurred in track silenced state, mute capture in audio DSP if at least one
    // track is silenced and unmute otherwise
    for (size_t i = 0; i < mActiveTracks.size() && !silenced; i++) {
        if (!mActiveTracks[i]->getAndSetSilencedNotified_l()) {
            changed = true;
            silenced = mActiveTracks[i]->isSilenced_l();
        }
    }

    if (changed) {
        mInput->stream->setGain(silenced ? 0.0f: 1.0f);
    }
}

void AudioFlinger::MmapCaptureThread::updateMetadata_l()
{
    if (mInput == nullptr || mInput->stream == nullptr ||
            !mActiveTracks.readAndClearHasChanged()) {
        return;
    }
    StreamInHalInterface::SinkMetadata metadata;
    for (const sp<MmapTrack> &track : mActiveTracks) {
        // No track is invalid as this is called after prepareTrack_l in the same critical section
        metadata.tracks.push_back({
                .source = track->attributes().source,
                .gain = 1, // capture tracks do not have volumes
        });
    }
    mInput->stream->updateSinkMetadata(metadata);
}

void AudioFlinger::MmapCaptureThread::setRecordSilenced(uid_t uid, bool silenced)
{
    Mutex::Autolock _l(mLock);
    for (size_t i = 0; i < mActiveTracks.size() ; i++) {
        if (mActiveTracks[i]->uid() == uid) {
            mActiveTracks[i]->setSilenced_l(silenced);
            broadcast_l();
        }
    }
}

void AudioFlinger::MmapCaptureThread::toAudioPortConfig(struct audio_port_config *config)
{
    MmapThread::toAudioPortConfig(config);
    if (mInput && mInput->flags != AUDIO_INPUT_FLAG_NONE) {
        config->config_mask |= AUDIO_PORT_CONFIG_FLAGS;
        config->flags.input = mInput->flags;
    }
}

} // namespace android<|MERGE_RESOLUTION|>--- conflicted
+++ resolved
@@ -3623,10 +3623,7 @@
             }
 
             // only process effects if we're going to write
-<<<<<<< HEAD
             if (mSleepTimeUs == 0 && mType != OFFLOAD && mType != DIRECT) {
-=======
-            if (mSleepTimeUs == 0 && mType != OFFLOAD) {
                 audio_session_t activeHapticId = AUDIO_SESSION_NONE;
                 if (mHapticChannelCount > 0 && effectChains.size() > 0) {
                     for (auto track : mActiveTracks) {
@@ -3636,7 +3633,6 @@
                         }
                     }
                 }
->>>>>>> 90b64742
                 for (size_t i = 0; i < effectChains.size(); i ++) {
                     effectChains[i]->process_l();
                     // TODO: Write haptic data directly to sink buffer when mixing.
