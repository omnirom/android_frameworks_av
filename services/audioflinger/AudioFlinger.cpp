--- conflicted
+++ resolved
@@ -1427,11 +1427,16 @@
 AudioFlinger::Client::Client(const sp<AudioFlinger>& audioFlinger, pid_t pid)
     :   RefBase(),
         mAudioFlinger(audioFlinger),
-        // FIXME should be a "k" constant not hard-coded, in .h or ro. property, see 4 lines below
-        mMemoryDealer(new MemoryDealer(2052*1024, "AudioFlinger::Client")), //2MB + 1 more 4k page
         mPid(pid),
         mTimedTrackCount(0)
 {
+    size_t heapSize = kClientSharedHeapSizeBytes;
+    // Increase heap size on non low ram devices to limit risk of reconnection failure for
+    // invalidated tracks
+    if (!audioFlinger->isLowRamDevice()) {
+        heapSize *= kClientSharedHeapSizeMultiplier;
+    }
+    mMemoryDealer = new MemoryDealer(heapSize, "AudioFlinger::Client");
 }
 
 // Client destructor must be called with AudioFlinger::mClientLock held
@@ -3046,11 +3051,7 @@
             bool firstRead = true;
 #define TEE_SINK_READ 1024                      // frames per I/O operation
             void *buffer = malloc(TEE_SINK_READ * frameSize);
-<<<<<<< HEAD
-            CHECK (buffer != NULL);
-=======
             ALOG_ASSERT(buffer != NULL);
->>>>>>> 884a05c9
             for (;;) {
                 size_t count = TEE_SINK_READ;
                 ssize_t actual = teeSource->read(buffer, count,
