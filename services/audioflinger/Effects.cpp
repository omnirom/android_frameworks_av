--- conflicted
+++ resolved
@@ -571,8 +571,6 @@
         android_errorWriteLog(0x534e4554, "29251553");
         return -EINVAL;
     }
-<<<<<<< HEAD
-=======
     if ((cmdCode == EFFECT_CMD_SET_PARAM
             || cmdCode == EFFECT_CMD_SET_PARAM_DEFERRED) &&  // DEFERRED not generally used
         (sizeof(effect_param_t) > cmdSize
@@ -589,7 +587,6 @@
         android_errorWriteLog(0x534e4554, "30204301");
         return -EINVAL;
     }
->>>>>>> f42ee8bd
     status_t status = (*mEffectInterface)->command(mEffectInterface,
                                                    cmdCode,
                                                    cmdSize,
