/*
**
** Copyright 2012, The Android Open Source Project
**
** Licensed under the Apache License, Version 2.0 (the "License");
** you may not use this file except in compliance with the License.
** You may obtain a copy of the License at
**
**     http://www.apache.org/licenses/LICENSE-2.0
**
** Unless required by applicable law or agreed to in writing, software
** distributed under the License is distributed on an "AS IS" BASIS,
** WITHOUT WARRANTIES OR CONDITIONS OF ANY KIND, either express or implied.
** See the License for the specific language governing permissions and
** limitations under the License.
**
** This file was modified by Dolby Laboratories, Inc. The portions of the
** code that are surrounded by "DOLBY..." are copyrighted and
** licensed separately, as follows:
**
**  (C) 2011-2016 Dolby Laboratories, Inc.
**
** Licensed under the Apache License, Version 2.0 (the "License");
** you may not use this file except in compliance with the License.
** You may obtain a copy of the License at
**
**    http://www.apache.org/licenses/LICENSE-2.0
**
** Unless required by applicable law or agreed to in writing, software
** distributed under the License is distributed on an "AS IS" BASIS,
** WITHOUT WARRANTIES OR CONDITIONS OF ANY KIND, either express or implied.
** See the License for the specific language governing permissions and
** limitations under the License.
**
*/


#define LOG_TAG "AudioFlinger"
//#define LOG_NDEBUG 0

#include "Configuration.h"
#include <utils/Log.h>
#include <audio_effects/effect_visualizer.h>
#include <audio_utils/primitives.h>
#include <private/media/AudioEffectShared.h>
#include <media/EffectsFactoryApi.h>

#include "AudioFlinger.h"
#include "ServiceUtilities.h"

// ----------------------------------------------------------------------------

// Note: the following macro is used for extremely verbose logging message.  In
// order to run with ALOG_ASSERT turned on, we need to have LOG_NDEBUG set to
// 0; but one side effect of this is to turn all LOGV's as well.  Some messages
// are so verbose that we want to suppress them even when we have ALOG_ASSERT
// turned on.  Do not uncomment the #def below unless you really know what you
// are doing and want to see all of the extremely verbose messages.
//#define VERY_VERY_VERBOSE_LOGGING
#ifdef VERY_VERY_VERBOSE_LOGGING
#define ALOGVV ALOGV
#else
#define ALOGVV(a...) do { } while(0)
#endif

#define min(a, b) ((a) < (b) ? (a) : (b))

namespace android {

// ----------------------------------------------------------------------------
//  EffectModule implementation
// ----------------------------------------------------------------------------

#undef LOG_TAG
#define LOG_TAG "AudioFlinger::EffectModule"

AudioFlinger::EffectModule::EffectModule(ThreadBase *thread,
                                        const wp<AudioFlinger::EffectChain>& chain,
                                        effect_descriptor_t *desc,
                                        int id,
                                        audio_session_t sessionId,
                                        bool pinned)
    : mPinned(pinned),
      mThread(thread), mChain(chain), mId(id), mSessionId(sessionId),
      mDescriptor(*desc),
      // mConfig is set by configure() and not used before then
      mEffectInterface(NULL),
      mStatus(NO_INIT), mState(IDLE),
      // mMaxDisableWaitCnt is set by configure() and not used before then
      // mDisableWaitCnt is set by process() and updateState() and not used before then
      mSuspended(false),
      mAudioFlinger(thread->mAudioFlinger)
{
    ALOGV("Constructor %p pinned %d", this, pinned);
    int lStatus;

    // create effect engine from effect factory
    mStatus = EffectCreate(&desc->uuid, sessionId, thread->id(), &mEffectInterface);

    if (mStatus != NO_ERROR) {
        return;
    }
    lStatus = init();
    if (lStatus < 0) {
        mStatus = lStatus;
        goto Error;
    }

<<<<<<< HEAD
    setOffloaded(thread->type() == ThreadBase::OFFLOAD, thread->id());
=======
    setOffloaded((thread->type() == ThreadBase::OFFLOAD ||
                 (thread->type() == ThreadBase::DIRECT && thread->mIsDirectPcm)), thread->id());
>>>>>>> e4a39fa8

    ALOGV("Constructor success name %s, Interface %p", mDescriptor.name, mEffectInterface);
    return;
Error:
    EffectRelease(mEffectInterface);
    mEffectInterface = NULL;
    ALOGV("Constructor Error %d", mStatus);
}

AudioFlinger::EffectModule::~EffectModule()
{
    ALOGV("Destructor %p", this);
    if (mEffectInterface != NULL) {
        ALOGW("EffectModule %p destructor called with unreleased interface", this);
        release_l();
    }
}

status_t AudioFlinger::EffectModule::addHandle(EffectHandle *handle)
{
    status_t status;

    Mutex::Autolock _l(mLock);
    int priority = handle->priority();
    size_t size = mHandles.size();
    EffectHandle *controlHandle = NULL;
    size_t i;
    for (i = 0; i < size; i++) {
        EffectHandle *h = mHandles[i];
        if (h == NULL || h->disconnected()) {
            continue;
        }
        // first non destroyed handle is considered in control
        if (controlHandle == NULL) {
            controlHandle = h;
        }
        if (h->priority() <= priority) {
            break;
        }
    }
    // if inserted in first place, move effect control from previous owner to this handle
    if (i == 0) {
        bool enabled = false;
        if (controlHandle != NULL) {
            enabled = controlHandle->enabled();
            controlHandle->setControl(false/*hasControl*/, true /*signal*/, enabled /*enabled*/);
        }
        handle->setControl(true /*hasControl*/, false /*signal*/, enabled /*enabled*/);
        status = NO_ERROR;
    } else {
        status = ALREADY_EXISTS;
    }
    ALOGV("addHandle() %p added handle %p in position %zu", this, handle, i);
    mHandles.insertAt(handle, i);
    return status;
}

ssize_t AudioFlinger::EffectModule::removeHandle(EffectHandle *handle)
{
    Mutex::Autolock _l(mLock);
    return removeHandle_l(handle);
}

ssize_t AudioFlinger::EffectModule::removeHandle_l(EffectHandle *handle)
{
    size_t size = mHandles.size();
    size_t i;
    for (i = 0; i < size; i++) {
        if (mHandles[i] == handle) {
            break;
        }
    }
    if (i == size) {
        ALOGW("%s %p handle not found %p", __FUNCTION__, this, handle);
        return BAD_VALUE;
    }
    ALOGV("removeHandle_l() %p removed handle %p in position %zu", this, handle, i);

    mHandles.removeAt(i);
    // if removed from first place, move effect control from this handle to next in line
    if (i == 0) {
        EffectHandle *h = controlHandle_l();
        if (h != NULL) {
            h->setControl(true /*hasControl*/, true /*signal*/ , handle->enabled() /*enabled*/);
        }
    }

    // Prevent calls to process() and other functions on effect interface from now on.
    // The effect engine will be released by the destructor when the last strong reference on
    // this object is released which can happen after next process is called.
    if (mHandles.size() == 0 && !mPinned) {
        mState = DESTROYED;
    }

    return mHandles.size();
}

// must be called with EffectModule::mLock held
AudioFlinger::EffectHandle *AudioFlinger::EffectModule::controlHandle_l()
{
    // the first valid handle in the list has control over the module
    for (size_t i = 0; i < mHandles.size(); i++) {
        EffectHandle *h = mHandles[i];
        if (h != NULL && !h->disconnected()) {
            return h;
        }
    }

    return NULL;
}

// unsafe method called when the effect parent thread has been destroyed
ssize_t AudioFlinger::EffectModule::disconnectHandle(EffectHandle *handle, bool unpinIfLast)
{
    ALOGV("disconnect() %p handle %p", this, handle);
    Mutex::Autolock _l(mLock);
    ssize_t numHandles = removeHandle_l(handle);
    if ((numHandles == 0) && (!mPinned || unpinIfLast)) {
        AudioSystem::unregisterEffect(mId);
        sp<AudioFlinger> af = mAudioFlinger.promote();
        if (af != 0) {
            mLock.unlock();
            af->updateOrphanEffectChains(this);
            mLock.lock();
        }
    }
    return numHandles;
}

bool AudioFlinger::EffectModule::updateState() {
    Mutex::Autolock _l(mLock);

    bool started = false;
    switch (mState) {
    case RESTART:
        reset_l();
        // FALL THROUGH

    case STARTING:
        // clear auxiliary effect input buffer for next accumulation
        if ((mDescriptor.flags & EFFECT_FLAG_TYPE_MASK) == EFFECT_FLAG_TYPE_AUXILIARY) {
            memset(mConfig.inputCfg.buffer.raw,
                   0,
                   mConfig.inputCfg.buffer.frameCount*sizeof(int32_t));
        }
        if (start_l() == NO_ERROR) {
            mState = ACTIVE;
            started = true;
        } else {
            mState = IDLE;
        }
        break;
    case STOPPING:
        if (stop_l() == NO_ERROR) {
            mDisableWaitCnt = mMaxDisableWaitCnt;
        } else {
            mDisableWaitCnt = 1; // will cause immediate transition to IDLE
        }
        mState = STOPPED;
        break;
    case STOPPED:
        // mDisableWaitCnt is forced to 1 by process() when the engine indicates the end of the
        // turn off sequence.
        if (--mDisableWaitCnt == 0) {
            reset_l();
            mState = IDLE;
        }
        break;
    default: //IDLE , ACTIVE, DESTROYED
        break;
    }

    return started;
}

void AudioFlinger::EffectModule::process()
{
    Mutex::Autolock _l(mLock);

    if (mState == DESTROYED || mEffectInterface == NULL ||
            mConfig.inputCfg.buffer.raw == NULL ||
            mConfig.outputCfg.buffer.raw == NULL) {
        return;
    }

    if (isProcessEnabled()) {
        // do 32 bit to 16 bit conversion for auxiliary effect input buffer
        if ((mDescriptor.flags & EFFECT_FLAG_TYPE_MASK) == EFFECT_FLAG_TYPE_AUXILIARY) {
            ditherAndClamp(mConfig.inputCfg.buffer.s32,
                                        mConfig.inputCfg.buffer.s32,
                                        mConfig.inputCfg.buffer.frameCount/2);
        }
        int ret;
        if (isProcessImplemented()) {
            // do the actual processing in the effect engine
            ret = (*mEffectInterface)->process(mEffectInterface,
                                                   &mConfig.inputCfg.buffer,
                                                   &mConfig.outputCfg.buffer);
        } else {
            if (mConfig.inputCfg.buffer.raw != mConfig.outputCfg.buffer.raw) {
                size_t frameCnt = mConfig.inputCfg.buffer.frameCount * FCC_2;  //always stereo here
                int16_t *in = mConfig.inputCfg.buffer.s16;
                int16_t *out = mConfig.outputCfg.buffer.s16;

                if (mConfig.outputCfg.accessMode == EFFECT_BUFFER_ACCESS_ACCUMULATE) {
                    for (size_t i = 0; i < frameCnt; i++) {
                        out[i] = clamp16((int32_t)out[i] + (int32_t)in[i]);
                    }
                } else {
                    memcpy(mConfig.outputCfg.buffer.raw, mConfig.inputCfg.buffer.raw,
                           frameCnt * sizeof(int16_t));
                }
            }
            ret = -ENODATA;
        }
        // force transition to IDLE state when engine is ready
        if (mState == STOPPED && ret == -ENODATA) {
            mDisableWaitCnt = 1;
        }

        // clear auxiliary effect input buffer for next accumulation
        if ((mDescriptor.flags & EFFECT_FLAG_TYPE_MASK) == EFFECT_FLAG_TYPE_AUXILIARY) {
            memset(mConfig.inputCfg.buffer.raw, 0,
                   mConfig.inputCfg.buffer.frameCount*sizeof(int32_t));
        }
    } else if ((mDescriptor.flags & EFFECT_FLAG_TYPE_MASK) == EFFECT_FLAG_TYPE_INSERT &&
                mConfig.inputCfg.buffer.raw != mConfig.outputCfg.buffer.raw) {
        // If an insert effect is idle and input buffer is different from output buffer,
        // accumulate input onto output
        sp<EffectChain> chain = mChain.promote();
        if (chain != 0 && chain->activeTrackCnt() != 0) {
            size_t frameCnt = mConfig.inputCfg.buffer.frameCount * FCC_2;  //always stereo here
            int16_t *in = mConfig.inputCfg.buffer.s16;
            int16_t *out = mConfig.outputCfg.buffer.s16;
            for (size_t i = 0; i < frameCnt; i++) {
                out[i] = clamp16((int32_t)out[i] + (int32_t)in[i]);
            }
        }
    }
}

void AudioFlinger::EffectModule::reset_l()
{
    if (mStatus != NO_ERROR || mEffectInterface == NULL) {
        return;
    }
    (*mEffectInterface)->command(mEffectInterface, EFFECT_CMD_RESET, 0, NULL, 0, NULL);
}

status_t AudioFlinger::EffectModule::configure()
{
    status_t status;
    status_t cmdStatus = 0;
    sp<ThreadBase> thread;
    uint32_t size;
    audio_channel_mask_t channelMask;

    if (mEffectInterface == NULL) {
        status = NO_INIT;
        goto exit;
    }

    thread = mThread.promote();
    if (thread == 0) {
        status = DEAD_OBJECT;
        goto exit;
    }

    // TODO: handle configuration of effects replacing track process
    channelMask = thread->channelMask();
    mConfig.outputCfg.channels = channelMask;

    if ((mDescriptor.flags & EFFECT_FLAG_TYPE_MASK) == EFFECT_FLAG_TYPE_AUXILIARY) {
        mConfig.inputCfg.channels = AUDIO_CHANNEL_OUT_MONO;
    } else {
        mConfig.inputCfg.channels = channelMask;
        // TODO: Update this logic when multichannel effects are implemented.
        // For offloaded tracks consider mono output as stereo for proper effect initialization
        if (channelMask == AUDIO_CHANNEL_OUT_MONO) {
            mConfig.inputCfg.channels = AUDIO_CHANNEL_OUT_STEREO;
            mConfig.outputCfg.channels = AUDIO_CHANNEL_OUT_STEREO;
            ALOGV("Overriding effect input and output as STEREO");
        }
    }

    mConfig.inputCfg.format = AUDIO_FORMAT_PCM_16_BIT;
    mConfig.outputCfg.format = AUDIO_FORMAT_PCM_16_BIT;
    mConfig.inputCfg.samplingRate = thread->sampleRate();
    mConfig.outputCfg.samplingRate = mConfig.inputCfg.samplingRate;
    mConfig.inputCfg.bufferProvider.cookie = NULL;
    mConfig.inputCfg.bufferProvider.getBuffer = NULL;
    mConfig.inputCfg.bufferProvider.releaseBuffer = NULL;
    mConfig.outputCfg.bufferProvider.cookie = NULL;
    mConfig.outputCfg.bufferProvider.getBuffer = NULL;
    mConfig.outputCfg.bufferProvider.releaseBuffer = NULL;
    mConfig.inputCfg.accessMode = EFFECT_BUFFER_ACCESS_READ;
    // Insert effect:
    // - in session AUDIO_SESSION_OUTPUT_MIX or AUDIO_SESSION_OUTPUT_STAGE,
    // always overwrites output buffer: input buffer == output buffer
    // - in other sessions:
    //      last effect in the chain accumulates in output buffer: input buffer != output buffer
    //      other effect: overwrites output buffer: input buffer == output buffer
    // Auxiliary effect:
    //      accumulates in output buffer: input buffer != output buffer
    // Therefore: accumulate <=> input buffer != output buffer
    if (mConfig.inputCfg.buffer.raw != mConfig.outputCfg.buffer.raw) {
        mConfig.outputCfg.accessMode = EFFECT_BUFFER_ACCESS_ACCUMULATE;
    } else {
        mConfig.outputCfg.accessMode = EFFECT_BUFFER_ACCESS_WRITE;
    }
    mConfig.inputCfg.mask = EFFECT_CONFIG_ALL;
    mConfig.outputCfg.mask = EFFECT_CONFIG_ALL;
    mConfig.inputCfg.buffer.frameCount = thread->frameCount();
    mConfig.outputCfg.buffer.frameCount = mConfig.inputCfg.buffer.frameCount;

    ALOGV("configure() %p thread %p buffer %p framecount %zu",
            this, thread.get(), mConfig.inputCfg.buffer.raw, mConfig.inputCfg.buffer.frameCount);

    size = sizeof(int);
    status = (*mEffectInterface)->command(mEffectInterface,
                                                   EFFECT_CMD_SET_CONFIG,
                                                   sizeof(effect_config_t),
                                                   &mConfig,
                                                   &size,
                                                   &cmdStatus);
    if (status == 0) {
        status = cmdStatus;
    }

    if (status == 0 &&
            (memcmp(&mDescriptor.type, SL_IID_VISUALIZATION, sizeof(effect_uuid_t)) == 0)) {
        uint32_t buf32[sizeof(effect_param_t) / sizeof(uint32_t) + 2];
        effect_param_t *p = (effect_param_t *)buf32;

        p->psize = sizeof(uint32_t);
        p->vsize = sizeof(uint32_t);
        size = sizeof(int);
        *(int32_t *)p->data = VISUALIZER_PARAM_LATENCY;

        uint32_t latency = 0;
        PlaybackThread *pbt = thread->mAudioFlinger->checkPlaybackThread_l(thread->mId);
        if (pbt != NULL) {
            latency = pbt->latency_l();
        }

        *((int32_t *)p->data + 1)= latency;
        (*mEffectInterface)->command(mEffectInterface,
                                     EFFECT_CMD_SET_PARAM,
                                     sizeof(effect_param_t) + 8,
                                     &buf32,
                                     &size,
                                     &cmdStatus);
    }

    mMaxDisableWaitCnt = (MAX_DISABLE_TIME_MS * mConfig.outputCfg.samplingRate) /
            (1000 * mConfig.outputCfg.buffer.frameCount);

exit:
    mStatus = status;
    return status;
}

status_t AudioFlinger::EffectModule::init()
{
    Mutex::Autolock _l(mLock);
    if (mEffectInterface == NULL) {
        return NO_INIT;
    }
    status_t cmdStatus = 0;
    uint32_t size = sizeof(status_t);
    status_t status = (*mEffectInterface)->command(mEffectInterface,
                                                   EFFECT_CMD_INIT,
                                                   0,
                                                   NULL,
                                                   &size,
                                                   &cmdStatus);
    if (status == 0) {
        status = cmdStatus;
    }
    return status;
}

void AudioFlinger::EffectModule::addEffectToHal_l()
{
    if ((mDescriptor.flags & EFFECT_FLAG_TYPE_MASK) == EFFECT_FLAG_TYPE_PRE_PROC ||
         (mDescriptor.flags & EFFECT_FLAG_TYPE_MASK) == EFFECT_FLAG_TYPE_POST_PROC) {
        sp<ThreadBase> thread = mThread.promote();
        if (thread != 0) {
            audio_stream_t *stream = thread->stream();
            if (stream != NULL) {
                stream->add_audio_effect(stream, mEffectInterface);
            }
        }
    }
}

// start() must be called with PlaybackThread::mLock or EffectChain::mLock held
status_t AudioFlinger::EffectModule::start()
{
    sp<EffectChain> chain;
    status_t status;
    {
        Mutex::Autolock _l(mLock);
        status = start_l();
        if (status == NO_ERROR) {
            chain = mChain.promote();
        }
    }
    if (chain != 0) {
        chain->resetVolume_l();
    }
    return status;
}

status_t AudioFlinger::EffectModule::start_l()
{
    if (mEffectInterface == NULL) {
        return NO_INIT;
    }
    if (mStatus != NO_ERROR) {
        return mStatus;
    }
    status_t cmdStatus = 0;
    uint32_t size = sizeof(status_t);
    status_t status = (*mEffectInterface)->command(mEffectInterface,
                                                   EFFECT_CMD_ENABLE,
                                                   0,
                                                   NULL,
                                                   &size,
                                                   &cmdStatus);
    if (status == 0) {
        status = cmdStatus;
    }
    if (status == 0) {
        addEffectToHal_l();
    }
    return status;
}

status_t AudioFlinger::EffectModule::stop()
{
    Mutex::Autolock _l(mLock);
    return stop_l();
}

status_t AudioFlinger::EffectModule::stop_l()
{
    if (mEffectInterface == NULL) {
        return NO_INIT;
    }
    if (mStatus != NO_ERROR) {
        return mStatus;
    }
    status_t cmdStatus = NO_ERROR;
    uint32_t size = sizeof(status_t);
    status_t status = (*mEffectInterface)->command(mEffectInterface,
                                                   EFFECT_CMD_DISABLE,
                                                   0,
                                                   NULL,
                                                   &size,
                                                   &cmdStatus);
    if (status == NO_ERROR) {
        status = cmdStatus;
    }
    if (status == NO_ERROR) {
        status = remove_effect_from_hal_l();
    }
    return status;
}

// must be called with EffectChain::mLock held
void AudioFlinger::EffectModule::release_l()
{
    if (mEffectInterface != NULL) {
        remove_effect_from_hal_l();
        // release effect engine
        EffectRelease(mEffectInterface);
        mEffectInterface = NULL;
    }
}

status_t AudioFlinger::EffectModule::remove_effect_from_hal_l()
{
    if ((mDescriptor.flags & EFFECT_FLAG_TYPE_MASK) == EFFECT_FLAG_TYPE_PRE_PROC ||
             (mDescriptor.flags & EFFECT_FLAG_TYPE_MASK) == EFFECT_FLAG_TYPE_POST_PROC) {
        sp<ThreadBase> thread = mThread.promote();
        if (thread != 0) {
            audio_stream_t *stream = thread->stream();
            if (stream != NULL) {
                stream->remove_audio_effect(stream, mEffectInterface);
            }
        }
    }
    return NO_ERROR;
}

// round up delta valid if value and divisor are positive.
template <typename T>
static T roundUpDelta(const T &value, const T &divisor) {
    T remainder = value % divisor;
    return remainder == 0 ? 0 : divisor - remainder;
}

status_t AudioFlinger::EffectModule::command(uint32_t cmdCode,
                                             uint32_t cmdSize,
                                             void *pCmdData,
                                             uint32_t *replySize,
                                             void *pReplyData)
{
    Mutex::Autolock _l(mLock);
    ALOGVV("command(), cmdCode: %d, mEffectInterface: %p", cmdCode, mEffectInterface);

    if (mState == DESTROYED || mEffectInterface == NULL) {
        return NO_INIT;
    }
    if (mStatus != NO_ERROR) {
        return mStatus;
    }
    if (cmdCode == EFFECT_CMD_GET_PARAM &&
            (*replySize < sizeof(effect_param_t) ||
                    ((effect_param_t *)pCmdData)->psize > *replySize - sizeof(effect_param_t))) {
        android_errorWriteLog(0x534e4554, "29251553");
        return -EINVAL;
    }
    if (cmdCode == EFFECT_CMD_GET_PARAM &&
            (sizeof(effect_param_t) > cmdSize ||
                    ((effect_param_t *)pCmdData)->psize > cmdSize
                                                          - sizeof(effect_param_t))) {
        android_errorWriteLog(0x534e4554, "32438594");
        return -EINVAL;
    }
    if (cmdCode == EFFECT_CMD_GET_PARAM &&
        (sizeof(effect_param_t) > *replySize
          || ((effect_param_t *)pCmdData)->psize > *replySize
                                                   - sizeof(effect_param_t)
          || ((effect_param_t *)pCmdData)->vsize > *replySize
                                                   - sizeof(effect_param_t)
                                                   - ((effect_param_t *)pCmdData)->psize
          || roundUpDelta(((effect_param_t *)pCmdData)->psize, (uint32_t)sizeof(int)) >
                                                   *replySize
                                                   - sizeof(effect_param_t)
                                                   - ((effect_param_t *)pCmdData)->psize
                                                   - ((effect_param_t *)pCmdData)->vsize)) {
        ALOGV("\tLVM_ERROR : EFFECT_CMD_GET_PARAM: reply size inconsistent");
                     android_errorWriteLog(0x534e4554, "32705438");
        return -EINVAL;
    }
    if ((cmdCode == EFFECT_CMD_SET_PARAM
            || cmdCode == EFFECT_CMD_SET_PARAM_DEFERRED) &&  // DEFERRED not generally used
        (sizeof(effect_param_t) > cmdSize
            || ((effect_param_t *)pCmdData)->psize > cmdSize
                                                     - sizeof(effect_param_t)
            || ((effect_param_t *)pCmdData)->vsize > cmdSize
                                                     - sizeof(effect_param_t)
                                                     - ((effect_param_t *)pCmdData)->psize
            || roundUpDelta(((effect_param_t *)pCmdData)->psize, (uint32_t)sizeof(int)) >
                                                     cmdSize
                                                     - sizeof(effect_param_t)
                                                     - ((effect_param_t *)pCmdData)->psize
                                                     - ((effect_param_t *)pCmdData)->vsize)) {
        android_errorWriteLog(0x534e4554, "30204301");
        return -EINVAL;
    }
    status_t status = (*mEffectInterface)->command(mEffectInterface,
                                                   cmdCode,
                                                   cmdSize,
                                                   pCmdData,
                                                   replySize,
                                                   pReplyData);
    if (cmdCode != EFFECT_CMD_GET_PARAM && status == NO_ERROR) {
        uint32_t size = (replySize == NULL) ? 0 : *replySize;
        for (size_t i = 1; i < mHandles.size(); i++) {
            EffectHandle *h = mHandles[i];
            if (h != NULL && !h->disconnected()) {
                h->commandExecuted(cmdCode, cmdSize, pCmdData, size, pReplyData);
            }
        }
    }
    return status;
}

status_t AudioFlinger::EffectModule::setEnabled(bool enabled)
{
    Mutex::Autolock _l(mLock);
    return setEnabled_l(enabled);
}

// must be called with EffectModule::mLock held
status_t AudioFlinger::EffectModule::setEnabled_l(bool enabled)
{

    ALOGV("setEnabled %p enabled %d", this, enabled);

    if (enabled != isEnabled()) {
        status_t status = AudioSystem::setEffectEnabled(mId, enabled);
        if (enabled && status != NO_ERROR) {
            return status;
        }

        switch (mState) {
        // going from disabled to enabled
        case IDLE:
            mState = STARTING;
            break;
        case STOPPED:
            mState = RESTART;
            break;
        case STOPPING:
            mState = ACTIVE;
            break;

        // going from enabled to disabled
        case RESTART:
            mState = STOPPED;
            break;
        case STARTING:
            mState = IDLE;
            break;
        case ACTIVE:
            mState = STOPPING;
            break;
        case DESTROYED:
            return NO_ERROR; // simply ignore as we are being destroyed
        }
        for (size_t i = 1; i < mHandles.size(); i++) {
            EffectHandle *h = mHandles[i];
            if (h != NULL && !h->disconnected()) {
                h->setEnabled(enabled);
            }
        }
    }
    return NO_ERROR;
}

bool AudioFlinger::EffectModule::isEnabled() const
{
    switch (mState) {
    case RESTART:
    case STARTING:
    case ACTIVE:
        return true;
    case IDLE:
    case STOPPING:
    case STOPPED:
    case DESTROYED:
    default:
        return false;
    }
}

bool AudioFlinger::EffectModule::isProcessEnabled() const
{
    if (mStatus != NO_ERROR) {
        return false;
    }

    switch (mState) {
    case RESTART:
    case ACTIVE:
    case STOPPING:
    case STOPPED:
        return true;
    case IDLE:
    case STARTING:
    case DESTROYED:
    default:
        return false;
    }
}

status_t AudioFlinger::EffectModule::setVolume(uint32_t *left, uint32_t *right, bool controller)
{
    Mutex::Autolock _l(mLock);
    if (mStatus != NO_ERROR) {
        return mStatus;
    }
    status_t status = NO_ERROR;
    // Send volume indication if EFFECT_FLAG_VOLUME_IND is set and read back altered volume
    // if controller flag is set (Note that controller == TRUE => EFFECT_FLAG_VOLUME_CTRL set)
    if (isProcessEnabled() &&
            ((mDescriptor.flags & EFFECT_FLAG_VOLUME_MASK) == EFFECT_FLAG_VOLUME_CTRL ||
            (mDescriptor.flags & EFFECT_FLAG_VOLUME_MASK) == EFFECT_FLAG_VOLUME_IND)) {
        uint32_t volume[2];
        uint32_t *pVolume = NULL;
        uint32_t size = sizeof(volume);
        volume[0] = *left;
        volume[1] = *right;
        if (controller) {
            pVolume = volume;
        }
        status = (*mEffectInterface)->command(mEffectInterface,
                                              EFFECT_CMD_SET_VOLUME,
                                              size,
                                              volume,
                                              &size,
                                              pVolume);
        if (controller && status == NO_ERROR && size == sizeof(volume)) {
            *left = volume[0];
            *right = volume[1];
        }
    }
    return status;
}

status_t AudioFlinger::EffectModule::setDevice(audio_devices_t device)
{
    if (device == AUDIO_DEVICE_NONE) {
        return NO_ERROR;
    }

    Mutex::Autolock _l(mLock);
    if (mStatus != NO_ERROR) {
        return mStatus;
    }
    status_t status = NO_ERROR;
    if ((mDescriptor.flags & EFFECT_FLAG_DEVICE_MASK) == EFFECT_FLAG_DEVICE_IND) {
        status_t cmdStatus = 0;
        uint32_t size = sizeof(status_t);
        uint32_t cmd = audio_is_output_devices(device) ? EFFECT_CMD_SET_DEVICE :
                            EFFECT_CMD_SET_INPUT_DEVICE;
        status = (*mEffectInterface)->command(mEffectInterface,
                                              cmd,
                                              sizeof(uint32_t),
                                              &device,
                                              &size,
                                              &cmdStatus);
    }
    return status;
}

status_t AudioFlinger::EffectModule::setMode(audio_mode_t mode)
{
    Mutex::Autolock _l(mLock);
    if (mStatus != NO_ERROR) {
        return mStatus;
    }
    status_t status = NO_ERROR;
    if ((mDescriptor.flags & EFFECT_FLAG_AUDIO_MODE_MASK) == EFFECT_FLAG_AUDIO_MODE_IND) {
        status_t cmdStatus = 0;
        uint32_t size = sizeof(status_t);
        status = (*mEffectInterface)->command(mEffectInterface,
                                              EFFECT_CMD_SET_AUDIO_MODE,
                                              sizeof(audio_mode_t),
                                              &mode,
                                              &size,
                                              &cmdStatus);
        if (status == NO_ERROR) {
            status = cmdStatus;
        }
    }
    return status;
}

status_t AudioFlinger::EffectModule::setAudioSource(audio_source_t source)
{
    Mutex::Autolock _l(mLock);
    if (mStatus != NO_ERROR) {
        return mStatus;
    }
    status_t status = NO_ERROR;
    if ((mDescriptor.flags & EFFECT_FLAG_AUDIO_SOURCE_MASK) == EFFECT_FLAG_AUDIO_SOURCE_IND) {
        uint32_t size = 0;
        status = (*mEffectInterface)->command(mEffectInterface,
                                              EFFECT_CMD_SET_AUDIO_SOURCE,
                                              sizeof(audio_source_t),
                                              &source,
                                              &size,
                                              NULL);
    }
    return status;
}

void AudioFlinger::EffectModule::setSuspended(bool suspended)
{
#ifdef DOLBY_ENABLE
    EffectDapController::instance()->effectSuspended(this, suspended);
#endif // DOLBY_END
    Mutex::Autolock _l(mLock);
    mSuspended = suspended;
}

bool AudioFlinger::EffectModule::suspended() const
{
    Mutex::Autolock _l(mLock);
    return mSuspended;
}

bool AudioFlinger::EffectModule::purgeHandles()
{
    bool enabled = false;
    Mutex::Autolock _l(mLock);
    for (size_t i = 0; i < mHandles.size(); i++) {
        EffectHandle *handle = mHandles[i];
        if (handle != NULL && !handle->disconnected()) {
            if (handle->hasControl()) {
                enabled = handle->enabled();
            }
        }
    }
    return enabled;
}

status_t AudioFlinger::EffectModule::setOffloaded(bool offloaded, audio_io_handle_t io)
{
    Mutex::Autolock _l(mLock);
    if (mStatus != NO_ERROR) {
        return mStatus;
    }
    status_t status = NO_ERROR;
    if ((mDescriptor.flags & EFFECT_FLAG_OFFLOAD_SUPPORTED) != 0) {
        status_t cmdStatus;
        uint32_t size = sizeof(status_t);
        effect_offload_param_t cmd;

        cmd.isOffload = offloaded;
        cmd.ioHandle = io;
        status = (*mEffectInterface)->command(mEffectInterface,
                                              EFFECT_CMD_OFFLOAD,
                                              sizeof(effect_offload_param_t),
                                              &cmd,
                                              &size,
                                              &cmdStatus);
        if (status == NO_ERROR) {
            status = cmdStatus;
        }
        mOffloaded = (status == NO_ERROR) ? offloaded : false;
    } else {
        if (offloaded) {
            status = INVALID_OPERATION;
        }
        mOffloaded = false;
    }
    ALOGV("setOffloaded() offloaded %d io %d status %d", offloaded, io, status);
    return status;
}

bool AudioFlinger::EffectModule::isOffloaded() const
{
    Mutex::Autolock _l(mLock);
    return mOffloaded;
}

String8 effectFlagsToString(uint32_t flags) {
    String8 s;

    s.append("conn. mode: ");
    switch (flags & EFFECT_FLAG_TYPE_MASK) {
    case EFFECT_FLAG_TYPE_INSERT: s.append("insert"); break;
    case EFFECT_FLAG_TYPE_AUXILIARY: s.append("auxiliary"); break;
    case EFFECT_FLAG_TYPE_REPLACE: s.append("replace"); break;
    case EFFECT_FLAG_TYPE_PRE_PROC: s.append("preproc"); break;
    case EFFECT_FLAG_TYPE_POST_PROC: s.append("postproc"); break;
    default: s.append("unknown/reserved"); break;
    }
    s.append(", ");

    s.append("insert pref: ");
    switch (flags & EFFECT_FLAG_INSERT_MASK) {
    case EFFECT_FLAG_INSERT_ANY: s.append("any"); break;
    case EFFECT_FLAG_INSERT_FIRST: s.append("first"); break;
    case EFFECT_FLAG_INSERT_LAST: s.append("last"); break;
    case EFFECT_FLAG_INSERT_EXCLUSIVE: s.append("exclusive"); break;
    default: s.append("unknown/reserved"); break;
    }
    s.append(", ");

    s.append("volume mgmt: ");
    switch (flags & EFFECT_FLAG_VOLUME_MASK) {
    case EFFECT_FLAG_VOLUME_NONE: s.append("none"); break;
    case EFFECT_FLAG_VOLUME_CTRL: s.append("implements control"); break;
    case EFFECT_FLAG_VOLUME_IND: s.append("requires indication"); break;
    default: s.append("unknown/reserved"); break;
    }
    s.append(", ");

    uint32_t devind = flags & EFFECT_FLAG_DEVICE_MASK;
    if (devind) {
        s.append("device indication: ");
        switch (devind) {
        case EFFECT_FLAG_DEVICE_IND: s.append("requires updates"); break;
        default: s.append("unknown/reserved"); break;
        }
        s.append(", ");
    }

    s.append("input mode: ");
    switch (flags & EFFECT_FLAG_INPUT_MASK) {
    case EFFECT_FLAG_INPUT_DIRECT: s.append("direct"); break;
    case EFFECT_FLAG_INPUT_PROVIDER: s.append("provider"); break;
    case EFFECT_FLAG_INPUT_BOTH: s.append("direct+provider"); break;
    default: s.append("not set"); break;
    }
    s.append(", ");

    s.append("output mode: ");
    switch (flags & EFFECT_FLAG_OUTPUT_MASK) {
    case EFFECT_FLAG_OUTPUT_DIRECT: s.append("direct"); break;
    case EFFECT_FLAG_OUTPUT_PROVIDER: s.append("provider"); break;
    case EFFECT_FLAG_OUTPUT_BOTH: s.append("direct+provider"); break;
    default: s.append("not set"); break;
    }
    s.append(", ");

    uint32_t accel = flags & EFFECT_FLAG_HW_ACC_MASK;
    if (accel) {
        s.append("hardware acceleration: ");
        switch (accel) {
        case EFFECT_FLAG_HW_ACC_SIMPLE: s.append("non-tunneled"); break;
        case EFFECT_FLAG_HW_ACC_TUNNEL: s.append("tunneled"); break;
        default: s.append("unknown/reserved"); break;
        }
        s.append(", ");
    }

    uint32_t modeind = flags & EFFECT_FLAG_AUDIO_MODE_MASK;
    if (modeind) {
        s.append("mode indication: ");
        switch (modeind) {
        case EFFECT_FLAG_AUDIO_MODE_IND: s.append("required"); break;
        default: s.append("unknown/reserved"); break;
        }
        s.append(", ");
    }

    uint32_t srcind = flags & EFFECT_FLAG_AUDIO_SOURCE_MASK;
    if (srcind) {
        s.append("source indication: ");
        switch (srcind) {
        case EFFECT_FLAG_AUDIO_SOURCE_IND: s.append("required"); break;
        default: s.append("unknown/reserved"); break;
        }
        s.append(", ");
    }

    if (flags & EFFECT_FLAG_OFFLOAD_MASK) {
        s.append("offloadable, ");
    }

    int len = s.length();
    if (s.length() > 2) {
        (void) s.lockBuffer(len);
        s.unlockBuffer(len - 2);
    }
    return s;
}


void AudioFlinger::EffectModule::dump(int fd, const Vector<String16>& args __unused)
{
    const size_t SIZE = 256;
    char buffer[SIZE];
    String8 result;

    snprintf(buffer, SIZE, "\tEffect ID %d:\n", mId);
    result.append(buffer);

    bool locked = AudioFlinger::dumpTryLock(mLock);
    // failed to lock - AudioFlinger is probably deadlocked
    if (!locked) {
        result.append("\t\tCould not lock Fx mutex:\n");
    }

    result.append("\t\tSession Status State Engine:\n");
    snprintf(buffer, SIZE, "\t\t%05d   %03d    %03d   %p\n",
            mSessionId, mStatus, mState, mEffectInterface);
    result.append(buffer);

    result.append("\t\tDescriptor:\n");
    snprintf(buffer, SIZE, "\t\t- UUID: %08X-%04X-%04X-%04X-%02X%02X%02X%02X%02X%02X\n",
            mDescriptor.uuid.timeLow, mDescriptor.uuid.timeMid, mDescriptor.uuid.timeHiAndVersion,
            mDescriptor.uuid.clockSeq, mDescriptor.uuid.node[0], mDescriptor.uuid.node[1],
                    mDescriptor.uuid.node[2],
            mDescriptor.uuid.node[3],mDescriptor.uuid.node[4],mDescriptor.uuid.node[5]);
    result.append(buffer);
    snprintf(buffer, SIZE, "\t\t- TYPE: %08X-%04X-%04X-%04X-%02X%02X%02X%02X%02X%02X\n",
                mDescriptor.type.timeLow, mDescriptor.type.timeMid,
                    mDescriptor.type.timeHiAndVersion,
                mDescriptor.type.clockSeq, mDescriptor.type.node[0], mDescriptor.type.node[1],
                    mDescriptor.type.node[2],
                mDescriptor.type.node[3],mDescriptor.type.node[4],mDescriptor.type.node[5]);
    result.append(buffer);
    snprintf(buffer, SIZE, "\t\t- apiVersion: %08X\n\t\t- flags: %08X (%s)\n",
            mDescriptor.apiVersion,
            mDescriptor.flags,
            effectFlagsToString(mDescriptor.flags).string());
    result.append(buffer);
    snprintf(buffer, SIZE, "\t\t- name: %s\n",
            mDescriptor.name);
    result.append(buffer);
    snprintf(buffer, SIZE, "\t\t- implementor: %s\n",
            mDescriptor.implementor);
    result.append(buffer);

    result.append("\t\t- Input configuration:\n");
    result.append("\t\t\tFrames  Smp rate Channels Format Buffer\n");
    snprintf(buffer, SIZE, "\t\t\t%05zu   %05d    %08x %6d (%s) %p\n",
            mConfig.inputCfg.buffer.frameCount,
            mConfig.inputCfg.samplingRate,
            mConfig.inputCfg.channels,
            mConfig.inputCfg.format,
            formatToString((audio_format_t)mConfig.inputCfg.format),
            mConfig.inputCfg.buffer.raw);
    result.append(buffer);

    result.append("\t\t- Output configuration:\n");
    result.append("\t\t\tBuffer     Frames  Smp rate Channels Format\n");
    snprintf(buffer, SIZE, "\t\t\t%p %05zu   %05d    %08x %d (%s)\n",
            mConfig.outputCfg.buffer.raw,
            mConfig.outputCfg.buffer.frameCount,
            mConfig.outputCfg.samplingRate,
            mConfig.outputCfg.channels,
            mConfig.outputCfg.format,
            formatToString((audio_format_t)mConfig.outputCfg.format));
    result.append(buffer);

    snprintf(buffer, SIZE, "\t\t%zu Clients:\n", mHandles.size());
    result.append(buffer);
    result.append("\t\t\t  Pid Priority Ctrl Locked client server\n");
    for (size_t i = 0; i < mHandles.size(); ++i) {
        EffectHandle *handle = mHandles[i];
        if (handle != NULL && !handle->disconnected()) {
            handle->dumpToBuffer(buffer, SIZE);
            result.append(buffer);
        }
    }

    write(fd, result.string(), result.length());

    if (locked) {
        mLock.unlock();
    }
}

// ----------------------------------------------------------------------------
//  EffectHandle implementation
// ----------------------------------------------------------------------------

#undef LOG_TAG
#define LOG_TAG "AudioFlinger::EffectHandle"

AudioFlinger::EffectHandle::EffectHandle(const sp<EffectModule>& effect,
                                        const sp<AudioFlinger::Client>& client,
                                        const sp<IEffectClient>& effectClient,
                                        int32_t priority)
    : BnEffect(),
    mEffect(effect), mEffectClient(effectClient), mClient(client), mCblk(NULL),
    mPriority(priority), mHasControl(false), mEnabled(false), mDisconnected(false)
{
    ALOGV("constructor %p", this);

    if (client == 0) {
        return;
    }
    int bufOffset = ((sizeof(effect_param_cblk_t) - 1) / sizeof(int) + 1) * sizeof(int);
    mCblkMemory = client->heap()->allocate(EFFECT_PARAM_BUFFER_SIZE + bufOffset);
    if (mCblkMemory == 0 ||
            (mCblk = static_cast<effect_param_cblk_t *>(mCblkMemory->pointer())) == NULL) {
        ALOGE("not enough memory for Effect size=%zu", EFFECT_PARAM_BUFFER_SIZE +
                sizeof(effect_param_cblk_t));
        mCblkMemory.clear();
        return;
    }
    new(mCblk) effect_param_cblk_t();
    mBuffer = (uint8_t *)mCblk + bufOffset;
}

AudioFlinger::EffectHandle::~EffectHandle()
{
    ALOGV("Destructor %p", this);
    disconnect(false);
}

status_t AudioFlinger::EffectHandle::initCheck()
{
    return mClient == 0 || mCblkMemory != 0 ? OK : NO_MEMORY;
}

status_t AudioFlinger::EffectHandle::enable()
{
    AutoMutex _l(mLock);
    ALOGV("enable %p", this);
    sp<EffectModule> effect = mEffect.promote();
    if (effect == 0 || mDisconnected) {
        return DEAD_OBJECT;
    }
    if (!mHasControl) {
        return INVALID_OPERATION;
    }

    if (mEnabled) {
        return NO_ERROR;
    }

    mEnabled = true;

    sp<ThreadBase> thread = effect->thread().promote();
    if (thread != 0) {
        thread->checkSuspendOnEffectEnabled(effect, true, effect->sessionId());
    }

    // checkSuspendOnEffectEnabled() can suspend this same effect when enabled
    if (effect->suspended()) {
        return NO_ERROR;
    }

    status_t status = effect->setEnabled(true);
    if (status != NO_ERROR) {
        if (thread != 0) {
            thread->checkSuspendOnEffectEnabled(effect, false, effect->sessionId());
        }
        mEnabled = false;
    } else {
        if (thread != 0) {
            if ((thread->type() == ThreadBase::OFFLOAD) ||
                (thread->type() == ThreadBase::DIRECT && thread->mIsDirectPcm)) {
                PlaybackThread *t = (PlaybackThread *)thread.get();
                Mutex::Autolock _l(t->mLock);
                t->broadcast_l();
            }
            if (!effect->isOffloadable()) {
<<<<<<< HEAD
                if (thread->type() == ThreadBase::OFFLOAD) {
=======
                if (thread->type() == ThreadBase::OFFLOAD ||
                   (thread->type() == ThreadBase::DIRECT && thread->mIsDirectPcm)) {
>>>>>>> e4a39fa8
                    PlaybackThread *t = (PlaybackThread *)thread.get();
                    t->invalidateTracks(AUDIO_STREAM_MUSIC);
                }
                if (effect->sessionId() == AUDIO_SESSION_OUTPUT_MIX) {
                    thread->mAudioFlinger->onNonOffloadableGlobalEffectEnable();
                }
            }
        }
    }
    return status;
}

status_t AudioFlinger::EffectHandle::disable()
{
    ALOGV("disable %p", this);
    AutoMutex _l(mLock);
    sp<EffectModule> effect = mEffect.promote();
    if (effect == 0 || mDisconnected) {
        return DEAD_OBJECT;
    }
    if (!mHasControl) {
        return INVALID_OPERATION;
    }

    if (!mEnabled) {
        return NO_ERROR;
    }
    mEnabled = false;

    if (effect->suspended()) {
        return NO_ERROR;
    }

    status_t status = effect->setEnabled(false);

    sp<ThreadBase> thread = effect->thread().promote();
    if (thread != 0) {
        thread->checkSuspendOnEffectEnabled(effect, false, effect->sessionId());
<<<<<<< HEAD
        if (thread->type() == ThreadBase::OFFLOAD) {
=======
        if ((thread->type() == ThreadBase::OFFLOAD) ||
            (thread->type() == ThreadBase::DIRECT && thread->mIsDirectPcm)){
>>>>>>> e4a39fa8
            PlaybackThread *t = (PlaybackThread *)thread.get();
            Mutex::Autolock _l(t->mLock);
            t->broadcast_l();
        }
    }

    return status;
}

void AudioFlinger::EffectHandle::disconnect()
{
    ALOGV("%s %p", __FUNCTION__, this);
    disconnect(true);
}

void AudioFlinger::EffectHandle::disconnect(bool unpinIfLast)
{
    AutoMutex _l(mLock);
    ALOGV("disconnect(%s) %p", unpinIfLast ? "true" : "false", this);
    if (mDisconnected) {
        if (unpinIfLast) {
            android_errorWriteLog(0x534e4554, "32707507");
        }
        return;
    }
    mDisconnected = true;
    sp<ThreadBase> thread;
    {
        sp<EffectModule> effect = mEffect.promote();
        if (effect != 0) {
            thread = effect->thread().promote();
        }
    }
    if (thread != 0) {
        thread->disconnectEffectHandle(this, unpinIfLast);
    } else {
        ALOGW("%s Effect handle %p disconnected after thread destruction", __FUNCTION__, this);
        // try to cleanup as much as we can
        sp<EffectModule> effect = mEffect.promote();
        if (effect != 0) {
            effect->disconnectHandle(this, unpinIfLast);
        }
    }

    if (mClient != 0) {
        if (mCblk != NULL) {
            // unlike ~TrackBase(), mCblk is never a local new, so don't delete
            mCblk->~effect_param_cblk_t();   // destroy our shared-structure.
        }
        mCblkMemory.clear();    // free the shared memory before releasing the heap it belongs to
        // Client destructor must run with AudioFlinger client mutex locked
        Mutex::Autolock _l(mClient->audioFlinger()->mClientLock);
        mClient.clear();
    }
}

status_t AudioFlinger::EffectHandle::command(uint32_t cmdCode,
                                             uint32_t cmdSize,
                                             void *pCmdData,
                                             uint32_t *replySize,
                                             void *pReplyData)
{
    ALOGVV("command(), cmdCode: %d, mHasControl: %d, mEffect: %p",
            cmdCode, mHasControl, mEffect.unsafe_get());
<<<<<<< HEAD

    if (cmdCode == EFFECT_CMD_ENABLE) {
        if (*replySize < sizeof(int)) {
            android_errorWriteLog(0x534e4554, "32095713");
            return BAD_VALUE;
        }
        *(int *)pReplyData = NO_ERROR;
        *replySize = sizeof(int);
        return enable();
    } else if (cmdCode == EFFECT_CMD_DISABLE) {
        if (*replySize < sizeof(int)) {
            android_errorWriteLog(0x534e4554, "32095713");
            return BAD_VALUE;
        }
        *(int *)pReplyData = NO_ERROR;
        *replySize = sizeof(int);
        return disable();
    }

=======

    if (cmdCode == EFFECT_CMD_ENABLE) {
        if (*replySize < sizeof(int)) {
            android_errorWriteLog(0x534e4554, "32095713");
            return BAD_VALUE;
        }
        *(int *)pReplyData = NO_ERROR;
        *replySize = sizeof(int);
        return enable();
    } else if (cmdCode == EFFECT_CMD_DISABLE) {
        if (*replySize < sizeof(int)) {
            android_errorWriteLog(0x534e4554, "32095713");
            return BAD_VALUE;
        }
        *(int *)pReplyData = NO_ERROR;
        *replySize = sizeof(int);
        return disable();
    }

>>>>>>> e4a39fa8
    AutoMutex _l(mLock);
    sp<EffectModule> effect = mEffect.promote();
    if (effect == 0 || mDisconnected) {
        return DEAD_OBJECT;
    }
    // only get parameter command is permitted for applications not controlling the effect
    if (!mHasControl && cmdCode != EFFECT_CMD_GET_PARAM) {
        return INVALID_OPERATION;
    }
    if (mClient == 0) {
        return INVALID_OPERATION;
    }

    // handle commands that are not forwarded transparently to effect engine
    if (cmdCode == EFFECT_CMD_SET_PARAM_COMMIT) {
        if (*replySize < sizeof(int)) {
            android_errorWriteLog(0x534e4554, "32095713");
            return BAD_VALUE;
        }
        *(int *)pReplyData = NO_ERROR;
        *replySize = sizeof(int);

        // No need to trylock() here as this function is executed in the binder thread serving a
        // particular client process:  no risk to block the whole media server process or mixer
        // threads if we are stuck here
        Mutex::Autolock _l(mCblk->lock);
        // keep local copy of index in case of client corruption b/32220769
        const uint32_t clientIndex = mCblk->clientIndex;
        const uint32_t serverIndex = mCblk->serverIndex;
        if (clientIndex > EFFECT_PARAM_BUFFER_SIZE ||
            serverIndex > EFFECT_PARAM_BUFFER_SIZE) {
            mCblk->serverIndex = 0;
            mCblk->clientIndex = 0;
            return BAD_VALUE;
        }
        status_t status = NO_ERROR;
        effect_param_t *param = NULL;
        for (uint32_t index = serverIndex; index < clientIndex;) {
            int *p = (int *)(mBuffer + index);
            const int size = *p++;
            if (size < 0
                    || size > EFFECT_PARAM_BUFFER_SIZE
                    || ((uint8_t *)p + size) > mBuffer + clientIndex) {
                ALOGW("command(): invalid parameter block size");
                status = BAD_VALUE;
                break;
            }

            // copy to local memory in case of client corruption b/32220769
            param = (effect_param_t *)realloc(param, size);
            if (param == NULL) {
                ALOGW("command(): out of memory");
                status = NO_MEMORY;
                break;
            }
            memcpy(param, p, size);

            int reply = 0;
            uint32_t rsize = sizeof(reply);
            status_t ret = effect->command(EFFECT_CMD_SET_PARAM,
                                            size,
                                            param,
                                            &rsize,
                                            &reply);

            // verify shared memory: server index shouldn't change; client index can't go back.
            if (serverIndex != mCblk->serverIndex
                    || clientIndex > mCblk->clientIndex) {
                android_errorWriteLog(0x534e4554, "32220769");
                status = BAD_VALUE;
                break;
            }

            // stop at first error encountered
            if (ret != NO_ERROR) {
                status = ret;
                *(int *)pReplyData = reply;
                break;
            } else if (reply != NO_ERROR) {
                *(int *)pReplyData = reply;
                break;
            }
            index += size;
        }
        free(param);
        mCblk->serverIndex = 0;
        mCblk->clientIndex = 0;
        return status;
    }

    return effect->command(cmdCode, cmdSize, pCmdData, replySize, pReplyData);
}

void AudioFlinger::EffectHandle::setControl(bool hasControl, bool signal, bool enabled)
{
    ALOGV("setControl %p control %d", this, hasControl);

    mHasControl = hasControl;
    mEnabled = enabled;

    if (signal && mEffectClient != 0) {
        mEffectClient->controlStatusChanged(hasControl);
    }
}

void AudioFlinger::EffectHandle::commandExecuted(uint32_t cmdCode,
                                                 uint32_t cmdSize,
                                                 void *pCmdData,
                                                 uint32_t replySize,
                                                 void *pReplyData)
{
    if (mEffectClient != 0) {
        mEffectClient->commandExecuted(cmdCode, cmdSize, pCmdData, replySize, pReplyData);
    }
}



void AudioFlinger::EffectHandle::setEnabled(bool enabled)
{
    if (mEffectClient != 0) {
        mEffectClient->enableStatusChanged(enabled);
    }
}

status_t AudioFlinger::EffectHandle::onTransact(
    uint32_t code, const Parcel& data, Parcel* reply, uint32_t flags)
{
    return BnEffect::onTransact(code, data, reply, flags);
}


void AudioFlinger::EffectHandle::dumpToBuffer(char* buffer, size_t size)
{
    bool locked = mCblk != NULL && AudioFlinger::dumpTryLock(mCblk->lock);

    snprintf(buffer, size, "\t\t\t%5d    %5d  %3s    %3s  %5u  %5u\n",
            (mClient == 0) ? getpid_cached : mClient->pid(),
            mPriority,
            mHasControl ? "yes" : "no",
            locked ? "yes" : "no",
            mCblk ? mCblk->clientIndex : 0,
            mCblk ? mCblk->serverIndex : 0
            );

    if (locked) {
        mCblk->lock.unlock();
    }
}

#undef LOG_TAG
#define LOG_TAG "AudioFlinger::EffectChain"

AudioFlinger::EffectChain::EffectChain(ThreadBase *thread,
                                        audio_session_t sessionId)
    : mThread(thread), mSessionId(sessionId), mActiveTrackCnt(0), mTrackCnt(0), mTailBufferCount(0),
      mOwnInBuffer(false), mVolumeCtrlIdx(-1), mLeftVolume(UINT_MAX), mRightVolume(UINT_MAX),
      mNewLeftVolume(UINT_MAX), mNewRightVolume(UINT_MAX)
{
    mStrategy = AudioSystem::getStrategyForStream(AUDIO_STREAM_MUSIC);
    if (thread == NULL) {
        return;
    }
    mMaxTailBuffers = ((kProcessTailDurationMs * thread->sampleRate()) / 1000) /
                                    thread->frameCount();
}

AudioFlinger::EffectChain::~EffectChain()
{
    if (mOwnInBuffer) {
        delete mInBuffer;
    }
}

// getEffectFromDesc_l() must be called with ThreadBase::mLock held
sp<AudioFlinger::EffectModule> AudioFlinger::EffectChain::getEffectFromDesc_l(
        effect_descriptor_t *descriptor)
{
    size_t size = mEffects.size();

    for (size_t i = 0; i < size; i++) {
        if (memcmp(&mEffects[i]->desc().uuid, &descriptor->uuid, sizeof(effect_uuid_t)) == 0) {
            return mEffects[i];
        }
    }
    return 0;
}

// getEffectFromId_l() must be called with ThreadBase::mLock held
sp<AudioFlinger::EffectModule> AudioFlinger::EffectChain::getEffectFromId_l(int id)
{
    size_t size = mEffects.size();

    for (size_t i = 0; i < size; i++) {
        // by convention, return first effect if id provided is 0 (0 is never a valid id)
        if (id == 0 || mEffects[i]->id() == id) {
            return mEffects[i];
        }
    }
    return 0;
}

// getEffectFromType_l() must be called with ThreadBase::mLock held
sp<AudioFlinger::EffectModule> AudioFlinger::EffectChain::getEffectFromType_l(
        const effect_uuid_t *type)
{
    size_t size = mEffects.size();

    for (size_t i = 0; i < size; i++) {
        if (memcmp(&mEffects[i]->desc().type, type, sizeof(effect_uuid_t)) == 0) {
            return mEffects[i];
        }
    }
    return 0;
}

void AudioFlinger::EffectChain::clearInputBuffer()
{
    Mutex::Autolock _l(mLock);
    sp<ThreadBase> thread = mThread.promote();
    if (thread == 0) {
        ALOGW("clearInputBuffer(): cannot promote mixer thread");
        return;
    }
    clearInputBuffer_l(thread);
}

// Must be called with EffectChain::mLock locked
void AudioFlinger::EffectChain::clearInputBuffer_l(sp<ThreadBase> thread)
{
    // TODO: This will change in the future, depending on multichannel
    // and sample format changes for effects.
    // Currently effects processing is only available for stereo, AUDIO_FORMAT_PCM_16_BIT
    // (4 bytes frame size)
    const size_t frameSize =
            audio_bytes_per_sample(AUDIO_FORMAT_PCM_16_BIT) * min(FCC_2, thread->channelCount());
    memset(mInBuffer, 0, thread->frameCount() * frameSize);
}

// Must be called with EffectChain::mLock locked
void AudioFlinger::EffectChain::process_l()
{
    sp<ThreadBase> thread = mThread.promote();
    if (thread == 0) {
        ALOGW("process_l(): cannot promote mixer thread");
        return;
    }
    bool isGlobalSession = (mSessionId == AUDIO_SESSION_OUTPUT_MIX) ||
            (mSessionId == AUDIO_SESSION_OUTPUT_STAGE);
    // never process effects when:
    // - on an OFFLOAD thread
    // - on DIRECT thread with directPcm flag enabled
    // - no more tracks are on the session and the effect tail has been rendered
    bool doProcess = ((thread->type() != ThreadBase::OFFLOAD) &&
                      (!(thread->type() == ThreadBase::DIRECT && thread->mIsDirectPcm)));
    if (!isGlobalSession) {
        bool tracksOnSession = (trackCnt() != 0);

        if (!tracksOnSession && mTailBufferCount == 0) {
            doProcess = false;
        }

        if (activeTrackCnt() == 0) {
            // if no track is active and the effect tail has not been rendered,
            // the input buffer must be cleared here as the mixer process will not do it
            if (tracksOnSession || mTailBufferCount > 0) {
                clearInputBuffer_l(thread);
                if (mTailBufferCount > 0) {
                    mTailBufferCount--;
                }
            }
        }
    }

    size_t size = mEffects.size();
    if (doProcess) {
        for (size_t i = 0; i < size; i++) {
            mEffects[i]->process();
        }
    }
    bool doResetVolume = false;
    for (size_t i = 0; i < size; i++) {
        doResetVolume = mEffects[i]->updateState() || doResetVolume;
    }
    if (doResetVolume) {
        resetVolume_l();
    }
}

// createEffect_l() must be called with ThreadBase::mLock held
status_t AudioFlinger::EffectChain::createEffect_l(sp<EffectModule>& effect,
                                                   ThreadBase *thread,
                                                   effect_descriptor_t *desc,
                                                   int id,
                                                   audio_session_t sessionId,
                                                   bool pinned)
{
    Mutex::Autolock _l(mLock);
    effect = new EffectModule(thread, this, desc, id, sessionId, pinned);
    status_t lStatus = effect->status();
    if (lStatus == NO_ERROR) {
        lStatus = addEffect_ll(effect);
    }
    if (lStatus != NO_ERROR) {
        effect.clear();
    }
    return lStatus;
}

// addEffect_l() must be called with ThreadBase::mLock held
status_t AudioFlinger::EffectChain::addEffect_l(const sp<EffectModule>& effect)
{
    Mutex::Autolock _l(mLock);
    return addEffect_ll(effect);
}
// addEffect_l() must be called with ThreadBase::mLock and EffectChain::mLock held
status_t AudioFlinger::EffectChain::addEffect_ll(const sp<EffectModule>& effect)
{
    effect_descriptor_t desc = effect->desc();
    uint32_t insertPref = desc.flags & EFFECT_FLAG_INSERT_MASK;

    effect->setChain(this);
    sp<ThreadBase> thread = mThread.promote();
    if (thread == 0) {
        return NO_INIT;
    }
    effect->setThread(thread);

    if ((desc.flags & EFFECT_FLAG_TYPE_MASK) == EFFECT_FLAG_TYPE_AUXILIARY) {
        // Auxiliary effects are inserted at the beginning of mEffects vector as
        // they are processed first and accumulated in chain input buffer
        mEffects.insertAt(effect, 0);

        // the input buffer for auxiliary effect contains mono samples in
        // 32 bit format. This is to avoid saturation in AudoMixer
        // accumulation stage. Saturation is done in EffectModule::process() before
        // calling the process in effect engine
        size_t numSamples = thread->frameCount();
        int32_t *buffer = new int32_t[numSamples];
        memset(buffer, 0, numSamples * sizeof(int32_t));
        effect->setInBuffer((int16_t *)buffer);
        // auxiliary effects output samples to chain input buffer for further processing
        // by insert effects
        effect->setOutBuffer(mInBuffer);
    } else {
        // Insert effects are inserted at the end of mEffects vector as they are processed
        //  after track and auxiliary effects.
        // Insert effect order as a function of indicated preference:
        //  if EFFECT_FLAG_INSERT_EXCLUSIVE, insert in first position or reject if
        //  another effect is present
        //  else if EFFECT_FLAG_INSERT_FIRST, insert in first position or after the
        //  last effect claiming first position
        //  else if EFFECT_FLAG_INSERT_LAST, insert in last position or before the
        //  first effect claiming last position
        //  else if EFFECT_FLAG_INSERT_ANY insert after first or before last
        // Reject insertion if an effect with EFFECT_FLAG_INSERT_EXCLUSIVE is
        // already present

        size_t size = mEffects.size();
        size_t idx_insert = size;
        ssize_t idx_insert_first = -1;
        ssize_t idx_insert_last = -1;

        for (size_t i = 0; i < size; i++) {
            effect_descriptor_t d = mEffects[i]->desc();
            uint32_t iMode = d.flags & EFFECT_FLAG_TYPE_MASK;
            uint32_t iPref = d.flags & EFFECT_FLAG_INSERT_MASK;
            if (iMode == EFFECT_FLAG_TYPE_INSERT) {
                // check invalid effect chaining combinations
                if (insertPref == EFFECT_FLAG_INSERT_EXCLUSIVE ||
                    iPref == EFFECT_FLAG_INSERT_EXCLUSIVE) {
                    ALOGW("addEffect_l() could not insert effect %s: exclusive conflict with %s",
                            desc.name, d.name);
                    return INVALID_OPERATION;
                }
                // remember position of first insert effect and by default
                // select this as insert position for new effect
                if (idx_insert == size) {
                    idx_insert = i;
                }
                // remember position of last insert effect claiming
                // first position
                if (iPref == EFFECT_FLAG_INSERT_FIRST) {
                    idx_insert_first = i;
                }
                // remember position of first insert effect claiming
                // last position
                if (iPref == EFFECT_FLAG_INSERT_LAST &&
                    idx_insert_last == -1) {
                    idx_insert_last = i;
                }
            }
        }

        // modify idx_insert from first position if needed
        if (insertPref == EFFECT_FLAG_INSERT_LAST) {
            if (idx_insert_last != -1) {
                idx_insert = idx_insert_last;
            } else {
                idx_insert = size;
            }
        } else {
            if (idx_insert_first != -1) {
                idx_insert = idx_insert_first + 1;
            }
        }

        // always read samples from chain input buffer
        effect->setInBuffer(mInBuffer);

        // if last effect in the chain, output samples to chain
        // output buffer, otherwise to chain input buffer
        if (idx_insert == size) {
            if (idx_insert != 0) {
                mEffects[idx_insert-1]->setOutBuffer(mInBuffer);
                mEffects[idx_insert-1]->configure();
            }
            effect->setOutBuffer(mOutBuffer);
        } else {
            effect->setOutBuffer(mInBuffer);
        }
        mEffects.insertAt(effect, idx_insert);

        ALOGV("addEffect_l() effect %p, added in chain %p at rank %zu", effect.get(), this,
                idx_insert);
    }
#ifdef DOLBY_ENABLE
    return effect->configure();
#else // DOLBY_END
    effect->configure();
    return NO_ERROR;
#endif // LINE_ADDED_BY_DOLBY
}

// removeEffect_l() must be called with ThreadBase::mLock held
size_t AudioFlinger::EffectChain::removeEffect_l(const sp<EffectModule>& effect,
                                                 bool release)
{
    Mutex::Autolock _l(mLock);
    size_t size = mEffects.size();
    uint32_t type = effect->desc().flags & EFFECT_FLAG_TYPE_MASK;

    for (size_t i = 0; i < size; i++) {
        if (effect == mEffects[i]) {
            // calling stop here will remove pre-processing effect from the audio HAL.
            // This is safe as we hold the EffectChain mutex which guarantees that we are not in
            // the middle of a read from audio HAL
            if (mEffects[i]->state() == EffectModule::ACTIVE ||
                    mEffects[i]->state() == EffectModule::STOPPING) {
                mEffects[i]->stop();
            }
            if (release) {
                mEffects[i]->release_l();
            }

            if (type == EFFECT_FLAG_TYPE_AUXILIARY) {
                delete[] effect->inBuffer();
            } else {
                if (i == size - 1 && i != 0) {
                    mEffects[i - 1]->setOutBuffer(mOutBuffer);
                    mEffects[i - 1]->configure();
                }
            }
            mEffects.removeAt(i);
            ALOGV("removeEffect_l() effect %p, removed from chain %p at rank %zu", effect.get(),
                    this, i);

            break;
        }
    }

    return mEffects.size();
}

// setDevice_l() must be called with ThreadBase::mLock held
void AudioFlinger::EffectChain::setDevice_l(audio_devices_t device)
{
    size_t size = mEffects.size();
    for (size_t i = 0; i < size; i++) {
        mEffects[i]->setDevice(device);
    }
}

// setMode_l() must be called with ThreadBase::mLock held
void AudioFlinger::EffectChain::setMode_l(audio_mode_t mode)
{
    size_t size = mEffects.size();
    for (size_t i = 0; i < size; i++) {
        mEffects[i]->setMode(mode);
    }
}

// setAudioSource_l() must be called with ThreadBase::mLock held
void AudioFlinger::EffectChain::setAudioSource_l(audio_source_t source)
{
    size_t size = mEffects.size();
    for (size_t i = 0; i < size; i++) {
        mEffects[i]->setAudioSource(source);
    }
}

// setVolume_l() must be called with ThreadBase::mLock or EffectChain::mLock held
bool AudioFlinger::EffectChain::setVolume_l(uint32_t *left, uint32_t *right, bool force)
{
    uint32_t newLeft = *left;
    uint32_t newRight = *right;
    bool hasControl = false;
    int ctrlIdx = -1;
    size_t size = mEffects.size();

    // first update volume controller
    for (size_t i = size; i > 0; i--) {
        if (mEffects[i - 1]->isProcessEnabled() &&
            (mEffects[i - 1]->desc().flags & EFFECT_FLAG_VOLUME_MASK) == EFFECT_FLAG_VOLUME_CTRL) {
            ctrlIdx = i - 1;
            hasControl = true;
            break;
        }
    }

    if (!force && ctrlIdx == mVolumeCtrlIdx &&
            *left == mLeftVolume && *right == mRightVolume) {
        if (hasControl) {
            *left = mNewLeftVolume;
            *right = mNewRightVolume;
        }
        return hasControl;
    }

    mVolumeCtrlIdx = ctrlIdx;
    mLeftVolume = newLeft;
    mRightVolume = newRight;

    // second get volume update from volume controller
    if (ctrlIdx >= 0) {
        mEffects[ctrlIdx]->setVolume(&newLeft, &newRight, true);
        mNewLeftVolume = newLeft;
        mNewRightVolume = newRight;
    }
    // then indicate volume to all other effects in chain.
    // Pass altered volume to effects before volume controller
    // and requested volume to effects after controller
    uint32_t lVol = newLeft;
    uint32_t rVol = newRight;

    for (size_t i = 0; i < size; i++) {
        if ((int)i == ctrlIdx) {
            continue;
        }
        // this also works for ctrlIdx == -1 when there is no volume controller
        if ((int)i > ctrlIdx) {
            lVol = *left;
            rVol = *right;
        }
        mEffects[i]->setVolume(&lVol, &rVol, false);
    }
    *left = newLeft;
    *right = newRight;

    return hasControl;
}

// resetVolume_l() must be called with ThreadBase::mLock or EffectChain::mLock held
void AudioFlinger::EffectChain::resetVolume_l()
{
    if ((mLeftVolume != UINT_MAX) && (mRightVolume != UINT_MAX)) {
        uint32_t left = mLeftVolume;
        uint32_t right = mRightVolume;
        (void)setVolume_l(&left, &right, true);
    }
}

void AudioFlinger::EffectChain::syncHalEffectsState()
{
    Mutex::Autolock _l(mLock);
    for (size_t i = 0; i < mEffects.size(); i++) {
        if (mEffects[i]->state() == EffectModule::ACTIVE ||
                mEffects[i]->state() == EffectModule::STOPPING) {
            mEffects[i]->addEffectToHal_l();
        }
    }
}

void AudioFlinger::EffectChain::dump(int fd, const Vector<String16>& args)
{
    const size_t SIZE = 256;
    char buffer[SIZE];
    String8 result;

    size_t numEffects = mEffects.size();
    snprintf(buffer, SIZE, "    %zu effects for session %d\n", numEffects, mSessionId);
    result.append(buffer);

    if (numEffects) {
        bool locked = AudioFlinger::dumpTryLock(mLock);
        // failed to lock - AudioFlinger is probably deadlocked
        if (!locked) {
            result.append("\tCould not lock mutex:\n");
        }

        result.append("\tIn buffer   Out buffer   Active tracks:\n");
        snprintf(buffer, SIZE, "\t%p  %p   %d\n",
                mInBuffer,
                mOutBuffer,
                mActiveTrackCnt);
        result.append(buffer);
        write(fd, result.string(), result.size());

        for (size_t i = 0; i < numEffects; ++i) {
            sp<EffectModule> effect = mEffects[i];
            if (effect != 0) {
                effect->dump(fd, args);
            }
        }

        if (locked) {
            mLock.unlock();
        }
    }
}

// must be called with ThreadBase::mLock held
void AudioFlinger::EffectChain::setEffectSuspended_l(
        const effect_uuid_t *type, bool suspend)
{
    sp<SuspendedEffectDesc> desc;
    // use effect type UUID timelow as key as there is no real risk of identical
    // timeLow fields among effect type UUIDs.
    ssize_t index = mSuspendedEffects.indexOfKey(type->timeLow);
    if (suspend) {
        if (index >= 0) {
            desc = mSuspendedEffects.valueAt(index);
        } else {
            desc = new SuspendedEffectDesc();
            desc->mType = *type;
            mSuspendedEffects.add(type->timeLow, desc);
            ALOGV("setEffectSuspended_l() add entry for %08x", type->timeLow);
        }
        if (desc->mRefCount++ == 0) {
            sp<EffectModule> effect = getEffectIfEnabled(type);
            if (effect != 0) {
                desc->mEffect = effect;
                effect->setSuspended(true);
                effect->setEnabled(false);
            }
        }
    } else {
        if (index < 0) {
            return;
        }
        desc = mSuspendedEffects.valueAt(index);
        if (desc->mRefCount <= 0) {
            ALOGW("setEffectSuspended_l() restore refcount should not be 0 %d", desc->mRefCount);
            desc->mRefCount = 1;
        }
        if (--desc->mRefCount == 0) {
            ALOGV("setEffectSuspended_l() remove entry for %08x", mSuspendedEffects.keyAt(index));
            if (desc->mEffect != 0) {
                sp<EffectModule> effect = desc->mEffect.promote();
                if (effect != 0) {
                    effect->setSuspended(false);
                    effect->lock();
                    EffectHandle *handle = effect->controlHandle_l();
                    if (handle != NULL && !handle->disconnected()) {
                        effect->setEnabled_l(handle->enabled());
                    }
                    effect->unlock();
                }
                desc->mEffect.clear();
            }
            mSuspendedEffects.removeItemsAt(index);
        }
    }
}

// must be called with ThreadBase::mLock held
void AudioFlinger::EffectChain::setEffectSuspendedAll_l(bool suspend)
{
    sp<SuspendedEffectDesc> desc;

    ssize_t index = mSuspendedEffects.indexOfKey((int)kKeyForSuspendAll);
    if (suspend) {
        if (index >= 0) {
            desc = mSuspendedEffects.valueAt(index);
        } else {
            desc = new SuspendedEffectDesc();
            mSuspendedEffects.add((int)kKeyForSuspendAll, desc);
            ALOGV("setEffectSuspendedAll_l() add entry for 0");
        }
        if (desc->mRefCount++ == 0) {
            Vector< sp<EffectModule> > effects;
            getSuspendEligibleEffects(effects);
            for (size_t i = 0; i < effects.size(); i++) {
                setEffectSuspended_l(&effects[i]->desc().type, true);
            }
        }
    } else {
        if (index < 0) {
            return;
        }
        desc = mSuspendedEffects.valueAt(index);
        if (desc->mRefCount <= 0) {
            ALOGW("setEffectSuspendedAll_l() restore refcount should not be 0 %d", desc->mRefCount);
            desc->mRefCount = 1;
        }
        if (--desc->mRefCount == 0) {
            Vector<const effect_uuid_t *> types;
            for (size_t i = 0; i < mSuspendedEffects.size(); i++) {
                if (mSuspendedEffects.keyAt(i) == (int)kKeyForSuspendAll) {
                    continue;
                }
                types.add(&mSuspendedEffects.valueAt(i)->mType);
            }
            for (size_t i = 0; i < types.size(); i++) {
                setEffectSuspended_l(types[i], false);
            }
            ALOGV("setEffectSuspendedAll_l() remove entry for %08x",
                    mSuspendedEffects.keyAt(index));
            mSuspendedEffects.removeItem((int)kKeyForSuspendAll);
        }
    }
}


// The volume effect is used for automated tests only
#ifndef OPENSL_ES_H_
static const effect_uuid_t SL_IID_VOLUME_ = { 0x09e8ede0, 0xddde, 0x11db, 0xb4f6,
                                            { 0x00, 0x02, 0xa5, 0xd5, 0xc5, 0x1b } };
const effect_uuid_t * const SL_IID_VOLUME = &SL_IID_VOLUME_;
#endif //OPENSL_ES_H_

bool AudioFlinger::EffectChain::isEffectEligibleForSuspend(const effect_descriptor_t& desc)
{
    // auxiliary effects and visualizer are never suspended on output mix
    if ((mSessionId == AUDIO_SESSION_OUTPUT_MIX) &&
        (((desc.flags & EFFECT_FLAG_TYPE_MASK) == EFFECT_FLAG_TYPE_AUXILIARY) ||
         (memcmp(&desc.type, SL_IID_VISUALIZATION, sizeof(effect_uuid_t)) == 0) ||
         (memcmp(&desc.type, SL_IID_VOLUME, sizeof(effect_uuid_t)) == 0))) {
        return false;
    }
    return true;
}

void AudioFlinger::EffectChain::getSuspendEligibleEffects(
        Vector< sp<AudioFlinger::EffectModule> > &effects)
{
    effects.clear();
    for (size_t i = 0; i < mEffects.size(); i++) {
        if (isEffectEligibleForSuspend(mEffects[i]->desc())) {
            effects.add(mEffects[i]);
        }
    }
}

sp<AudioFlinger::EffectModule> AudioFlinger::EffectChain::getEffectIfEnabled(
                                                            const effect_uuid_t *type)
{
    sp<EffectModule> effect = getEffectFromType_l(type);
    return effect != 0 && effect->isEnabled() ? effect : 0;
}

void AudioFlinger::EffectChain::checkSuspendOnEffectEnabled(const sp<EffectModule>& effect,
                                                            bool enabled)
{
    ssize_t index = mSuspendedEffects.indexOfKey(effect->desc().type.timeLow);
    if (enabled) {
        if (index < 0) {
            // if the effect is not suspend check if all effects are suspended
            index = mSuspendedEffects.indexOfKey((int)kKeyForSuspendAll);
            if (index < 0) {
                return;
            }
            if (!isEffectEligibleForSuspend(effect->desc())) {
                return;
            }
            setEffectSuspended_l(&effect->desc().type, enabled);
            index = mSuspendedEffects.indexOfKey(effect->desc().type.timeLow);
            if (index < 0) {
                ALOGW("checkSuspendOnEffectEnabled() Fx should be suspended here!");
                return;
            }
        }
        ALOGV("checkSuspendOnEffectEnabled() enable suspending fx %08x",
            effect->desc().type.timeLow);
        sp<SuspendedEffectDesc> desc = mSuspendedEffects.valueAt(index);
        // if effect is requested to suspended but was not yet enabled, supend it now.
        if (desc->mEffect == 0) {
            desc->mEffect = effect;
            effect->setEnabled(false);
            effect->setSuspended(true);
        }
    } else {
        if (index < 0) {
            return;
        }
        ALOGV("checkSuspendOnEffectEnabled() disable restoring fx %08x",
            effect->desc().type.timeLow);
        sp<SuspendedEffectDesc> desc = mSuspendedEffects.valueAt(index);
        desc->mEffect.clear();
        effect->setSuspended(false);
    }
}

bool AudioFlinger::EffectChain::isNonOffloadableEnabled()
{
    Mutex::Autolock _l(mLock);
    size_t size = mEffects.size();
    for (size_t i = 0; i < size; i++) {
        if (mEffects[i]->isEnabled() && !mEffects[i]->isOffloadable()) {
            return true;
        }
    }
    return false;
}

void AudioFlinger::EffectChain::setThread(const sp<ThreadBase>& thread)
{
    Mutex::Autolock _l(mLock);
    mThread = thread;
    for (size_t i = 0; i < mEffects.size(); i++) {
        mEffects[i]->setThread(thread);
    }
}

void AudioFlinger::EffectChain::checkOutputFlagCompatibility(audio_output_flags_t *flags) const
{
    if ((*flags & AUDIO_OUTPUT_FLAG_RAW) != 0 && !isRawCompatible()) {
        *flags = (audio_output_flags_t)(*flags & ~AUDIO_OUTPUT_FLAG_RAW);
    }
    if ((*flags & AUDIO_OUTPUT_FLAG_FAST) != 0 && !isFastCompatible()) {
        *flags = (audio_output_flags_t)(*flags & ~AUDIO_OUTPUT_FLAG_FAST);
    }
}

void AudioFlinger::EffectChain::checkInputFlagCompatibility(audio_input_flags_t *flags) const
{
    if ((*flags & AUDIO_INPUT_FLAG_RAW) != 0 && !isRawCompatible()) {
        *flags = (audio_input_flags_t)(*flags & ~AUDIO_INPUT_FLAG_RAW);
    }
    if ((*flags & AUDIO_INPUT_FLAG_FAST) != 0 && !isFastCompatible()) {
        *flags = (audio_input_flags_t)(*flags & ~AUDIO_INPUT_FLAG_FAST);
    }
}

bool AudioFlinger::EffectChain::isRawCompatible() const
{
    Mutex::Autolock _l(mLock);
    for (const auto &effect : mEffects) {
        if (effect->isProcessImplemented()) {
            return false;
        }
    }
    // Allow effects without processing.
    return true;
}

bool AudioFlinger::EffectChain::isFastCompatible() const
{
    Mutex::Autolock _l(mLock);
    for (const auto &effect : mEffects) {
        if (effect->isProcessImplemented()
                && effect->isImplementationSoftware()) {
            return false;
        }
    }
    // Allow effects without processing or hw accelerated effects.
    return true;
}

// isCompatibleWithThread_l() must be called with thread->mLock held
bool AudioFlinger::EffectChain::isCompatibleWithThread_l(const sp<ThreadBase>& thread) const
{
    Mutex::Autolock _l(mLock);
    for (size_t i = 0; i < mEffects.size(); i++) {
        if (thread->checkEffectCompatibility_l(&(mEffects[i]->desc()), mSessionId) != NO_ERROR) {
            return false;
        }
    }
    return true;
}

} // namespace android<|MERGE_RESOLUTION|>--- conflicted
+++ resolved
@@ -106,12 +106,8 @@
         goto Error;
     }
 
-<<<<<<< HEAD
-    setOffloaded(thread->type() == ThreadBase::OFFLOAD, thread->id());
-=======
     setOffloaded((thread->type() == ThreadBase::OFFLOAD ||
                  (thread->type() == ThreadBase::DIRECT && thread->mIsDirectPcm)), thread->id());
->>>>>>> e4a39fa8
 
     ALOGV("Constructor success name %s, Interface %p", mDescriptor.name, mEffectInterface);
     return;
@@ -1232,12 +1228,8 @@
                 t->broadcast_l();
             }
             if (!effect->isOffloadable()) {
-<<<<<<< HEAD
-                if (thread->type() == ThreadBase::OFFLOAD) {
-=======
                 if (thread->type() == ThreadBase::OFFLOAD ||
                    (thread->type() == ThreadBase::DIRECT && thread->mIsDirectPcm)) {
->>>>>>> e4a39fa8
                     PlaybackThread *t = (PlaybackThread *)thread.get();
                     t->invalidateTracks(AUDIO_STREAM_MUSIC);
                 }
@@ -1276,12 +1268,8 @@
     sp<ThreadBase> thread = effect->thread().promote();
     if (thread != 0) {
         thread->checkSuspendOnEffectEnabled(effect, false, effect->sessionId());
-<<<<<<< HEAD
-        if (thread->type() == ThreadBase::OFFLOAD) {
-=======
         if ((thread->type() == ThreadBase::OFFLOAD) ||
             (thread->type() == ThreadBase::DIRECT && thread->mIsDirectPcm)){
->>>>>>> e4a39fa8
             PlaybackThread *t = (PlaybackThread *)thread.get();
             Mutex::Autolock _l(t->mLock);
             t->broadcast_l();
@@ -1346,7 +1334,6 @@
 {
     ALOGVV("command(), cmdCode: %d, mHasControl: %d, mEffect: %p",
             cmdCode, mHasControl, mEffect.unsafe_get());
-<<<<<<< HEAD
 
     if (cmdCode == EFFECT_CMD_ENABLE) {
         if (*replySize < sizeof(int)) {
@@ -1366,27 +1353,6 @@
         return disable();
     }
 
-=======
-
-    if (cmdCode == EFFECT_CMD_ENABLE) {
-        if (*replySize < sizeof(int)) {
-            android_errorWriteLog(0x534e4554, "32095713");
-            return BAD_VALUE;
-        }
-        *(int *)pReplyData = NO_ERROR;
-        *replySize = sizeof(int);
-        return enable();
-    } else if (cmdCode == EFFECT_CMD_DISABLE) {
-        if (*replySize < sizeof(int)) {
-            android_errorWriteLog(0x534e4554, "32095713");
-            return BAD_VALUE;
-        }
-        *(int *)pReplyData = NO_ERROR;
-        *replySize = sizeof(int);
-        return disable();
-    }
-
->>>>>>> e4a39fa8
     AutoMutex _l(mLock);
     sp<EffectModule> effect = mEffect.promote();
     if (effect == 0 || mDisconnected) {
