/*
**
** Copyright 2007, The Android Open Source Project
**
** Licensed under the Apache License, Version 2.0 (the "License");
** you may not use this file except in compliance with the License.
** You may obtain a copy of the License at
**
**     http://www.apache.org/licenses/LICENSE-2.0
**
** Unless required by applicable law or agreed to in writing, software
** distributed under the License is distributed on an "AS IS" BASIS,
** WITHOUT WARRANTIES OR CONDITIONS OF ANY KIND, either express or implied.
** See the License for the specific language governing permissions and
** limitations under the License.
*/

#define LOG_TAG "AudioMixer"
//#define LOG_NDEBUG 0

#include "Configuration.h"
#include <stdint.h>
#include <string.h>
#include <stdlib.h>
#include <sys/types.h>

#include <utils/Errors.h>
#include <utils/Log.h>

#include <cutils/bitops.h>
#include <cutils/compiler.h>
#include <utils/Debug.h>

#include <system/audio.h>

#include <audio_utils/primitives.h>
#include <common_time/local_clock.h>
#include <common_time/cc_helper.h>

#include <media/EffectsFactoryApi.h>

#include "AudioMixer.h"

namespace android {

// ----------------------------------------------------------------------------
AudioMixer::DownmixerBufferProvider::DownmixerBufferProvider() : AudioBufferProvider(),
        mTrackBufferProvider(NULL), mDownmixHandle(NULL)
{
}

AudioMixer::DownmixerBufferProvider::~DownmixerBufferProvider()
{
    ALOGV("AudioMixer deleting DownmixerBufferProvider (%p)", this);
    EffectRelease(mDownmixHandle);
}

status_t AudioMixer::DownmixerBufferProvider::getNextBuffer(AudioBufferProvider::Buffer *pBuffer,
        int64_t pts) {
    //ALOGV("DownmixerBufferProvider::getNextBuffer()");
    if (this->mTrackBufferProvider != NULL) {
        status_t res = mTrackBufferProvider->getNextBuffer(pBuffer, pts);
        if (res == OK) {
            mDownmixConfig.inputCfg.buffer.frameCount = pBuffer->frameCount;
            mDownmixConfig.inputCfg.buffer.raw = pBuffer->raw;
            mDownmixConfig.outputCfg.buffer.frameCount = pBuffer->frameCount;
            mDownmixConfig.outputCfg.buffer.raw = mDownmixConfig.inputCfg.buffer.raw;
            // in-place so overwrite the buffer contents, has been set in prepareTrackForDownmix()
            //mDownmixConfig.outputCfg.accessMode = EFFECT_BUFFER_ACCESS_WRITE;

            res = (*mDownmixHandle)->process(mDownmixHandle,
                    &mDownmixConfig.inputCfg.buffer, &mDownmixConfig.outputCfg.buffer);
            //ALOGV("getNextBuffer is downmixing");
        }
        return res;
    } else {
        ALOGE("DownmixerBufferProvider::getNextBuffer() error: NULL track buffer provider");
        return NO_INIT;
    }
}

void AudioMixer::DownmixerBufferProvider::releaseBuffer(AudioBufferProvider::Buffer *pBuffer) {
    //ALOGV("DownmixerBufferProvider::releaseBuffer()");
    if (this->mTrackBufferProvider != NULL) {
        mTrackBufferProvider->releaseBuffer(pBuffer);
    } else {
        ALOGE("DownmixerBufferProvider::releaseBuffer() error: NULL track buffer provider");
    }
}


// ----------------------------------------------------------------------------
bool AudioMixer::isMultichannelCapable = false;

effect_descriptor_t AudioMixer::dwnmFxDesc;

// Ensure mConfiguredNames bitmask is initialized properly on all architectures.
// The value of 1 << x is undefined in C when x >= 32.

AudioMixer::AudioMixer(size_t frameCount, uint32_t sampleRate, uint32_t maxNumTracks)
    :   mTrackNames(0), mConfiguredNames((maxNumTracks >= 32 ? 0 : 1 << maxNumTracks) - 1),
        mSampleRate(sampleRate)
{
    // AudioMixer is not yet capable of multi-channel beyond stereo
    COMPILE_TIME_ASSERT_FUNCTION_SCOPE(2 == MAX_NUM_CHANNELS);

    ALOG_ASSERT(maxNumTracks <= MAX_NUM_TRACKS, "maxNumTracks %u > MAX_NUM_TRACKS %u",
            maxNumTracks, MAX_NUM_TRACKS);

    // AudioMixer is not yet capable of more than 32 active track inputs
    ALOG_ASSERT(32 >= MAX_NUM_TRACKS, "bad MAX_NUM_TRACKS %d", MAX_NUM_TRACKS);

    // AudioMixer is not yet capable of multi-channel output beyond stereo
    ALOG_ASSERT(2 == MAX_NUM_CHANNELS, "bad MAX_NUM_CHANNELS %d", MAX_NUM_CHANNELS);

    LocalClock lc;

    pthread_once(&sOnceControl, &sInitRoutine);

    mState.enabledTracks= 0;
    mState.needsChanged = 0;
    mState.frameCount   = frameCount;
    mState.hook         = process__nop;
    mState.outputTemp   = NULL;
    mState.resampleTemp = NULL;
    mState.mLog         = &mDummyLog;
    // mState.reserved

    // FIXME Most of the following initialization is probably redundant since
    // tracks[i] should only be referenced if (mTrackNames & (1 << i)) != 0
    // and mTrackNames is initially 0.  However, leave it here until that's verified.
    track_t* t = mState.tracks;
    for (unsigned i=0 ; i < MAX_NUM_TRACKS ; i++) {
        t->resampler = NULL;
        t->downmixerBufferProvider = NULL;
        t++;
    }

    // find multichannel downmix effect if we have to play multichannel content
    uint32_t numEffects = 0;
    int ret = EffectQueryNumberEffects(&numEffects);
    if (ret != 0) {
        ALOGE("AudioMixer() error %d querying number of effects", ret);
        return;
    }
    ALOGV("EffectQueryNumberEffects() numEffects=%d", numEffects);

    for (uint32_t i = 0 ; i < numEffects ; i++) {
        if (EffectQueryEffect(i, &dwnmFxDesc) == 0) {
            ALOGV("effect %d is called %s", i, dwnmFxDesc.name);
            if (memcmp(&dwnmFxDesc.type, EFFECT_UIID_DOWNMIX, sizeof(effect_uuid_t)) == 0) {
                ALOGI("found effect \"%s\" from %s",
                        dwnmFxDesc.name, dwnmFxDesc.implementor);
                isMultichannelCapable = true;
                break;
            }
        }
    }
    ALOGE_IF(!isMultichannelCapable, "unable to find downmix effect");
}

AudioMixer::~AudioMixer()
{
    track_t* t = mState.tracks;
    for (unsigned i=0 ; i < MAX_NUM_TRACKS ; i++) {
        delete t->resampler;
        delete t->downmixerBufferProvider;
        t++;
    }
    delete [] mState.outputTemp;
    delete [] mState.resampleTemp;
}

void AudioMixer::setLog(NBLog::Writer *log)
{
    mState.mLog = log;
}

int AudioMixer::getTrackName(audio_channel_mask_t channelMask, int sessionId)
{
    uint32_t names = (~mTrackNames) & mConfiguredNames;
    if (names != 0) {
        int n = __builtin_ctz(names);
        ALOGV("add track (%d)", n);
        mTrackNames |= 1 << n;
        // assume default parameters for the track, except where noted below
        track_t* t = &mState.tracks[n];
        t->needs = 0;
        t->volume[0] = UNITY_GAIN;
        t->volume[1] = UNITY_GAIN;
        // no initialization needed
        // t->prevVolume[0]
        // t->prevVolume[1]
        t->volumeInc[0] = 0;
        t->volumeInc[1] = 0;
        t->auxLevel = 0;
        t->auxInc = 0;
        // no initialization needed
        // t->prevAuxLevel
        // t->frameCount
        t->channelCount = 2;
        t->enabled = false;
        t->format = 16;
        t->channelMask = AUDIO_CHANNEL_OUT_STEREO;
        t->sessionId = sessionId;
        // setBufferProvider(name, AudioBufferProvider *) is required before enable(name)
        t->bufferProvider = NULL;
        t->buffer.raw = NULL;
        // no initialization needed
        // t->buffer.frameCount
        t->hook = NULL;
        t->in = NULL;
        t->resampler = NULL;
        t->sampleRate = mSampleRate;
        // setParameter(name, TRACK, MAIN_BUFFER, mixBuffer) is required before enable(name)
        t->mainBuffer = NULL;
        t->auxBuffer = NULL;
        t->downmixerBufferProvider = NULL;

        status_t status = initTrackDownmix(&mState.tracks[n], n, channelMask);
        if (status == OK) {
            return TRACK0 + n;
        }
        ALOGE("AudioMixer::getTrackName(0x%x) failed, error preparing track for downmix",
                channelMask);
    }
    return -1;
}

void AudioMixer::invalidateState(uint32_t mask)
{
    if (mask) {
        mState.needsChanged |= mask;
        mState.hook = process__validate;
    }
 }

status_t AudioMixer::initTrackDownmix(track_t* pTrack, int trackNum, audio_channel_mask_t mask)
{
    uint32_t channelCount = popcount(mask);
    ALOG_ASSERT((channelCount <= MAX_NUM_CHANNELS_TO_DOWNMIX) && channelCount);
    status_t status = OK;
    if (channelCount > MAX_NUM_CHANNELS) {
        pTrack->channelMask = mask;
        pTrack->channelCount = channelCount;
        ALOGV("initTrackDownmix(track=%d, mask=0x%x) calls prepareTrackForDownmix()",
                trackNum, mask);
        status = prepareTrackForDownmix(pTrack, trackNum);
    } else {
        unprepareTrackForDownmix(pTrack, trackNum);
    }
    return status;
}

void AudioMixer::unprepareTrackForDownmix(track_t* pTrack, int trackName) {
    ALOGV("AudioMixer::unprepareTrackForDownmix(%d)", trackName);

    if (pTrack->downmixerBufferProvider != NULL) {
        // this track had previously been configured with a downmixer, delete it
        ALOGV(" deleting old downmixer");
        pTrack->bufferProvider = pTrack->downmixerBufferProvider->mTrackBufferProvider;
        delete pTrack->downmixerBufferProvider;
        pTrack->downmixerBufferProvider = NULL;
    } else {
        ALOGV(" nothing to do, no downmixer to delete");
    }
}

status_t AudioMixer::prepareTrackForDownmix(track_t* pTrack, int trackName)
{
    ALOGV("AudioMixer::prepareTrackForDownmix(%d) with mask 0x%x", trackName, pTrack->channelMask);

    // discard the previous downmixer if there was one
    unprepareTrackForDownmix(pTrack, trackName);

    DownmixerBufferProvider* pDbp = new DownmixerBufferProvider();
    int32_t status;

    if (!isMultichannelCapable) {
        ALOGE("prepareTrackForDownmix(%d) fails: mixer doesn't support multichannel content",
                trackName);
        goto noDownmixForActiveTrack;
    }

    if (EffectCreate(&dwnmFxDesc.uuid,
            pTrack->sessionId /*sessionId*/, -2 /*ioId not relevant here, using random value*/,
            &pDbp->mDownmixHandle/*pHandle*/) != 0) {
        ALOGE("prepareTrackForDownmix(%d) fails: error creating downmixer effect", trackName);
        goto noDownmixForActiveTrack;
    }

    // channel input configuration will be overridden per-track
    pDbp->mDownmixConfig.inputCfg.channels = pTrack->channelMask;
    pDbp->mDownmixConfig.outputCfg.channels = AUDIO_CHANNEL_OUT_STEREO;
    pDbp->mDownmixConfig.inputCfg.format = AUDIO_FORMAT_PCM_16_BIT;
    pDbp->mDownmixConfig.outputCfg.format = AUDIO_FORMAT_PCM_16_BIT;
    pDbp->mDownmixConfig.inputCfg.samplingRate = pTrack->sampleRate;
    pDbp->mDownmixConfig.outputCfg.samplingRate = pTrack->sampleRate;
    pDbp->mDownmixConfig.inputCfg.accessMode = EFFECT_BUFFER_ACCESS_READ;
    pDbp->mDownmixConfig.outputCfg.accessMode = EFFECT_BUFFER_ACCESS_WRITE;
    // input and output buffer provider, and frame count will not be used as the downmix effect
    // process() function is called directly (see DownmixerBufferProvider::getNextBuffer())
    pDbp->mDownmixConfig.inputCfg.mask = EFFECT_CONFIG_SMP_RATE | EFFECT_CONFIG_CHANNELS |
            EFFECT_CONFIG_FORMAT | EFFECT_CONFIG_ACC_MODE;
    pDbp->mDownmixConfig.outputCfg.mask = pDbp->mDownmixConfig.inputCfg.mask;

    {// scope for local variables that are not used in goto label "noDownmixForActiveTrack"
        int cmdStatus;
        uint32_t replySize = sizeof(int);

        // Configure and enable downmixer
        status = (*pDbp->mDownmixHandle)->command(pDbp->mDownmixHandle,
                EFFECT_CMD_SET_CONFIG /*cmdCode*/, sizeof(effect_config_t) /*cmdSize*/,
                &pDbp->mDownmixConfig /*pCmdData*/,
                &replySize /*replySize*/, &cmdStatus /*pReplyData*/);
        if ((status != 0) || (cmdStatus != 0)) {
            ALOGE("error %d while configuring downmixer for track %d", status, trackName);
            goto noDownmixForActiveTrack;
        }
        replySize = sizeof(int);
        status = (*pDbp->mDownmixHandle)->command(pDbp->mDownmixHandle,
                EFFECT_CMD_ENABLE /*cmdCode*/, 0 /*cmdSize*/, NULL /*pCmdData*/,
                &replySize /*replySize*/, &cmdStatus /*pReplyData*/);
        if ((status != 0) || (cmdStatus != 0)) {
            ALOGE("error %d while enabling downmixer for track %d", status, trackName);
            goto noDownmixForActiveTrack;
        }

        // Set downmix type
        // parameter size rounded for padding on 32bit boundary
        const int psizePadded = ((sizeof(downmix_params_t) - 1)/sizeof(int) + 1) * sizeof(int);
        const int downmixParamSize =
                sizeof(effect_param_t) + psizePadded + sizeof(downmix_type_t);
        effect_param_t * const param = (effect_param_t *) malloc(downmixParamSize);
        param->psize = sizeof(downmix_params_t);
        const downmix_params_t downmixParam = DOWNMIX_PARAM_TYPE;
        memcpy(param->data, &downmixParam, param->psize);
        const downmix_type_t downmixType = DOWNMIX_TYPE_FOLD;
        param->vsize = sizeof(downmix_type_t);
        memcpy(param->data + psizePadded, &downmixType, param->vsize);

        status = (*pDbp->mDownmixHandle)->command(pDbp->mDownmixHandle,
                EFFECT_CMD_SET_PARAM /* cmdCode */, downmixParamSize/* cmdSize */,
                param /*pCmndData*/, &replySize /*replySize*/, &cmdStatus /*pReplyData*/);

        free(param);

        if ((status != 0) || (cmdStatus != 0)) {
            ALOGE("error %d while setting downmix type for track %d", status, trackName);
            goto noDownmixForActiveTrack;
        } else {
            ALOGV("downmix type set to %d for track %d", (int) downmixType, trackName);
        }
    }// end of scope for local variables that are not used in goto label "noDownmixForActiveTrack"

    // initialization successful:
    // - keep track of the real buffer provider in case it was set before
    pDbp->mTrackBufferProvider = pTrack->bufferProvider;
    // - we'll use the downmix effect integrated inside this
    //    track's buffer provider, and we'll use it as the track's buffer provider
    pTrack->downmixerBufferProvider = pDbp;
    pTrack->bufferProvider = pDbp;

    return NO_ERROR;

noDownmixForActiveTrack:
    delete pDbp;
    pTrack->downmixerBufferProvider = NULL;
    return NO_INIT;
}

void AudioMixer::deleteTrackName(int name)
{
    ALOGV("AudioMixer::deleteTrackName(%d)", name);
    name -= TRACK0;
    ALOG_ASSERT(uint32_t(name) < MAX_NUM_TRACKS, "bad track name %d", name);
    ALOGV("deleteTrackName(%d)", name);
    track_t& track(mState.tracks[ name ]);
    if (track.enabled) {
        track.enabled = false;
        invalidateState(1<<name);
    }
    // delete the resampler
    delete track.resampler;
    track.resampler = NULL;
    // delete the downmixer
    unprepareTrackForDownmix(&mState.tracks[name], name);

    mTrackNames &= ~(1<<name);
}

void AudioMixer::enable(int name)
{
    name -= TRACK0;
    ALOG_ASSERT(uint32_t(name) < MAX_NUM_TRACKS, "bad track name %d", name);
    track_t& track = mState.tracks[name];

    if (!track.enabled) {
        track.enabled = true;
        ALOGV("enable(%d)", name);
        invalidateState(1 << name);
    }
}

void AudioMixer::disable(int name)
{
    name -= TRACK0;
    ALOG_ASSERT(uint32_t(name) < MAX_NUM_TRACKS, "bad track name %d", name);
    track_t& track = mState.tracks[name];

    if (track.enabled) {
        track.enabled = false;
        ALOGV("disable(%d)", name);
        invalidateState(1 << name);
    }
}

void AudioMixer::setParameter(int name, int target, int param, void *value)
{
    name -= TRACK0;
    ALOG_ASSERT(uint32_t(name) < MAX_NUM_TRACKS, "bad track name %d", name);
    track_t& track = mState.tracks[name];

    int valueInt = (int)value;
    int32_t *valueBuf = (int32_t *)value;

    switch (target) {

    case TRACK:
        switch (param) {
        case CHANNEL_MASK: {
            audio_channel_mask_t mask = (audio_channel_mask_t) value;
            if (track.channelMask != mask) {
                uint32_t channelCount = popcount(mask);
                ALOG_ASSERT((channelCount <= MAX_NUM_CHANNELS_TO_DOWNMIX) && channelCount);
                track.channelMask = mask;
                track.channelCount = channelCount;
                // the mask has changed, does this track need a downmixer?
                initTrackDownmix(&mState.tracks[name], name, mask);
                ALOGV("setParameter(TRACK, CHANNEL_MASK, %x)", mask);
                invalidateState(1 << name);
            }
            } break;
        case MAIN_BUFFER:
            if (track.mainBuffer != valueBuf) {
                track.mainBuffer = valueBuf;
                ALOGV("setParameter(TRACK, MAIN_BUFFER, %p)", valueBuf);
                invalidateState(1 << name);
            }
            break;
        case AUX_BUFFER:
            if (track.auxBuffer != valueBuf) {
                track.auxBuffer = valueBuf;
                ALOGV("setParameter(TRACK, AUX_BUFFER, %p)", valueBuf);
                invalidateState(1 << name);
            }
            break;
        case FORMAT:
            ALOG_ASSERT(valueInt == AUDIO_FORMAT_PCM_16_BIT);
            break;
        // FIXME do we want to support setting the downmix type from AudioFlinger?
        //         for a specific track? or per mixer?
        /* case DOWNMIX_TYPE:
            break          */
        default:
            LOG_FATAL("bad param");
        }
        break;

    case RESAMPLE:
        switch (param) {
        case SAMPLE_RATE:
            ALOG_ASSERT(valueInt > 0, "bad sample rate %d", valueInt);
            if (track.setResampler(uint32_t(valueInt), mSampleRate)) {
                ALOGV("setParameter(RESAMPLE, SAMPLE_RATE, %u)",
                        uint32_t(valueInt));
                invalidateState(1 << name);
            }
            break;
        case RESET:
            track.resetResampler();
            invalidateState(1 << name);
            break;
        case REMOVE:
            delete track.resampler;
            track.resampler = NULL;
            track.sampleRate = mSampleRate;
            invalidateState(1 << name);
            break;
        default:
            LOG_FATAL("bad param");
        }
        break;

    case RAMP_VOLUME:
    case VOLUME:
        switch (param) {
        case VOLUME0:
        case VOLUME1:
            if (track.volume[param-VOLUME0] != valueInt) {
                ALOGV("setParameter(VOLUME, VOLUME0/1: %04x)", valueInt);
                track.prevVolume[param-VOLUME0] = track.volume[param-VOLUME0] << 16;
                track.volume[param-VOLUME0] = valueInt;
                if (target == VOLUME) {
                    track.prevVolume[param-VOLUME0] = valueInt << 16;
                    track.volumeInc[param-VOLUME0] = 0;
                } else {
                    int32_t d = (valueInt<<16) - track.prevVolume[param-VOLUME0];
                    int32_t volInc = d / int32_t(mState.frameCount);
                    track.volumeInc[param-VOLUME0] = volInc;
                    if (volInc == 0) {
                        track.prevVolume[param-VOLUME0] = valueInt << 16;
                    }
                }
                invalidateState(1 << name);
            }
            break;
        case AUXLEVEL:
            //ALOG_ASSERT(0 <= valueInt && valueInt <= MAX_GAIN_INT, "bad aux level %d", valueInt);
            if (track.auxLevel != valueInt) {
                ALOGV("setParameter(VOLUME, AUXLEVEL: %04x)", valueInt);
                track.prevAuxLevel = track.auxLevel << 16;
                track.auxLevel = valueInt;
                if (target == VOLUME) {
                    track.prevAuxLevel = valueInt << 16;
                    track.auxInc = 0;
                } else {
                    int32_t d = (valueInt<<16) - track.prevAuxLevel;
                    int32_t volInc = d / int32_t(mState.frameCount);
                    track.auxInc = volInc;
                    if (volInc == 0) {
                        track.prevAuxLevel = valueInt << 16;
                    }
                }
                invalidateState(1 << name);
            }
            break;
        default:
            LOG_FATAL("bad param");
        }
        break;

    default:
        LOG_FATAL("bad target");
    }
}

bool AudioMixer::track_t::setResampler(uint32_t value, uint32_t devSampleRate)
{
    if (value != devSampleRate || resampler != NULL) {
        if (sampleRate != value) {
            sampleRate = value;
            if (resampler == NULL) {
                ALOGV("creating resampler from track %d Hz to device %d Hz", value, devSampleRate);
                AudioResampler::src_quality quality;
                // force lowest quality level resampler if use case isn't music or video
                // FIXME this is flawed for dynamic sample rates, as we choose the resampler
                // quality level based on the initial ratio, but that could change later.
                // Should have a way to distinguish tracks with static ratios vs. dynamic ratios.
                if (!((value == 44100 && devSampleRate == 48000) ||
                      (value == 48000 && devSampleRate == 44100))) {
                    quality = AudioResampler::LOW_QUALITY;
                } else {
#ifdef QCOM_HARDWARE
                    quality = AudioResampler::VERY_HIGH_QUALITY;
#else
                    quality = AudioResampler::DEFAULT_QUALITY;
#endif
                }
                resampler = AudioResampler::create(
                        format,
                        // the resampler sees the number of channels after the downmixer, if any
                        downmixerBufferProvider != NULL ? MAX_NUM_CHANNELS : channelCount,
                        devSampleRate, quality);
                resampler->setLocalTimeFreq(sLocalTimeFreq);
            }
            return true;
        }
    }
    return false;
}

inline
void AudioMixer::track_t::adjustVolumeRamp(bool aux)
{
    for (uint32_t i=0 ; i<MAX_NUM_CHANNELS ; i++) {
        if (((volumeInc[i]>0) && (((prevVolume[i]+volumeInc[i])>>16) >= volume[i])) ||
            ((volumeInc[i]<0) && (((prevVolume[i]+volumeInc[i])>>16) <= volume[i]))) {
            volumeInc[i] = 0;
            prevVolume[i] = volume[i]<<16;
        }
    }
    if (aux) {
        if (((auxInc>0) && (((prevAuxLevel+auxInc)>>16) >= auxLevel)) ||
            ((auxInc<0) && (((prevAuxLevel+auxInc)>>16) <= auxLevel))) {
            auxInc = 0;
            prevAuxLevel = auxLevel<<16;
        }
    }
}

size_t AudioMixer::getUnreleasedFrames(int name) const
{
    name -= TRACK0;
    if (uint32_t(name) < MAX_NUM_TRACKS) {
        return mState.tracks[name].getUnreleasedFrames();
    }
    return 0;
}

void AudioMixer::setBufferProvider(int name, AudioBufferProvider* bufferProvider)
{
    name -= TRACK0;
    ALOG_ASSERT(uint32_t(name) < MAX_NUM_TRACKS, "bad track name %d", name);

    if (mState.tracks[name].downmixerBufferProvider != NULL) {
        // update required?
        if (mState.tracks[name].downmixerBufferProvider->mTrackBufferProvider != bufferProvider) {
            ALOGV("AudioMixer::setBufferProvider(%p) for downmix", bufferProvider);
            // setting the buffer provider for a track that gets downmixed consists in:
            //  1/ setting the buffer provider to the "downmix / buffer provider" wrapper
            //     so it's the one that gets called when the buffer provider is needed,
            mState.tracks[name].bufferProvider = mState.tracks[name].downmixerBufferProvider;
            //  2/ saving the buffer provider for the track so the wrapper can use it
            //     when it downmixes.
            mState.tracks[name].downmixerBufferProvider->mTrackBufferProvider = bufferProvider;
        }
    } else {
        mState.tracks[name].bufferProvider = bufferProvider;
    }
}


void AudioMixer::process(int64_t pts)
{
    mState.hook(&mState, pts);
}


void AudioMixer::process__validate(state_t* state, int64_t pts)
{
    ALOGW_IF(!state->needsChanged,
        "in process__validate() but nothing's invalid");

    uint32_t changed = state->needsChanged;
    state->needsChanged = 0; // clear the validation flag

    // recompute which tracks are enabled / disabled
    uint32_t enabled = 0;
    uint32_t disabled = 0;
    while (changed) {
        const int i = 31 - __builtin_clz(changed);
        const uint32_t mask = 1<<i;
        changed &= ~mask;
        track_t& t = state->tracks[i];
        (t.enabled ? enabled : disabled) |= mask;
    }
    state->enabledTracks &= ~disabled;
    state->enabledTracks |=  enabled;

    // compute everything we need...
    int countActiveTracks = 0;
    bool all16BitsStereoNoResample = true;
    bool resampling = false;
    bool volumeRamp = false;
    uint32_t en = state->enabledTracks;
    while (en) {
        const int i = 31 - __builtin_clz(en);
        en &= ~(1<<i);

        countActiveTracks++;
        track_t& t = state->tracks[i];
        uint32_t n = 0;
        n |= NEEDS_CHANNEL_1 + t.channelCount - 1;
        n |= NEEDS_FORMAT_16;
        n |= t.doesResample() ? NEEDS_RESAMPLE_ENABLED : NEEDS_RESAMPLE_DISABLED;
        if (t.auxLevel != 0 && t.auxBuffer != NULL) {
            n |= NEEDS_AUX_ENABLED;
        }

        if (t.volumeInc[0]|t.volumeInc[1]) {
            volumeRamp = true;
        } else if (!t.doesResample() && t.volumeRL == 0) {
            n |= NEEDS_MUTE_ENABLED;
        }
        t.needs = n;

        if ((n & NEEDS_MUTE__MASK) == NEEDS_MUTE_ENABLED) {
            t.hook = track__nop;
        } else {
            if ((n & NEEDS_AUX__MASK) == NEEDS_AUX_ENABLED) {
                all16BitsStereoNoResample = false;
            }
            if ((n & NEEDS_RESAMPLE__MASK) == NEEDS_RESAMPLE_ENABLED) {
                all16BitsStereoNoResample = false;
                resampling = true;
                t.hook = track__genericResample;
                ALOGV_IF((n & NEEDS_CHANNEL_COUNT__MASK) > NEEDS_CHANNEL_2,
                        "Track %d needs downmix + resample", i);
            } else {
                if ((n & NEEDS_CHANNEL_COUNT__MASK) == NEEDS_CHANNEL_1){
                    t.hook = track__16BitsMono;
                    all16BitsStereoNoResample = false;
                }
                if ((n & NEEDS_CHANNEL_COUNT__MASK) >= NEEDS_CHANNEL_2){
                    t.hook = track__16BitsStereo;
                    ALOGV_IF((n & NEEDS_CHANNEL_COUNT__MASK) > NEEDS_CHANNEL_2,
                            "Track %d needs downmix", i);
                }
            }
        }
    }

    // select the processing hooks
    state->hook = process__nop;
    if (countActiveTracks) {
        if (resampling) {
            if (!state->outputTemp) {
                state->outputTemp = new int32_t[MAX_NUM_CHANNELS * state->frameCount];
            }
            if (!state->resampleTemp) {
                state->resampleTemp = new int32_t[MAX_NUM_CHANNELS * state->frameCount];
            }
            state->hook = process__genericResampling;
        } else {
            if (state->outputTemp) {
                delete [] state->outputTemp;
                state->outputTemp = NULL;
            }
            if (state->resampleTemp) {
                delete [] state->resampleTemp;
                state->resampleTemp = NULL;
            }
            state->hook = process__genericNoResampling;
            if (all16BitsStereoNoResample && !volumeRamp) {
                if (countActiveTracks == 1) {
                    state->hook = process__OneTrack16BitsStereoNoResampling;
                }
            }
        }
    }

    ALOGV("mixer configuration change: %d activeTracks (%08x) "
        "all16BitsStereoNoResample=%d, resampling=%d, volumeRamp=%d",
        countActiveTracks, state->enabledTracks,
        all16BitsStereoNoResample, resampling, volumeRamp);

   state->hook(state, pts);

    // Now that the volume ramp has been done, set optimal state and
    // track hooks for subsequent mixer process
    if (countActiveTracks) {
        bool allMuted = true;
        uint32_t en = state->enabledTracks;
        while (en) {
            const int i = 31 - __builtin_clz(en);
            en &= ~(1<<i);
            track_t& t = state->tracks[i];
            if (!t.doesResample() && t.volumeRL == 0)
            {
                t.needs |= NEEDS_MUTE_ENABLED;
                t.hook = track__nop;
            } else {
                allMuted = false;
            }
        }
        if (allMuted) {
            state->hook = process__nop;
        } else if (all16BitsStereoNoResample) {
            if (countActiveTracks == 1) {
                state->hook = process__OneTrack16BitsStereoNoResampling;
            }
        }
    }
}


void AudioMixer::track__genericResample(track_t* t, int32_t* out, size_t outFrameCount,
        int32_t* temp, int32_t* aux)
{
    t->resampler->setSampleRate(t->sampleRate);

    // ramp gain - resample to temp buffer and scale/mix in 2nd step
    if (aux != NULL) {
        // always resample with unity gain when sending to auxiliary buffer to be able
        // to apply send level after resampling
        // TODO: modify each resampler to support aux channel?
        t->resampler->setVolume(UNITY_GAIN, UNITY_GAIN);
        memset(temp, 0, outFrameCount * MAX_NUM_CHANNELS * sizeof(int32_t));
        t->resampler->resample(temp, outFrameCount, t->bufferProvider);
        if (CC_UNLIKELY(t->volumeInc[0]|t->volumeInc[1]|t->auxInc)) {
            volumeRampStereo(t, out, outFrameCount, temp, aux);
        } else {
            volumeStereo(t, out, outFrameCount, temp, aux);
        }
    } else {
        if (CC_UNLIKELY(t->volumeInc[0]|t->volumeInc[1])) {
            t->resampler->setVolume(UNITY_GAIN, UNITY_GAIN);
            memset(temp, 0, outFrameCount * MAX_NUM_CHANNELS * sizeof(int32_t));
            t->resampler->resample(temp, outFrameCount, t->bufferProvider);
            volumeRampStereo(t, out, outFrameCount, temp, aux);
        }

        // constant gain
        else {
            t->resampler->setVolume(t->volume[0], t->volume[1]);
            t->resampler->resample(out, outFrameCount, t->bufferProvider);
        }
    }
}

void AudioMixer::track__nop(track_t* t, int32_t* out, size_t outFrameCount, int32_t* temp,
        int32_t* aux)
{
}

void AudioMixer::volumeRampStereo(track_t* t, int32_t* out, size_t frameCount, int32_t* temp,
        int32_t* aux)
{
    int32_t vl = t->prevVolume[0];
    int32_t vr = t->prevVolume[1];
    const int32_t vlInc = t->volumeInc[0];
    const int32_t vrInc = t->volumeInc[1];

    //ALOGD("[0] %p: inc=%f, v0=%f, v1=%d, final=%f, count=%d",
    //        t, vlInc/65536.0f, vl/65536.0f, t->volume[0],
    //       (vl + vlInc*frameCount)/65536.0f, frameCount);

    // ramp volume
    if (CC_UNLIKELY(aux != NULL)) {
        int32_t va = t->prevAuxLevel;
        const int32_t vaInc = t->auxInc;
        int32_t l;
        int32_t r;

        do {
            l = (*temp++ >> 12);
            r = (*temp++ >> 12);
            *out++ += (vl >> 16) * l;
            *out++ += (vr >> 16) * r;
            *aux++ += (va >> 17) * (l + r);
            vl += vlInc;
            vr += vrInc;
            va += vaInc;
        } while (--frameCount);
        t->prevAuxLevel = va;
    } else {
        do {
            *out++ += (vl >> 16) * (*temp++ >> 12);
            *out++ += (vr >> 16) * (*temp++ >> 12);
            vl += vlInc;
            vr += vrInc;
        } while (--frameCount);
    }
    t->prevVolume[0] = vl;
    t->prevVolume[1] = vr;
    t->adjustVolumeRamp(aux != NULL);
}

void AudioMixer::volumeStereo(track_t* t, int32_t* out, size_t frameCount, int32_t* temp,
        int32_t* aux)
{
    const int16_t vl = t->volume[0];
    const int16_t vr = t->volume[1];

    if (CC_UNLIKELY(aux != NULL)) {
        const int16_t va = t->auxLevel;
        do {
            int16_t l = (int16_t)(*temp++ >> 12);
            int16_t r = (int16_t)(*temp++ >> 12);
            out[0] = mulAdd(l, vl, out[0]);
            int16_t a = (int16_t)(((int32_t)l + r) >> 1);
            out[1] = mulAdd(r, vr, out[1]);
            out += 2;
            aux[0] = mulAdd(a, va, aux[0]);
            aux++;
        } while (--frameCount);
    } else {
        do {
            int16_t l = (int16_t)(*temp++ >> 12);
            int16_t r = (int16_t)(*temp++ >> 12);
            out[0] = mulAdd(l, vl, out[0]);
            out[1] = mulAdd(r, vr, out[1]);
            out += 2;
        } while (--frameCount);
    }
}

void AudioMixer::track__16BitsStereo(track_t* t, int32_t* out, size_t frameCount, int32_t* temp,
        int32_t* aux)
{
    const int16_t *in = static_cast<const int16_t *>(t->in);

    if (CC_UNLIKELY(aux != NULL)) {
        int32_t l;
        int32_t r;
        // ramp gain
        if (CC_UNLIKELY(t->volumeInc[0]|t->volumeInc[1]|t->auxInc)) {
            int32_t vl = t->prevVolume[0];
            int32_t vr = t->prevVolume[1];
            int32_t va = t->prevAuxLevel;
            const int32_t vlInc = t->volumeInc[0];
            const int32_t vrInc = t->volumeInc[1];
            const int32_t vaInc = t->auxInc;
            // ALOGD("[1] %p: inc=%f, v0=%f, v1=%d, final=%f, count=%d",
            //        t, vlInc/65536.0f, vl/65536.0f, t->volume[0],
            //        (vl + vlInc*frameCount)/65536.0f, frameCount);

            do {
                l = (int32_t)*in++;
                r = (int32_t)*in++;
                *out++ += (vl >> 16) * l;
                *out++ += (vr >> 16) * r;
                *aux++ += (va >> 17) * (l + r);
                vl += vlInc;
                vr += vrInc;
                va += vaInc;
            } while (--frameCount);

            t->prevVolume[0] = vl;
            t->prevVolume[1] = vr;
            t->prevAuxLevel = va;
            t->adjustVolumeRamp(true);
        }

        // constant gain
        else {
            const uint32_t vrl = t->volumeRL;
            const int16_t va = (int16_t)t->auxLevel;
            do {
                uint32_t rl = *reinterpret_cast<const uint32_t *>(in);
                int16_t a = (int16_t)(((int32_t)in[0] + in[1]) >> 1);
                in += 2;
                out[0] = mulAddRL(1, rl, vrl, out[0]);
                out[1] = mulAddRL(0, rl, vrl, out[1]);
                out += 2;
                aux[0] = mulAdd(a, va, aux[0]);
                aux++;
            } while (--frameCount);
        }
    } else {
        // ramp gain
        if (CC_UNLIKELY(t->volumeInc[0]|t->volumeInc[1])) {
            int32_t vl = t->prevVolume[0];
            int32_t vr = t->prevVolume[1];
            const int32_t vlInc = t->volumeInc[0];
            const int32_t vrInc = t->volumeInc[1];

            // ALOGD("[1] %p: inc=%f, v0=%f, v1=%d, final=%f, count=%d",
            //        t, vlInc/65536.0f, vl/65536.0f, t->volume[0],
            //        (vl + vlInc*frameCount)/65536.0f, frameCount);

            do {
                *out++ += (vl >> 16) * (int32_t) *in++;
                *out++ += (vr >> 16) * (int32_t) *in++;
                vl += vlInc;
                vr += vrInc;
            } while (--frameCount);

            t->prevVolume[0] = vl;
            t->prevVolume[1] = vr;
            t->adjustVolumeRamp(false);
        }

        // constant gain
        else {
            const uint32_t vrl = t->volumeRL;
            do {
                uint32_t rl = *reinterpret_cast<const uint32_t *>(in);
                in += 2;
                out[0] = mulAddRL(1, rl, vrl, out[0]);
                out[1] = mulAddRL(0, rl, vrl, out[1]);
                out += 2;
            } while (--frameCount);
        }
    }
    t->in = in;
}

void AudioMixer::track__16BitsMono(track_t* t, int32_t* out, size_t frameCount, int32_t* temp,
        int32_t* aux)
{
    const int16_t *in = static_cast<int16_t const *>(t->in);

    if (CC_UNLIKELY(aux != NULL)) {
        // ramp gain
        if (CC_UNLIKELY(t->volumeInc[0]|t->volumeInc[1]|t->auxInc)) {
            int32_t vl = t->prevVolume[0];
            int32_t vr = t->prevVolume[1];
            int32_t va = t->prevAuxLevel;
            const int32_t vlInc = t->volumeInc[0];
            const int32_t vrInc = t->volumeInc[1];
            const int32_t vaInc = t->auxInc;

            // ALOGD("[2] %p: inc=%f, v0=%f, v1=%d, final=%f, count=%d",
            //         t, vlInc/65536.0f, vl/65536.0f, t->volume[0],
            //         (vl + vlInc*frameCount)/65536.0f, frameCount);

            do {
                int32_t l = *in++;
                *out++ += (vl >> 16) * l;
                *out++ += (vr >> 16) * l;
                *aux++ += (va >> 16) * l;
                vl += vlInc;
                vr += vrInc;
                va += vaInc;
            } while (--frameCount);

            t->prevVolume[0] = vl;
            t->prevVolume[1] = vr;
            t->prevAuxLevel = va;
            t->adjustVolumeRamp(true);
        }
        // constant gain
        else {
            const int16_t vl = t->volume[0];
            const int16_t vr = t->volume[1];
            const int16_t va = (int16_t)t->auxLevel;
            do {
                int16_t l = *in++;
                out[0] = mulAdd(l, vl, out[0]);
                out[1] = mulAdd(l, vr, out[1]);
                out += 2;
                aux[0] = mulAdd(l, va, aux[0]);
                aux++;
            } while (--frameCount);
        }
    } else {
        // ramp gain
        if (CC_UNLIKELY(t->volumeInc[0]|t->volumeInc[1])) {
            int32_t vl = t->prevVolume[0];
            int32_t vr = t->prevVolume[1];
            const int32_t vlInc = t->volumeInc[0];
            const int32_t vrInc = t->volumeInc[1];

            // ALOGD("[2] %p: inc=%f, v0=%f, v1=%d, final=%f, count=%d",
            //         t, vlInc/65536.0f, vl/65536.0f, t->volume[0],
            //         (vl + vlInc*frameCount)/65536.0f, frameCount);

            do {
                int32_t l = *in++;
                *out++ += (vl >> 16) * l;
                *out++ += (vr >> 16) * l;
                vl += vlInc;
                vr += vrInc;
            } while (--frameCount);

            t->prevVolume[0] = vl;
            t->prevVolume[1] = vr;
            t->adjustVolumeRamp(false);
        }
        // constant gain
        else {
            const int16_t vl = t->volume[0];
            const int16_t vr = t->volume[1];
            do {
                int16_t l = *in++;
                out[0] = mulAdd(l, vl, out[0]);
                out[1] = mulAdd(l, vr, out[1]);
                out += 2;
            } while (--frameCount);
        }
    }
    t->in = in;
}

// no-op case
void AudioMixer::process__nop(state_t* state, int64_t pts)
{
    uint32_t e0 = state->enabledTracks;
    size_t bufSize = state->frameCount * sizeof(int16_t) * MAX_NUM_CHANNELS;
    while (e0) {
        // process by group of tracks with same output buffer to
        // avoid multiple memset() on same buffer
        uint32_t e1 = e0, e2 = e0;
        int i = 31 - __builtin_clz(e1);
        {
            track_t& t1 = state->tracks[i];
            e2 &= ~(1<<i);
            while (e2) {
                i = 31 - __builtin_clz(e2);
                e2 &= ~(1<<i);
                track_t& t2 = state->tracks[i];
                if (CC_UNLIKELY(t2.mainBuffer != t1.mainBuffer)) {
                    e1 &= ~(1<<i);
                }
            }
            e0 &= ~(e1);

            memset(t1.mainBuffer, 0, bufSize);
        }

        while (e1) {
            i = 31 - __builtin_clz(e1);
            e1 &= ~(1<<i);
            {
                track_t& t3 = state->tracks[i];
                size_t outFrames = state->frameCount;
                while (outFrames) {
                    t3.buffer.frameCount = outFrames;
                    int64_t outputPTS = calculateOutputPTS(
                        t3, pts, state->frameCount - outFrames);
                    t3.bufferProvider->getNextBuffer(&t3.buffer, outputPTS);
                    if (t3.buffer.raw == NULL) break;
                    outFrames -= t3.buffer.frameCount;
                    t3.bufferProvider->releaseBuffer(&t3.buffer);
                }
            }
        }
    }
}

// generic code without resampling
void AudioMixer::process__genericNoResampling(state_t* state, int64_t pts)
{
    int32_t outTemp[BLOCKSIZE * MAX_NUM_CHANNELS] __attribute__((aligned(32)));

    // acquire each track's buffer
    uint32_t enabledTracks = state->enabledTracks;
    uint32_t e0 = enabledTracks;
    while (e0) {
        const int i = 31 - __builtin_clz(e0);
        e0 &= ~(1<<i);
        track_t& t = state->tracks[i];
        t.buffer.frameCount = state->frameCount;
        t.bufferProvider->getNextBuffer(&t.buffer, pts);
        t.frameCount = t.buffer.frameCount;
        t.in = t.buffer.raw;
<<<<<<< HEAD
        // t.in == NULL can happen if the track was flushed just after having
        // been enabled for mixing.
        if (t.in == NULL) {
            enabledTracks &= ~(1<<i);

            // We need to clear buffer here or there will be strange artifact
            // on I9082's speaker
            memset(t.mainBuffer, 0, sizeof(int16_t) * MAX_NUM_CHANNELS * state->frameCount);
        }
=======
>>>>>>> 66809dc4
    }

    e0 = enabledTracks;
    while (e0) {
        // process by group of tracks with same output buffer to
        // optimize cache use
        uint32_t e1 = e0, e2 = e0;
        int j = 31 - __builtin_clz(e1);
        track_t& t1 = state->tracks[j];
        e2 &= ~(1<<j);
        while (e2) {
            j = 31 - __builtin_clz(e2);
            e2 &= ~(1<<j);
            track_t& t2 = state->tracks[j];
            if (CC_UNLIKELY(t2.mainBuffer != t1.mainBuffer)) {
                e1 &= ~(1<<j);
            }
        }
        e0 &= ~(e1);
        // this assumes output 16 bits stereo, no resampling
        int32_t *out = t1.mainBuffer;
        size_t numFrames = 0;
        do {
            memset(outTemp, 0, sizeof(outTemp));
            e2 = e1;
            while (e2) {
                const int i = 31 - __builtin_clz(e2);
                e2 &= ~(1<<i);
                track_t& t = state->tracks[i];
                size_t outFrames = BLOCKSIZE;
                int32_t *aux = NULL;
                if (CC_UNLIKELY((t.needs & NEEDS_AUX__MASK) == NEEDS_AUX_ENABLED)) {
                    aux = t.auxBuffer + numFrames;
                }
                while (outFrames) {
                    // t.in == NULL can happen if the track was flushed just after having
                    // been enabled for mixing.
                   if (t.in == NULL) {
                        enabledTracks &= ~(1<<i);
                        e1 &= ~(1<<i);
                        break;
                    }
                    size_t inFrames = (t.frameCount > outFrames)?outFrames:t.frameCount;
                    if (inFrames) {
                        t.hook(&t, outTemp + (BLOCKSIZE-outFrames)*MAX_NUM_CHANNELS, inFrames,
                                state->resampleTemp, aux);
                        t.frameCount -= inFrames;
                        outFrames -= inFrames;
                        if (CC_UNLIKELY(aux != NULL)) {
                            aux += inFrames;
                        }
                    }
                    if (t.frameCount == 0 && outFrames) {
                        t.bufferProvider->releaseBuffer(&t.buffer);
                        t.buffer.frameCount = (state->frameCount - numFrames) -
                                (BLOCKSIZE - outFrames);
                        int64_t outputPTS = calculateOutputPTS(
                            t, pts, numFrames + (BLOCKSIZE - outFrames));
                        t.bufferProvider->getNextBuffer(&t.buffer, outputPTS);
                        t.in = t.buffer.raw;
                        if (t.in == NULL) {
                            enabledTracks &= ~(1<<i);
                            e1 &= ~(1<<i);
                            break;
                        }
                        t.frameCount = t.buffer.frameCount;
                    }
                }
            }
            ditherAndClamp(out, outTemp, BLOCKSIZE);
            out += BLOCKSIZE;
            numFrames += BLOCKSIZE;
        } while (numFrames < state->frameCount);
    }

    // release each track's buffer
    e0 = enabledTracks;
    while (e0) {
        const int i = 31 - __builtin_clz(e0);
        e0 &= ~(1<<i);
        track_t& t = state->tracks[i];
        t.bufferProvider->releaseBuffer(&t.buffer);
    }
}


// generic code with resampling
void AudioMixer::process__genericResampling(state_t* state, int64_t pts)
{
    // this const just means that local variable outTemp doesn't change
    int32_t* const outTemp = state->outputTemp;
    const size_t size = sizeof(int32_t) * MAX_NUM_CHANNELS * state->frameCount;

    size_t numFrames = state->frameCount;

    uint32_t e0 = state->enabledTracks;
    while (e0) {
        // process by group of tracks with same output buffer
        // to optimize cache use
        uint32_t e1 = e0, e2 = e0;
        int j = 31 - __builtin_clz(e1);
        track_t& t1 = state->tracks[j];
        e2 &= ~(1<<j);
        while (e2) {
            j = 31 - __builtin_clz(e2);
            e2 &= ~(1<<j);
            track_t& t2 = state->tracks[j];
            if (CC_UNLIKELY(t2.mainBuffer != t1.mainBuffer)) {
                e1 &= ~(1<<j);
            }
        }
        e0 &= ~(e1);
        int32_t *out = t1.mainBuffer;
        memset(outTemp, 0, size);
        while (e1) {
            const int i = 31 - __builtin_clz(e1);
            e1 &= ~(1<<i);
            track_t& t = state->tracks[i];
            int32_t *aux = NULL;
            if (CC_UNLIKELY((t.needs & NEEDS_AUX__MASK) == NEEDS_AUX_ENABLED)) {
                aux = t.auxBuffer;
            }

            // this is a little goofy, on the resampling case we don't
            // acquire/release the buffers because it's done by
            // the resampler.
            if ((t.needs & NEEDS_RESAMPLE__MASK) == NEEDS_RESAMPLE_ENABLED) {
                t.resampler->setPTS(pts);
                t.hook(&t, outTemp, numFrames, state->resampleTemp, aux);
            } else {

                size_t outFrames = 0;

                while (outFrames < numFrames) {
                    t.buffer.frameCount = numFrames - outFrames;
                    int64_t outputPTS = calculateOutputPTS(t, pts, outFrames);
                    t.bufferProvider->getNextBuffer(&t.buffer, outputPTS);
                    t.in = t.buffer.raw;
                    // t.in == NULL can happen if the track was flushed just after having
                    // been enabled for mixing.
                    if (t.in == NULL) break;

                    if (CC_UNLIKELY(aux != NULL)) {
                        aux += outFrames;
                    }
                    t.hook(&t, outTemp + outFrames*MAX_NUM_CHANNELS, t.buffer.frameCount,
                            state->resampleTemp, aux);
                    outFrames += t.buffer.frameCount;
                    t.bufferProvider->releaseBuffer(&t.buffer);
                }
            }
        }
        ditherAndClamp(out, outTemp, numFrames);
    }
}

// one track, 16 bits stereo without resampling is the most common case
void AudioMixer::process__OneTrack16BitsStereoNoResampling(state_t* state,
                                                           int64_t pts)
{
    // This method is only called when state->enabledTracks has exactly
    // one bit set.  The asserts below would verify this, but are commented out
    // since the whole point of this method is to optimize performance.
    //ALOG_ASSERT(0 != state->enabledTracks, "no tracks enabled");
    const int i = 31 - __builtin_clz(state->enabledTracks);
    //ALOG_ASSERT((1 << i) == state->enabledTracks, "more than 1 track enabled");
    const track_t& t = state->tracks[i];

    AudioBufferProvider::Buffer& b(t.buffer);

    int32_t* out = t.mainBuffer;
    size_t numFrames = state->frameCount;

    const int16_t vl = t.volume[0];
    const int16_t vr = t.volume[1];
    const uint32_t vrl = t.volumeRL;
    while (numFrames) {
        b.frameCount = numFrames;
        int64_t outputPTS = calculateOutputPTS(t, pts, out - t.mainBuffer);
        t.bufferProvider->getNextBuffer(&b, outputPTS);
        const int16_t *in = b.i16;

        // in == NULL can happen if the track was flushed just after having
        // been enabled for mixing.
        if (in == NULL || ((unsigned long)in & 3)) {
            memset(out, 0, numFrames*MAX_NUM_CHANNELS*sizeof(int16_t));
            ALOGE_IF(((unsigned long)in & 3), "process stereo track: input buffer alignment pb: "
                                              "buffer %p track %d, channels %d, needs %08x",
                    in, i, t.channelCount, t.needs);
            return;
        }
        size_t outFrames = b.frameCount;

        if (CC_UNLIKELY(uint32_t(vl) > UNITY_GAIN || uint32_t(vr) > UNITY_GAIN)) {
            // volume is boosted, so we might need to clamp even though
            // we process only one track.
            do {
                uint32_t rl = *reinterpret_cast<const uint32_t *>(in);
                in += 2;
                int32_t l = mulRL(1, rl, vrl) >> 12;
                int32_t r = mulRL(0, rl, vrl) >> 12;
                // clamping...
                l = clamp16(l);
                r = clamp16(r);
                *out++ = (r<<16) | (l & 0xFFFF);
            } while (--outFrames);
        } else {
            do {
                uint32_t rl = *reinterpret_cast<const uint32_t *>(in);
                in += 2;
                int32_t l = mulRL(1, rl, vrl) >> 12;
                int32_t r = mulRL(0, rl, vrl) >> 12;
                *out++ = (r<<16) | (l & 0xFFFF);
            } while (--outFrames);
        }
        numFrames -= b.frameCount;
        t.bufferProvider->releaseBuffer(&b);
    }
}

#if 0
// 2 tracks is also a common case
// NEVER used in current implementation of process__validate()
// only use if the 2 tracks have the same output buffer
void AudioMixer::process__TwoTracks16BitsStereoNoResampling(state_t* state,
                                                            int64_t pts)
{
    int i;
    uint32_t en = state->enabledTracks;

    i = 31 - __builtin_clz(en);
    const track_t& t0 = state->tracks[i];
    AudioBufferProvider::Buffer& b0(t0.buffer);

    en &= ~(1<<i);
    i = 31 - __builtin_clz(en);
    const track_t& t1 = state->tracks[i];
    AudioBufferProvider::Buffer& b1(t1.buffer);

    const int16_t *in0;
    const int16_t vl0 = t0.volume[0];
    const int16_t vr0 = t0.volume[1];
    size_t frameCount0 = 0;

    const int16_t *in1;
    const int16_t vl1 = t1.volume[0];
    const int16_t vr1 = t1.volume[1];
    size_t frameCount1 = 0;

    //FIXME: only works if two tracks use same buffer
    int32_t* out = t0.mainBuffer;
    size_t numFrames = state->frameCount;
    const int16_t *buff = NULL;


    while (numFrames) {

        if (frameCount0 == 0) {
            b0.frameCount = numFrames;
            int64_t outputPTS = calculateOutputPTS(t0, pts,
                                                   out - t0.mainBuffer);
            t0.bufferProvider->getNextBuffer(&b0, outputPTS);
            if (b0.i16 == NULL) {
                if (buff == NULL) {
                    buff = new int16_t[MAX_NUM_CHANNELS * state->frameCount];
                }
                in0 = buff;
                b0.frameCount = numFrames;
            } else {
                in0 = b0.i16;
            }
            frameCount0 = b0.frameCount;
        }
        if (frameCount1 == 0) {
            b1.frameCount = numFrames;
            int64_t outputPTS = calculateOutputPTS(t1, pts,
                                                   out - t0.mainBuffer);
            t1.bufferProvider->getNextBuffer(&b1, outputPTS);
            if (b1.i16 == NULL) {
                if (buff == NULL) {
                    buff = new int16_t[MAX_NUM_CHANNELS * state->frameCount];
                }
                in1 = buff;
                b1.frameCount = numFrames;
            } else {
                in1 = b1.i16;
            }
            frameCount1 = b1.frameCount;
        }

        size_t outFrames = frameCount0 < frameCount1?frameCount0:frameCount1;

        numFrames -= outFrames;
        frameCount0 -= outFrames;
        frameCount1 -= outFrames;

        do {
            int32_t l0 = *in0++;
            int32_t r0 = *in0++;
            l0 = mul(l0, vl0);
            r0 = mul(r0, vr0);
            int32_t l = *in1++;
            int32_t r = *in1++;
            l = mulAdd(l, vl1, l0) >> 12;
            r = mulAdd(r, vr1, r0) >> 12;
            // clamping...
            l = clamp16(l);
            r = clamp16(r);
            *out++ = (r<<16) | (l & 0xFFFF);
        } while (--outFrames);

        if (frameCount0 == 0) {
            t0.bufferProvider->releaseBuffer(&b0);
        }
        if (frameCount1 == 0) {
            t1.bufferProvider->releaseBuffer(&b1);
        }
    }

    delete [] buff;
}
#endif

int64_t AudioMixer::calculateOutputPTS(const track_t& t, int64_t basePTS,
                                       int outputFrameIndex)
{
    if (AudioBufferProvider::kInvalidPTS == basePTS)
        return AudioBufferProvider::kInvalidPTS;

    return basePTS + ((outputFrameIndex * sLocalTimeFreq) / t.sampleRate);
}

/*static*/ uint64_t AudioMixer::sLocalTimeFreq;
/*static*/ pthread_once_t AudioMixer::sOnceControl = PTHREAD_ONCE_INIT;

/*static*/ void AudioMixer::sInitRoutine()
{
    LocalClock lc;
    sLocalTimeFreq = lc.getLocalFreq();
}

// ----------------------------------------------------------------------------
}; // namespace android<|MERGE_RESOLUTION|>--- conflicted
+++ resolved
@@ -1126,7 +1126,6 @@
         t.bufferProvider->getNextBuffer(&t.buffer, pts);
         t.frameCount = t.buffer.frameCount;
         t.in = t.buffer.raw;
-<<<<<<< HEAD
         // t.in == NULL can happen if the track was flushed just after having
         // been enabled for mixing.
         if (t.in == NULL) {
@@ -1136,8 +1135,6 @@
             // on I9082's speaker
             memset(t.mainBuffer, 0, sizeof(int16_t) * MAX_NUM_CHANNELS * state->frameCount);
         }
-=======
->>>>>>> 66809dc4
     }
 
     e0 = enabledTracks;
