/*
 * Copyright (C) 2009 The Android Open Source Project
 *
 * Licensed under the Apache License, Version 2.0 (the "License");
 * you may not use this file except in compliance with the License.
 * You may obtain a copy of the License at
 *
 *      http://www.apache.org/licenses/LICENSE-2.0
 *
 * Unless required by applicable law or agreed to in writing, software
 * distributed under the License is distributed on an "AS IS" BASIS,
 * WITHOUT WARRANTIES OR CONDITIONS OF ANY KIND, either express or implied.
 * See the License for the specific language governing permissions and
 * limitations under the License.
 */

#define LOG_TAG "APM_AudioPolicyManager"

// Need to keep the log statements even in production builds
// to enable VERBOSE logging dynamically.
// You can enable VERBOSE logging as follows:
// adb shell setprop log.tag.APM_AudioPolicyManager V
#define LOG_NDEBUG 0

//#define VERY_VERBOSE_LOGGING
#ifdef VERY_VERBOSE_LOGGING
#define ALOGVV ALOGV
#else
#define ALOGVV(a...) do { } while(0)
#endif

#define AUDIO_POLICY_XML_CONFIG_FILE_PATH_MAX_LENGTH 128
#define AUDIO_POLICY_XML_CONFIG_FILE_NAME "audio_policy_configuration.xml"
#define AUDIO_POLICY_A2DP_OFFLOAD_DISABLED_XML_CONFIG_FILE_NAME \
        "audio_policy_configuration_a2dp_offload_disabled.xml"
#define AUDIO_POLICY_BLUETOOTH_LEGACY_HAL_XML_CONFIG_FILE_NAME \
        "audio_policy_configuration_bluetooth_legacy_hal.xml"

#include <algorithm>
#include <inttypes.h>
#include <math.h>
#include <set>
#include <unordered_set>
#include <vector>
#include <cutils/properties.h>
#include <utils/Log.h>
#include <media/AudioParameter.h>
#include <private/android_filesystem_config.h>
#include <system/audio.h>
#include <system/audio_config.h>
#include "AudioPolicyManager.h"
#include <Serializer.h>
#include "TypeConverter.h"
#include <policy.h>

namespace android {

//FIXME: workaround for truncated touch sounds
// to be removed when the problem is handled by system UI
#define TOUCH_SOUND_FIXED_DELAY_MS 100

// Largest difference in dB on earpiece in call between the voice volume and another
// media / notification / system volume.
constexpr float IN_CALL_EARPIECE_HEADROOM_DB = 3.f;

static const unsigned int DEFAULT_MUTE_LATENCY_FACTOR = 2;
static const unsigned int DEFAULT_ROUTING_LATENCY_MS = 50;

// Compressed formats for MSD module, ordered from most preferred to least preferred.
static const std::vector<audio_format_t> compressedFormatsOrder = {{
        AUDIO_FORMAT_MAT_2_1, AUDIO_FORMAT_MAT_2_0, AUDIO_FORMAT_E_AC3,
        AUDIO_FORMAT_AC3, AUDIO_FORMAT_PCM_16_BIT }};
// Channel masks for MSD module, 3D > 2D > 1D ordering (most preferred to least preferred).
static const std::vector<audio_channel_mask_t> surroundChannelMasksOrder = {{
        AUDIO_CHANNEL_OUT_3POINT1POINT2, AUDIO_CHANNEL_OUT_3POINT0POINT2,
        AUDIO_CHANNEL_OUT_2POINT1POINT2, AUDIO_CHANNEL_OUT_2POINT0POINT2,
        AUDIO_CHANNEL_OUT_5POINT1, AUDIO_CHANNEL_OUT_STEREO }};

template <typename T>
bool operator== (const SortedVector<T> &left, const SortedVector<T> &right)
{
    if (left.size() != right.size()) {
        return false;
    }
    for (size_t index = 0; index < right.size(); index++) {
        if (left[index] != right[index]) {
            return false;
        }
    }
    return true;
}

template <typename T>
bool operator!= (const SortedVector<T> &left, const SortedVector<T> &right)
{
    return !(left == right);
}

// ----------------------------------------------------------------------------
// AudioPolicyInterface implementation
// ----------------------------------------------------------------------------

status_t AudioPolicyManager::setDeviceConnectionState(audio_devices_t device,
                                                      audio_policy_dev_state_t state,
                                                      const char *device_address,
                                                      const char *device_name,
                                                      audio_format_t encodedFormat)
{
    status_t status = setDeviceConnectionStateInt(device, state, device_address,
                                                  device_name, encodedFormat);
    nextAudioPortGeneration();
    return status;
}

void AudioPolicyManager::broadcastDeviceConnectionState(const sp<DeviceDescriptor> &device,
                                                        audio_policy_dev_state_t state)
{
    AudioParameter param(String8(device->address().c_str()));
    const String8 key(state == AUDIO_POLICY_DEVICE_STATE_AVAILABLE ?
                AudioParameter::keyDeviceConnect : AudioParameter::keyDeviceDisconnect);
    param.addInt(key, device->type());
    mpClientInterface->setParameters(AUDIO_IO_HANDLE_NONE, param.toString());
}

status_t AudioPolicyManager::setDeviceConnectionStateInt(audio_devices_t deviceType,
                                                         audio_policy_dev_state_t state,
                                                         const char *device_address,
                                                         const char *device_name,
                                                         audio_format_t encodedFormat)
{
    ALOGV("setDeviceConnectionStateInt() device: 0x%X, state %d, address %s name %s format 0x%X",
            deviceType, state, device_address, device_name, encodedFormat);

    // connect/disconnect only 1 device at a time
    if (!audio_is_output_device(deviceType) && !audio_is_input_device(deviceType)) return BAD_VALUE;

    sp<DeviceDescriptor> device =
            mHwModules.getDeviceDescriptor(deviceType, device_address, device_name, encodedFormat,
                                           state == AUDIO_POLICY_DEVICE_STATE_AVAILABLE);
    return device ? setDeviceConnectionStateInt(device, state) : INVALID_OPERATION;
}

status_t AudioPolicyManager::setDeviceConnectionStateInt(const sp<DeviceDescriptor> &device,
                                                         audio_policy_dev_state_t state)
{
    // handle output devices
    if (audio_is_output_device(device->type())) {
        SortedVector <audio_io_handle_t> outputs;

        ssize_t index = mAvailableOutputDevices.indexOf(device);

        // save a copy of the opened output descriptors before any output is opened or closed
        // by checkOutputsForDevice(). This will be needed by checkOutputForAllStrategies()
        mPreviousOutputs = mOutputs;
        switch (state)
        {
        // handle output device connection
        case AUDIO_POLICY_DEVICE_STATE_AVAILABLE: {
            if (index >= 0) {
                ALOGW("%s() device already connected: %s", __func__, device->toString().c_str());
                return INVALID_OPERATION;
            }
            ALOGV("%s() connecting device %s format %x",
                    __func__, device->toString().c_str(), device->getEncodedFormat());

            // register new device as available
            if (mAvailableOutputDevices.add(device) < 0) {
                return NO_MEMORY;
            }

            // Before checking outputs, broadcast connect event to allow HAL to retrieve dynamic
            // parameters on newly connected devices (instead of opening the outputs...)
            broadcastDeviceConnectionState(device, state);

            if (checkOutputsForDevice(device, state, outputs) != NO_ERROR) {
                mAvailableOutputDevices.remove(device);

                mHwModules.cleanUpForDevice(device);

                broadcastDeviceConnectionState(device, AUDIO_POLICY_DEVICE_STATE_UNAVAILABLE);
                return INVALID_OPERATION;
            }

            // outputs should never be empty here
            ALOG_ASSERT(outputs.size() != 0, "setDeviceConnectionState():"
                    "checkOutputsForDevice() returned no outputs but status OK");
            ALOGV("%s() checkOutputsForDevice() returned %zu outputs", __func__, outputs.size());

            } break;
        // handle output device disconnection
        case AUDIO_POLICY_DEVICE_STATE_UNAVAILABLE: {
            if (index < 0) {
                ALOGW("%s() device not connected: %s", __func__, device->toString().c_str());
                return INVALID_OPERATION;
            }

            ALOGV("%s() disconnecting output device %s", __func__, device->toString().c_str());

            // Send Disconnect to HALs
            broadcastDeviceConnectionState(device, state);

            // remove device from available output devices
            mAvailableOutputDevices.remove(device);

            mOutputs.clearSessionRoutesForDevice(device);

            checkOutputsForDevice(device, state, outputs);

            // Reset active device codec
            device->setEncodedFormat(AUDIO_FORMAT_DEFAULT);

            } break;

        default:
            ALOGE("%s() invalid state: %x", __func__, state);
            return BAD_VALUE;
        }

        // Propagate device availability to Engine
        setEngineDeviceConnectionState(device, state);

        // No need to evaluate playback routing when connecting a remote submix
        // output device used by a dynamic policy of type recorder as no
        // playback use case is affected.
        bool doCheckForDeviceAndOutputChanges = true;
        if (device->type() == AUDIO_DEVICE_OUT_REMOTE_SUBMIX && device->address() != "0") {
            for (audio_io_handle_t output : outputs) {
                sp<SwAudioOutputDescriptor> desc = mOutputs.valueFor(output);
                sp<AudioPolicyMix> policyMix = desc->mPolicyMix.promote();
                if (policyMix != nullptr
                        && policyMix->mMixType == MIX_TYPE_RECORDERS
                        && device->address() == policyMix->mDeviceAddress.string()) {
                    doCheckForDeviceAndOutputChanges = false;
                    break;
                }
            }
        }

        auto checkCloseOutputs = [&]() {
            // outputs must be closed after checkOutputForAllStrategies() is executed
            if (!outputs.isEmpty()) {
                for (audio_io_handle_t output : outputs) {
                    sp<SwAudioOutputDescriptor> desc = mOutputs.valueFor(output);
                    // close unused outputs after device disconnection or direct outputs that have
                    // been opened by checkOutputsForDevice() to query dynamic parameters
                    if ((state == AUDIO_POLICY_DEVICE_STATE_UNAVAILABLE) ||
                            (((desc->mFlags & AUDIO_OUTPUT_FLAG_DIRECT) != 0) &&
                                (desc->mDirectOpenCount == 0))) {
                        closeOutput(output);
                    }
                }
                // check A2DP again after closing A2DP output to reset mA2dpSuspended if needed
                return true;
            }
            return false;
        };

        if (doCheckForDeviceAndOutputChanges) {
            checkForDeviceAndOutputChanges(checkCloseOutputs);
        } else {
            checkCloseOutputs();
        }

        if (mEngine->getPhoneState() == AUDIO_MODE_IN_CALL && hasPrimaryOutput()) {
            DeviceVector newDevices = getNewOutputDevices(mPrimaryOutput, false /*fromCache*/);
            updateCallRouting(newDevices);
        }
        const DeviceVector msdOutDevices = getMsdAudioOutDevices();
        for (size_t i = 0; i < mOutputs.size(); i++) {
            sp<SwAudioOutputDescriptor> desc = mOutputs.valueAt(i);
            if ((mEngine->getPhoneState() != AUDIO_MODE_IN_CALL) || (desc != mPrimaryOutput)) {
                DeviceVector newDevices = getNewOutputDevices(desc, true /*fromCache*/);
                // do not force device change on duplicated output because if device is 0, it will
                // also force a device 0 for the two outputs it is duplicated to which may override
                // a valid device selection on those outputs.
                bool force = (msdOutDevices.isEmpty() || msdOutDevices != desc->devices())
                        && !desc->isDuplicated()
                        && (!device_distinguishes_on_address(device->type())
                                // always force when disconnecting (a non-duplicated device)
                                || (state == AUDIO_POLICY_DEVICE_STATE_UNAVAILABLE));
                setOutputDevices(desc, newDevices, force, 0);
            }
        }

        if (state == AUDIO_POLICY_DEVICE_STATE_UNAVAILABLE) {
            cleanUpForDevice(device);
        }

        mpClientInterface->onAudioPortListUpdate();
        return NO_ERROR;
    }  // end if is output device

    // handle input devices
    if (audio_is_input_device(device->type())) {
        ssize_t index = mAvailableInputDevices.indexOf(device);
        switch (state)
        {
        // handle input device connection
        case AUDIO_POLICY_DEVICE_STATE_AVAILABLE: {
            if (index >= 0) {
                ALOGW("%s() device already connected: %s", __func__, device->toString().c_str());
                return INVALID_OPERATION;
            }

            if (mAvailableInputDevices.add(device) < 0) {
                return NO_MEMORY;
            }

            // Before checking intputs, broadcast connect event to allow HAL to retrieve dynamic
            // parameters on newly connected devices (instead of opening the inputs...)
            broadcastDeviceConnectionState(device, state);

            if (checkInputsForDevice(device, state) != NO_ERROR) {
                mAvailableInputDevices.remove(device);

                broadcastDeviceConnectionState(device, AUDIO_POLICY_DEVICE_STATE_UNAVAILABLE);

                mHwModules.cleanUpForDevice(device);

                return INVALID_OPERATION;
            }

        } break;

        // handle input device disconnection
        case AUDIO_POLICY_DEVICE_STATE_UNAVAILABLE: {
            if (index < 0) {
                ALOGW("%s() device not connected: %s", __func__, device->toString().c_str());
                return INVALID_OPERATION;
            }

            ALOGV("%s() disconnecting input device %s", __func__, device->toString().c_str());

            // Set Disconnect to HALs
            broadcastDeviceConnectionState(device, state);

            mAvailableInputDevices.remove(device);

            checkInputsForDevice(device, state);
        } break;

        default:
            ALOGE("%s() invalid state: %x", __func__, state);
            return BAD_VALUE;
        }

        // Propagate device availability to Engine
        setEngineDeviceConnectionState(device, state);

        checkCloseInputs();
        // As the input device list can impact the output device selection, update
        // getDeviceForStrategy() cache
        updateDevicesAndOutputs();

        if (mEngine->getPhoneState() == AUDIO_MODE_IN_CALL && hasPrimaryOutput()) {
            DeviceVector newDevices = getNewOutputDevices(mPrimaryOutput, false /*fromCache*/);
            updateCallRouting(newDevices);
        }

        if (state == AUDIO_POLICY_DEVICE_STATE_UNAVAILABLE) {
            cleanUpForDevice(device);
        }

        mpClientInterface->onAudioPortListUpdate();
        return NO_ERROR;
    } // end if is input device

    ALOGW("%s() invalid device: %s", __func__, device->toString().c_str());
    return BAD_VALUE;
}

void AudioPolicyManager::setEngineDeviceConnectionState(const sp<DeviceDescriptor> device,
                                      audio_policy_dev_state_t state) {

    // the Engine does not have to know about remote submix devices used by dynamic audio policies
    if (audio_is_remote_submix_device(device->type()) && device->address() != "0") {
        return;
    }
    mEngine->setDeviceConnectionState(device, state);
}


audio_policy_dev_state_t AudioPolicyManager::getDeviceConnectionState(audio_devices_t device,
                                                                      const char *device_address)
{
    sp<DeviceDescriptor> devDesc =
            mHwModules.getDeviceDescriptor(device, device_address, "", AUDIO_FORMAT_DEFAULT,
                                           false /* allowToCreate */,
                                           (strlen(device_address) != 0)/*matchAddress*/);

    if (devDesc == 0) {
        ALOGV("getDeviceConnectionState() undeclared device, type %08x, address: %s",
              device, device_address);
        return AUDIO_POLICY_DEVICE_STATE_UNAVAILABLE;
    }

    DeviceVector *deviceVector;

    if (audio_is_output_device(device)) {
        deviceVector = &mAvailableOutputDevices;
    } else if (audio_is_input_device(device)) {
        deviceVector = &mAvailableInputDevices;
    } else {
        ALOGW("%s() invalid device type %08x", __func__, device);
        return AUDIO_POLICY_DEVICE_STATE_UNAVAILABLE;
    }

    return (deviceVector->getDevice(
                device, String8(device_address), AUDIO_FORMAT_DEFAULT) != 0) ?
            AUDIO_POLICY_DEVICE_STATE_AVAILABLE : AUDIO_POLICY_DEVICE_STATE_UNAVAILABLE;
}

status_t AudioPolicyManager::handleDeviceConfigChange(audio_devices_t device,
                                                      const char *device_address,
                                                      const char *device_name,
                                                      audio_format_t encodedFormat)
{
    status_t status;
    String8 reply;
    AudioParameter param;
    int isReconfigA2dpSupported = 0;

    ALOGV("handleDeviceConfigChange(() device: 0x%X, address %s name %s encodedFormat: 0x%X",
          device, device_address, device_name, encodedFormat);

    // connect/disconnect only 1 device at a time
    if (!audio_is_output_device(device) && !audio_is_input_device(device)) return BAD_VALUE;

    // Check if the device is currently connected
    DeviceVector deviceList = mAvailableOutputDevices.getDevicesFromType(device);
    if (deviceList.empty()) {
        // Nothing to do: device is not connected
        return NO_ERROR;
    }
    sp<DeviceDescriptor> devDesc = deviceList.itemAt(0);

    // For offloaded A2DP, Hw modules may have the capability to
    // configure codecs.
    // Handle two specific cases by sending a set parameter to
    // configure A2DP codecs. No need to toggle device state.
    // Case 1: A2DP active device switches from primary to primary
    // module
    // Case 2: A2DP device config changes on primary module.
    if (audio_is_a2dp_out_device(device)) {
        sp<HwModule> module = mHwModules.getModuleForDeviceType(device, encodedFormat);
        audio_module_handle_t primaryHandle = mPrimaryOutput->getModuleHandle();
        if (availablePrimaryOutputDevices().contains(devDesc) &&
           (module != 0 && module->getHandle() == primaryHandle)) {
            reply = mpClientInterface->getParameters(
                        AUDIO_IO_HANDLE_NONE,
                        String8(AudioParameter::keyReconfigA2dpSupported));
            AudioParameter repliedParameters(reply);
            repliedParameters.getInt(
                    String8(AudioParameter::keyReconfigA2dpSupported), isReconfigA2dpSupported);
            if (isReconfigA2dpSupported) {
                const String8 key(AudioParameter::keyReconfigA2dp);
                param.add(key, String8("true"));
                mpClientInterface->setParameters(AUDIO_IO_HANDLE_NONE, param.toString());
                devDesc->setEncodedFormat(encodedFormat);
                return NO_ERROR;
            }
        }
    }

    // Toggle the device state: UNAVAILABLE -> AVAILABLE
    // This will force reading again the device configuration
    status = setDeviceConnectionState(device,
                                      AUDIO_POLICY_DEVICE_STATE_UNAVAILABLE,
                                      device_address, device_name,
                                      devDesc->getEncodedFormat());
    if (status != NO_ERROR) {
        ALOGW("handleDeviceConfigChange() error disabling connection state: %d",
              status);
        return status;
    }

    status = setDeviceConnectionState(device,
                                      AUDIO_POLICY_DEVICE_STATE_AVAILABLE,
                                      device_address, device_name, encodedFormat);
    if (status != NO_ERROR) {
        ALOGW("handleDeviceConfigChange() error enabling connection state: %d",
              status);
        return status;
    }

    return NO_ERROR;
}

status_t AudioPolicyManager::getHwOffloadEncodingFormatsSupportedForA2DP(
                                    std::vector<audio_format_t> *formats)
{
    ALOGV("getHwOffloadEncodingFormatsSupportedForA2DP()");
    status_t status = NO_ERROR;
    std::unordered_set<audio_format_t> formatSet;
    sp<HwModule> primaryModule =
            mHwModules.getModuleFromName(AUDIO_HARDWARE_MODULE_ID_PRIMARY);
    if (primaryModule == nullptr) {
        ALOGE("%s() unable to get primary module", __func__);
        return NO_INIT;
    }
    DeviceVector declaredDevices = primaryModule->getDeclaredDevices().getDevicesFromTypes(
            getAudioDeviceOutAllA2dpSet());
    for (const auto& device : declaredDevices) {
        formatSet.insert(device->encodedFormats().begin(), device->encodedFormats().end());
    }
    formats->assign(formatSet.begin(), formatSet.end());
    return status;
}

uint32_t AudioPolicyManager::updateCallRouting(const DeviceVector &rxDevices, uint32_t delayMs)
{
    bool createTxPatch = false;
    bool createRxPatch = false;
    uint32_t muteWaitMs = 0;

    if(!hasPrimaryOutput() ||
            mPrimaryOutput->devices().onlyContainsDevicesWithType(AUDIO_DEVICE_OUT_STUB)) {
        return muteWaitMs;
    }
    ALOG_ASSERT(!rxDevices.isEmpty(), "updateCallRouting() no selected output device");

    audio_attributes_t attr = { .source = AUDIO_SOURCE_VOICE_COMMUNICATION };
    auto txSourceDevice = mEngine->getInputDeviceForAttributes(attr);
    ALOG_ASSERT(txSourceDevice != 0, "updateCallRouting() input selected device not available");

    ALOGV("updateCallRouting device rxDevice %s txDevice %s",
          rxDevices.itemAt(0)->toString().c_str(), txSourceDevice->toString().c_str());

    // release existing RX patch if any
    if (mCallRxPatch != 0) {
        releaseAudioPatchInternal(mCallRxPatch->getHandle());
        mCallRxPatch.clear();
    }
    // release TX patch if any
    if (mCallTxPatch != 0) {
        releaseAudioPatchInternal(mCallTxPatch->getHandle());
        mCallTxPatch.clear();
    }

    auto telephonyRxModule =
        mHwModules.getModuleForDeviceType(AUDIO_DEVICE_IN_TELEPHONY_RX, AUDIO_FORMAT_DEFAULT);
    auto telephonyTxModule =
        mHwModules.getModuleForDeviceType(AUDIO_DEVICE_OUT_TELEPHONY_TX, AUDIO_FORMAT_DEFAULT);
    // retrieve Rx Source and Tx Sink device descriptors
    sp<DeviceDescriptor> rxSourceDevice =
        mAvailableInputDevices.getDevice(AUDIO_DEVICE_IN_TELEPHONY_RX,
                                         String8(),
                                         AUDIO_FORMAT_DEFAULT);
    sp<DeviceDescriptor> txSinkDevice =
        mAvailableOutputDevices.getDevice(AUDIO_DEVICE_OUT_TELEPHONY_TX,
                                          String8(),
                                          AUDIO_FORMAT_DEFAULT);

    // RX and TX Telephony device are declared by Primary Audio HAL
    if (isPrimaryModule(telephonyRxModule) && isPrimaryModule(telephonyTxModule) &&
            (telephonyRxModule->getHalVersionMajor() >= 3)) {
        if (rxSourceDevice == 0 || txSinkDevice == 0) {
            // RX / TX Telephony device(s) is(are) not currently available
            ALOGE("updateCallRouting() no telephony Tx and/or RX device");
            return muteWaitMs;
        }
        // createAudioPatchInternal now supports both HW / SW bridging
        createRxPatch = true;
        createTxPatch = true;
    } else {
        // If the RX device is on the primary HW module, then use legacy routing method for
        // voice calls via setOutputDevice() on primary output.
        // Otherwise, create two audio patches for TX and RX path.
        createRxPatch = !(availablePrimaryOutputDevices().contains(rxDevices.itemAt(0))) &&
                (rxSourceDevice != 0);
        // If the TX device is also on the primary HW module, setOutputDevice() will take care
        // of it due to legacy implementation. If not, create a patch.
        createTxPatch = !(availablePrimaryModuleInputDevices().contains(txSourceDevice)) &&
                (txSinkDevice != 0);
    }
    // Use legacy routing method for voice calls via setOutputDevice() on primary output.
    // Otherwise, create two audio patches for TX and RX path.
    if (!createRxPatch) {
        muteWaitMs = setOutputDevices(mPrimaryOutput, rxDevices, true, delayMs);
    } else { // create RX path audio patch
        mCallRxPatch = createTelephonyPatch(true /*isRx*/, rxDevices.itemAt(0), delayMs);

        // If the TX device is on the primary HW module but RX device is
        // on other HW module, SinkMetaData of telephony input should handle it
        // assuming the device uses audio HAL V5.0 and above
    }
    if (createTxPatch) { // create TX path audio patch
        // terminate active capture if on the same HW module as the call TX source device
        // FIXME: would be better to refine to only inputs whose profile connects to the
        // call TX device but this information is not in the audio patch and logic here must be
        // symmetric to the one in startInput()
        for (const auto& activeDesc : mInputs.getActiveInputs()) {
            if (activeDesc->hasSameHwModuleAs(txSourceDevice)) {
                closeActiveClients(activeDesc);
            }
        }
        mCallTxPatch = createTelephonyPatch(false /*isRx*/, txSourceDevice, delayMs);
    }

    return muteWaitMs;
}

sp<AudioPatch> AudioPolicyManager::createTelephonyPatch(
        bool isRx, const sp<DeviceDescriptor> &device, uint32_t delayMs) {
    PatchBuilder patchBuilder;

    if (device == nullptr) {
        return nullptr;
    }

    // @TODO: still ignoring the address, or not dealing platform with multiple telephony devices
    if (isRx) {
        patchBuilder.addSink(device).
                addSource(mAvailableInputDevices.getDevice(
                    AUDIO_DEVICE_IN_TELEPHONY_RX, String8(), AUDIO_FORMAT_DEFAULT));
    } else {
        patchBuilder.addSource(device).
                addSink(mAvailableOutputDevices.getDevice(
                    AUDIO_DEVICE_OUT_TELEPHONY_TX, String8(), AUDIO_FORMAT_DEFAULT));
    }

    audio_patch_handle_t patchHandle = AUDIO_PATCH_HANDLE_NONE;
    status_t status =
            createAudioPatchInternal(patchBuilder.patch(), &patchHandle, mUidCached, delayMs);
    ssize_t index = mAudioPatches.indexOfKey(patchHandle);
    if (status != NO_ERROR || index < 0) {
        ALOGW("%s() error %d creating %s audio patch", __func__, status, isRx ? "RX" : "TX");
        return nullptr;
    }
    return mAudioPatches.valueAt(index);
}

bool AudioPolicyManager::isDeviceOfModule(
        const sp<DeviceDescriptor>& devDesc, const char *moduleId) const {
    sp<HwModule> module = mHwModules.getModuleFromName(moduleId);
    if (module != 0) {
        return mAvailableOutputDevices.getDevicesFromHwModule(module->getHandle())
                .indexOf(devDesc) != NAME_NOT_FOUND
                || mAvailableInputDevices.getDevicesFromHwModule(module->getHandle())
                .indexOf(devDesc) != NAME_NOT_FOUND;
    }
    return false;
}

void AudioPolicyManager::setPhoneState(audio_mode_t state)
{
    ALOGV("setPhoneState() state %d", state);
    // store previous phone state for management of sonification strategy below
    int oldState = mEngine->getPhoneState();

    if (mEngine->setPhoneState(state) != NO_ERROR) {
        ALOGW("setPhoneState() invalid or same state %d", state);
        return;
    }
    /// Opens: can these line be executed after the switch of volume curves???
    if (isStateInCall(oldState)) {
        ALOGV("setPhoneState() in call state management: new state is %d", state);
        // force reevaluating accessibility routing when call stops
        mpClientInterface->invalidateStream(AUDIO_STREAM_ACCESSIBILITY);
    }

    /**
     * Switching to or from incall state or switching between telephony and VoIP lead to force
     * routing command.
     */
    bool force = ((isStateInCall(oldState) != isStateInCall(state))
                  || (isStateInCall(state) && (state != oldState)));

    // check for device and output changes triggered by new phone state
    checkForDeviceAndOutputChanges();

    int delayMs = 0;
    if (isStateInCall(state)) {
        nsecs_t sysTime = systemTime();
        auto musicStrategy = streamToStrategy(AUDIO_STREAM_MUSIC);
        auto sonificationStrategy = streamToStrategy(AUDIO_STREAM_ALARM);
        for (size_t i = 0; i < mOutputs.size(); i++) {
            sp<SwAudioOutputDescriptor> desc = mOutputs.valueAt(i);
            // mute media and sonification strategies and delay device switch by the largest
            // latency of any output where either strategy is active.
            // This avoid sending the ring tone or music tail into the earpiece or headset.
            if ((desc->isStrategyActive(musicStrategy, SONIFICATION_HEADSET_MUSIC_DELAY, sysTime) ||
                 desc->isStrategyActive(sonificationStrategy, SONIFICATION_HEADSET_MUSIC_DELAY,
                                        sysTime)) &&
                    (delayMs < (int)desc->latency()*2)) {
                delayMs = desc->latency()*2;
            }
            setStrategyMute(musicStrategy, true, desc);
            setStrategyMute(musicStrategy, false, desc, MUTE_TIME_MS,
                mEngine->getOutputDevicesForAttributes(attributes_initializer(AUDIO_USAGE_MEDIA),
                                                       nullptr, true /*fromCache*/).types());
            setStrategyMute(sonificationStrategy, true, desc);
            setStrategyMute(sonificationStrategy, false, desc, MUTE_TIME_MS,
                mEngine->getOutputDevicesForAttributes(attributes_initializer(AUDIO_USAGE_ALARM),
                                                       nullptr, true /*fromCache*/).types());
        }
    }

    if (hasPrimaryOutput()) {
        // Note that despite the fact that getNewOutputDevices() is called on the primary output,
        // the device returned is not necessarily reachable via this output
        DeviceVector rxDevices = getNewOutputDevices(mPrimaryOutput, false /*fromCache*/);
        // force routing command to audio hardware when ending call
        // even if no device change is needed
        if (isStateInCall(oldState) && rxDevices.isEmpty()) {
            rxDevices = mPrimaryOutput->devices();
        }

        if (state == AUDIO_MODE_IN_CALL) {
            updateCallRouting(rxDevices, delayMs);
        } else if (oldState == AUDIO_MODE_IN_CALL) {
            if (mCallRxPatch != 0) {
                releaseAudioPatchInternal(mCallRxPatch->getHandle());
                mCallRxPatch.clear();
            }
            if (mCallTxPatch != 0) {
                releaseAudioPatchInternal(mCallTxPatch->getHandle());
                mCallTxPatch.clear();
            }
            setOutputDevices(mPrimaryOutput, rxDevices, force, 0);
        } else {
            setOutputDevices(mPrimaryOutput, rxDevices, force, 0);
        }
    }

    // reevaluate routing on all outputs in case tracks have been started during the call
    for (size_t i = 0; i < mOutputs.size(); i++) {
        sp<SwAudioOutputDescriptor> desc = mOutputs.valueAt(i);
        DeviceVector newDevices = getNewOutputDevices(desc, true /*fromCache*/);
        if (state != AUDIO_MODE_IN_CALL || desc != mPrimaryOutput) {
            setOutputDevices(desc, newDevices, !newDevices.isEmpty(), 0 /*delayMs*/);
        }
    }

    if (isStateInCall(state)) {
        ALOGV("setPhoneState() in call state management: new state is %d", state);
        // force reevaluating accessibility routing when call starts
        mpClientInterface->invalidateStream(AUDIO_STREAM_ACCESSIBILITY);
    }

    // Flag that ringtone volume must be limited to music volume until we exit MODE_RINGTONE
    mLimitRingtoneVolume = (state == AUDIO_MODE_RINGTONE &&
                            isStreamActive(AUDIO_STREAM_MUSIC, SONIFICATION_HEADSET_MUSIC_DELAY));
}

audio_mode_t AudioPolicyManager::getPhoneState() {
    return mEngine->getPhoneState();
}

void AudioPolicyManager::setForceUse(audio_policy_force_use_t usage,
                                     audio_policy_forced_cfg_t config)
{
    ALOGV("setForceUse() usage %d, config %d, mPhoneState %d", usage, config, mEngine->getPhoneState());
    if (config == mEngine->getForceUse(usage)) {
        return;
    }

    if (mEngine->setForceUse(usage, config) != NO_ERROR) {
        ALOGW("setForceUse() could not set force cfg %d for usage %d", config, usage);
        return;
    }
    bool forceVolumeReeval = (usage == AUDIO_POLICY_FORCE_FOR_COMMUNICATION) ||
            (usage == AUDIO_POLICY_FORCE_FOR_DOCK) ||
            (usage == AUDIO_POLICY_FORCE_FOR_SYSTEM);

    // check for device and output changes triggered by new force usage
    checkForDeviceAndOutputChanges();

    // force client reconnection to reevaluate flag AUDIO_FLAG_AUDIBILITY_ENFORCED
    if (usage == AUDIO_POLICY_FORCE_FOR_SYSTEM) {
        mpClientInterface->invalidateStream(AUDIO_STREAM_SYSTEM);
        mpClientInterface->invalidateStream(AUDIO_STREAM_ENFORCED_AUDIBLE);
    }

    //FIXME: workaround for truncated touch sounds
    // to be removed when the problem is handled by system UI
    uint32_t delayMs = 0;
    if (usage == AUDIO_POLICY_FORCE_FOR_COMMUNICATION) {
        delayMs = TOUCH_SOUND_FIXED_DELAY_MS;
    }

    updateCallAndOutputRouting(forceVolumeReeval, delayMs);

    for (const auto& activeDesc : mInputs.getActiveInputs()) {
        auto newDevice = getNewInputDevice(activeDesc);
        // Force new input selection if the new device can not be reached via current input
        if (activeDesc->mProfile->getSupportedDevices().contains(newDevice)) {
            setInputDevice(activeDesc->mIoHandle, newDevice);
        } else {
            closeInput(activeDesc->mIoHandle);
        }
    }
}

void AudioPolicyManager::setSystemProperty(const char* property, const char* value)
{
    ALOGV("setSystemProperty() property %s, value %s", property, value);
}

// Find an output profile compatible with the parameters passed. When "directOnly" is set, restrict
// search to profiles for direct outputs.
sp<IOProfile> AudioPolicyManager::getProfileForOutput(
                                                   const DeviceVector& devices,
                                                   uint32_t samplingRate,
                                                   audio_format_t format,
                                                   audio_channel_mask_t channelMask,
                                                   audio_output_flags_t flags,
                                                   bool directOnly)
{
    if (directOnly) {
        // only retain flags that will drive the direct output profile selection
        // if explicitly requested
        static const uint32_t kRelevantFlags =
                (AUDIO_OUTPUT_FLAG_HW_AV_SYNC | AUDIO_OUTPUT_FLAG_COMPRESS_OFFLOAD |
                 AUDIO_OUTPUT_FLAG_VOIP_RX | AUDIO_OUTPUT_FLAG_MMAP_NOIRQ);
        flags =
            (audio_output_flags_t)((flags & kRelevantFlags) | AUDIO_OUTPUT_FLAG_DIRECT);
    }

    sp<IOProfile> profile;

    for (const auto& hwModule : mHwModules) {
        for (const auto& curProfile : hwModule->getOutputProfiles()) {
            if (!curProfile->isCompatibleProfile(devices,
                    samplingRate, NULL /*updatedSamplingRate*/,
                    format, NULL /*updatedFormat*/,
                    channelMask, NULL /*updatedChannelMask*/,
                    flags)) {
                continue;
            }
            // reject profiles not corresponding to a device currently available
            if (!mAvailableOutputDevices.containsAtLeastOne(curProfile->getSupportedDevices())) {
                continue;
            }
            // reject profiles if connected device does not support codec
            if (!curProfile->devicesSupportEncodedFormats(devices.types())) {
                continue;
            }
            if (!directOnly) return curProfile;
            // if several profiles are compatible, give priority to one with offload capability
            // exact match is also not skipped as it should be preferred over any existing selection
            if (profile != 0 && ((curProfile->getFlags() & AUDIO_OUTPUT_FLAG_COMPRESS_OFFLOAD) == 0) &&
               (curProfile->getFlags() != flags)) {
                continue;
            }
            profile = curProfile;
            if ((profile->getFlags() & AUDIO_OUTPUT_FLAG_COMPRESS_OFFLOAD) != 0) {
                break;
            }
        }
    }
    return profile;
}

audio_io_handle_t AudioPolicyManager::getOutput(audio_stream_type_t stream)
{
    DeviceVector devices = mEngine->getOutputDevicesForStream(stream, false /*fromCache*/);

    // Note that related method getOutputForAttr() uses getOutputForDevice() not selectOutput().
    // We use selectOutput() here since we don't have the desired AudioTrack sample rate,
    // format, flags, etc. This may result in some discrepancy for functions that utilize
    // getOutput() solely on audio_stream_type such as AudioSystem::getOutputFrameCount()
    // and AudioSystem::getOutputSamplingRate().

    SortedVector<audio_io_handle_t> outputs = getOutputsForDevices(devices, mOutputs);

    audio_io_handle_t output;
    if (stream == AUDIO_STREAM_MUSIC  &&
            property_get_bool("audio.deep_buffer.media", false /* default_value */)) {
        // use DEEP_BUFFER as default output for music stream type
         output = selectOutput(outputs, AUDIO_OUTPUT_FLAG_DEEP_BUFFER, AUDIO_FORMAT_INVALID);
    }
    else{
          output = selectOutput(outputs);
    }

    ALOGV("getOutput() stream %d selected devices %s, output %d", stream,
          devices.toString().c_str(), output);
    return output;
}

status_t AudioPolicyManager::getAudioAttributes(audio_attributes_t *dstAttr,
                                                const audio_attributes_t *srcAttr,
                                                audio_stream_type_t srcStream)
{
    if (srcAttr != NULL) {
        if (!isValidAttributes(srcAttr)) {
            ALOGE("%s invalid attributes: usage=%d content=%d flags=0x%x tags=[%s]",
                    __func__,
                    srcAttr->usage, srcAttr->content_type, srcAttr->flags,
                    srcAttr->tags);
            return BAD_VALUE;
        }
        *dstAttr = *srcAttr;
    } else {
        if (srcStream < AUDIO_STREAM_MIN || srcStream >= AUDIO_STREAM_PUBLIC_CNT) {
            ALOGE("%s:  invalid stream type", __func__);
            return BAD_VALUE;
        }
        *dstAttr = mEngine->getAttributesForStreamType(srcStream);
    }

    // Only honor audibility enforced when required. The client will be
    // forced to reconnect if the forced usage changes.
    if (mEngine->getForceUse(AUDIO_POLICY_FORCE_FOR_SYSTEM) != AUDIO_POLICY_FORCE_SYSTEM_ENFORCED) {
        dstAttr->flags &= ~AUDIO_FLAG_AUDIBILITY_ENFORCED;
    }

    return NO_ERROR;
}

status_t AudioPolicyManager::getOutputForAttrInt(
        audio_attributes_t *resultAttr,
        audio_io_handle_t *output,
        audio_session_t session,
        const audio_attributes_t *attr,
        audio_stream_type_t *stream,
        uid_t uid,
        const audio_config_t *config,
        audio_output_flags_t *flags,
        audio_port_handle_t *selectedDeviceId,
        bool *isRequestedDeviceForExclusiveUse,
        std::vector<sp<AudioPolicyMix>> *secondaryMixes,
        output_type_t *outputType)
{
    DeviceVector outputDevices;
    const audio_port_handle_t requestedPortId = *selectedDeviceId;
    DeviceVector msdDevices = getMsdAudioOutDevices();
    const sp<DeviceDescriptor> requestedDevice =
        mAvailableOutputDevices.getDeviceFromId(requestedPortId);

    *outputType = API_OUTPUT_INVALID;
    status_t status = getAudioAttributes(resultAttr, attr, *stream);
    if (status != NO_ERROR) {
        return status;
    }
    if (auto it = mAllowedCapturePolicies.find(uid); it != end(mAllowedCapturePolicies)) {
        resultAttr->flags |= it->second;
    }
    *stream = mEngine->getStreamTypeForAttributes(*resultAttr);

    ALOGV("%s() attributes=%s stream=%s session %d selectedDeviceId %d", __func__,
          toString(*resultAttr).c_str(), toString(*stream).c_str(), session, requestedPortId);

    // The primary output is the explicit routing (eg. setPreferredDevice) if specified,
    //       otherwise, fallback to the dynamic policies, if none match, query the engine.
    // Secondary outputs are always found by dynamic policies as the engine do not support them
    sp<AudioPolicyMix> primaryMix;
    status = mPolicyMixes.getOutputForAttr(*resultAttr, uid, *flags, primaryMix, secondaryMixes);
    if (status != OK) {
        return status;
    }

    // Explicit routing is higher priority then any dynamic policy primary output
    bool usePrimaryOutputFromPolicyMixes = requestedDevice == nullptr && primaryMix != nullptr;

    // FIXME: in case of RENDER policy, the output capabilities should be checked
    if ((usePrimaryOutputFromPolicyMixes
            || (secondaryMixes != nullptr && !secondaryMixes->empty()))
        && !audio_is_linear_pcm(config->format)) {
        ALOGD("%s: rejecting request as dynamic audio policy only support pcm", __func__);
        return BAD_VALUE;
    }
    if (usePrimaryOutputFromPolicyMixes) {
        sp<DeviceDescriptor> deviceDesc =
                mAvailableOutputDevices.getDevice(primaryMix->mDeviceType,
                                                  primaryMix->mDeviceAddress,
                                                  AUDIO_FORMAT_DEFAULT);
        sp<SwAudioOutputDescriptor> policyDesc = primaryMix->getOutput();
        if (policyDesc == nullptr || (policyDesc->mFlags & AUDIO_OUTPUT_FLAG_DIRECT)) {
            audio_io_handle_t newOutput;
            status = openDirectOutput(
                    *stream, session, config,
                    (audio_output_flags_t)(*flags | AUDIO_OUTPUT_FLAG_DIRECT),
                    DeviceVector(deviceDesc), &newOutput);
            if (status != NO_ERROR) {
                policyDesc = nullptr;
            } else {
                policyDesc = mOutputs.valueFor(newOutput);
                primaryMix->setOutput(policyDesc);
            }
        }
        if (policyDesc != nullptr) {
            policyDesc->mPolicyMix = primaryMix;
            *output = policyDesc->mIoHandle;
            *selectedDeviceId = deviceDesc != 0 ? deviceDesc->getId() : AUDIO_PORT_HANDLE_NONE;

            ALOGV("getOutputForAttr() returns output %d", *output);
            if (resultAttr->usage == AUDIO_USAGE_VIRTUAL_SOURCE) {
                *outputType = API_OUT_MIX_PLAYBACK;
            } else {
                *outputType = API_OUTPUT_LEGACY;
            }
            return NO_ERROR;
        }
    }
    // Virtual sources must always be dynamicaly or explicitly routed
    if (resultAttr->usage == AUDIO_USAGE_VIRTUAL_SOURCE) {
        ALOGW("getOutputForAttr() no policy mix found for usage AUDIO_USAGE_VIRTUAL_SOURCE");
        return BAD_VALUE;
    }
    // explicit routing managed by getDeviceForStrategy in APM is now handled by engine
    // in order to let the choice of the order to future vendor engine
    outputDevices = mEngine->getOutputDevicesForAttributes(*resultAttr, requestedDevice, false);

    if ((resultAttr->flags & AUDIO_FLAG_HW_AV_SYNC) != 0) {
        *flags = (audio_output_flags_t)(*flags | AUDIO_OUTPUT_FLAG_HW_AV_SYNC);
    }

    // Set incall music only if device was explicitly set, and fallback to the device which is
    // chosen by the engine if not.
    // FIXME: provide a more generic approach which is not device specific and move this back
    // to getOutputForDevice.
    // TODO: Remove check of AUDIO_STREAM_MUSIC once migration is completed on the app side.
    if (outputDevices.onlyContainsDevicesWithType(AUDIO_DEVICE_OUT_TELEPHONY_TX) &&
        (*stream == AUDIO_STREAM_MUSIC  || resultAttr->usage == AUDIO_USAGE_VOICE_COMMUNICATION) &&
        audio_is_linear_pcm(config->format) &&
        isCallAudioAccessible()) {
        if (requestedPortId != AUDIO_PORT_HANDLE_NONE) {
            *flags = (audio_output_flags_t)AUDIO_OUTPUT_FLAG_INCALL_MUSIC;
            *isRequestedDeviceForExclusiveUse = true;
        }
    }

    ALOGV("%s() device %s, sampling rate %d, format %#x, channel mask %#x, flags %#x stream %s",
          __func__, outputDevices.toString().c_str(), config->sample_rate, config->format,
          config->channel_mask, *flags, toString(*stream).c_str());

    *output = AUDIO_IO_HANDLE_NONE;
    if (!msdDevices.isEmpty()) {
        *output = getOutputForDevices(msdDevices, session, *stream, config, flags);
        sp<DeviceDescriptor> device = outputDevices.isEmpty() ? nullptr : outputDevices.itemAt(0);
        if (*output != AUDIO_IO_HANDLE_NONE && setMsdPatch(device) == NO_ERROR) {
            ALOGV("%s() Using MSD devices %s instead of devices %s",
                  __func__, msdDevices.toString().c_str(), outputDevices.toString().c_str());
            outputDevices = msdDevices;
        } else {
            *output = AUDIO_IO_HANDLE_NONE;
        }
    }
    if (*output == AUDIO_IO_HANDLE_NONE) {
        *output = getOutputForDevices(outputDevices, session, *stream, config,
                flags, resultAttr->flags & AUDIO_FLAG_MUTE_HAPTIC);
    }
    if (*output == AUDIO_IO_HANDLE_NONE) {
        return INVALID_OPERATION;
    }

    *selectedDeviceId = getFirstDeviceId(outputDevices);

    if (outputDevices.onlyContainsDevicesWithType(AUDIO_DEVICE_OUT_TELEPHONY_TX)) {
        *outputType = API_OUTPUT_TELEPHONY_TX;
    } else {
        *outputType = API_OUTPUT_LEGACY;
    }

    ALOGV("%s returns output %d selectedDeviceId %d", __func__, *output, *selectedDeviceId);

    return NO_ERROR;
}

status_t AudioPolicyManager::getOutputForAttr(const audio_attributes_t *attr,
                                              audio_io_handle_t *output,
                                              audio_session_t session,
                                              audio_stream_type_t *stream,
                                              uid_t uid,
                                              const audio_config_t *config,
                                              audio_output_flags_t *flags,
                                              audio_port_handle_t *selectedDeviceId,
                                              audio_port_handle_t *portId,
                                              std::vector<audio_io_handle_t> *secondaryOutputs,
                                              output_type_t *outputType)
{
    // The supplied portId must be AUDIO_PORT_HANDLE_NONE
    if (*portId != AUDIO_PORT_HANDLE_NONE) {
        return INVALID_OPERATION;
    }
    const audio_port_handle_t requestedPortId = *selectedDeviceId;
    audio_attributes_t resultAttr;
    bool isRequestedDeviceForExclusiveUse = false;
    std::vector<sp<AudioPolicyMix>> secondaryMixes;
    const sp<DeviceDescriptor> requestedDevice =
      mAvailableOutputDevices.getDeviceFromId(requestedPortId);

    // Prevent from storing invalid requested device id in clients
    const audio_port_handle_t sanitizedRequestedPortId =
      requestedDevice != nullptr ? requestedPortId : AUDIO_PORT_HANDLE_NONE;
    *selectedDeviceId = sanitizedRequestedPortId;

    status_t status = getOutputForAttrInt(&resultAttr, output, session, attr, stream, uid,
            config, flags, selectedDeviceId, &isRequestedDeviceForExclusiveUse,
            secondaryOutputs != nullptr ? &secondaryMixes : nullptr, outputType);
    if (status != NO_ERROR) {
        return status;
    }
    std::vector<wp<SwAudioOutputDescriptor>> weakSecondaryOutputDescs;
    if (secondaryOutputs != nullptr) {
        for (auto &secondaryMix : secondaryMixes) {
            sp<SwAudioOutputDescriptor> outputDesc = secondaryMix->getOutput();
            if (outputDesc != nullptr &&
                outputDesc->mIoHandle != AUDIO_IO_HANDLE_NONE) {
                secondaryOutputs->push_back(outputDesc->mIoHandle);
                weakSecondaryOutputDescs.push_back(outputDesc);
            }
        }
    }

    audio_config_base_t clientConfig = {.sample_rate = config->sample_rate,
        .channel_mask = config->channel_mask,
        .format = config->format,
    };
    *portId = PolicyAudioPort::getNextUniqueId();

    sp<TrackClientDescriptor> clientDesc =
        new TrackClientDescriptor(*portId, uid, session, resultAttr, clientConfig,
                                  sanitizedRequestedPortId, *stream,
                                  mEngine->getProductStrategyForAttributes(resultAttr),
                                  toVolumeSource(resultAttr),
                                  *flags, isRequestedDeviceForExclusiveUse,
                                  std::move(weakSecondaryOutputDescs));
    sp<SwAudioOutputDescriptor> outputDesc = mOutputs.valueFor(*output);
    outputDesc->addClient(clientDesc);

    ALOGV("%s() returns output %d requestedPortId %d selectedDeviceId %d for port ID %d", __func__,
          *output, requestedPortId, *selectedDeviceId, *portId);

    return NO_ERROR;
}

status_t AudioPolicyManager::openDirectOutput(audio_stream_type_t stream,
                                              audio_session_t session,
                                              const audio_config_t *config,
                                              audio_output_flags_t flags,
                                              const DeviceVector &devices,
                                              audio_io_handle_t *output) {

    *output = AUDIO_IO_HANDLE_NONE;

    // skip direct output selection if the request can obviously be attached to a mixed output
    // and not explicitly requested
    if (((flags & AUDIO_OUTPUT_FLAG_DIRECT) == 0) &&
            audio_is_linear_pcm(config->format) && config->sample_rate <= SAMPLE_RATE_HZ_MAX &&
            audio_channel_count_from_out_mask(config->channel_mask) <= 2) {
        return NAME_NOT_FOUND;
    }

    // Do not allow offloading if one non offloadable effect is enabled or MasterMono is enabled.
    // This prevents creating an offloaded track and tearing it down immediately after start
    // when audioflinger detects there is an active non offloadable effect.
    // FIXME: We should check the audio session here but we do not have it in this context.
    // This may prevent offloading in rare situations where effects are left active by apps
    // in the background.
    sp<IOProfile> profile;
    if (((flags & AUDIO_OUTPUT_FLAG_COMPRESS_OFFLOAD) == 0) ||
            !(mEffects.isNonOffloadableEffectEnabled() || mMasterMono)) {
        profile = getProfileForOutput(
                devices, config->sample_rate, config->format, config->channel_mask,
                flags, true /* directOnly */);
    }

    if (profile == nullptr) {
        return NAME_NOT_FOUND;
    }

    // exclusive outputs for MMAP and Offload are enforced by different session ids.
    for (size_t i = 0; i < mOutputs.size(); i++) {
        sp<SwAudioOutputDescriptor> desc = mOutputs.valueAt(i);
        if (!desc->isDuplicated() && (profile == desc->mProfile)) {
            // reuse direct output if currently open by the same client
            // and configured with same parameters
            if ((config->sample_rate == desc->getSamplingRate()) &&
                (config->format == desc->getFormat()) &&
                (config->channel_mask == desc->getChannelMask()) &&
                (session == desc->mDirectClientSession)) {
                desc->mDirectOpenCount++;
                ALOGI("%s reusing direct output %d for session %d", __func__,
                    mOutputs.keyAt(i), session);
                *output = mOutputs.keyAt(i);
                return NO_ERROR;
            }
        }
    }

    if (!profile->canOpenNewIo()) {
        return NAME_NOT_FOUND;
    }

    sp<SwAudioOutputDescriptor> outputDesc =
            new SwAudioOutputDescriptor(profile, mpClientInterface);

    String8 address = getFirstDeviceAddress(devices);

    // MSD patch may be using the only output stream that can service this request. Release
    // MSD patch to prioritize this request over any active output on MSD.
    AudioPatchCollection msdPatches = getMsdPatches();
    for (size_t i = 0; i < msdPatches.size(); i++) {
        const auto& patch = msdPatches[i];
        for (size_t j = 0; j < patch->mPatch.num_sinks; ++j) {
            const struct audio_port_config *sink = &patch->mPatch.sinks[j];
            if (sink->type == AUDIO_PORT_TYPE_DEVICE &&
                    devices.containsDeviceWithType(sink->ext.device.type) &&
                    (address.isEmpty() || strncmp(sink->ext.device.address, address.string(),
                            AUDIO_DEVICE_MAX_ADDRESS_LEN) == 0)) {
                releaseAudioPatch(patch->getHandle(), mUidCached);
                break;
            }
        }
    }

    status_t status = outputDesc->open(config, devices, stream, flags, output);

    // only accept an output with the requested parameters
    if (status != NO_ERROR ||
        (config->sample_rate != 0 && config->sample_rate != outputDesc->getSamplingRate()) ||
        (config->format != AUDIO_FORMAT_DEFAULT && config->format != outputDesc->getFormat()) ||
        (config->channel_mask != 0 && config->channel_mask != outputDesc->getChannelMask())) {
        ALOGV("%s failed opening direct output: output %d sample rate %d %d,"
                "format %d %d, channel mask %04x %04x", __func__, *output, config->sample_rate,
                outputDesc->getSamplingRate(), config->format, outputDesc->getFormat(),
                config->channel_mask, outputDesc->getChannelMask());
        if (*output != AUDIO_IO_HANDLE_NONE) {
            outputDesc->close();
        }
        // fall back to mixer output if possible when the direct output could not be open
        if (audio_is_linear_pcm(config->format) &&
                config->sample_rate  <= SAMPLE_RATE_HZ_MAX) {
            return NAME_NOT_FOUND;
        }
        *output = AUDIO_IO_HANDLE_NONE;
        return BAD_VALUE;
    }
    outputDesc->mDirectOpenCount = 1;
    outputDesc->mDirectClientSession = session;

    addOutput(*output, outputDesc);
    mPreviousOutputs = mOutputs;
    ALOGV("%s returns new direct output %d", __func__, *output);
    mpClientInterface->onAudioPortListUpdate();
    return NO_ERROR;
}

audio_io_handle_t AudioPolicyManager::getOutputForDevices(
        const DeviceVector &devices,
        audio_session_t session,
        audio_stream_type_t stream,
        const audio_config_t *config,
        audio_output_flags_t *flags,
        bool forceMutingHaptic)
{
    audio_io_handle_t output = AUDIO_IO_HANDLE_NONE;

    // Discard haptic channel mask when forcing muting haptic channels.
    audio_channel_mask_t channelMask = forceMutingHaptic
            ? (config->channel_mask & ~AUDIO_CHANNEL_HAPTIC_ALL) : config->channel_mask;

    // open a direct output if required by specified parameters
    //force direct flag if offload flag is set: offloading implies a direct output stream
    // and all common behaviors are driven by checking only the direct flag
    // this should normally be set appropriately in the policy configuration file
    if ((*flags & AUDIO_OUTPUT_FLAG_COMPRESS_OFFLOAD) != 0) {
        *flags = (audio_output_flags_t)(*flags | AUDIO_OUTPUT_FLAG_DIRECT);
    }
    if ((*flags & AUDIO_OUTPUT_FLAG_HW_AV_SYNC) != 0) {
        *flags = (audio_output_flags_t)(*flags | AUDIO_OUTPUT_FLAG_DIRECT);
    }
    // only allow deep buffering for music stream type
    if (stream != AUDIO_STREAM_MUSIC) {
        *flags = (audio_output_flags_t)(*flags &~AUDIO_OUTPUT_FLAG_DEEP_BUFFER);
    } else if (/* stream == AUDIO_STREAM_MUSIC && */
            *flags == AUDIO_OUTPUT_FLAG_NONE &&
            property_get_bool("audio.deep_buffer.media", false /* default_value */)) {
        // use DEEP_BUFFER as default output for music stream type
        *flags = (audio_output_flags_t)AUDIO_OUTPUT_FLAG_DEEP_BUFFER;
    }
    if (stream == AUDIO_STREAM_TTS) {
        *flags = AUDIO_OUTPUT_FLAG_TTS;
    } else if (stream == AUDIO_STREAM_VOICE_CALL &&
               audio_is_linear_pcm(config->format) &&
               (*flags & AUDIO_OUTPUT_FLAG_INCALL_MUSIC) == 0) {
        *flags = (audio_output_flags_t)(AUDIO_OUTPUT_FLAG_VOIP_RX |
                                       AUDIO_OUTPUT_FLAG_DIRECT);
        ALOGV("Set VoIP and Direct output flags for PCM format");
    }

<<<<<<< HEAD

    sp<IOProfile> profile;

    // skip direct output selection if the request can obviously be attached to a mixed output
    // and not explicitly requested
    if (((*flags & AUDIO_OUTPUT_FLAG_DIRECT) == 0) &&
            audio_is_linear_pcm(config->format) && config->sample_rate <= SAMPLE_RATE_HZ_MAX &&
            audio_channel_count_from_out_mask(channelMask) <= 2) {
        goto non_direct_output;
    }

    // Do not allow Direct Output if one non offloadable effect is enabled or MasterMono is enabled.
    // This prevents creating an direct track and tearing it down immediately after start
    // when audioflinger detects there is an active non offloadable effect.
    // FIXME: We should check the audio session here but we do not have it in this context.
    // This may prevent offloading in rare situations where effects are left active by apps
    // in the background.

    if (((*flags & AUDIO_OUTPUT_FLAG_COMPRESS_OFFLOAD) == 0) ||
            !(mEffects.isNonOffloadableEffectEnabled() || mMasterMono)) {
        profile = getProfileForOutput(devices,
                                   config->sample_rate,
                                   config->format,
                                   channelMask,
                                   (audio_output_flags_t)*flags,
                                   true /* directOnly */);
    }

    if (profile != 0) {
        // exclusive outputs for MMAP and Offload are enforced by different session ids.
        for (size_t i = 0; i < mOutputs.size(); i++) {
            sp<SwAudioOutputDescriptor> desc = mOutputs.valueAt(i);
            if (!desc->isDuplicated() && (profile == desc->mProfile)) {
                // reuse direct output if currently open by the same client
                // and configured with same parameters
                if ((config->sample_rate == desc->getSamplingRate()) &&
                    (config->format == desc->getFormat()) &&
                    (channelMask == desc->getChannelMask()) &&
                    (session == desc->mDirectClientSession)) {
                    desc->mDirectOpenCount++;
                    ALOGI("%s reusing direct output %d for session %d", __func__,
                        mOutputs.keyAt(i), session);
                    return mOutputs.keyAt(i);
                }
            }
        }

        if (!profile->canOpenNewIo()) {
            goto non_direct_output;
        }

        sp<SwAudioOutputDescriptor> outputDesc =
                new SwAudioOutputDescriptor(profile, mpClientInterface);

        String8 address = getFirstDeviceAddress(devices);

        // MSD patch may be using the only output stream that can service this request. Release
        // MSD patch to prioritize this request over any active output on MSD.
        AudioPatchCollection msdPatches = getMsdPatches();
        for (size_t i = 0; i < msdPatches.size(); i++) {
            const auto& patch = msdPatches[i];
            for (size_t j = 0; j < patch->mPatch.num_sinks; ++j) {
                const struct audio_port_config *sink = &patch->mPatch.sinks[j];
                if (sink->type == AUDIO_PORT_TYPE_DEVICE &&
                        devices.containsDeviceWithType(sink->ext.device.type) &&
                        (address.isEmpty() || strncmp(sink->ext.device.address, address.string(),
                                AUDIO_DEVICE_MAX_ADDRESS_LEN) == 0)) {
                    releaseAudioPatch(patch->getHandle(), mUidCached);
                    break;
                }
            }
        }

        status = outputDesc->open(config, devices, stream, *flags, &output);

        // only accept an output with the requested parameters
        if (status != NO_ERROR ||
            (config->sample_rate != 0 && config->sample_rate != outputDesc->getSamplingRate()) ||
            (config->format != AUDIO_FORMAT_DEFAULT && config->format != outputDesc->getFormat()) ||
            (channelMask != 0 && channelMask != outputDesc->getChannelMask())) {
            ALOGV("%s failed opening direct output: output %d sample rate %d %d," 
                    "format %d %d, channel mask %04x %04x", __func__, output, config->sample_rate,
                    outputDesc->getSamplingRate(), config->format, outputDesc->getFormat(),
                    channelMask, outputDesc->getChannelMask());
            if (output != AUDIO_IO_HANDLE_NONE) {
                outputDesc->close();
            }
            // fall back to mixer output if possible when the direct output could not be open
            if (audio_is_linear_pcm(config->format) &&
                    config->sample_rate  <= SAMPLE_RATE_HZ_MAX) {
                goto non_direct_output;
            }
            return AUDIO_IO_HANDLE_NONE;
        }
        outputDesc->mDirectOpenCount = 1;
        outputDesc->mDirectClientSession = session;

        addOutput(output, outputDesc);
        mPreviousOutputs = mOutputs;
        ALOGV("%s returns new direct output %d", __func__, output);
        mpClientInterface->onAudioPortListUpdate();
=======
    audio_config_t directConfig = *config;
    directConfig.channel_mask = channelMask;
    status_t status = openDirectOutput(stream, session, &directConfig, *flags, devices, &output);
    if (status != NAME_NOT_FOUND) {
>>>>>>> bc5bd04c
        return output;
    }

    // A request for HW A/V sync cannot fallback to a mixed output because time
    // stamps are embedded in audio data
    if ((*flags & (AUDIO_OUTPUT_FLAG_HW_AV_SYNC | AUDIO_OUTPUT_FLAG_MMAP_NOIRQ)) != 0) {
        return AUDIO_IO_HANDLE_NONE;
    }

    // ignoring channel mask due to downmix capability in mixer

    // open a non direct output

    // for non direct outputs, only PCM is supported
    if (audio_is_linear_pcm(config->format)) {
        // get which output is suitable for the specified stream. The actual
        // routing change will happen when startOutput() will be called
        SortedVector<audio_io_handle_t> outputs = getOutputsForDevices(devices, mOutputs);

        // at this stage we should ignore the DIRECT flag as no direct output could be found earlier
        *flags = (audio_output_flags_t)(*flags & ~AUDIO_OUTPUT_FLAG_DIRECT);
        output = selectOutput(outputs, *flags, config->format, channelMask, config->sample_rate);
    }
    ALOGW_IF((output == 0), "getOutputForDevices() could not find output for stream %d, "
            "sampling rate %d, format %#x, channels %#x, flags %#x",
            stream, config->sample_rate, config->format, channelMask, *flags);

    return output;
}

sp<DeviceDescriptor> AudioPolicyManager::getMsdAudioInDevice() const {
    auto msdInDevices = mHwModules.getAvailableDevicesFromModuleName(AUDIO_HARDWARE_MODULE_ID_MSD,
                                                                     mAvailableInputDevices);
    return msdInDevices.isEmpty()? nullptr : msdInDevices.itemAt(0);
}

DeviceVector AudioPolicyManager::getMsdAudioOutDevices() const {
    return mHwModules.getAvailableDevicesFromModuleName(AUDIO_HARDWARE_MODULE_ID_MSD,
                                                        mAvailableOutputDevices);
}

const AudioPatchCollection AudioPolicyManager::getMsdPatches() const {
    AudioPatchCollection msdPatches;
    sp<HwModule> msdModule = mHwModules.getModuleFromName(AUDIO_HARDWARE_MODULE_ID_MSD);
    if (msdModule != 0) {
        for (size_t i = 0; i < mAudioPatches.size(); ++i) {
            sp<AudioPatch> patch = mAudioPatches.valueAt(i);
            for (size_t j = 0; j < patch->mPatch.num_sources; ++j) {
                const struct audio_port_config *source = &patch->mPatch.sources[j];
                if (source->type == AUDIO_PORT_TYPE_DEVICE &&
                        source->ext.device.hw_module == msdModule->getHandle()) {
                    msdPatches.addAudioPatch(patch->getHandle(), patch);
                }
            }
        }
    }
    return msdPatches;
}

status_t AudioPolicyManager::getBestMsdAudioProfileFor(const sp<DeviceDescriptor> &outputDevice,
        bool hwAvSync, audio_port_config *sourceConfig, audio_port_config *sinkConfig) const
{
    sp<HwModule> msdModule = mHwModules.getModuleFromName(AUDIO_HARDWARE_MODULE_ID_MSD);
    if (msdModule == nullptr) {
        ALOGE("%s() unable to get MSD module", __func__);
        return NO_INIT;
    }
    sp<HwModule> deviceModule = mHwModules.getModuleForDevice(outputDevice, AUDIO_FORMAT_DEFAULT);
    if (deviceModule == nullptr) {
        ALOGE("%s() unable to get module for %s", __func__, outputDevice->toString().c_str());
        return NO_INIT;
    }
    const InputProfileCollection &inputProfiles = msdModule->getInputProfiles();
    if (inputProfiles.isEmpty()) {
        ALOGE("%s() no input profiles for MSD module", __func__);
        return NO_INIT;
    }
    const OutputProfileCollection &outputProfiles = deviceModule->getOutputProfiles();
    if (outputProfiles.isEmpty()) {
        ALOGE("%s() no output profiles for device %s", __func__, outputDevice->toString().c_str());
        return NO_INIT;
    }
    AudioProfileVector msdProfiles;
    // Each IOProfile represents a MixPort from audio_policy_configuration.xml
    for (const auto &inProfile : inputProfiles) {
        if (hwAvSync == ((inProfile->getFlags() & AUDIO_INPUT_FLAG_HW_AV_SYNC) != 0)) {
            appendAudioProfiles(msdProfiles, inProfile->getAudioProfiles());
        }
    }
    AudioProfileVector deviceProfiles;
    for (const auto &outProfile : outputProfiles) {
        if (hwAvSync == ((outProfile->getFlags() & AUDIO_OUTPUT_FLAG_HW_AV_SYNC) != 0)) {
            appendAudioProfiles(deviceProfiles, outProfile->getAudioProfiles());
        }
    }
    struct audio_config_base bestSinkConfig;
    status_t result = findBestMatchingOutputConfig(msdProfiles, deviceProfiles,
            compressedFormatsOrder, surroundChannelMasksOrder, true /*preferHigherSamplingRates*/,
            bestSinkConfig);
    if (result != NO_ERROR) {
        ALOGD("%s() no matching profiles found for device: %s, hwAvSync: %d",
                __func__, outputDevice->toString().c_str(), hwAvSync);
        return result;
    }
    sinkConfig->sample_rate = bestSinkConfig.sample_rate;
    sinkConfig->channel_mask = bestSinkConfig.channel_mask;
    sinkConfig->format = bestSinkConfig.format;
    // For encoded streams force direct flag to prevent downstream mixing.
    sinkConfig->flags.output = static_cast<audio_output_flags_t>(
            sinkConfig->flags.output | AUDIO_OUTPUT_FLAG_DIRECT);
    if (audio_is_iec61937_compatible(sinkConfig->format)) {
        // For formats compatible with IEC61937 encapsulation, assume that
        // the record thread input from MSD is IEC61937 framed (for proportional buffer sizing).
        // Add the AUDIO_OUTPUT_FLAG_IEC958_NONAUDIO flag so downstream HAL can distinguish between
        // raw and IEC61937 framed streams.
        sinkConfig->flags.output = static_cast<audio_output_flags_t>(
                sinkConfig->flags.output | AUDIO_OUTPUT_FLAG_IEC958_NONAUDIO);
    }
    sourceConfig->sample_rate = bestSinkConfig.sample_rate;
    // Specify exact channel mask to prevent guessing by bit count in PatchPanel.
    sourceConfig->channel_mask = audio_channel_mask_out_to_in(bestSinkConfig.channel_mask);
    sourceConfig->format = bestSinkConfig.format;
    // Copy input stream directly without any processing (e.g. resampling).
    sourceConfig->flags.input = static_cast<audio_input_flags_t>(
            sourceConfig->flags.input | AUDIO_INPUT_FLAG_DIRECT);
    if (hwAvSync) {
        sinkConfig->flags.output = static_cast<audio_output_flags_t>(
                sinkConfig->flags.output | AUDIO_OUTPUT_FLAG_HW_AV_SYNC);
        sourceConfig->flags.input = static_cast<audio_input_flags_t>(
                sourceConfig->flags.input | AUDIO_INPUT_FLAG_HW_AV_SYNC);
    }
    const unsigned int config_mask = AUDIO_PORT_CONFIG_SAMPLE_RATE |
            AUDIO_PORT_CONFIG_CHANNEL_MASK | AUDIO_PORT_CONFIG_FORMAT | AUDIO_PORT_CONFIG_FLAGS;
    sinkConfig->config_mask |= config_mask;
    sourceConfig->config_mask |= config_mask;
    return NO_ERROR;
}

PatchBuilder AudioPolicyManager::buildMsdPatch(const sp<DeviceDescriptor> &outputDevice) const
{
    PatchBuilder patchBuilder;
    patchBuilder.addSource(getMsdAudioInDevice()).addSink(outputDevice);
    audio_port_config sourceConfig = patchBuilder.patch()->sources[0];
    audio_port_config sinkConfig = patchBuilder.patch()->sinks[0];
    // TODO: Figure out whether MSD module has HW_AV_SYNC flag set in the AP config file.
    // For now, we just forcefully try with HwAvSync first.
    status_t res = getBestMsdAudioProfileFor(outputDevice, true /*hwAvSync*/,
            &sourceConfig, &sinkConfig) == NO_ERROR ? NO_ERROR :
            getBestMsdAudioProfileFor(
                    outputDevice, false /*hwAvSync*/, &sourceConfig, &sinkConfig);
    if (res == NO_ERROR) {
        // Found a matching profile for encoded audio. Re-create PatchBuilder with this config.
        return (PatchBuilder()).addSource(sourceConfig).addSink(sinkConfig);
    }
    ALOGV("%s() no matching profile found. Fall through to default PCM patch"
            " supporting PCM format conversion.", __func__);
    return patchBuilder;
}

status_t AudioPolicyManager::setMsdPatch(const sp<DeviceDescriptor> &outputDevice) {
    sp<DeviceDescriptor> device = outputDevice;
    if (device == nullptr) {
        // Use media strategy for unspecified output device. This should only
        // occur on checkForDeviceAndOutputChanges(). Device connection events may
        // therefore invalidate explicit routing requests.
        DeviceVector devices = mEngine->getOutputDevicesForAttributes(
                    attributes_initializer(AUDIO_USAGE_MEDIA), nullptr, false /*fromCache*/);
        LOG_ALWAYS_FATAL_IF(devices.isEmpty(), "no outpudevice to set Msd Patch");
        device = devices.itemAt(0);
    }
    ALOGV("%s() for device %s", __func__, device->toString().c_str());
    PatchBuilder patchBuilder = buildMsdPatch(device);
    const struct audio_patch* patch = patchBuilder.patch();
    const AudioPatchCollection msdPatches = getMsdPatches();
    if (!msdPatches.isEmpty()) {
        LOG_ALWAYS_FATAL_IF(msdPatches.size() > 1,
                "The current MSD prototype only supports one output patch");
        sp<AudioPatch> currentPatch = msdPatches.valueAt(0);
        if (audio_patches_are_equal(&currentPatch->mPatch, patch)) {
            return NO_ERROR;
        }
        releaseAudioPatch(currentPatch->getHandle(), mUidCached);
    }
    status_t status = installPatch(__func__, -1 /*index*/, nullptr /*patchHandle*/,
            patch, 0 /*delayMs*/, mUidCached, nullptr /*patchDescPtr*/);
    ALOGE_IF(status != NO_ERROR, "%s() error %d creating MSD audio patch", __func__, status);
    ALOGI_IF(status == NO_ERROR, "%s() Patch created from MSD_IN to "
           "device:%s (format:%#x channels:%#x samplerate:%d)", __func__,
             device->toString().c_str(), patch->sources[0].format,
             patch->sources[0].channel_mask, patch->sources[0].sample_rate);
    return status;
}

audio_io_handle_t AudioPolicyManager::selectOutput(const SortedVector<audio_io_handle_t>& outputs,
                                                       audio_output_flags_t flags,
                                                       audio_format_t format,
                                                       audio_channel_mask_t channelMask,
                                                       uint32_t samplingRate)
{
    LOG_ALWAYS_FATAL_IF(!(format == AUDIO_FORMAT_INVALID || audio_is_linear_pcm(format)),
        "%s called with format %#x", __func__, format);

    // Flags disqualifying an output: the match must happen before calling selectOutput()
    static const audio_output_flags_t kExcludedFlags = (audio_output_flags_t)
        (AUDIO_OUTPUT_FLAG_HW_AV_SYNC | AUDIO_OUTPUT_FLAG_MMAP_NOIRQ | AUDIO_OUTPUT_FLAG_DIRECT);

    // Flags expressing a functional request: must be honored in priority over
    // other criteria
    static const audio_output_flags_t kFunctionalFlags = (audio_output_flags_t)
        (AUDIO_OUTPUT_FLAG_VOIP_RX | AUDIO_OUTPUT_FLAG_INCALL_MUSIC |
            AUDIO_OUTPUT_FLAG_TTS | AUDIO_OUTPUT_FLAG_DIRECT_PCM);
    // Flags expressing a performance request: have lower priority than serving
    // requested sampling rate or channel mask
    static const audio_output_flags_t kPerformanceFlags = (audio_output_flags_t)
        (AUDIO_OUTPUT_FLAG_FAST | AUDIO_OUTPUT_FLAG_DEEP_BUFFER |
            AUDIO_OUTPUT_FLAG_RAW | AUDIO_OUTPUT_FLAG_SYNC);

    const audio_output_flags_t functionalFlags =
        (audio_output_flags_t)(flags & kFunctionalFlags);
    const audio_output_flags_t performanceFlags =
        (audio_output_flags_t)(flags & kPerformanceFlags);

    audio_io_handle_t bestOutput = (outputs.size() == 0) ? AUDIO_IO_HANDLE_NONE : outputs[0];

    // select one output among several that provide a path to a particular device or set of
    // devices (the list was previously build by getOutputsForDevices()).
    // The priority is as follows:
    // 1: the output supporting haptic playback when requesting haptic playback
    // 2: the output with the highest number of requested functional flags
    // 3: the output supporting the exact channel mask
    // 4: the output with a higher channel count than requested
    // 5: the output with a higher sampling rate than requested
    // 6: the output with the highest number of requested performance flags
    // 7: the output with the bit depth the closest to the requested one
    // 8: the primary output
    // 9: the first output in the list

    // matching criteria values in priority order for best matching output so far
    std::vector<uint32_t> bestMatchCriteria(8, 0);

    const uint32_t channelCount = audio_channel_count_from_out_mask(channelMask);
    const uint32_t hapticChannelCount = audio_channel_count_from_out_mask(
        channelMask & AUDIO_CHANNEL_HAPTIC_ALL);

    for (audio_io_handle_t output : outputs) {
        sp<SwAudioOutputDescriptor> outputDesc = mOutputs.valueFor(output);
        // matching criteria values in priority order for current output
        std::vector<uint32_t> currentMatchCriteria(8, 0);

        if (outputDesc->isDuplicated()) {
            continue;
        }
        if ((kExcludedFlags & outputDesc->mFlags) != 0) {
            continue;
        }

        // If haptic channel is specified, use the haptic output if present.
        // When using haptic output, same audio format and sample rate are required.
        const uint32_t outputHapticChannelCount = audio_channel_count_from_out_mask(
            outputDesc->getChannelMask() & AUDIO_CHANNEL_HAPTIC_ALL);
        if ((hapticChannelCount == 0) != (outputHapticChannelCount == 0)) {
            continue;
        }
        if (outputHapticChannelCount >= hapticChannelCount
            && format == outputDesc->getFormat()
            && samplingRate == outputDesc->getSamplingRate()) {
                currentMatchCriteria[0] = outputHapticChannelCount;
        }

        // functional flags match
        currentMatchCriteria[1] = popcount(outputDesc->mFlags & functionalFlags);

        // channel mask and channel count match
        uint32_t outputChannelCount = audio_channel_count_from_out_mask(
                outputDesc->getChannelMask());
        if (channelMask != AUDIO_CHANNEL_NONE && channelCount > 2 &&
            channelCount <= outputChannelCount) {
            if ((audio_channel_mask_get_representation(channelMask) ==
                    audio_channel_mask_get_representation(outputDesc->getChannelMask())) &&
                    ((channelMask & outputDesc->getChannelMask()) == channelMask)) {
                currentMatchCriteria[2] = outputChannelCount;
            }
            currentMatchCriteria[3] = outputChannelCount;
        }

        // sampling rate match
        if (samplingRate > SAMPLE_RATE_HZ_DEFAULT &&
                samplingRate <= outputDesc->getSamplingRate()) {
            currentMatchCriteria[4] = outputDesc->getSamplingRate();
        }

        // performance flags match
        currentMatchCriteria[5] = popcount(outputDesc->mFlags & performanceFlags);

        // format match
        if (format != AUDIO_FORMAT_INVALID) {
            currentMatchCriteria[6] =
                PolicyAudioPort::kFormatDistanceMax -
                PolicyAudioPort::formatDistance(format, outputDesc->getFormat());
        }

        // primary output match
        currentMatchCriteria[7] = outputDesc->mFlags & AUDIO_OUTPUT_FLAG_PRIMARY;

        // compare match criteria by priority then value
        if (std::lexicographical_compare(bestMatchCriteria.begin(), bestMatchCriteria.end(),
                currentMatchCriteria.begin(), currentMatchCriteria.end())) {
            bestMatchCriteria = currentMatchCriteria;
            bestOutput = output;

            std::stringstream result;
            std::copy(bestMatchCriteria.begin(), bestMatchCriteria.end(),
                std::ostream_iterator<int>(result, " "));
            ALOGV("%s new bestOutput %d criteria %s",
                __func__, bestOutput, result.str().c_str());
        }
    }

    return bestOutput;
}

status_t AudioPolicyManager::startOutput(audio_port_handle_t portId)
{
    ALOGV("%s portId %d", __FUNCTION__, portId);

    sp<SwAudioOutputDescriptor> outputDesc = mOutputs.getOutputForClient(portId);
    if (outputDesc == 0) {
        ALOGW("startOutput() no output for client %d", portId);
        return BAD_VALUE;
    }
    sp<TrackClientDescriptor> client = outputDesc->getClient(portId);

    ALOGV("startOutput() output %d, stream %d, session %d",
          outputDesc->mIoHandle, client->stream(), client->session());

    status_t status = outputDesc->start();
    if (status != NO_ERROR) {
        return status;
    }

    uint32_t delayMs;
    status = startSource(outputDesc, client, &delayMs);

    if (status != NO_ERROR) {
        outputDesc->stop();
        return status;
    }
    if (delayMs != 0) {
        usleep(delayMs * 1000);
    }

    return status;
}

status_t AudioPolicyManager::startSource(const sp<SwAudioOutputDescriptor>& outputDesc,
                                         const sp<TrackClientDescriptor>& client,
                                         uint32_t *delayMs)
{
    // cannot start playback of STREAM_TTS if any other output is being used
    uint32_t beaconMuteLatency = 0;

    *delayMs = 0;
    audio_stream_type_t stream = client->stream();
    auto clientVolSrc = client->volumeSource();
    auto clientStrategy = client->strategy();
    auto clientAttr = client->attributes();
    if (stream == AUDIO_STREAM_TTS) {
        ALOGV("\t found BEACON stream");
        if (!mTtsOutputAvailable && mOutputs.isAnyOutputActive(
                                    toVolumeSource(AUDIO_STREAM_TTS) /*sourceToIgnore*/)) {
            return INVALID_OPERATION;
        } else {
            beaconMuteLatency = handleEventForBeacon(STARTING_BEACON);
        }
    } else {
        // some playback other than beacon starts
        beaconMuteLatency = handleEventForBeacon(STARTING_OUTPUT);
    }

    // force device change if the output is inactive and no audio patch is already present.
    // check active before incrementing usage count
    bool force = !outputDesc->isActive() &&
            (outputDesc->getPatchHandle() == AUDIO_PATCH_HANDLE_NONE);

    DeviceVector devices;
    sp<AudioPolicyMix> policyMix = outputDesc->mPolicyMix.promote();
    const char *address = NULL;
    if (policyMix != nullptr) {
        audio_devices_t newDeviceType;
        address = policyMix->mDeviceAddress.string();
        if ((policyMix->mRouteFlags & MIX_ROUTE_FLAG_LOOP_BACK) == MIX_ROUTE_FLAG_LOOP_BACK) {
            newDeviceType = AUDIO_DEVICE_OUT_REMOTE_SUBMIX;
        } else {
            newDeviceType = policyMix->mDeviceType;
        }
        sp device = mAvailableOutputDevices.getDevice(newDeviceType, String8(address),
                                                        AUDIO_FORMAT_DEFAULT);
        ALOG_ASSERT(device, "%s: no device found t=%u, a=%s", __func__, newDeviceType, address);
        devices.add(device);
    }

    // requiresMuteCheck is false when we can bypass mute strategy.
    // It covers a common case when there is no materially active audio
    // and muting would result in unnecessary delay and dropped audio.
    const uint32_t outputLatencyMs = outputDesc->latency();
    bool requiresMuteCheck = outputDesc->isActive(outputLatencyMs * 2);  // account for drain

    // increment usage count for this stream on the requested output:
    // NOTE that the usage count is the same for duplicated output and hardware output which is
    // necessary for a correct control of hardware output routing by startOutput() and stopOutput()
    outputDesc->setClientActive(client, true);

    if (client->hasPreferredDevice(true)) {
        if (outputDesc->clientsList(true /*activeOnly*/).size() == 1 &&
                client->isPreferredDeviceForExclusiveUse()) {
            // Preferred device may be exclusive, use only if no other active clients on this output
            devices = DeviceVector(
                        mAvailableOutputDevices.getDeviceFromId(client->preferredDeviceId()));
        } else {
            devices = getNewOutputDevices(outputDesc, false /*fromCache*/);
        }
        if (devices != outputDesc->devices()) {
            checkStrategyRoute(clientStrategy, outputDesc->mIoHandle);
        }
    }

    if (followsSameRouting(clientAttr, attributes_initializer(AUDIO_USAGE_MEDIA))) {
        selectOutputForMusicEffects();
    }

    if (outputDesc->getActivityCount(clientVolSrc) == 1 || !devices.isEmpty()) {
        // starting an output being rerouted?
        if (devices.isEmpty()) {
            devices = getNewOutputDevices(outputDesc, false /*fromCache*/);
        }
        bool shouldWait =
            (followsSameRouting(clientAttr, attributes_initializer(AUDIO_USAGE_ALARM)) ||
             followsSameRouting(clientAttr, attributes_initializer(AUDIO_USAGE_NOTIFICATION)) ||
             (beaconMuteLatency > 0));
        uint32_t waitMs = beaconMuteLatency;
        for (size_t i = 0; i < mOutputs.size(); i++) {
            sp<SwAudioOutputDescriptor> desc = mOutputs.valueAt(i);
            if (desc != outputDesc) {
                // An output has a shared device if
                // - managed by the same hw module
                // - supports the currently selected device
                const bool sharedDevice = outputDesc->sharesHwModuleWith(desc)
                        && (!desc->filterSupportedDevices(devices).isEmpty());

                // force a device change if any other output is:
                // - managed by the same hw module
                // - supports currently selected device
                // - has a current device selection that differs from selected device.
                // - has an active audio patch
                // In this case, the audio HAL must receive the new device selection so that it can
                // change the device currently selected by the other output.
                if (sharedDevice &&
                        desc->devices() != devices &&
                        desc->getPatchHandle() != AUDIO_PATCH_HANDLE_NONE) {
                    force = true;
                }
                // wait for audio on other active outputs to be presented when starting
                // a notification so that audio focus effect can propagate, or that a mute/unmute
                // event occurred for beacon
                const uint32_t latencyMs = desc->latency();
                const bool isActive = desc->isActive(latencyMs * 2);  // account for drain

                if (shouldWait && isActive && (waitMs < latencyMs)) {
                    waitMs = latencyMs;
                }

                // Require mute check if another output is on a shared device
                // and currently active to have proper drain and avoid pops.
                // Note restoring AudioTracks onto this output needs to invoke
                // a volume ramp if there is no mute.
                requiresMuteCheck |= sharedDevice && isActive;
            }
        }

        const uint32_t muteWaitMs =
                setOutputDevices(outputDesc, devices, force, 0, NULL, requiresMuteCheck);

        // apply volume rules for current stream and device if necessary
        auto &curves = getVolumeCurves(client->attributes());
        checkAndSetVolume(curves, client->volumeSource(),
                          curves.getVolumeIndex(outputDesc->devices().types()),
                          outputDesc,
                          outputDesc->devices().types());

        // update the outputs if starting an output with a stream that can affect notification
        // routing
        handleNotificationRoutingForStream(stream);

        // force reevaluating accessibility routing when ringtone or alarm starts
        if (followsSameRouting(clientAttr, attributes_initializer(AUDIO_USAGE_ALARM))) {
            mpClientInterface->invalidateStream(AUDIO_STREAM_ACCESSIBILITY);
        }

        if (waitMs > muteWaitMs) {
            *delayMs = waitMs - muteWaitMs;
        }

        // FIXME: A device change (muteWaitMs > 0) likely introduces a volume change.
        // A volume change enacted by APM with 0 delay is not synchronous, as it goes
        // via AudioCommandThread to AudioFlinger.  Hence it is possible that the volume
        // change occurs after the MixerThread starts and causes a stream volume
        // glitch.
        //
        // We do not introduce additional delay here.
    }

    if (stream == AUDIO_STREAM_ENFORCED_AUDIBLE &&
            mEngine->getForceUse(
                    AUDIO_POLICY_FORCE_FOR_SYSTEM) == AUDIO_POLICY_FORCE_SYSTEM_ENFORCED) {
        setStrategyMute(streamToStrategy(AUDIO_STREAM_ALARM), true, outputDesc);
    }

    // Automatically enable the remote submix input when output is started on a re routing mix
    // of type MIX_TYPE_RECORDERS
    if (isSingleDeviceType(devices.types(), &audio_is_remote_submix_device) &&
        policyMix != NULL && policyMix->mMixType == MIX_TYPE_RECORDERS) {
        setDeviceConnectionStateInt(AUDIO_DEVICE_IN_REMOTE_SUBMIX,
                                    AUDIO_POLICY_DEVICE_STATE_AVAILABLE,
                                    address,
                                    "remote-submix",
                                    AUDIO_FORMAT_DEFAULT);
    }

    return NO_ERROR;
}

status_t AudioPolicyManager::stopOutput(audio_port_handle_t portId)
{
    ALOGV("%s portId %d", __FUNCTION__, portId);

    sp<SwAudioOutputDescriptor> outputDesc = mOutputs.getOutputForClient(portId);
    if (outputDesc == 0) {
        ALOGW("stopOutput() no output for client %d", portId);
        return BAD_VALUE;
    }
    sp<TrackClientDescriptor> client = outputDesc->getClient(portId);

    ALOGV("stopOutput() output %d, stream %d, session %d",
          outputDesc->mIoHandle, client->stream(), client->session());

    status_t status = stopSource(outputDesc, client);

    if (status == NO_ERROR ) {
        outputDesc->stop();
    }
    return status;
}

status_t AudioPolicyManager::stopSource(const sp<SwAudioOutputDescriptor>& outputDesc,
                                        const sp<TrackClientDescriptor>& client)
{
    // always handle stream stop, check which stream type is stopping
    audio_stream_type_t stream = client->stream();
    auto clientVolSrc = client->volumeSource();

    handleEventForBeacon(stream == AUDIO_STREAM_TTS ? STOPPING_BEACON : STOPPING_OUTPUT);

    if (outputDesc->getActivityCount(clientVolSrc) > 0) {
        if (outputDesc->getActivityCount(clientVolSrc) == 1) {
            // Automatically disable the remote submix input when output is stopped on a
            // re routing mix of type MIX_TYPE_RECORDERS
            sp<AudioPolicyMix> policyMix = outputDesc->mPolicyMix.promote();
            if (isSingleDeviceType(
                    outputDesc->devices().types(), &audio_is_remote_submix_device) &&
                policyMix != nullptr &&
                policyMix->mMixType == MIX_TYPE_RECORDERS) {
                setDeviceConnectionStateInt(AUDIO_DEVICE_IN_REMOTE_SUBMIX,
                                            AUDIO_POLICY_DEVICE_STATE_UNAVAILABLE,
                                            policyMix->mDeviceAddress,
                                            "remote-submix", AUDIO_FORMAT_DEFAULT);
            }
        }
        bool forceDeviceUpdate = false;
        if (client->hasPreferredDevice(true)) {
            checkStrategyRoute(client->strategy(), AUDIO_IO_HANDLE_NONE);
            forceDeviceUpdate = true;
        }

        // decrement usage count of this stream on the output
        outputDesc->setClientActive(client, false);

        // store time at which the stream was stopped - see isStreamActive()
        if (outputDesc->getActivityCount(clientVolSrc) == 0 || forceDeviceUpdate) {
            outputDesc->setStopTime(client, systemTime());
            DeviceVector newDevices = getNewOutputDevices(outputDesc, false /*fromCache*/);
            // delay the device switch by twice the latency because stopOutput() is executed when
            // the track stop() command is received and at that time the audio track buffer can
            // still contain data that needs to be drained. The latency only covers the audio HAL
            // and kernel buffers. Also the latency does not always include additional delay in the
            // audio path (audio DSP, CODEC ...)
            setOutputDevices(outputDesc, newDevices, false, outputDesc->latency()*2);

            // force restoring the device selection on other active outputs if it differs from the
            // one being selected for this output
            uint32_t delayMs = outputDesc->latency()*2;
            for (size_t i = 0; i < mOutputs.size(); i++) {
                sp<SwAudioOutputDescriptor> desc = mOutputs.valueAt(i);
                if (desc != outputDesc &&
                        desc->isActive() &&
                        outputDesc->sharesHwModuleWith(desc) &&
                        (newDevices != desc->devices())) {
                    DeviceVector newDevices2 = getNewOutputDevices(desc, false /*fromCache*/);
                    bool force = desc->devices() != newDevices2;

                    setOutputDevices(desc, newDevices2, force, delayMs);

                    // re-apply device specific volume if not done by setOutputDevice()
                    if (!force) {
                        applyStreamVolumes(desc, newDevices2.types(), delayMs);
                    }
                }
            }
            // update the outputs if stopping one with a stream that can affect notification routing
            handleNotificationRoutingForStream(stream);
        }

        if (stream == AUDIO_STREAM_ENFORCED_AUDIBLE &&
                mEngine->getForceUse(AUDIO_POLICY_FORCE_FOR_SYSTEM) == AUDIO_POLICY_FORCE_SYSTEM_ENFORCED) {
            setStrategyMute(streamToStrategy(AUDIO_STREAM_ALARM), false, outputDesc);
        }

        if (followsSameRouting(client->attributes(), attributes_initializer(AUDIO_USAGE_MEDIA))) {
            selectOutputForMusicEffects();
        }
        return NO_ERROR;
    } else {
        ALOGW("stopOutput() refcount is already 0");
        return INVALID_OPERATION;
    }
}

void AudioPolicyManager::releaseOutput(audio_port_handle_t portId)
{
    ALOGV("%s portId %d", __FUNCTION__, portId);

    sp<SwAudioOutputDescriptor> outputDesc = mOutputs.getOutputForClient(portId);
    if (outputDesc == 0) {
        // If an output descriptor is closed due to a device routing change,
        // then there are race conditions with releaseOutput from tracks
        // that may be destroyed (with no PlaybackThread) or a PlaybackThread
        // destroyed shortly thereafter.
        //
        // Here we just log a warning, instead of a fatal error.
        ALOGW("releaseOutput() no output for client %d", portId);
        return;
    }

    ALOGV("releaseOutput() %d", outputDesc->mIoHandle);

    sp<TrackClientDescriptor> client = outputDesc->getClient(portId);
    if (outputDesc->isClientActive(client)) {
        ALOGW("releaseOutput() inactivates portId %d in good faith", portId);
        stopOutput(portId);
    }

    if (outputDesc->mFlags & AUDIO_OUTPUT_FLAG_DIRECT) {
        if (outputDesc->mDirectOpenCount <= 0) {
            ALOGW("releaseOutput() invalid open count %d for output %d",
                  outputDesc->mDirectOpenCount, outputDesc->mIoHandle);
            return;
        }
        if (--outputDesc->mDirectOpenCount == 0) {
            closeOutput(outputDesc->mIoHandle);
            mpClientInterface->onAudioPortListUpdate();
        }
    }

    outputDesc->removeClient(portId);
}

status_t AudioPolicyManager::getInputForAttr(const audio_attributes_t *attr,
                                             audio_io_handle_t *input,
                                             audio_unique_id_t riid,
                                             audio_session_t session,
                                             uid_t uid,
                                             const audio_config_base_t *config,
                                             audio_input_flags_t flags,
                                             audio_port_handle_t *selectedDeviceId,
                                             input_type_t *inputType,
                                             audio_port_handle_t *portId)
{
    ALOGV("%s() source %d, sampling rate %d, format %#x, channel mask %#x, session %d, "
          "flags %#x attributes=%s", __func__, attr->source, config->sample_rate,
          config->format, config->channel_mask, session, flags, toString(*attr).c_str());

    status_t status = NO_ERROR;
    audio_source_t halInputSource;
    audio_attributes_t attributes = *attr;
    sp<AudioPolicyMix> policyMix;
    sp<DeviceDescriptor> device;
    sp<AudioInputDescriptor> inputDesc;
    sp<RecordClientDescriptor> clientDesc;
    audio_port_handle_t requestedDeviceId = *selectedDeviceId;
    bool isSoundTrigger;

    // The supplied portId must be AUDIO_PORT_HANDLE_NONE
    if (*portId != AUDIO_PORT_HANDLE_NONE) {
        return INVALID_OPERATION;
    }

    if (attr->source == AUDIO_SOURCE_DEFAULT) {
        attributes.source = AUDIO_SOURCE_MIC;
    }

    // Explicit routing?
    sp<DeviceDescriptor> explicitRoutingDevice =
            mAvailableInputDevices.getDeviceFromId(*selectedDeviceId);

    // special case for mmap capture: if an input IO handle is specified, we reuse this input if
    // possible
    if ((flags & AUDIO_INPUT_FLAG_MMAP_NOIRQ) == AUDIO_INPUT_FLAG_MMAP_NOIRQ &&
            *input != AUDIO_IO_HANDLE_NONE) {
        ssize_t index = mInputs.indexOfKey(*input);
        if (index < 0) {
            ALOGW("getInputForAttr() unknown MMAP input %d", *input);
            status = BAD_VALUE;
            goto error;
        }
        sp<AudioInputDescriptor> inputDesc = mInputs.valueAt(index);
        RecordClientVector clients = inputDesc->getClientsForSession(session);
        if (clients.size() == 0) {
            ALOGW("getInputForAttr() unknown session %d on input %d", session, *input);
            status = BAD_VALUE;
            goto error;
        }
        // For MMAP mode, the first call to getInputForAttr() is made on behalf of audioflinger.
        // The second call is for the first active client and sets the UID. Any further call
        // corresponds to a new client and is only permitted from the same UID.
        // If the first UID is silenced, allow a new UID connection and replace with new UID
        if (clients.size() > 1) {
            for (const auto& client : clients) {
                // The client map is ordered by key values (portId) and portIds are allocated
                // incrementaly. So the first client in this list is the one opened by audio flinger
                // when the mmap stream is created and should be ignored as it does not correspond
                // to an actual client
                if (client == *clients.cbegin()) {
                    continue;
                }
                if (uid != client->uid() && !client->isSilenced()) {
                    ALOGW("getInputForAttr() bad uid %d for client %d uid %d",
                          uid, client->portId(), client->uid());
                    status = INVALID_OPERATION;
                    goto error;
                }
            }
        }
        *inputType = API_INPUT_LEGACY;
        device = inputDesc->getDevice();

        ALOGI("%s reusing MMAP input %d for session %d", __FUNCTION__, *input, session);
        goto exit;
    }

    *input = AUDIO_IO_HANDLE_NONE;
    *inputType = API_INPUT_INVALID;

    halInputSource = attributes.source;

    if (attributes.source == AUDIO_SOURCE_REMOTE_SUBMIX &&
            strncmp(attributes.tags, "addr=", strlen("addr=")) == 0) {
        status = mPolicyMixes.getInputMixForAttr(attributes, &policyMix);
        if (status != NO_ERROR) {
            ALOGW("%s could not find input mix for attr %s",
                    __func__, toString(attributes).c_str());
            goto error;
        }
        device = mAvailableInputDevices.getDevice(AUDIO_DEVICE_IN_REMOTE_SUBMIX,
                                                  String8(attr->tags + strlen("addr=")),
                                                  AUDIO_FORMAT_DEFAULT);
        if (device == nullptr) {
            ALOGW("%s could not find in Remote Submix device for source %d, tags %s",
                    __func__, attributes.source, attributes.tags);
            status = BAD_VALUE;
            goto error;
        }

        if (is_mix_loopback_render(policyMix->mRouteFlags)) {
            *inputType = API_INPUT_MIX_PUBLIC_CAPTURE_PLAYBACK;
        } else {
            *inputType = API_INPUT_MIX_EXT_POLICY_REROUTE;
        }
    } else {
        if (explicitRoutingDevice != nullptr) {
            device = explicitRoutingDevice;
        } else {
            // Prevent from storing invalid requested device id in clients
            requestedDeviceId = AUDIO_PORT_HANDLE_NONE;
            device = mEngine->getInputDeviceForAttributes(attributes, &policyMix);
        }
        if (device == nullptr) {
            ALOGW("getInputForAttr() could not find device for source %d", attributes.source);
            status = BAD_VALUE;
            goto error;
        }
        if (policyMix) {
            ALOG_ASSERT(policyMix->mMixType == MIX_TYPE_RECORDERS, "Invalid Mix Type");
            // there is an external policy, but this input is attached to a mix of recorders,
            // meaning it receives audio injected into the framework, so the recorder doesn't
            // know about it and is therefore considered "legacy"
            *inputType = API_INPUT_LEGACY;
        } else if (audio_is_remote_submix_device(device->type())) {
            *inputType = API_INPUT_MIX_CAPTURE;
        } else if (device->type() == AUDIO_DEVICE_IN_TELEPHONY_RX) {
            *inputType = API_INPUT_TELEPHONY_RX;
        } else {
            *inputType = API_INPUT_LEGACY;
        }

    }

    *input = getInputForDevice(device, session, attributes, config, flags, policyMix);
    if (*input == AUDIO_IO_HANDLE_NONE) {
        status = INVALID_OPERATION;
        goto error;
    }

exit:

    *selectedDeviceId = mAvailableInputDevices.contains(device) ?
                device->getId() : AUDIO_PORT_HANDLE_NONE;

    isSoundTrigger = attributes.source == AUDIO_SOURCE_HOTWORD &&
        mSoundTriggerSessions.indexOfKey(session) >= 0;
    *portId = PolicyAudioPort::getNextUniqueId();

    clientDesc = new RecordClientDescriptor(*portId, riid, uid, session, attributes, *config,
                                            requestedDeviceId, attributes.source, flags,
                                            isSoundTrigger);
    inputDesc = mInputs.valueFor(*input);
    inputDesc->addClient(clientDesc);

    ALOGV("getInputForAttr() returns input %d type %d selectedDeviceId %d for port ID %d",
            *input, *inputType, *selectedDeviceId, *portId);

    return NO_ERROR;

error:
    return status;
}


audio_io_handle_t AudioPolicyManager::getInputForDevice(const sp<DeviceDescriptor> &device,
                                                        audio_session_t session,
                                                        const audio_attributes_t &attributes,
                                                        const audio_config_base_t *config,
                                                        audio_input_flags_t flags,
                                                        const sp<AudioPolicyMix> &policyMix)
{
    audio_io_handle_t input = AUDIO_IO_HANDLE_NONE;
    audio_source_t halInputSource = attributes.source;
    bool isSoundTrigger = false;

    if (attributes.source == AUDIO_SOURCE_HOTWORD) {
        ssize_t index = mSoundTriggerSessions.indexOfKey(session);
        if (index >= 0) {
            input = mSoundTriggerSessions.valueFor(session);
            isSoundTrigger = true;
            flags = (audio_input_flags_t)(flags | AUDIO_INPUT_FLAG_HW_HOTWORD);
            ALOGV("SoundTrigger capture on session %d input %d", session, input);
        } else {
            halInputSource = AUDIO_SOURCE_VOICE_RECOGNITION;
        }
    } else if (attributes.source == AUDIO_SOURCE_VOICE_COMMUNICATION &&
               audio_is_linear_pcm(config->format)) {
        flags = (audio_input_flags_t)(flags | AUDIO_INPUT_FLAG_VOIP_TX);
    }

    // find a compatible input profile (not necessarily identical in parameters)
    sp<IOProfile> profile;
    // sampling rate and flags may be updated by getInputProfile
    uint32_t profileSamplingRate = (config->sample_rate == 0) ?
            SAMPLE_RATE_HZ_DEFAULT : config->sample_rate;
    audio_format_t profileFormat;
    audio_channel_mask_t profileChannelMask = config->channel_mask;
    audio_input_flags_t profileFlags = flags;
    for (;;) {
        profileFormat = config->format; // reset each time through loop, in case it is updated
        profile = getInputProfile(device, profileSamplingRate, profileFormat, profileChannelMask,
                                  profileFlags);
        if (profile != 0) {
            break; // success
        } else if (profileFlags & AUDIO_INPUT_FLAG_RAW) {
            profileFlags = (audio_input_flags_t) (profileFlags & ~AUDIO_INPUT_FLAG_RAW); // retry
        } else if (profileFlags != AUDIO_INPUT_FLAG_NONE) {
            profileFlags = AUDIO_INPUT_FLAG_NONE; // retry
        } else { // fail
            ALOGW("%s could not find profile for device %s, sampling rate %u, format %#x, "
                  "channel mask 0x%X, flags %#x", __func__, device->toString().c_str(),
                  config->sample_rate, config->format, config->channel_mask, flags);
            return input;
        }
    }
    // Pick input sampling rate if not specified by client
    uint32_t samplingRate = config->sample_rate;
    if (samplingRate == 0) {
        samplingRate = profileSamplingRate;
    }

    if (profile->getModuleHandle() == 0) {
        ALOGE("getInputForAttr(): HW module %s not opened", profile->getModuleName());
        return input;
    }

    if (!profile->canOpenNewIo()) {
        for (size_t i = 0; i < mInputs.size(); ) {
            sp<AudioInputDescriptor> desc = mInputs.valueAt(i);
            if (desc->mProfile != profile) {
                i++;
                continue;
            }
            // if sound trigger, reuse input if used by other sound trigger on same session
            // else
            //    reuse input if active client app is not in IDLE state
            //
            RecordClientVector clients = desc->clientsList();
            bool doClose = false;
            for (const auto& client : clients) {
                if (isSoundTrigger != client->isSoundTrigger()) {
                    continue;
                }
                if (client->isSoundTrigger()) {
                    if (session == client->session()) {
                        return desc->mIoHandle;
                    }
                    continue;
                }
                if (client->active() && client->appState() != APP_STATE_IDLE) {
                    return desc->mIoHandle;
                }
                doClose = true;
            }
            if (doClose) {
                closeInput(desc->mIoHandle);
            } else {
                i++;
            }
        }
    }

    sp<AudioInputDescriptor> inputDesc = new AudioInputDescriptor(profile, mpClientInterface);

    audio_config_t lConfig = AUDIO_CONFIG_INITIALIZER;
    lConfig.sample_rate = profileSamplingRate;
    lConfig.channel_mask = profileChannelMask;
    lConfig.format = profileFormat;

    status_t status = inputDesc->open(&lConfig, device, halInputSource, profileFlags, &input);

    // only accept input with the exact requested set of parameters
    if (status != NO_ERROR || input == AUDIO_IO_HANDLE_NONE ||
        (profileSamplingRate != lConfig.sample_rate) ||
        !audio_formats_match(profileFormat, lConfig.format) ||
        (profileChannelMask != lConfig.channel_mask)) {
        ALOGW("getInputForAttr() failed opening input: sampling rate %d"
              ", format %#x, channel mask %#x",
              profileSamplingRate, profileFormat, profileChannelMask);
        if (input != AUDIO_IO_HANDLE_NONE) {
            inputDesc->close();
        }
        return AUDIO_IO_HANDLE_NONE;
    }

    inputDesc->mPolicyMix = policyMix;

    addInput(input, inputDesc);
    mpClientInterface->onAudioPortListUpdate();

    return input;
}

status_t AudioPolicyManager::startInput(audio_port_handle_t portId)
{
    ALOGV("%s portId %d", __FUNCTION__, portId);

    sp<AudioInputDescriptor> inputDesc = mInputs.getInputForClient(portId);
    if (inputDesc == 0) {
        ALOGW("%s no input for client %d", __FUNCTION__, portId);
        return BAD_VALUE;
    }
    audio_io_handle_t input = inputDesc->mIoHandle;
    sp<RecordClientDescriptor> client = inputDesc->getClient(portId);
    if (client->active()) {
        ALOGW("%s input %d client %d already started", __FUNCTION__, input, client->portId());
        return INVALID_OPERATION;
    }

    audio_session_t session = client->session();

    ALOGV("%s input:%d, session:%d)", __FUNCTION__, input, session);

    Vector<sp<AudioInputDescriptor>> activeInputs = mInputs.getActiveInputs();

    status_t status = inputDesc->start();
    if (status != NO_ERROR) {
        return status;
    }

    // increment activity count before calling getNewInputDevice() below as only active sessions
    // are considered for device selection
    inputDesc->setClientActive(client, true);

    // indicate active capture to sound trigger service if starting capture from a mic on
    // primary HW module
    sp<DeviceDescriptor> device = getNewInputDevice(inputDesc);
    if (device != nullptr) {
        status = setInputDevice(input, device, true /* force */);
    } else {
        ALOGW("%s no new input device can be found for descriptor %d",
                __FUNCTION__, inputDesc->getId());
        status = BAD_VALUE;
    }

    if (status == NO_ERROR && inputDesc->activeCount() == 1) {
        sp<AudioPolicyMix> policyMix = inputDesc->mPolicyMix.promote();
        // if input maps to a dynamic policy with an activity listener, notify of state change
        if ((policyMix != nullptr)
                && ((policyMix->mCbFlags & AudioMix::kCbFlagNotifyActivity) != 0)) {
            mpClientInterface->onDynamicPolicyMixStateUpdate(policyMix->mDeviceAddress,
                    MIX_STATE_MIXING);
        }

        DeviceVector primaryInputDevices = availablePrimaryModuleInputDevices();
        if (primaryInputDevices.contains(device) &&
                mInputs.activeInputsCountOnDevices(primaryInputDevices) == 1) {
            mpClientInterface->setSoundTriggerCaptureState(true);
        }

        // automatically enable the remote submix output when input is started if not
        // used by a policy mix of type MIX_TYPE_RECORDERS
        // For remote submix (a virtual device), we open only one input per capture request.
        if (audio_is_remote_submix_device(inputDesc->getDeviceType())) {
            String8 address = String8("");
            if (policyMix == nullptr) {
                address = String8("0");
            } else if (policyMix->mMixType == MIX_TYPE_PLAYERS) {
                address = policyMix->mDeviceAddress;
            }
            if (address != "") {
                setDeviceConnectionStateInt(AUDIO_DEVICE_OUT_REMOTE_SUBMIX,
                        AUDIO_POLICY_DEVICE_STATE_AVAILABLE,
                        address, "remote-submix", AUDIO_FORMAT_DEFAULT);
            }
        }
    } else if (status != NO_ERROR) {
        // Restore client activity state.
        inputDesc->setClientActive(client, false);
        inputDesc->stop();
    }

    ALOGV("%s input %d source = %d status = %d exit",
            __FUNCTION__, input, client->source(), status);

    return status;
}

status_t AudioPolicyManager::stopInput(audio_port_handle_t portId)
{
    ALOGV("%s portId %d", __FUNCTION__, portId);

    sp<AudioInputDescriptor> inputDesc = mInputs.getInputForClient(portId);
    if (inputDesc == 0) {
        ALOGW("%s no input for client %d", __FUNCTION__, portId);
        return BAD_VALUE;
    }
    audio_io_handle_t input = inputDesc->mIoHandle;
    sp<RecordClientDescriptor> client = inputDesc->getClient(portId);
    if (!client->active()) {
        ALOGW("%s input %d client %d already stopped", __FUNCTION__, input, client->portId());
        return INVALID_OPERATION;
    }

    inputDesc->setClientActive(client, false);

    inputDesc->stop();
    if (inputDesc->isActive()) {
        setInputDevice(input, getNewInputDevice(inputDesc), false /* force */);
    } else {
        sp<AudioPolicyMix> policyMix = inputDesc->mPolicyMix.promote();
        // if input maps to a dynamic policy with an activity listener, notify of state change
        if ((policyMix != nullptr)
                && ((policyMix->mCbFlags & AudioMix::kCbFlagNotifyActivity) != 0)) {
            mpClientInterface->onDynamicPolicyMixStateUpdate(policyMix->mDeviceAddress,
                    MIX_STATE_IDLE);
        }

        // automatically disable the remote submix output when input is stopped if not
        // used by a policy mix of type MIX_TYPE_RECORDERS
        if (audio_is_remote_submix_device(inputDesc->getDeviceType())) {
            String8 address = String8("");
            if (policyMix == nullptr) {
                address = String8("0");
            } else if (policyMix->mMixType == MIX_TYPE_PLAYERS) {
                address = policyMix->mDeviceAddress;
            }
            if (address != "") {
                setDeviceConnectionStateInt(AUDIO_DEVICE_OUT_REMOTE_SUBMIX,
                                         AUDIO_POLICY_DEVICE_STATE_UNAVAILABLE,
                                         address, "remote-submix", AUDIO_FORMAT_DEFAULT);
            }
        }
        resetInputDevice(input);

        // indicate inactive capture to sound trigger service if stopping capture from a mic on
        // primary HW module
        DeviceVector primaryInputDevices = availablePrimaryModuleInputDevices();
        if (primaryInputDevices.contains(inputDesc->getDevice()) &&
                mInputs.activeInputsCountOnDevices(primaryInputDevices) == 0) {
            mpClientInterface->setSoundTriggerCaptureState(false);
        }
        inputDesc->clearPreemptedSessions();
    }
    return NO_ERROR;
}

void AudioPolicyManager::releaseInput(audio_port_handle_t portId)
{
    ALOGV("%s portId %d", __FUNCTION__, portId);

    sp<AudioInputDescriptor> inputDesc = mInputs.getInputForClient(portId);
    if (inputDesc == 0) {
        ALOGW("%s no input for client %d", __FUNCTION__, portId);
        return;
    }
    sp<RecordClientDescriptor> client = inputDesc->getClient(portId);
    audio_io_handle_t input = inputDesc->mIoHandle;

    ALOGV("%s %d", __FUNCTION__, input);

    inputDesc->removeClient(portId);

    if (inputDesc->getClientCount() > 0) {
        ALOGV("%s(%d) %zu clients remaining", __func__, portId, inputDesc->getClientCount());
        return;
    }

    closeInput(input);
    mpClientInterface->onAudioPortListUpdate();
    ALOGV("%s exit", __FUNCTION__);
}

void AudioPolicyManager::closeActiveClients(const sp<AudioInputDescriptor>& input)
{
    RecordClientVector clients = input->clientsList(true);

    for (const auto& client : clients) {
        closeClient(client->portId());
    }
}

void AudioPolicyManager::closeClient(audio_port_handle_t portId)
{
    stopInput(portId);
    releaseInput(portId);
}

void AudioPolicyManager::checkCloseInputs() {
    // After connecting or disconnecting an input device, close input if:
    // - it has no client (was just opened to check profile)  OR
    // - none of its supported devices are connected anymore OR
    // - one of its clients cannot be routed to one of its supported
    // devices anymore. Otherwise update device selection
    std::vector<audio_io_handle_t> inputsToClose;
    for (size_t i = 0; i < mInputs.size(); i++) {
        const sp<AudioInputDescriptor> input = mInputs.valueAt(i);
        if (input->clientsList().size() == 0
                || !mAvailableInputDevices.containsAtLeastOne(input->supportedDevices())) {
            inputsToClose.push_back(mInputs.keyAt(i));
        } else {
            bool close = false;
            for (const auto& client : input->clientsList()) {
                sp<DeviceDescriptor> device =
                    mEngine->getInputDeviceForAttributes(client->attributes());
                if (!input->supportedDevices().contains(device)) {
                    close = true;
                    break;
                }
            }
            if (close) {
                inputsToClose.push_back(mInputs.keyAt(i));
            } else {
                setInputDevice(input->mIoHandle, getNewInputDevice(input));
            }
        }
    }

    for (const audio_io_handle_t handle : inputsToClose) {
        ALOGV("%s closing input %d", __func__, handle);
        closeInput(handle);
    }
}

void AudioPolicyManager::initStreamVolume(audio_stream_type_t stream, int indexMin, int indexMax)
{
    ALOGV("initStreamVolume() stream %d, min %d, max %d", stream , indexMin, indexMax);
    if (indexMin < 0 || indexMax < 0) {
        ALOGE("%s for stream %d: invalid min %d or max %d", __func__, stream , indexMin, indexMax);
        return;
    }
    getVolumeCurves(stream).initVolume(indexMin, indexMax);

    // initialize other private stream volumes which follow this one
    for (int curStream = 0; curStream < AUDIO_STREAM_FOR_POLICY_CNT; curStream++) {
        if (!streamsMatchForvolume(stream, (audio_stream_type_t)curStream)) {
            continue;
        }
        getVolumeCurves((audio_stream_type_t)curStream).initVolume(indexMin, indexMax);
    }
}

status_t AudioPolicyManager::setStreamVolumeIndex(audio_stream_type_t stream,
                                                  int index,
                                                  audio_devices_t device)
{
    auto attributes = mEngine->getAttributesForStreamType(stream);
    if (attributes == AUDIO_ATTRIBUTES_INITIALIZER) {
        ALOGW("%s: no group for stream %s, bailing out", __func__, toString(stream).c_str());
        return NO_ERROR;
    }
    ALOGV("%s: stream %s attributes=%s", __func__,
          toString(stream).c_str(), toString(attributes).c_str());
    return setVolumeIndexForAttributes(attributes, index, device);
}

status_t AudioPolicyManager::getStreamVolumeIndex(audio_stream_type_t stream,
                                                  int *index,
                                                  audio_devices_t device)
{
    // if device is AUDIO_DEVICE_OUT_DEFAULT_FOR_VOLUME, return volume for device selected for this
    // stream by the engine.
    DeviceTypeSet deviceTypes = {device};
    if (device == AUDIO_DEVICE_OUT_DEFAULT_FOR_VOLUME) {
        deviceTypes = mEngine->getOutputDevicesForStream(
                stream, true /*fromCache*/).types();
    }
    return getVolumeIndex(getVolumeCurves(stream), *index, deviceTypes);
}

status_t AudioPolicyManager::setVolumeIndexForAttributes(const audio_attributes_t &attributes,
                                                         int index,
                                                         audio_devices_t device)
{
    // Get Volume group matching the Audio Attributes
    auto group = mEngine->getVolumeGroupForAttributes(attributes);
    if (group == VOLUME_GROUP_NONE) {
        ALOGD("%s: no group matching with %s", __FUNCTION__, toString(attributes).c_str());
        return BAD_VALUE;
    }
    ALOGV("%s: group %d matching with %s", __FUNCTION__, group, toString(attributes).c_str());
    status_t status = NO_ERROR;
    IVolumeCurves &curves = getVolumeCurves(attributes);
    VolumeSource vs = toVolumeSource(group);
    product_strategy_t strategy = mEngine->getProductStrategyForAttributes(attributes);

    status = setVolumeCurveIndex(index, device, curves);
    if (status != NO_ERROR) {
        ALOGE("%s failed to set curve index for group %d device 0x%X", __func__, group, device);
        return status;
    }

    DeviceTypeSet curSrcDevices;
    auto curCurvAttrs = curves.getAttributes();
    if (!curCurvAttrs.empty() && curCurvAttrs.front() != defaultAttr) {
        auto attr = curCurvAttrs.front();
        curSrcDevices = mEngine->getOutputDevicesForAttributes(attr, nullptr, false).types();
    } else if (!curves.getStreamTypes().empty()) {
        auto stream = curves.getStreamTypes().front();
        curSrcDevices = mEngine->getOutputDevicesForStream(stream, false).types();
    } else {
        ALOGE("%s: Invalid src %d: no valid attributes nor stream",__func__, vs);
        return BAD_VALUE;
    }
    audio_devices_t curSrcDevice = Volume::getDeviceForVolume(curSrcDevices);
    resetDeviceTypes(curSrcDevices, curSrcDevice);

    // update volume on all outputs and streams matching the following:
    // - The requested stream (or a stream matching for volume control) is active on the output
    // - The device (or devices) selected by the engine for this stream includes
    // the requested device
    // - For non default requested device, currently selected device on the output is either the
    // requested device or one of the devices selected by the engine for this stream
    // - For default requested device (AUDIO_DEVICE_OUT_DEFAULT_FOR_VOLUME), apply volume only if
    // no specific device volume value exists for currently selected device.
    for (size_t i = 0; i < mOutputs.size(); i++) {
        sp<SwAudioOutputDescriptor> desc = mOutputs.valueAt(i);
        DeviceTypeSet curDevices = desc->devices().types();

        if (curDevices.erase(AUDIO_DEVICE_OUT_SPEAKER_SAFE)) {
            curDevices.insert(AUDIO_DEVICE_OUT_SPEAKER);
        }
        if (!(desc->isActive(vs) || isInCall())) {
            continue;
        }
        if (device != AUDIO_DEVICE_OUT_DEFAULT_FOR_VOLUME &&
                curDevices.find(device) == curDevices.end()) {
            continue;
        }
        bool applyVolume = false;
        if (device != AUDIO_DEVICE_OUT_DEFAULT_FOR_VOLUME) {
            curSrcDevices.insert(device);
            applyVolume = (curSrcDevices.find(
                    Volume::getDeviceForVolume(curDevices)) != curSrcDevices.end());
        } else {
            applyVolume = !curves.hasVolumeIndexForDevice(curSrcDevice);
        }
        if (!applyVolume) {
            continue; // next output
        }
        // Inter / intra volume group priority management: Loop on strategies arranged by priority
        // If a higher priority strategy is active, and the output is routed to a device with a
        // HW Gain management, do not change the volume
        if (desc->useHwGain()) {
            applyVolume = false;
            for (const auto &productStrategy : mEngine->getOrderedProductStrategies()) {
                auto activeClients = desc->clientsList(true /*activeOnly*/, productStrategy,
                                                       false /*preferredDevice*/);
                if (activeClients.empty()) {
                    continue;
                }
                bool isPreempted = false;
                bool isHigherPriority = productStrategy < strategy;
                for (const auto &client : activeClients) {
                    if (isHigherPriority && (client->volumeSource() != vs)) {
                        ALOGV("%s: Strategy=%d (\nrequester:\n"
                              " group %d, volumeGroup=%d attributes=%s)\n"
                              " higher priority source active:\n"
                              " volumeGroup=%d attributes=%s) \n"
                              " on output %zu, bailing out", __func__, productStrategy,
                              group, group, toString(attributes).c_str(),
                              client->volumeSource(), toString(client->attributes()).c_str(), i);
                        applyVolume = false;
                        isPreempted = true;
                        break;
                    }
                    // However, continue for loop to ensure no higher prio clients running on output
                    if (client->volumeSource() == vs) {
                        applyVolume = true;
                    }
                }
                if (isPreempted || applyVolume) {
                    break;
                }
            }
            if (!applyVolume) {
                continue; // next output
            }
        }
        //FIXME: workaround for truncated touch sounds
        // delayed volume change for system stream to be removed when the problem is
        // handled by system UI
        status_t volStatus = checkAndSetVolume(
                    curves, vs, index, desc, curDevices,
                    ((vs == toVolumeSource(AUDIO_STREAM_SYSTEM))?
                         TOUCH_SOUND_FIXED_DELAY_MS : 0));
        if (volStatus != NO_ERROR) {
            status = volStatus;
        }
    }
    mpClientInterface->onAudioVolumeGroupChanged(group, 0 /*flags*/);
    return status;
}

status_t AudioPolicyManager::setVolumeCurveIndex(int index,
                                                 audio_devices_t device,
                                                 IVolumeCurves &volumeCurves)
{
    // VOICE_CALL stream has minVolumeIndex > 0  but can be muted directly by an
    // app that has MODIFY_PHONE_STATE permission.
    bool hasVoice = hasVoiceStream(volumeCurves.getStreamTypes());
    if (((index < volumeCurves.getVolumeIndexMin()) && !(hasVoice && index == 0)) ||
            (index > volumeCurves.getVolumeIndexMax())) {
        ALOGD("%s: wrong index %d min=%d max=%d", __FUNCTION__, index,
              volumeCurves.getVolumeIndexMin(), volumeCurves.getVolumeIndexMax());
        return BAD_VALUE;
    }
    if (!audio_is_output_device(device)) {
        return BAD_VALUE;
    }

    // Force max volume if stream cannot be muted
    if (!volumeCurves.canBeMuted()) index = volumeCurves.getVolumeIndexMax();

    ALOGV("%s device %08x, index %d", __FUNCTION__ , device, index);
    volumeCurves.addCurrentVolumeIndex(device, index);
    return NO_ERROR;
}

status_t AudioPolicyManager::getVolumeIndexForAttributes(const audio_attributes_t &attr,
                                                         int &index,
                                                         audio_devices_t device)
{
    // if device is AUDIO_DEVICE_OUT_DEFAULT_FOR_VOLUME, return volume for device selected for this
    // stream by the engine.
    DeviceTypeSet deviceTypes = {device};
    if (device == AUDIO_DEVICE_OUT_DEFAULT_FOR_VOLUME) {
        DeviceTypeSet deviceTypes = mEngine->getOutputDevicesForAttributes(
                attr, nullptr, true /*fromCache*/).types();
    }
    return getVolumeIndex(getVolumeCurves(attr), index, deviceTypes);
}

status_t AudioPolicyManager::getVolumeIndex(const IVolumeCurves &curves,
                                            int &index,
                                            const DeviceTypeSet& deviceTypes) const
{
    if (isSingleDeviceType(deviceTypes, audio_is_output_device)) {
        return BAD_VALUE;
    }
    index = curves.getVolumeIndex(deviceTypes);
    ALOGV("%s: device %s index %d", __FUNCTION__, dumpDeviceTypes(deviceTypes).c_str(), index);
    return NO_ERROR;
}

status_t AudioPolicyManager::getMinVolumeIndexForAttributes(const audio_attributes_t &attr,
                                                            int &index)
{
    index = getVolumeCurves(attr).getVolumeIndexMin();
    return NO_ERROR;
}

status_t AudioPolicyManager::getMaxVolumeIndexForAttributes(const audio_attributes_t &attr,
                                                            int &index)
{
    index = getVolumeCurves(attr).getVolumeIndexMax();
    return NO_ERROR;
}

audio_io_handle_t AudioPolicyManager::selectOutputForMusicEffects()
{
    // select one output among several suitable for global effects.
    // The priority is as follows:
    // 1: An offloaded output. If the effect ends up not being offloadable,
    //    AudioFlinger will invalidate the track and the offloaded output
    //    will be closed causing the effect to be moved to a PCM output.
    // 2: Non offloaded Direct output
    // 3: A deep buffer output
    // 4: The primary output
    // 5: the first output in the list

    DeviceVector devices = mEngine->getOutputDevicesForAttributes(
                attributes_initializer(AUDIO_USAGE_MEDIA), nullptr, false /*fromCache*/);
    SortedVector<audio_io_handle_t> outputs = getOutputsForDevices(devices, mOutputs);

    if (outputs.size() == 0) {
        return AUDIO_IO_HANDLE_NONE;
    }

    audio_io_handle_t output = AUDIO_IO_HANDLE_NONE;
    bool activeOnly = true;

    while (output == AUDIO_IO_HANDLE_NONE) {
        audio_io_handle_t outputOffloaded = AUDIO_IO_HANDLE_NONE;
        audio_io_handle_t outputDirect = AUDIO_IO_HANDLE_NONE;
        audio_io_handle_t outputDeepBuffer = AUDIO_IO_HANDLE_NONE;
        audio_io_handle_t outputPrimary = AUDIO_IO_HANDLE_NONE;

        for (audio_io_handle_t output : outputs) {
            sp<SwAudioOutputDescriptor> desc = mOutputs.valueFor(output);
            if (activeOnly && !desc->isActive(toVolumeSource(AUDIO_STREAM_MUSIC))) {
                continue;
            }
            ALOGV("selectOutputForMusicEffects activeOnly %d output %d flags 0x%08x",
                  activeOnly, output, desc->mFlags);
            if ((desc->mFlags & AUDIO_OUTPUT_FLAG_COMPRESS_OFFLOAD) != 0) {
                outputOffloaded = output;
            }
            if ((desc->mFlags == AUDIO_OUTPUT_FLAG_DIRECT) != 0) {
                outputDirect = output;
            }
            if ((desc->mFlags & AUDIO_OUTPUT_FLAG_DEEP_BUFFER) != 0) {
                outputDeepBuffer = output;
            }
            if ((desc->mFlags & AUDIO_OUTPUT_FLAG_PRIMARY) != 0) {
                outputPrimary = output;
            }
        }
        if (outputOffloaded != AUDIO_IO_HANDLE_NONE) {
            output = outputOffloaded;
        } else if (outputDirect != AUDIO_IO_HANDLE_NONE) {
            output = outputDirect;
        }  else if (outputDeepBuffer != AUDIO_IO_HANDLE_NONE) {
            output = outputDeepBuffer;
        } else if (outputPrimary != AUDIO_IO_HANDLE_NONE) {
            output = outputPrimary;
        } else {
            output = outputs[0];
        }
        activeOnly = false;
    }

    if (output != mMusicEffectOutput) {
        mEffects.moveEffects(AUDIO_SESSION_OUTPUT_MIX, mMusicEffectOutput, output);
        mpClientInterface->moveEffects(AUDIO_SESSION_OUTPUT_MIX, mMusicEffectOutput, output);
        mMusicEffectOutput = output;
    }

    ALOGV("selectOutputForMusicEffects selected output %d", output);
    return output;
}

audio_io_handle_t AudioPolicyManager::getOutputForEffect(const effect_descriptor_t *desc __unused)
{
    return selectOutputForMusicEffects();
}

status_t AudioPolicyManager::registerEffect(const effect_descriptor_t *desc,
                                audio_io_handle_t io,
                                uint32_t strategy,
                                int session,
                                int id)
{
    if (session != AUDIO_SESSION_DEVICE) {
        ssize_t index = mOutputs.indexOfKey(io);
        if (index < 0) {
            index = mInputs.indexOfKey(io);
            if (index < 0) {
                ALOGW("registerEffect() unknown io %d", io);
                return INVALID_OPERATION;
            }
        }
    }
    return mEffects.registerEffect(desc, io, session, id,
                                   (strategy == streamToStrategy(AUDIO_STREAM_MUSIC) ||
                                   strategy == PRODUCT_STRATEGY_NONE));
}

status_t AudioPolicyManager::unregisterEffect(int id)
{
    if (mEffects.getEffect(id) == nullptr) {
        return INVALID_OPERATION;
    }
    if (mEffects.isEffectEnabled(id)) {
        ALOGW("%s effect %d enabled", __FUNCTION__, id);
        setEffectEnabled(id, false);
    }
    return mEffects.unregisterEffect(id);
}

status_t AudioPolicyManager::setEffectEnabled(int id, bool enabled)
{
    sp<EffectDescriptor> effect = mEffects.getEffect(id);
    if (effect == nullptr) {
        return INVALID_OPERATION;
    }

    status_t status = mEffects.setEffectEnabled(id, enabled);
    if (status == NO_ERROR) {
        mInputs.trackEffectEnabled(effect, enabled);
    }
    return status;
}


status_t AudioPolicyManager::moveEffectsToIo(const std::vector<int>& ids, audio_io_handle_t io)
{
   mEffects.moveEffects(ids, io);
   return NO_ERROR;
}

bool AudioPolicyManager::isStreamActive(audio_stream_type_t stream, uint32_t inPastMs) const
{
    return mOutputs.isActive(toVolumeSource(stream), inPastMs);
}

bool AudioPolicyManager::isStreamActiveRemotely(audio_stream_type_t stream, uint32_t inPastMs) const
{
    return mOutputs.isActiveRemotely(toVolumeSource(stream), inPastMs);
}

bool AudioPolicyManager::isSourceActive(audio_source_t source) const
{
    for (size_t i = 0; i < mInputs.size(); i++) {
        const sp<AudioInputDescriptor>  inputDescriptor = mInputs.valueAt(i);
        if (inputDescriptor->isSourceActive(source)) {
            return true;
        }
    }
    return false;
}

// Register a list of custom mixes with their attributes and format.
// When a mix is registered, corresponding input and output profiles are
// added to the remote submix hw module. The profile contains only the
// parameters (sampling rate, format...) specified by the mix.
// The corresponding input remote submix device is also connected.
//
// When a remote submix device is connected, the address is checked to select the
// appropriate profile and the corresponding input or output stream is opened.
//
// When capture starts, getInputForAttr() will:
//  - 1 look for a mix matching the address passed in attribtutes tags if any
//  - 2 if none found, getDeviceForInputSource() will:
//     - 2.1 look for a mix matching the attributes source
//     - 2.2 if none found, default to device selection by policy rules
// At this time, the corresponding output remote submix device is also connected
// and active playback use cases can be transferred to this mix if needed when reconnecting
// after AudioTracks are invalidated
//
// When playback starts, getOutputForAttr() will:
//  - 1 look for a mix matching the address passed in attribtutes tags if any
//  - 2 if none found, look for a mix matching the attributes usage
//  - 3 if none found, default to device and output selection by policy rules.

status_t AudioPolicyManager::registerPolicyMixes(const Vector<AudioMix>& mixes)
{
    ALOGV("registerPolicyMixes() %zu mix(es)", mixes.size());
    status_t res = NO_ERROR;

    sp<HwModule> rSubmixModule;
    // examine each mix's route type
    for (size_t i = 0; i < mixes.size(); i++) {
        AudioMix mix = mixes[i];
        // Only capture of playback is allowed in LOOP_BACK & RENDER mode
        if (is_mix_loopback_render(mix.mRouteFlags) && mix.mMixType != MIX_TYPE_PLAYERS) {
            ALOGE("Unsupported Policy Mix %zu of %zu: "
                  "Only capture of playback is allowed in LOOP_BACK & RENDER mode",
                   i, mixes.size());
            res = INVALID_OPERATION;
            break;
        }
        // LOOP_BACK and LOOP_BACK | RENDER have the same remote submix backend and are handled
        // in the same way.
        if ((mix.mRouteFlags & MIX_ROUTE_FLAG_LOOP_BACK) == MIX_ROUTE_FLAG_LOOP_BACK) {
            ALOGV("registerPolicyMixes() mix %zu of %zu is LOOP_BACK %d", i, mixes.size(),
                  mix.mRouteFlags);
            if (rSubmixModule == 0) {
                rSubmixModule = mHwModules.getModuleFromName(
                        AUDIO_HARDWARE_MODULE_ID_REMOTE_SUBMIX);
                if (rSubmixModule == 0) {
                    ALOGE("Unable to find audio module for submix, aborting mix %zu registration",
                            i);
                    res = INVALID_OPERATION;
                    break;
                }
            }

            String8 address = mix.mDeviceAddress;
            audio_devices_t deviceTypeToMakeAvailable;
            if (mix.mMixType == MIX_TYPE_PLAYERS) {
                mix.mDeviceType = AUDIO_DEVICE_OUT_REMOTE_SUBMIX;
                deviceTypeToMakeAvailable = AUDIO_DEVICE_IN_REMOTE_SUBMIX;
            } else {
                mix.mDeviceType = AUDIO_DEVICE_IN_REMOTE_SUBMIX;
                deviceTypeToMakeAvailable = AUDIO_DEVICE_OUT_REMOTE_SUBMIX;
            }

            if (mPolicyMixes.registerMix(mix, 0 /*output desc*/) != NO_ERROR) {
                ALOGE("Error registering mix %zu for address %s", i, address.string());
                res = INVALID_OPERATION;
                break;
            }
            audio_config_t outputConfig = mix.mFormat;
            audio_config_t inputConfig = mix.mFormat;
            // NOTE: audio flinger mixer does not support mono output: configure remote submix HAL
            // in stereo and let audio flinger do the channel conversion if needed.
            outputConfig.channel_mask = AUDIO_CHANNEL_OUT_STEREO;
            inputConfig.channel_mask = AUDIO_CHANNEL_IN_STEREO;
            rSubmixModule->addOutputProfile(address.c_str(), &outputConfig,
                    AUDIO_DEVICE_OUT_REMOTE_SUBMIX, address);
            rSubmixModule->addInputProfile(address.c_str(), &inputConfig,
                    AUDIO_DEVICE_IN_REMOTE_SUBMIX, address);

            if ((res = setDeviceConnectionStateInt(deviceTypeToMakeAvailable,
                    AUDIO_POLICY_DEVICE_STATE_AVAILABLE,
                    address.string(), "remote-submix", AUDIO_FORMAT_DEFAULT)) != NO_ERROR) {
                ALOGE("Failed to set remote submix device available, type %u, address %s",
                        mix.mDeviceType, address.string());
                break;
            }
        } else if ((mix.mRouteFlags & MIX_ROUTE_FLAG_RENDER) == MIX_ROUTE_FLAG_RENDER) {
            String8 address = mix.mDeviceAddress;
            audio_devices_t type = mix.mDeviceType;
            ALOGV(" registerPolicyMixes() mix %zu of %zu is RENDER, dev=0x%X addr=%s",
                    i, mixes.size(), type, address.string());

            sp<DeviceDescriptor> device = mHwModules.getDeviceDescriptor(
                    mix.mDeviceType, mix.mDeviceAddress,
                    String8(), AUDIO_FORMAT_DEFAULT);
            if (device == nullptr) {
                res = INVALID_OPERATION;
                break;
            }

            bool foundOutput = false;
            // First try to find an already opened output supporting the device
            for (size_t j = 0 ; j < mOutputs.size() && !foundOutput && res == NO_ERROR; j++) {
                sp<SwAudioOutputDescriptor> desc = mOutputs.valueAt(j);

                if (!desc->isDuplicated() && desc->supportedDevices().contains(device)) {
                    if (mPolicyMixes.registerMix(mix, desc) != NO_ERROR) {
                        ALOGE("Could not register mix RENDER,  dev=0x%X addr=%s", type,
                              address.string());
                        res = INVALID_OPERATION;
                    } else {
                        foundOutput = true;
                    }
                }
            }
            // If no output found, try to find a direct output profile supporting the device
            for (size_t i = 0; i < mHwModules.size() && !foundOutput && res == NO_ERROR; i++) {
                sp<HwModule> module = mHwModules[i];
                for (size_t j = 0;
                        j < module->getOutputProfiles().size() && !foundOutput && res == NO_ERROR;
                        j++) {
                    sp<IOProfile> profile = module->getOutputProfiles()[j];
                    if (profile->isDirectOutput() && profile->supportsDevice(device)) {
                        if (mPolicyMixes.registerMix(mix, nullptr) != NO_ERROR) {
                            ALOGE("Could not register mix RENDER,  dev=0x%X addr=%s", type,
                                  address.string());
                            res = INVALID_OPERATION;
                        } else {
                            foundOutput = true;
                        }
                    }
                }
            }
            if (res != NO_ERROR) {
                ALOGE(" Error registering mix %zu for device 0x%X addr %s",
                        i, type, address.string());
                res = INVALID_OPERATION;
                break;
            } else if (!foundOutput) {
                ALOGE(" Output not found for mix %zu for device 0x%X addr %s",
                        i, type, address.string());
                res = INVALID_OPERATION;
                break;
            }
        }
    }
    if (res != NO_ERROR) {
        unregisterPolicyMixes(mixes);
    }
    return res;
}

status_t AudioPolicyManager::unregisterPolicyMixes(Vector<AudioMix> mixes)
{
    ALOGV("unregisterPolicyMixes() num mixes %zu", mixes.size());
    status_t res = NO_ERROR;
    sp<HwModule> rSubmixModule;
    // examine each mix's route type
    for (const auto& mix : mixes) {
        if ((mix.mRouteFlags & MIX_ROUTE_FLAG_LOOP_BACK) == MIX_ROUTE_FLAG_LOOP_BACK) {

            if (rSubmixModule == 0) {
                rSubmixModule = mHwModules.getModuleFromName(
                        AUDIO_HARDWARE_MODULE_ID_REMOTE_SUBMIX);
                if (rSubmixModule == 0) {
                    res = INVALID_OPERATION;
                    continue;
                }
            }

            String8 address = mix.mDeviceAddress;

            if (mPolicyMixes.unregisterMix(mix) != NO_ERROR) {
                res = INVALID_OPERATION;
                continue;
            }

            for (auto device : {AUDIO_DEVICE_IN_REMOTE_SUBMIX, AUDIO_DEVICE_OUT_REMOTE_SUBMIX}) {
                if (getDeviceConnectionState(device, address.string()) ==
                        AUDIO_POLICY_DEVICE_STATE_AVAILABLE)  {
                    res = setDeviceConnectionStateInt(device, AUDIO_POLICY_DEVICE_STATE_UNAVAILABLE,
                                                      address.string(), "remote-submix",
                                                      AUDIO_FORMAT_DEFAULT);
                    if (res != OK) {
                        ALOGE("Error making RemoteSubmix device unavailable for mix "
                              "with type %d, address %s", device, address.string());
                    }
                }
            }
            rSubmixModule->removeOutputProfile(address.c_str());
            rSubmixModule->removeInputProfile(address.c_str());

        } else if ((mix.mRouteFlags & MIX_ROUTE_FLAG_RENDER) == MIX_ROUTE_FLAG_RENDER) {
            if (mPolicyMixes.unregisterMix(mix) != NO_ERROR) {
                res = INVALID_OPERATION;
                continue;
            }
        }
    }
    return res;
}

void AudioPolicyManager::dumpManualSurroundFormats(String8 *dst) const
{
    size_t i = 0;
    constexpr size_t audioFormatPrefixLen = sizeof("AUDIO_FORMAT_");
    for (const auto& fmt : mManualSurroundFormats) {
        if (i++ != 0) dst->append(", ");
        std::string sfmt;
        FormatConverter::toString(fmt, sfmt);
        dst->append(sfmt.size() >= audioFormatPrefixLen ?
                sfmt.c_str() + audioFormatPrefixLen - 1 : sfmt.c_str());
    }
}

// Returns true if all devices types match the predicate and are supported by one HW module
bool  AudioPolicyManager::areAllDevicesSupported(
        const Vector<AudioDeviceTypeAddr>& devices,
        std::function<bool(audio_devices_t)> predicate,
        const char *context) {
    for (size_t i = 0; i < devices.size(); i++) {
        sp<DeviceDescriptor> devDesc = mHwModules.getDeviceDescriptor(
                devices[i].mType, devices[i].mAddress.c_str(), String8(),
                AUDIO_FORMAT_DEFAULT, false /*allowToCreate*/, false /*matchAddress*/);
        if (devDesc == nullptr || (predicate != nullptr && !predicate(devices[i].mType))) {
            ALOGE("%s: device type %#x address %s not supported or not an output device",
                    context, devices[i].mType, devices[i].mAddress.c_str());
            return false;
        }
    }
    return true;
}

status_t AudioPolicyManager::setUidDeviceAffinities(uid_t uid,
        const Vector<AudioDeviceTypeAddr>& devices) {
    ALOGV("%s() uid=%d num devices %zu", __FUNCTION__, uid, devices.size());
    if (!areAllDevicesSupported(devices, audio_is_output_device, __func__)) {
        return BAD_VALUE;
    }
    status_t res =  mPolicyMixes.setUidDeviceAffinities(uid, devices);
    if (res != NO_ERROR) {
        ALOGE("%s() Could not set all device affinities for uid = %d", __FUNCTION__, uid);
        return res;
    }

    checkForDeviceAndOutputChanges();
    updateCallAndOutputRouting();

    return NO_ERROR;
}

status_t AudioPolicyManager::removeUidDeviceAffinities(uid_t uid) {
    ALOGV("%s() uid=%d", __FUNCTION__, uid);
    status_t res = mPolicyMixes.removeUidDeviceAffinities(uid);
    if (res != NO_ERROR) {
        ALOGE("%s() Could not remove all device affinities for uid = %d",
            __FUNCTION__, uid);
        return INVALID_OPERATION;
    }

    checkForDeviceAndOutputChanges();
    updateCallAndOutputRouting();

    return res;
}

status_t AudioPolicyManager::setPreferredDeviceForStrategy(product_strategy_t strategy,
                                                   const AudioDeviceTypeAddr &device) {
    ALOGV("%s() strategy=%d device=%08x addr=%s", __FUNCTION__,
            strategy, device.mType, device.mAddress.c_str());

    Vector<AudioDeviceTypeAddr> devices;
    devices.add(device);
    if (!areAllDevicesSupported(devices, audio_is_output_device, __func__)) {
        return BAD_VALUE;
    }
    status_t status = mEngine->setPreferredDeviceForStrategy(strategy, device);
    if (status != NO_ERROR) {
        ALOGW("Engine could not set preferred device %08x %s for strategy %d",
                device.mType, device.mAddress.c_str(), strategy);
        return status;
    }

    checkForDeviceAndOutputChanges();
    updateCallAndOutputRouting();

    return NO_ERROR;
}

void AudioPolicyManager::updateCallAndOutputRouting(bool forceVolumeReeval, uint32_t delayMs)
{
    uint32_t waitMs = 0;
    if (mEngine->getPhoneState() == AUDIO_MODE_IN_CALL && hasPrimaryOutput()) {
        DeviceVector newDevices = getNewOutputDevices(mPrimaryOutput, true /*fromCache*/);
        waitMs = updateCallRouting(newDevices, delayMs);
    }
    for (size_t i = 0; i < mOutputs.size(); i++) {
        sp<SwAudioOutputDescriptor> outputDesc = mOutputs.valueAt(i);
        DeviceVector newDevices = getNewOutputDevices(outputDesc, true /*fromCache*/);
        if ((mEngine->getPhoneState() != AUDIO_MODE_IN_CALL) || (outputDesc != mPrimaryOutput)) {
            // As done in setDeviceConnectionState, we could also fix default device issue by
            // preventing the force re-routing in case of default dev that distinguishes on address.
            // Let's give back to engine full device choice decision however.
            waitMs = setOutputDevices(outputDesc, newDevices, !newDevices.isEmpty(), delayMs);
        }
        if (forceVolumeReeval && !newDevices.isEmpty()) {
            applyStreamVolumes(outputDesc, newDevices.types(), waitMs, true);
        }
    }
}

status_t AudioPolicyManager::removePreferredDeviceForStrategy(product_strategy_t strategy)
{
    ALOGI("%s() strategy=%d", __FUNCTION__, strategy);

    status_t status = mEngine->removePreferredDeviceForStrategy(strategy);
    if (status != NO_ERROR) {
        ALOGW("Engine could not remove preferred device for strategy %d", strategy);
        return status;
    }

    checkForDeviceAndOutputChanges();
    updateCallAndOutputRouting();

    return NO_ERROR;
}

status_t AudioPolicyManager::getPreferredDeviceForStrategy(product_strategy_t strategy,
                                                   AudioDeviceTypeAddr &device) {
    return mEngine->getPreferredDeviceForStrategy(strategy, device);
}

status_t AudioPolicyManager::setUserIdDeviceAffinities(int userId,
        const Vector<AudioDeviceTypeAddr>& devices) {
    ALOGI("%s() userId=%d num devices %zu", __FUNCTION__, userId, devices.size());\
    if (!areAllDevicesSupported(devices, audio_is_output_device, __func__)) {
        return BAD_VALUE;
    }
    status_t status =  mPolicyMixes.setUserIdDeviceAffinities(userId, devices);
    if (status != NO_ERROR) {
        ALOGE("%s() could not set device affinity for userId %d",
            __FUNCTION__, userId);
        return status;
    }

    // reevaluate outputs for all devices
    checkForDeviceAndOutputChanges();
    updateCallAndOutputRouting();

    return NO_ERROR;
}

status_t AudioPolicyManager::removeUserIdDeviceAffinities(int userId) {
    ALOGI("%s() userId=%d", __FUNCTION__, userId);
    status_t status = mPolicyMixes.removeUserIdDeviceAffinities(userId);
    if (status != NO_ERROR) {
        ALOGE("%s() Could not remove all device affinities fo userId = %d",
            __FUNCTION__, userId);
        return status;
    }

    // reevaluate outputs for all devices
    checkForDeviceAndOutputChanges();
    updateCallAndOutputRouting();

    return NO_ERROR;
}

void AudioPolicyManager::dump(String8 *dst) const
{
    dst->appendFormat("\nAudioPolicyManager Dump: %p\n", this);
    dst->appendFormat(" Primary Output: %d\n",
             hasPrimaryOutput() ? mPrimaryOutput->mIoHandle : AUDIO_IO_HANDLE_NONE);
    std::string stateLiteral;
    AudioModeConverter::toString(mEngine->getPhoneState(), stateLiteral);
    dst->appendFormat(" Phone state: %s\n", stateLiteral.c_str());
    const char* forceUses[AUDIO_POLICY_FORCE_USE_CNT] = {
        "communications", "media", "record", "dock", "system",
        "HDMI system audio", "encoded surround output", "vibrate ringing" };
    for (audio_policy_force_use_t i = AUDIO_POLICY_FORCE_FOR_COMMUNICATION;
         i < AUDIO_POLICY_FORCE_USE_CNT; i = (audio_policy_force_use_t)((int)i + 1)) {
        audio_policy_forced_cfg_t forceUseValue = mEngine->getForceUse(i);
        dst->appendFormat(" Force use for %s: %d", forceUses[i], forceUseValue);
        if (i == AUDIO_POLICY_FORCE_FOR_ENCODED_SURROUND &&
                forceUseValue == AUDIO_POLICY_FORCE_ENCODED_SURROUND_MANUAL) {
            dst->append(" (MANUAL: ");
            dumpManualSurroundFormats(dst);
            dst->append(")");
        }
        dst->append("\n");
    }
    dst->appendFormat(" TTS output %savailable\n", mTtsOutputAvailable ? "" : "not ");
    dst->appendFormat(" Master mono: %s\n", mMasterMono ? "on" : "off");
    dst->appendFormat(" Config source: %s\n", mConfig.getSource().c_str()); // getConfig not const
    mAvailableOutputDevices.dump(dst, String8("Available output"));
    mAvailableInputDevices.dump(dst, String8("Available input"));
    mHwModulesAll.dump(dst);
    mOutputs.dump(dst);
    mInputs.dump(dst);
    mEffects.dump(dst);
    mAudioPatches.dump(dst);
    mPolicyMixes.dump(dst);
    mAudioSources.dump(dst);

    dst->appendFormat(" AllowedCapturePolicies:\n");
    for (auto& policy : mAllowedCapturePolicies) {
        dst->appendFormat("   - uid=%d flag_mask=%#x\n", policy.first, policy.second);
    }

    dst->appendFormat("\nPolicy Engine dump:\n");
    mEngine->dump(dst);
}

status_t AudioPolicyManager::dump(int fd)
{
    String8 result;
    dump(&result);
    write(fd, result.string(), result.size());
    return NO_ERROR;
}

status_t AudioPolicyManager::setAllowedCapturePolicy(uid_t uid, audio_flags_mask_t capturePolicy)
{
    mAllowedCapturePolicies[uid] = capturePolicy;
    return NO_ERROR;
}

// This function checks for the parameters which can be offloaded.
// This can be enhanced depending on the capability of the DSP and policy
// of the system.
bool AudioPolicyManager::isOffloadSupported(const audio_offload_info_t& offloadInfo)
{
    ALOGV("isOffloadSupported: SR=%u, CM=0x%x, Format=0x%x, StreamType=%d,"
     " BitRate=%u, duration=%" PRId64 " us, has_video=%d",
     offloadInfo.sample_rate, offloadInfo.channel_mask,
     offloadInfo.format,
     offloadInfo.stream_type, offloadInfo.bit_rate, offloadInfo.duration_us,
     offloadInfo.has_video);

    if (mMasterMono) {
        return false; // no offloading if mono is set.
    }

    // Check if offload has been disabled
    if (property_get_bool("audio.offload.disable", false /* default_value */)) {
        ALOGV("offload disabled by audio.offload.disable");
        return false;
    }

    // Check if stream type is music, then only allow offload as of now.
    if (offloadInfo.stream_type != AUDIO_STREAM_MUSIC)
    {
        ALOGV("isOffloadSupported: stream_type != MUSIC, returning false");
        return false;
    }

    //TODO: enable audio offloading with video when ready
    const bool allowOffloadWithVideo =
            property_get_bool("audio.offload.video", false /* default_value */);
    if (offloadInfo.has_video && !allowOffloadWithVideo) {
        ALOGV("isOffloadSupported: has_video == true, returning false");
        return false;
    }

    //If duration is less than minimum value defined in property, return false
    const int min_duration_secs = property_get_int32(
            "audio.offload.min.duration.secs", -1 /* default_value */);
    if (min_duration_secs >= 0) {
        if (offloadInfo.duration_us < min_duration_secs * 1000000LL) {
            ALOGV("Offload denied by duration < audio.offload.min.duration.secs(=%d)",
                    min_duration_secs);
            return false;
        }
    } else if (offloadInfo.duration_us < OFFLOAD_DEFAULT_MIN_DURATION_SECS * 1000000) {
        ALOGV("Offload denied by duration < default min(=%u)", OFFLOAD_DEFAULT_MIN_DURATION_SECS);
        return false;
    }

    // Do not allow offloading if one non offloadable effect is enabled. This prevents from
    // creating an offloaded track and tearing it down immediately after start when audioflinger
    // detects there is an active non offloadable effect.
    // FIXME: We should check the audio session here but we do not have it in this context.
    // This may prevent offloading in rare situations where effects are left active by apps
    // in the background.
    if (mEffects.isNonOffloadableEffectEnabled()) {
        return false;
    }

    // See if there is a profile to support this.
    // AUDIO_DEVICE_NONE
    sp<IOProfile> profile = getProfileForOutput(DeviceVector() /*ignore device */,
                                            offloadInfo.sample_rate,
                                            offloadInfo.format,
                                            offloadInfo.channel_mask,
                                            AUDIO_OUTPUT_FLAG_COMPRESS_OFFLOAD,
                                            true /* directOnly */);
    ALOGV("isOffloadSupported() profile %sfound", profile != 0 ? "" : "NOT ");
    return (profile != 0);
}

bool AudioPolicyManager::isDirectOutputSupported(const audio_config_base_t& config,
                                                 const audio_attributes_t& attributes) {
    audio_output_flags_t output_flags = AUDIO_OUTPUT_FLAG_NONE;
    audio_flags_to_audio_output_flags(attributes.flags, &output_flags);
    sp<IOProfile> profile = getProfileForOutput(DeviceVector() /*ignore device */,
                                            config.sample_rate,
                                            config.format,
                                            config.channel_mask,
                                            output_flags,
                                            true /* directOnly */);
    ALOGV("%s() profile %sfound with name: %s, "
        "sample rate: %u, format: 0x%x, channel_mask: 0x%x, output flags: 0x%x",
        __FUNCTION__, profile != 0 ? "" : "NOT ",
        (profile != 0 ? profile->getTagName().c_str() : "null"),
        config.sample_rate, config.format, config.channel_mask, output_flags);
    return (profile != 0);
}

status_t AudioPolicyManager::listAudioPorts(audio_port_role_t role,
                                            audio_port_type_t type,
                                            unsigned int *num_ports,
                                            struct audio_port *ports,
                                            unsigned int *generation)
{
    if (num_ports == NULL || (*num_ports != 0 && ports == NULL) ||
            generation == NULL) {
        return BAD_VALUE;
    }
    ALOGV("listAudioPorts() role %d type %d num_ports %d ports %p", role, type, *num_ports, ports);
    if (ports == NULL) {
        *num_ports = 0;
    }

    size_t portsWritten = 0;
    size_t portsMax = *num_ports;
    *num_ports = 0;
    if (type == AUDIO_PORT_TYPE_NONE || type == AUDIO_PORT_TYPE_DEVICE) {
        // do not report devices with type AUDIO_DEVICE_IN_STUB or AUDIO_DEVICE_OUT_STUB
        // as they are used by stub HALs by convention
        if (role == AUDIO_PORT_ROLE_SINK || role == AUDIO_PORT_ROLE_NONE) {
            for (const auto& dev : mAvailableOutputDevices) {
                if (dev->type() == AUDIO_DEVICE_OUT_STUB) {
                    continue;
                }
                if (portsWritten < portsMax) {
                    dev->toAudioPort(&ports[portsWritten++]);
                }
                (*num_ports)++;
            }
        }
        if (role == AUDIO_PORT_ROLE_SOURCE || role == AUDIO_PORT_ROLE_NONE) {
            for (const auto& dev : mAvailableInputDevices) {
                if (dev->type() == AUDIO_DEVICE_IN_STUB) {
                    continue;
                }
                if (portsWritten < portsMax) {
                    dev->toAudioPort(&ports[portsWritten++]);
                }
                (*num_ports)++;
            }
        }
    }
    if (type == AUDIO_PORT_TYPE_NONE || type == AUDIO_PORT_TYPE_MIX) {
        if (role == AUDIO_PORT_ROLE_SINK || role == AUDIO_PORT_ROLE_NONE) {
            for (size_t i = 0; i < mInputs.size() && portsWritten < portsMax; i++) {
                mInputs[i]->toAudioPort(&ports[portsWritten++]);
            }
            *num_ports += mInputs.size();
        }
        if (role == AUDIO_PORT_ROLE_SOURCE || role == AUDIO_PORT_ROLE_NONE) {
            size_t numOutputs = 0;
            for (size_t i = 0; i < mOutputs.size(); i++) {
                if (!mOutputs[i]->isDuplicated()) {
                    numOutputs++;
                    if (portsWritten < portsMax) {
                        mOutputs[i]->toAudioPort(&ports[portsWritten++]);
                    }
                }
            }
            *num_ports += numOutputs;
        }
    }
    *generation = curAudioPortGeneration();
    ALOGV("listAudioPorts() got %zu ports needed %d", portsWritten, *num_ports);
    return NO_ERROR;
}

status_t AudioPolicyManager::getAudioPort(struct audio_port *port)
{
    if (port == nullptr || port->id == AUDIO_PORT_HANDLE_NONE) {
        return BAD_VALUE;
    }
    sp<DeviceDescriptor> dev = mAvailableOutputDevices.getDeviceFromId(port->id);
    if (dev != 0) {
        dev->toAudioPort(port);
        return NO_ERROR;
    }
    dev = mAvailableInputDevices.getDeviceFromId(port->id);
    if (dev != 0) {
        dev->toAudioPort(port);
        return NO_ERROR;
    }
    sp<SwAudioOutputDescriptor> out = mOutputs.getOutputFromId(port->id);
    if (out != 0) {
        out->toAudioPort(port);
        return NO_ERROR;
    }
    sp<AudioInputDescriptor> in = mInputs.getInputFromId(port->id);
    if (in != 0) {
        in->toAudioPort(port);
        return NO_ERROR;
    }
    return BAD_VALUE;
}

status_t AudioPolicyManager::createAudioPatchInternal(const struct audio_patch *patch,
                                                      audio_patch_handle_t *handle,
                                                      uid_t uid, uint32_t delayMs,
                                                      const sp<SourceClientDescriptor>& sourceDesc)
{
    ALOGV("%s", __func__);
    if (handle == NULL || patch == NULL) {
        return BAD_VALUE;
    }
    ALOGV("%s num sources %d num sinks %d", __func__, patch->num_sources, patch->num_sinks);

    if (!audio_patch_is_valid(patch)) {
        return BAD_VALUE;
    }
    // only one source per audio patch supported for now
    if (patch->num_sources > 1) {
        return INVALID_OPERATION;
    }

    if (patch->sources[0].role != AUDIO_PORT_ROLE_SOURCE) {
        return INVALID_OPERATION;
    }
    for (size_t i = 0; i < patch->num_sinks; i++) {
        if (patch->sinks[i].role != AUDIO_PORT_ROLE_SINK) {
            return INVALID_OPERATION;
        }
    }

    sp<AudioPatch> patchDesc;
    ssize_t index = mAudioPatches.indexOfKey(*handle);

    ALOGV("%s source id %d role %d type %d", __func__, patch->sources[0].id,
                                                       patch->sources[0].role,
                                                       patch->sources[0].type);
#if LOG_NDEBUG == 0
    for (size_t i = 0; i < patch->num_sinks; i++) {
        ALOGV("%s sink %zu: id %d role %d type %d", __func__ ,i, patch->sinks[i].id,
                                                                 patch->sinks[i].role,
                                                                 patch->sinks[i].type);
    }
#endif

    if (index >= 0) {
        patchDesc = mAudioPatches.valueAt(index);
        ALOGV("%s mUidCached %d patchDesc->mUid %d uid %d",
              __func__, mUidCached, patchDesc->getUid(), uid);
        if (patchDesc->getUid() != mUidCached && uid != patchDesc->getUid()) {
            return INVALID_OPERATION;
        }
    } else {
        *handle = AUDIO_PATCH_HANDLE_NONE;
    }

    if (patch->sources[0].type == AUDIO_PORT_TYPE_MIX) {
        sp<SwAudioOutputDescriptor> outputDesc = mOutputs.getOutputFromId(patch->sources[0].id);
        if (outputDesc == NULL) {
            ALOGV("%s output not found for id %d", __func__, patch->sources[0].id);
            return BAD_VALUE;
        }
        ALOG_ASSERT(!outputDesc->isDuplicated(),"duplicated output %d in source in ports",
                                                outputDesc->mIoHandle);
        if (patchDesc != 0) {
            if (patchDesc->mPatch.sources[0].id != patch->sources[0].id) {
                ALOGV("%s source id differs for patch current id %d new id %d",
                      __func__, patchDesc->mPatch.sources[0].id, patch->sources[0].id);
                return BAD_VALUE;
            }
        }
        DeviceVector devices;
        for (size_t i = 0; i < patch->num_sinks; i++) {
            // Only support mix to devices connection
            // TODO add support for mix to mix connection
            if (patch->sinks[i].type != AUDIO_PORT_TYPE_DEVICE) {
                ALOGV("%s source mix but sink is not a device", __func__);
                return INVALID_OPERATION;
            }
            sp<DeviceDescriptor> devDesc =
                    mAvailableOutputDevices.getDeviceFromId(patch->sinks[i].id);
            if (devDesc == 0) {
                ALOGV("%s out device not found for id %d", __func__, patch->sinks[i].id);
                return BAD_VALUE;
            }

            if (!outputDesc->mProfile->isCompatibleProfile(DeviceVector(devDesc),
                                                           patch->sources[0].sample_rate,
                                                           NULL,  // updatedSamplingRate
                                                           patch->sources[0].format,
                                                           NULL,  // updatedFormat
                                                           patch->sources[0].channel_mask,
                                                           NULL,  // updatedChannelMask
                                                           AUDIO_OUTPUT_FLAG_NONE /*FIXME*/)) {
                ALOGV("%s profile not supported for device %08x", __func__, devDesc->type());
                return INVALID_OPERATION;
            }
            devices.add(devDesc);
        }
        if (devices.size() == 0) {
            return INVALID_OPERATION;
        }

        // TODO: reconfigure output format and channels here
        ALOGV("%s setting device %s on output %d",
              __func__, dumpDeviceTypes(devices.types()).c_str(), outputDesc->mIoHandle);
        setOutputDevices(outputDesc, devices, true, 0, handle);
        index = mAudioPatches.indexOfKey(*handle);
        if (index >= 0) {
            if (patchDesc != 0 && patchDesc != mAudioPatches.valueAt(index)) {
                ALOGW("%s setOutputDevice() did not reuse the patch provided", __func__);
            }
            patchDesc = mAudioPatches.valueAt(index);
            patchDesc->setUid(uid);
            ALOGV("%s success", __func__);
        } else {
            ALOGW("%s setOutputDevice() failed to create a patch", __func__);
            return INVALID_OPERATION;
        }
    } else if (patch->sources[0].type == AUDIO_PORT_TYPE_DEVICE) {
        if (patch->sinks[0].type == AUDIO_PORT_TYPE_MIX) {
            // input device to input mix connection
            // only one sink supported when connecting an input device to a mix
            if (patch->num_sinks > 1) {
                return INVALID_OPERATION;
            }
            sp<AudioInputDescriptor> inputDesc = mInputs.getInputFromId(patch->sinks[0].id);
            if (inputDesc == NULL) {
                return BAD_VALUE;
            }
            if (patchDesc != 0) {
                if (patchDesc->mPatch.sinks[0].id != patch->sinks[0].id) {
                    return BAD_VALUE;
                }
            }
            sp<DeviceDescriptor> device =
                    mAvailableInputDevices.getDeviceFromId(patch->sources[0].id);
            if (device == 0) {
                return BAD_VALUE;
            }

            if (!inputDesc->mProfile->isCompatibleProfile(DeviceVector(device),
                                                          patch->sinks[0].sample_rate,
                                                          NULL, /*updatedSampleRate*/
                                                          patch->sinks[0].format,
                                                          NULL, /*updatedFormat*/
                                                          patch->sinks[0].channel_mask,
                                                          NULL, /*updatedChannelMask*/
                                                          // FIXME for the parameter type,
                                                          // and the NONE
                                                          (audio_output_flags_t)
                                                            AUDIO_INPUT_FLAG_NONE)) {
                return INVALID_OPERATION;
            }
            // TODO: reconfigure output format and channels here
            ALOGV("%s setting device %s on output %d", __func__,
                  device->toString().c_str(), inputDesc->mIoHandle);
            setInputDevice(inputDesc->mIoHandle, device, true, handle);
            index = mAudioPatches.indexOfKey(*handle);
            if (index >= 0) {
                if (patchDesc != 0 && patchDesc != mAudioPatches.valueAt(index)) {
                    ALOGW("%s setInputDevice() did not reuse the patch provided", __func__);
                }
                patchDesc = mAudioPatches.valueAt(index);
                patchDesc->setUid(uid);
                ALOGV("%s success", __func__);
            } else {
                ALOGW("%s setInputDevice() failed to create a patch", __func__);
                return INVALID_OPERATION;
            }
        } else if (patch->sinks[0].type == AUDIO_PORT_TYPE_DEVICE) {
            // device to device connection
            if (patchDesc != 0) {
                if (patchDesc->mPatch.sources[0].id != patch->sources[0].id) {
                    return BAD_VALUE;
                }
            }
            sp<DeviceDescriptor> srcDevice =
                    mAvailableInputDevices.getDeviceFromId(patch->sources[0].id);
            if (srcDevice == 0) {
                return BAD_VALUE;
            }

            //update source and sink with our own data as the data passed in the patch may
            // be incomplete.
            PatchBuilder patchBuilder;
            audio_port_config sourcePortConfig = {};
            srcDevice->toAudioPortConfig(&sourcePortConfig, &patch->sources[0]);
            patchBuilder.addSource(sourcePortConfig);

            for (size_t i = 0; i < patch->num_sinks; i++) {
                if (patch->sinks[i].type != AUDIO_PORT_TYPE_DEVICE) {
                    ALOGV("%s source device but one sink is not a device", __func__);
                    return INVALID_OPERATION;
                }
                sp<DeviceDescriptor> sinkDevice =
                        mAvailableOutputDevices.getDeviceFromId(patch->sinks[i].id);
                if (sinkDevice == 0) {
                    return BAD_VALUE;
                }
                audio_port_config sinkPortConfig = {};
                sinkDevice->toAudioPortConfig(&sinkPortConfig, &patch->sinks[i]);
                patchBuilder.addSink(sinkPortConfig);

                // create a software bridge in PatchPanel if:
                // - source and sink devices are on different HW modules OR
                // - audio HAL version is < 3.0
                // - audio HAL version is >= 3.0 but no route has been declared between devices
                // - called from startAudioSource (aka sourceDesc != nullptr) and source device does
                //   not have a gain controller
                if (!srcDevice->hasSameHwModuleAs(sinkDevice) ||
                        (srcDevice->getModuleVersionMajor() < 3) ||
                        !srcDevice->getModule()->supportsPatch(srcDevice, sinkDevice) ||
                        (sourceDesc != nullptr &&
                         srcDevice->getAudioPort()->getGains().size() == 0)) {
                    // support only one sink device for now to simplify output selection logic
                    if (patch->num_sinks > 1) {
                        return INVALID_OPERATION;
                    }
                    audio_io_handle_t output = AUDIO_IO_HANDLE_NONE;
                    if (sourceDesc != nullptr) {
                        // take care of dynamic routing for SwOutput selection,
                        audio_attributes_t attributes = sourceDesc->attributes();
                        audio_stream_type_t stream = sourceDesc->stream();
                        audio_attributes_t resultAttr;
                        audio_config_t config = AUDIO_CONFIG_INITIALIZER;
                        config.sample_rate = sourceDesc->config().sample_rate;
                        config.channel_mask = sourceDesc->config().channel_mask;
                        config.format = sourceDesc->config().format;
                        audio_output_flags_t flags = AUDIO_OUTPUT_FLAG_NONE;
                        audio_port_handle_t selectedDeviceId = AUDIO_PORT_HANDLE_NONE;
                        bool isRequestedDeviceForExclusiveUse = false;
                        output_type_t outputType;
                        getOutputForAttrInt(&resultAttr, &output, AUDIO_SESSION_NONE, &attributes,
                                            &stream, sourceDesc->uid(), &config, &flags,
                                            &selectedDeviceId, &isRequestedDeviceForExclusiveUse,
                                            nullptr, &outputType);
                        if (output == AUDIO_IO_HANDLE_NONE) {
                            ALOGV("%s no output for device %s",
                                  __FUNCTION__, sinkDevice->toString().c_str());
                            return INVALID_OPERATION;
                        }
                    } else {
                        SortedVector<audio_io_handle_t> outputs =
                                getOutputsForDevices(DeviceVector(sinkDevice), mOutputs);
                        // if the sink device is reachable via an opened output stream, request to
                        // go via this output stream by adding a second source to the patch
                        // description
                        output = selectOutput(outputs);
                    }
                    if (output != AUDIO_IO_HANDLE_NONE) {
                        sp<SwAudioOutputDescriptor> outputDesc = mOutputs.valueFor(output);
                        if (outputDesc->isDuplicated()) {
                            ALOGV("%s output for device %s is duplicated",
                                  __FUNCTION__, sinkDevice->toString().c_str());
                            return INVALID_OPERATION;
                        }
                        audio_port_config srcMixPortConfig = {};
                        outputDesc->toAudioPortConfig(&srcMixPortConfig, &patch->sources[0]);
                        if (sourceDesc != nullptr) {
                            sourceDesc->setSwOutput(outputDesc);
                        }
                        // for volume control, we may need a valid stream
                        srcMixPortConfig.ext.mix.usecase.stream = sourceDesc != nullptr ?
                                    sourceDesc->stream() : AUDIO_STREAM_PATCH;
                        patchBuilder.addSource(srcMixPortConfig);
                    }
                }
            }
            // TODO: check from routing capabilities in config file and other conflicting patches

            status_t status = installPatch(
                        __func__, index, handle, patchBuilder.patch(), delayMs, uid, &patchDesc);
            if (status != NO_ERROR) {
                ALOGW("%s patch panel could not connect device patch, error %d", __func__, status);
                return INVALID_OPERATION;
            }
        } else {
            return BAD_VALUE;
        }
    } else {
        return BAD_VALUE;
    }
    return NO_ERROR;
}

status_t AudioPolicyManager::releaseAudioPatch(audio_patch_handle_t handle,
                                                  uid_t uid)
{
    ALOGV("releaseAudioPatch() patch %d", handle);

    ssize_t index = mAudioPatches.indexOfKey(handle);

    if (index < 0) {
        return BAD_VALUE;
    }
    sp<AudioPatch> patchDesc = mAudioPatches.valueAt(index);
    ALOGV("%s() mUidCached %d patchDesc->mUid %d uid %d",
          __func__, mUidCached, patchDesc->getUid(), uid);
    if (patchDesc->getUid() != mUidCached && uid != patchDesc->getUid()) {
        return INVALID_OPERATION;
    }
    return releaseAudioPatchInternal(handle);
}

status_t AudioPolicyManager::releaseAudioPatchInternal(audio_patch_handle_t handle,
                                                       uint32_t delayMs)
{
    ALOGV("%s patch %d", __func__, handle);
    if (mAudioPatches.indexOfKey(handle) < 0) {
        ALOGE("%s: no patch found with handle=%d", __func__, handle);
        return BAD_VALUE;
    }
    sp<AudioPatch> patchDesc = mAudioPatches.valueFor(handle);
    struct audio_patch *patch = &patchDesc->mPatch;
    patchDesc->setUid(mUidCached);
    if (patch->sources[0].type == AUDIO_PORT_TYPE_MIX) {
        sp<SwAudioOutputDescriptor> outputDesc = mOutputs.getOutputFromId(patch->sources[0].id);
        if (outputDesc == NULL) {
            ALOGV("%s output not found for id %d", __func__, patch->sources[0].id);
            return BAD_VALUE;
        }

        setOutputDevices(outputDesc,
                         getNewOutputDevices(outputDesc, true /*fromCache*/),
                         true,
                         0,
                         NULL);
    } else if (patch->sources[0].type == AUDIO_PORT_TYPE_DEVICE) {
        if (patch->sinks[0].type == AUDIO_PORT_TYPE_MIX) {
            sp<AudioInputDescriptor> inputDesc = mInputs.getInputFromId(patch->sinks[0].id);
            if (inputDesc == NULL) {
                ALOGV("%s input not found for id %d", __func__, patch->sinks[0].id);
                return BAD_VALUE;
            }
            setInputDevice(inputDesc->mIoHandle,
                           getNewInputDevice(inputDesc),
                           true,
                           NULL);
        } else if (patch->sinks[0].type == AUDIO_PORT_TYPE_DEVICE) {
            status_t status =
                    mpClientInterface->releaseAudioPatch(patchDesc->getAfHandle(), delayMs);
            ALOGV("%s patch panel returned %d patchHandle %d",
                  __func__, status, patchDesc->getAfHandle());
            removeAudioPatch(patchDesc->getHandle());
            nextAudioPortGeneration();
            mpClientInterface->onAudioPatchListUpdate();
            // SW Bridge
            if (patch->num_sources > 1 && patch->sources[1].type == AUDIO_PORT_TYPE_MIX) {
                sp<SwAudioOutputDescriptor> outputDesc =
                        mOutputs.getOutputFromId(patch->sources[1].id);
                if (outputDesc == NULL) {
                    ALOGE("%s output not found for id %d", __func__, patch->sources[0].id);
                    return BAD_VALUE;
                }
                // Reset handle so that setOutputDevice will force new AF patch to reach the sink
                outputDesc->setPatchHandle(AUDIO_PATCH_HANDLE_NONE);
                setOutputDevices(outputDesc,
                                 getNewOutputDevices(outputDesc, true /*fromCache*/),
                                 true, /*force*/
                                 0,
                                 NULL);
            }
        } else {
            return BAD_VALUE;
        }
    } else {
        return BAD_VALUE;
    }
    return NO_ERROR;
}

status_t AudioPolicyManager::listAudioPatches(unsigned int *num_patches,
                                              struct audio_patch *patches,
                                              unsigned int *generation)
{
    if (generation == NULL) {
        return BAD_VALUE;
    }
    *generation = curAudioPortGeneration();
    return mAudioPatches.listAudioPatches(num_patches, patches);
}

status_t AudioPolicyManager::setAudioPortConfig(const struct audio_port_config *config)
{
    ALOGV("setAudioPortConfig()");

    if (config == NULL) {
        return BAD_VALUE;
    }
    ALOGV("setAudioPortConfig() on port handle %d", config->id);
    // Only support gain configuration for now
    if (config->config_mask != AUDIO_PORT_CONFIG_GAIN) {
        return INVALID_OPERATION;
    }

    sp<AudioPortConfig> audioPortConfig;
    if (config->type == AUDIO_PORT_TYPE_MIX) {
        if (config->role == AUDIO_PORT_ROLE_SOURCE) {
            sp<SwAudioOutputDescriptor> outputDesc = mOutputs.getOutputFromId(config->id);
            if (outputDesc == NULL) {
                return BAD_VALUE;
            }
            ALOG_ASSERT(!outputDesc->isDuplicated(),
                        "setAudioPortConfig() called on duplicated output %d",
                        outputDesc->mIoHandle);
            audioPortConfig = outputDesc;
        } else if (config->role == AUDIO_PORT_ROLE_SINK) {
            sp<AudioInputDescriptor> inputDesc = mInputs.getInputFromId(config->id);
            if (inputDesc == NULL) {
                return BAD_VALUE;
            }
            audioPortConfig = inputDesc;
        } else {
            return BAD_VALUE;
        }
    } else if (config->type == AUDIO_PORT_TYPE_DEVICE) {
        sp<DeviceDescriptor> deviceDesc;
        if (config->role == AUDIO_PORT_ROLE_SOURCE) {
            deviceDesc = mAvailableInputDevices.getDeviceFromId(config->id);
        } else if (config->role == AUDIO_PORT_ROLE_SINK) {
            deviceDesc = mAvailableOutputDevices.getDeviceFromId(config->id);
        } else {
            return BAD_VALUE;
        }
        if (deviceDesc == NULL) {
            return BAD_VALUE;
        }
        audioPortConfig = deviceDesc;
    } else {
        return BAD_VALUE;
    }

    struct audio_port_config backupConfig = {};
    status_t status = audioPortConfig->applyAudioPortConfig(config, &backupConfig);
    if (status == NO_ERROR) {
        struct audio_port_config newConfig = {};
        audioPortConfig->toAudioPortConfig(&newConfig, config);
        status = mpClientInterface->setAudioPortConfig(&newConfig, 0);
    }
    if (status != NO_ERROR) {
        audioPortConfig->applyAudioPortConfig(&backupConfig);
    }

    return status;
}

void AudioPolicyManager::releaseResourcesForUid(uid_t uid)
{
    clearAudioSources(uid);
    clearAudioPatches(uid);
    clearSessionRoutes(uid);
}

void AudioPolicyManager::clearAudioPatches(uid_t uid)
{
    for (ssize_t i = (ssize_t)mAudioPatches.size() - 1; i >= 0; i--)  {
        sp<AudioPatch> patchDesc = mAudioPatches.valueAt(i);
        if (patchDesc->getUid() == uid) {
            releaseAudioPatch(mAudioPatches.keyAt(i), uid);
        }
    }
}

void AudioPolicyManager::checkStrategyRoute(product_strategy_t ps, audio_io_handle_t ouptutToSkip)
{
    // Take the first attributes following the product strategy as it is used to retrieve the routed
    // device. All attributes wihin a strategy follows the same "routing strategy"
    auto attributes = mEngine->getAllAttributesForProductStrategy(ps).front();
    DeviceVector devices = mEngine->getOutputDevicesForAttributes(attributes, nullptr, false);
    SortedVector<audio_io_handle_t> outputs = getOutputsForDevices(devices, mOutputs);
    for (size_t j = 0; j < mOutputs.size(); j++) {
        if (mOutputs.keyAt(j) == ouptutToSkip) {
            continue;
        }
        sp<SwAudioOutputDescriptor> outputDesc = mOutputs.valueAt(j);
        if (!outputDesc->isStrategyActive(ps)) {
            continue;
        }
        // If the default device for this strategy is on another output mix,
        // invalidate all tracks in this strategy to force re connection.
        // Otherwise select new device on the output mix.
        if (outputs.indexOf(mOutputs.keyAt(j)) < 0) {
            for (auto stream : mEngine->getStreamTypesForProductStrategy(ps)) {
                mpClientInterface->invalidateStream(stream);
            }
        } else {
            setOutputDevices(
                        outputDesc, getNewOutputDevices(outputDesc, false /*fromCache*/), false);
        }
    }
}

void AudioPolicyManager::clearSessionRoutes(uid_t uid)
{
    // remove output routes associated with this uid
    std::vector<product_strategy_t> affectedStrategies;
    for (size_t i = 0; i < mOutputs.size(); i++) {
        sp<AudioOutputDescriptor> outputDesc = mOutputs.valueAt(i);
        for (const auto& client : outputDesc->getClientIterable()) {
            if (client->hasPreferredDevice() && client->uid() == uid) {
                client->setPreferredDeviceId(AUDIO_PORT_HANDLE_NONE);
                auto clientStrategy = client->strategy();
                if (std::find(begin(affectedStrategies), end(affectedStrategies), clientStrategy) !=
                        end(affectedStrategies)) {
                    continue;
                }
                affectedStrategies.push_back(client->strategy());
            }
        }
    }
    // reroute outputs if necessary
    for (const auto& strategy : affectedStrategies) {
        checkStrategyRoute(strategy, AUDIO_IO_HANDLE_NONE);
    }

    // remove input routes associated with this uid
    SortedVector<audio_source_t> affectedSources;
    for (size_t i = 0; i < mInputs.size(); i++) {
        sp<AudioInputDescriptor> inputDesc = mInputs.valueAt(i);
        for (const auto& client : inputDesc->getClientIterable()) {
            if (client->hasPreferredDevice() && client->uid() == uid) {
                client->setPreferredDeviceId(AUDIO_PORT_HANDLE_NONE);
                affectedSources.add(client->source());
            }
        }
    }
    // reroute inputs if necessary
    SortedVector<audio_io_handle_t> inputsToClose;
    for (size_t i = 0; i < mInputs.size(); i++) {
        sp<AudioInputDescriptor> inputDesc = mInputs.valueAt(i);
        if (affectedSources.indexOf(inputDesc->source()) >= 0) {
            inputsToClose.add(inputDesc->mIoHandle);
        }
    }
    for (const auto& input : inputsToClose) {
        closeInput(input);
    }
}

void AudioPolicyManager::clearAudioSources(uid_t uid)
{
    for (ssize_t i = (ssize_t)mAudioSources.size() - 1; i >= 0; i--)  {
        sp<SourceClientDescriptor> sourceDesc = mAudioSources.valueAt(i);
        if (sourceDesc->uid() == uid) {
            stopAudioSource(mAudioSources.keyAt(i));
        }
    }
}

status_t AudioPolicyManager::acquireSoundTriggerSession(audio_session_t *session,
                                       audio_io_handle_t *ioHandle,
                                       audio_devices_t *device)
{
    *session = (audio_session_t)mpClientInterface->newAudioUniqueId(AUDIO_UNIQUE_ID_USE_SESSION);
    *ioHandle = (audio_io_handle_t)mpClientInterface->newAudioUniqueId(AUDIO_UNIQUE_ID_USE_INPUT);
    audio_attributes_t attr = { .source = AUDIO_SOURCE_HOTWORD };
    *device = mEngine->getInputDeviceForAttributes(attr)->type();

    return mSoundTriggerSessions.acquireSession(*session, *ioHandle);
}

status_t AudioPolicyManager::startAudioSource(const struct audio_port_config *source,
                                              const audio_attributes_t *attributes,
                                              audio_port_handle_t *portId,
                                              uid_t uid)
{
    ALOGV("%s", __FUNCTION__);
    *portId = AUDIO_PORT_HANDLE_NONE;

    if (source == NULL || attributes == NULL || portId == NULL) {
        ALOGW("%s invalid argument: source %p attributes %p handle %p",
              __FUNCTION__, source, attributes, portId);
        return BAD_VALUE;
    }

    if (source->role != AUDIO_PORT_ROLE_SOURCE ||
            source->type != AUDIO_PORT_TYPE_DEVICE) {
        ALOGW("%s INVALID_OPERATION source->role %d source->type %d",
              __FUNCTION__, source->role, source->type);
        return INVALID_OPERATION;
    }

    sp<DeviceDescriptor> srcDevice =
            mAvailableInputDevices.getDevice(source->ext.device.type,
                                             String8(source->ext.device.address),
                                             AUDIO_FORMAT_DEFAULT);
    if (srcDevice == 0) {
        ALOGW("%s source->ext.device.type %08x not found", __FUNCTION__, source->ext.device.type);
        return BAD_VALUE;
    }

    *portId = PolicyAudioPort::getNextUniqueId();

    sp<SourceClientDescriptor> sourceDesc =
        new SourceClientDescriptor(*portId, uid, *attributes, *source, srcDevice,
                                   mEngine->getStreamTypeForAttributes(*attributes),
                                   mEngine->getProductStrategyForAttributes(*attributes),
                                   toVolumeSource(*attributes));

    status_t status = connectAudioSource(sourceDesc);
    if (status == NO_ERROR) {
        mAudioSources.add(*portId, sourceDesc);
    }
    return status;
}

status_t AudioPolicyManager::connectAudioSource(const sp<SourceClientDescriptor>& sourceDesc)
{
    ALOGV("%s handle %d", __FUNCTION__, sourceDesc->portId());

    // make sure we only have one patch per source.
    disconnectAudioSource(sourceDesc);

    audio_attributes_t attributes = sourceDesc->attributes();
    sp<DeviceDescriptor> srcDevice = sourceDesc->srcDevice();

    DeviceVector sinkDevices =
            mEngine->getOutputDevicesForAttributes(attributes, nullptr, true);
    ALOG_ASSERT(!sinkDevices.isEmpty(), "connectAudioSource(): no device found for attributes");
    sp<DeviceDescriptor> sinkDevice = sinkDevices.itemAt(0);
    ALOG_ASSERT(mAvailableOutputDevices.contains(sinkDevice), "%s: Device %s not available",
                __FUNCTION__, sinkDevice->toString().c_str());

    PatchBuilder patchBuilder;
    patchBuilder.addSink(sinkDevice).addSource(srcDevice);
    audio_patch_handle_t handle = AUDIO_PATCH_HANDLE_NONE;
    status_t status =
            createAudioPatchInternal(patchBuilder.patch(), &handle, mUidCached, 0, sourceDesc);
    if (status != NO_ERROR || mAudioPatches.indexOfKey(handle) < 0) {
        ALOGW("%s patch panel could not connect device patch, error %d", __func__, status);
        return INVALID_OPERATION;
    }
    sourceDesc->setPatchHandle(handle);
    // SW Bridge? (@todo: HW bridge, keep track of HwOutput for device selection "reconsideration")
    sp<SwAudioOutputDescriptor> swOutput = sourceDesc->swOutput().promote();
    if (swOutput != 0) {
        status = swOutput->start();
        if (status != NO_ERROR) {
            goto FailureSourceAdded;
        }
        if (swOutput->getClient(sourceDesc->portId()) != nullptr) {
            ALOGW("%s source portId has already been attached to outputDesc", __func__);
            goto FailureReleasePatch;
        }
        swOutput->addClient(sourceDesc);
        uint32_t delayMs = 0;
        status = startSource(swOutput, sourceDesc, &delayMs);
        if (status != NO_ERROR) {
            ALOGW("%s failed to start source, error %d", __FUNCTION__, status);
            goto FailureSourceActive;
        }
        if (delayMs != 0) {
            usleep(delayMs * 1000);
        }
    } else {
        sp<HwAudioOutputDescriptor> hwOutputDesc = sourceDesc->hwOutput().promote();
        if (hwOutputDesc != 0) {
          //   create Hwoutput and add to mHwOutputs
        } else {
            ALOGW("%s source has neither SW nor HW output", __FUNCTION__);
        }
    }
    return NO_ERROR;

FailureSourceActive:
    swOutput->stop();
    releaseOutput(sourceDesc->portId());
FailureSourceAdded:
    sourceDesc->setSwOutput(nullptr);
FailureReleasePatch:
    releaseAudioPatchInternal(handle);
    return INVALID_OPERATION;
}

status_t AudioPolicyManager::stopAudioSource(audio_port_handle_t portId)
{
    sp<SourceClientDescriptor> sourceDesc = mAudioSources.valueFor(portId);
    ALOGV("%s port ID %d", __FUNCTION__, portId);
    if (sourceDesc == 0) {
        ALOGW("%s unknown source for port ID %d", __FUNCTION__, portId);
        return BAD_VALUE;
    }
    status_t status = disconnectAudioSource(sourceDesc);

    mAudioSources.removeItem(portId);
    return status;
}

status_t AudioPolicyManager::setMasterMono(bool mono)
{
    if (mMasterMono == mono) {
        return NO_ERROR;
    }
    mMasterMono = mono;
    // if enabling mono we close all offloaded devices, which will invalidate the
    // corresponding AudioTrack. The AudioTrack client/MediaPlayer is responsible
    // for recreating the new AudioTrack as non-offloaded PCM.
    //
    // If disabling mono, we leave all tracks as is: we don't know which clients
    // and tracks are able to be recreated as offloaded. The next "song" should
    // play back offloaded.
    if (mMasterMono) {
        Vector<audio_io_handle_t> offloaded;
        for (size_t i = 0; i < mOutputs.size(); ++i) {
            sp<SwAudioOutputDescriptor> desc = mOutputs.valueAt(i);
            if (desc->mFlags & AUDIO_OUTPUT_FLAG_COMPRESS_OFFLOAD ||
                desc->mFlags == AUDIO_OUTPUT_FLAG_DIRECT) {
                offloaded.push(desc->mIoHandle);
            }
        }
        for (const auto& handle : offloaded) {
            closeOutput(handle);
        }
    }
    // update master mono for all remaining outputs
    for (size_t i = 0; i < mOutputs.size(); ++i) {
        updateMono(mOutputs.keyAt(i));
    }
    return NO_ERROR;
}

status_t AudioPolicyManager::getMasterMono(bool *mono)
{
    *mono = mMasterMono;
    return NO_ERROR;
}

float AudioPolicyManager::getStreamVolumeDB(
        audio_stream_type_t stream, int index, audio_devices_t device)
{
    return computeVolume(getVolumeCurves(stream), toVolumeSource(stream), index, {device});
}

status_t AudioPolicyManager::getSurroundFormats(unsigned int *numSurroundFormats,
                                                audio_format_t *surroundFormats,
                                                bool *surroundFormatsEnabled,
                                                bool reported)
{
    if (numSurroundFormats == NULL || (*numSurroundFormats != 0 &&
            (surroundFormats == NULL || surroundFormatsEnabled == NULL))) {
        return BAD_VALUE;
    }
    ALOGV("%s() numSurroundFormats %d surroundFormats %p surroundFormatsEnabled %p reported %d",
            __func__, *numSurroundFormats, surroundFormats, surroundFormatsEnabled, reported);

    size_t formatsWritten = 0;
    size_t formatsMax = *numSurroundFormats;
    std::unordered_set<audio_format_t> formats; // Uses primary surround formats only
    if (reported) {
        // Return formats from all device profiles that have already been resolved by
        // checkOutputsForDevice().
        for (size_t i = 0; i < mAvailableOutputDevices.size(); i++) {
            sp<DeviceDescriptor> device = mAvailableOutputDevices[i];
            FormatVector supportedFormats =
                    device->getAudioPort()->getAudioProfiles().getSupportedFormats();
            for (size_t j = 0; j < supportedFormats.size(); j++) {
                if (mConfig.getSurroundFormats().count(supportedFormats[j]) != 0) {
                    formats.insert(supportedFormats[j]);
                } else {
                    for (const auto& pair : mConfig.getSurroundFormats()) {
                        if (pair.second.count(supportedFormats[j]) != 0) {
                            formats.insert(pair.first);
                            break;
                        }
                    }
                }
            }
        }
    } else {
        for (const auto& pair : mConfig.getSurroundFormats()) {
            formats.insert(pair.first);
        }
    }
    *numSurroundFormats = formats.size();
    audio_policy_forced_cfg_t forceUse = mEngine->getForceUse(
            AUDIO_POLICY_FORCE_FOR_ENCODED_SURROUND);
    for (const auto& format: formats) {
        if (formatsWritten < formatsMax) {
            surroundFormats[formatsWritten] = format;
            bool formatEnabled = true;
            switch (forceUse) {
                case AUDIO_POLICY_FORCE_ENCODED_SURROUND_MANUAL:
                    formatEnabled = mManualSurroundFormats.count(format) != 0;
                    break;
                case AUDIO_POLICY_FORCE_ENCODED_SURROUND_NEVER:
                    formatEnabled = false;
                    break;
                default: // AUTO or ALWAYS => true
                    break;
            }
            surroundFormatsEnabled[formatsWritten++] = formatEnabled;
        }
    }
    return NO_ERROR;
}

status_t AudioPolicyManager::setSurroundFormatEnabled(audio_format_t audioFormat, bool enabled)
{
    ALOGV("%s() format 0x%X enabled %d", __func__, audioFormat, enabled);
    const auto& formatIter = mConfig.getSurroundFormats().find(audioFormat);
    if (formatIter == mConfig.getSurroundFormats().end()) {
        ALOGW("%s() format 0x%X is not a known surround format", __func__, audioFormat);
        return BAD_VALUE;
    }

    if (mEngine->getForceUse(AUDIO_POLICY_FORCE_FOR_ENCODED_SURROUND) !=
            AUDIO_POLICY_FORCE_ENCODED_SURROUND_MANUAL) {
        ALOGW("%s() not in manual mode for surround sound format selection", __func__);
        return INVALID_OPERATION;
    }

    if ((mManualSurroundFormats.count(audioFormat) != 0) == enabled) {
        return NO_ERROR;
    }

    std::unordered_set<audio_format_t> surroundFormatsBackup(mManualSurroundFormats);
    if (enabled) {
        mManualSurroundFormats.insert(audioFormat);
        for (const auto& subFormat : formatIter->second) {
            mManualSurroundFormats.insert(subFormat);
        }
    } else {
        mManualSurroundFormats.erase(audioFormat);
        for (const auto& subFormat : formatIter->second) {
            mManualSurroundFormats.erase(subFormat);
        }
    }

    sp<SwAudioOutputDescriptor> outputDesc;
    bool profileUpdated = false;
    DeviceVector hdmiOutputDevices = mAvailableOutputDevices.getDevicesFromType(
        AUDIO_DEVICE_OUT_HDMI);
    for (size_t i = 0; i < hdmiOutputDevices.size(); i++) {
        // Simulate reconnection to update enabled surround sound formats.
        String8 address = String8(hdmiOutputDevices[i]->address().c_str());
        std::string name = hdmiOutputDevices[i]->getName();
        status_t status = setDeviceConnectionStateInt(AUDIO_DEVICE_OUT_HDMI,
                                                      AUDIO_POLICY_DEVICE_STATE_UNAVAILABLE,
                                                      address.c_str(),
                                                      name.c_str(),
                                                      AUDIO_FORMAT_DEFAULT);
        if (status != NO_ERROR) {
            continue;
        }
        status = setDeviceConnectionStateInt(AUDIO_DEVICE_OUT_HDMI,
                                             AUDIO_POLICY_DEVICE_STATE_AVAILABLE,
                                             address.c_str(),
                                             name.c_str(),
                                             AUDIO_FORMAT_DEFAULT);
        profileUpdated |= (status == NO_ERROR);
    }
    // FIXME: Why doing this for input HDMI devices if we don't augment their reported formats?
    DeviceVector hdmiInputDevices = mAvailableInputDevices.getDevicesFromType(
                AUDIO_DEVICE_IN_HDMI);
    for (size_t i = 0; i < hdmiInputDevices.size(); i++) {
        // Simulate reconnection to update enabled surround sound formats.
        String8 address = String8(hdmiInputDevices[i]->address().c_str());
        std::string name = hdmiInputDevices[i]->getName();
        status_t status = setDeviceConnectionStateInt(AUDIO_DEVICE_IN_HDMI,
                                                      AUDIO_POLICY_DEVICE_STATE_UNAVAILABLE,
                                                      address.c_str(),
                                                      name.c_str(),
                                                      AUDIO_FORMAT_DEFAULT);
        if (status != NO_ERROR) {
            continue;
        }
        status = setDeviceConnectionStateInt(AUDIO_DEVICE_IN_HDMI,
                                             AUDIO_POLICY_DEVICE_STATE_AVAILABLE,
                                             address.c_str(),
                                             name.c_str(),
                                             AUDIO_FORMAT_DEFAULT);
        profileUpdated |= (status == NO_ERROR);
    }

    if (!profileUpdated) {
        ALOGW("%s() no audio profiles updated, undoing surround formats change", __func__);
        mManualSurroundFormats = std::move(surroundFormatsBackup);
    }

    return profileUpdated ? NO_ERROR : INVALID_OPERATION;
}

void AudioPolicyManager::setAppState(audio_port_handle_t portId, app_state_t state)
{
    ALOGV("%s(portId:%d, state:%d)", __func__, portId, state);
    for (size_t i = 0; i < mInputs.size(); i++) {
        mInputs.valueAt(i)->setAppState(portId, state);
    }
}

bool AudioPolicyManager::isHapticPlaybackSupported()
{
    for (const auto& hwModule : mHwModules) {
        const OutputProfileCollection &outputProfiles = hwModule->getOutputProfiles();
        for (const auto &outProfile : outputProfiles) {
            struct audio_port audioPort;
            outProfile->toAudioPort(&audioPort);
            for (size_t i = 0; i < audioPort.num_channel_masks; i++) {
                if (audioPort.channel_masks[i] & AUDIO_CHANNEL_HAPTIC_ALL) {
                    return true;
                }
            }
        }
    }
    return false;
}

bool AudioPolicyManager::isCallScreenModeSupported()
{
    return getConfig().isCallScreenModeSupported();
}


status_t AudioPolicyManager::disconnectAudioSource(const sp<SourceClientDescriptor>& sourceDesc)
{
    ALOGV("%s port Id %d", __FUNCTION__, sourceDesc->portId());
    sp<SwAudioOutputDescriptor> swOutput = sourceDesc->swOutput().promote();
    if (swOutput != 0) {
        status_t status = stopSource(swOutput, sourceDesc);
        if (status == NO_ERROR) {
            swOutput->stop();
        }
        releaseOutput(sourceDesc->portId());
    } else {
        sp<HwAudioOutputDescriptor> hwOutputDesc = sourceDesc->hwOutput().promote();
        if (hwOutputDesc != 0) {
          //   close Hwoutput and remove from mHwOutputs
        } else {
            ALOGW("%s source has neither SW nor HW output", __FUNCTION__);
        }
    }
    return releaseAudioPatchInternal(sourceDesc->getPatchHandle());
}

sp<SourceClientDescriptor> AudioPolicyManager::getSourceForAttributesOnOutput(
        audio_io_handle_t output, const audio_attributes_t &attr)
{
    sp<SourceClientDescriptor> source;
    for (size_t i = 0; i < mAudioSources.size(); i++)  {
        sp<SourceClientDescriptor> sourceDesc = mAudioSources.valueAt(i);
        sp<SwAudioOutputDescriptor> outputDesc = sourceDesc->swOutput().promote();
        if (followsSameRouting(attr, sourceDesc->attributes()) &&
                               outputDesc != 0 && outputDesc->mIoHandle == output) {
            source = sourceDesc;
            break;
        }
    }
    return source;
}

// ----------------------------------------------------------------------------
// AudioPolicyManager
// ----------------------------------------------------------------------------
uint32_t AudioPolicyManager::nextAudioPortGeneration()
{
    return mAudioPortGeneration++;
}

static status_t deserializeAudioPolicyXmlConfig(AudioPolicyConfig &config) {
    char audioPolicyXmlConfigFile[AUDIO_POLICY_XML_CONFIG_FILE_PATH_MAX_LENGTH];
    std::vector<const char*> fileNames;
    status_t ret;

    if (property_get_bool("ro.bluetooth.a2dp_offload.supported", false)) {
        if (property_get_bool("persist.bluetooth.bluetooth_audio_hal.disabled", false) &&
            property_get_bool("persist.bluetooth.a2dp_offload.disabled", false)) {
            // Both BluetoothAudio@2.0 and BluetoothA2dp@1.0 (Offlaod) are disabled, and uses
            // the legacy hardware module for A2DP and hearing aid.
            fileNames.push_back(AUDIO_POLICY_BLUETOOTH_LEGACY_HAL_XML_CONFIG_FILE_NAME);
        } else if (property_get_bool("persist.bluetooth.a2dp_offload.disabled", false)) {
            // A2DP offload supported but disabled: try to use special XML file
            fileNames.push_back(AUDIO_POLICY_A2DP_OFFLOAD_DISABLED_XML_CONFIG_FILE_NAME);
        }
    } else if (property_get_bool("persist.bluetooth.bluetooth_audio_hal.disabled", false)) {
        fileNames.push_back(AUDIO_POLICY_BLUETOOTH_LEGACY_HAL_XML_CONFIG_FILE_NAME);
    }
    fileNames.push_back(AUDIO_POLICY_XML_CONFIG_FILE_NAME);

    for (const char* fileName : fileNames) {
        for (const auto& path : audio_get_configuration_paths()) {
            snprintf(audioPolicyXmlConfigFile, sizeof(audioPolicyXmlConfigFile),
                     "%s/%s", path.c_str(), fileName);
            ret = deserializeAudioPolicyFile(audioPolicyXmlConfigFile, &config);
            if (ret == NO_ERROR) {
                config.setSource(audioPolicyXmlConfigFile);
                return ret;
            }
        }
    }
    return ret;
}

AudioPolicyManager::AudioPolicyManager(AudioPolicyClientInterface *clientInterface,
                                       bool /*forTesting*/)
    :
    mUidCached(AID_AUDIOSERVER), // no need to call getuid(), there's only one of us running.
    mpClientInterface(clientInterface),
    mLimitRingtoneVolume(false), mLastVoiceVolume(-1.0f),
    mA2dpSuspended(false),
    mConfig(mHwModulesAll, mOutputDevicesAll, mInputDevicesAll, mDefaultOutputDevice),
    mAudioPortGeneration(1),
    mBeaconMuteRefCount(0),
    mBeaconPlayingRefCount(0),
    mBeaconMuted(false),
    mTtsOutputAvailable(false),
    mMasterMono(false),
    mMusicEffectOutput(AUDIO_IO_HANDLE_NONE)
{
}

AudioPolicyManager::AudioPolicyManager(AudioPolicyClientInterface *clientInterface)
        : AudioPolicyManager(clientInterface, false /*forTesting*/)
{
    loadConfig();
}

void AudioPolicyManager::loadConfig() {
    if (deserializeAudioPolicyXmlConfig(getConfig()) != NO_ERROR) {
        ALOGE("could not load audio policy configuration file, setting defaults");
        getConfig().setDefault();
    }
}

status_t AudioPolicyManager::initialize() {
    {
        auto engLib = EngineLibrary::load(
                        "libaudiopolicyengine" + getConfig().getEngineLibraryNameSuffix() + ".so");
        if (!engLib) {
            ALOGE("%s: Failed to load the engine library", __FUNCTION__);
            return NO_INIT;
        }
        mEngine = engLib->createEngine();
        if (mEngine == nullptr) {
            ALOGE("%s: Failed to instantiate the APM engine", __FUNCTION__);
            return NO_INIT;
        }
    }
    mEngine->setObserver(this);
    status_t status = mEngine->initCheck();
    if (status != NO_ERROR) {
        LOG_FATAL("Policy engine not initialized(err=%d)", status);
        return status;
    }

    // after parsing the config, mOutputDevicesAll and mInputDevicesAll contain all known devices;
    // open all output streams needed to access attached devices
    onNewAudioModulesAvailableInt(nullptr /*newDevices*/);

    // make sure default device is reachable
    if (mDefaultOutputDevice == 0 || !mAvailableOutputDevices.contains(mDefaultOutputDevice)) {
        ALOGE_IF(mDefaultOutputDevice != 0, "Default device %s is unreachable",
                 mDefaultOutputDevice->toString().c_str());
        status = NO_INIT;
    }
    // If microphones address is empty, set it according to device type
    for (size_t i = 0; i < mAvailableInputDevices.size(); i++) {
        if (mAvailableInputDevices[i]->address().empty()) {
            if (mAvailableInputDevices[i]->type() == AUDIO_DEVICE_IN_BUILTIN_MIC) {
                mAvailableInputDevices[i]->setAddress(AUDIO_BOTTOM_MICROPHONE_ADDRESS);
            } else if (mAvailableInputDevices[i]->type() == AUDIO_DEVICE_IN_BACK_MIC) {
                mAvailableInputDevices[i]->setAddress(AUDIO_BACK_MICROPHONE_ADDRESS);
            }
        }
    }

    if (mPrimaryOutput == 0) {
        ALOGE("Failed to open primary output");
        status = NO_INIT;
    }

    // Silence ALOGV statements
    property_set("log.tag." LOG_TAG, "D");

    updateDevicesAndOutputs();
    return status;
}

AudioPolicyManager::~AudioPolicyManager()
{
   for (size_t i = 0; i < mOutputs.size(); i++) {
        mOutputs.valueAt(i)->close();
   }
   for (size_t i = 0; i < mInputs.size(); i++) {
        mInputs.valueAt(i)->close();
   }
   mAvailableOutputDevices.clear();
   mAvailableInputDevices.clear();
   mOutputs.clear();
   mInputs.clear();
   mHwModules.clear();
   mHwModulesAll.clear();
   mManualSurroundFormats.clear();
}

status_t AudioPolicyManager::initCheck()
{
    return hasPrimaryOutput() ? NO_ERROR : NO_INIT;
}

// ---

void AudioPolicyManager::onNewAudioModulesAvailable()
{
    DeviceVector newDevices;
    onNewAudioModulesAvailableInt(&newDevices);
    if (!newDevices.empty()) {
        nextAudioPortGeneration();
        mpClientInterface->onAudioPortListUpdate();
    }
}

void AudioPolicyManager::onNewAudioModulesAvailableInt(DeviceVector *newDevices)
{
    for (const auto& hwModule : mHwModulesAll) {
        if (std::find(mHwModules.begin(), mHwModules.end(), hwModule) != mHwModules.end()) {
            continue;
        }
        hwModule->setHandle(mpClientInterface->loadHwModule(hwModule->getName()));
        if (hwModule->getHandle() == AUDIO_MODULE_HANDLE_NONE) {
            ALOGW("could not open HW module %s", hwModule->getName());
            continue;
        }
        mHwModules.push_back(hwModule);
        // open all output streams needed to access attached devices
        // except for direct output streams that are only opened when they are actually
        // required by an app.
        // This also validates mAvailableOutputDevices list
        for (const auto& outProfile : hwModule->getOutputProfiles()) {
            if (!outProfile->canOpenNewIo()) {
                ALOGE("Invalid Output profile max open count %u for profile %s",
                      outProfile->maxOpenCount, outProfile->getTagName().c_str());
                continue;
            }
            if (!outProfile->hasSupportedDevices()) {
                ALOGW("Output profile contains no device on module %s", hwModule->getName());
                continue;
            }
            if ((outProfile->getFlags() & AUDIO_OUTPUT_FLAG_TTS) != 0) {
                mTtsOutputAvailable = true;
            }

            const DeviceVector &supportedDevices = outProfile->getSupportedDevices();
            DeviceVector availProfileDevices = supportedDevices.filter(mOutputDevicesAll);
            sp<DeviceDescriptor> supportedDevice = 0;
            if (supportedDevices.contains(mDefaultOutputDevice)) {
                supportedDevice = mDefaultOutputDevice;
            } else {
                // choose first device present in profile's SupportedDevices also part of
                // mAvailableOutputDevices.
                if (availProfileDevices.isEmpty()) {
                    continue;
                }
                supportedDevice = availProfileDevices.itemAt(0);
            }
            if (!mOutputDevicesAll.contains(supportedDevice)) {
                continue;
            }
            sp<SwAudioOutputDescriptor> outputDesc = new SwAudioOutputDescriptor(outProfile,
                                                                                 mpClientInterface);
            audio_io_handle_t output = AUDIO_IO_HANDLE_NONE;
            status_t status = outputDesc->open(nullptr, DeviceVector(supportedDevice),
                                               AUDIO_STREAM_DEFAULT,
                                               AUDIO_OUTPUT_FLAG_NONE, &output);
            if (status != NO_ERROR) {
                ALOGW("Cannot open output stream for devices %s on hw module %s",
                      supportedDevice->toString().c_str(), hwModule->getName());
                continue;
            }
            for (const auto &device : availProfileDevices) {
                // give a valid ID to an attached device once confirmed it is reachable
                if (!device->isAttached()) {
                    device->attach(hwModule);
                    mAvailableOutputDevices.add(device);
                    if (newDevices) newDevices->add(device);
                    setEngineDeviceConnectionState(device, AUDIO_POLICY_DEVICE_STATE_AVAILABLE);
                }
            }
            if (mPrimaryOutput == 0 &&
                    outProfile->getFlags() & AUDIO_OUTPUT_FLAG_PRIMARY) {
                mPrimaryOutput = outputDesc;
            }
            if ((outProfile->getFlags() & AUDIO_OUTPUT_FLAG_DIRECT) != 0) {
                outputDesc->close();
            } else {
                addOutput(output, outputDesc);
                setOutputDevices(outputDesc,
                                 DeviceVector(supportedDevice),
                                 true,
                                 0,
                                 NULL);
            }
        }
        // open input streams needed to access attached devices to validate
        // mAvailableInputDevices list
        for (const auto& inProfile : hwModule->getInputProfiles()) {
            if (!inProfile->canOpenNewIo()) {
                ALOGE("Invalid Input profile max open count %u for profile %s",
                      inProfile->maxOpenCount, inProfile->getTagName().c_str());
                continue;
            }
            if (!inProfile->hasSupportedDevices()) {
                ALOGW("Input profile contains no device on module %s", hwModule->getName());
                continue;
            }
            // chose first device present in profile's SupportedDevices also part of
            // available input devices
            const DeviceVector &supportedDevices = inProfile->getSupportedDevices();
            DeviceVector availProfileDevices = supportedDevices.filter(mInputDevicesAll);
            if (availProfileDevices.isEmpty()) {
                ALOGE("%s: Input device list is empty!", __FUNCTION__);
                continue;
            }
            sp<AudioInputDescriptor> inputDesc =
                    new AudioInputDescriptor(inProfile, mpClientInterface);

            audio_io_handle_t input = AUDIO_IO_HANDLE_NONE;
            status_t status = inputDesc->open(nullptr,
                                              availProfileDevices.itemAt(0),
                                              AUDIO_SOURCE_MIC,
                                              AUDIO_INPUT_FLAG_NONE,
                                              &input);
            if (status != NO_ERROR) {
                ALOGW("Cannot open input stream for device %s on hw module %s",
                      availProfileDevices.toString().c_str(),
                      hwModule->getName());
                continue;
            }
            for (const auto &device : availProfileDevices) {
                // give a valid ID to an attached device once confirmed it is reachable
                if (!device->isAttached()) {
                    device->attach(hwModule);
                    device->importAudioPortAndPickAudioProfile(inProfile, true);
                    mAvailableInputDevices.add(device);
                    if (newDevices) newDevices->add(device);
                    setEngineDeviceConnectionState(device, AUDIO_POLICY_DEVICE_STATE_AVAILABLE);
                }
            }
            inputDesc->close();
        }
    }
}

void AudioPolicyManager::addOutput(audio_io_handle_t output,
                                   const sp<SwAudioOutputDescriptor>& outputDesc)
{
    mOutputs.add(output, outputDesc);
    applyStreamVolumes(outputDesc, DeviceTypeSet(), 0 /* delayMs */, true /* force */);
    updateMono(output); // update mono status when adding to output list
    selectOutputForMusicEffects();
    nextAudioPortGeneration();
}

void AudioPolicyManager::removeOutput(audio_io_handle_t output)
{
    mOutputs.removeItem(output);
    selectOutputForMusicEffects();
}

void AudioPolicyManager::addInput(audio_io_handle_t input,
                                  const sp<AudioInputDescriptor>& inputDesc)
{
    mInputs.add(input, inputDesc);
    nextAudioPortGeneration();
}

status_t AudioPolicyManager::checkOutputsForDevice(const sp<DeviceDescriptor>& device,
                                                   audio_policy_dev_state_t state,
                                                   SortedVector<audio_io_handle_t>& outputs)
{
    audio_devices_t deviceType = device->type();
    const String8 &address = String8(device->address().c_str());
    sp<SwAudioOutputDescriptor> desc;

    if (audio_device_is_digital(deviceType)) {
        // erase all current sample rates, formats and channel masks
        device->clearAudioProfiles();
    }

    if (state == AUDIO_POLICY_DEVICE_STATE_AVAILABLE) {
        // first list already open outputs that can be routed to this device
        for (size_t i = 0; i < mOutputs.size(); i++) {
            desc = mOutputs.valueAt(i);
            if (!desc->isDuplicated() && desc->supportsDevice(device)
                    && desc->devicesSupportEncodedFormats({deviceType})) {
                ALOGV("checkOutputsForDevice(): adding opened output %d on device %s",
                      mOutputs.keyAt(i), device->toString().c_str());
                outputs.add(mOutputs.keyAt(i));
            }
        }
        // then look for output profiles that can be routed to this device
        SortedVector< sp<IOProfile> > profiles;
        for (const auto& hwModule : mHwModules) {
            for (size_t j = 0; j < hwModule->getOutputProfiles().size(); j++) {
                sp<IOProfile> profile = hwModule->getOutputProfiles()[j];
                if (profile->supportsDevice(device)) {
                    profiles.add(profile);
                    ALOGV("checkOutputsForDevice(): adding profile %zu from module %s",
                          j, hwModule->getName());
                }
            }
        }

        ALOGV("  found %zu profiles, %zu outputs", profiles.size(), outputs.size());

        if (profiles.isEmpty() && outputs.isEmpty()) {
            ALOGW("checkOutputsForDevice(): No output available for device %04x", deviceType);
            return BAD_VALUE;
        }

        // open outputs for matching profiles if needed. Direct outputs are also opened to
        // query for dynamic parameters and will be closed later by setDeviceConnectionState()
        for (ssize_t profile_index = 0; profile_index < (ssize_t)profiles.size(); profile_index++) {
            sp<IOProfile> profile = profiles[profile_index];

            // nothing to do if one output is already opened for this profile
            size_t j;
            for (j = 0; j < outputs.size(); j++) {
                desc = mOutputs.valueFor(outputs.itemAt(j));
                if (!desc->isDuplicated() && desc->mProfile == profile) {
                    // matching profile: save the sample rates, format and channel masks supported
                    // by the profile in our device descriptor
                    if (audio_device_is_digital(deviceType)) {
                        device->importAudioPortAndPickAudioProfile(profile);
                    }
                    break;
                }
            }
            if (j != outputs.size()) {
                continue;
            }

            if (!profile->canOpenNewIo()) {
                ALOGW("Max Output number %u already opened for this profile %s",
                      profile->maxOpenCount, profile->getTagName().c_str());
                continue;
            }

            ALOGV("opening output for device %08x with params %s profile %p name %s",
                  deviceType, address.string(), profile.get(), profile->getName().c_str());
            desc = new SwAudioOutputDescriptor(profile, mpClientInterface);
            audio_io_handle_t output = AUDIO_IO_HANDLE_NONE;
            status_t status = desc->open(nullptr, DeviceVector(device),
                                         AUDIO_STREAM_DEFAULT, AUDIO_OUTPUT_FLAG_NONE, &output);

            if (status == NO_ERROR) {
                // Here is where the out_set_parameters() for card & device gets called
                if (!address.isEmpty()) {
                    char *param = audio_device_address_to_parameter(deviceType, address);
                    mpClientInterface->setParameters(output, String8(param));
                    free(param);
                }
                updateAudioProfiles(device, output, profile->getAudioProfiles());
                if (!profile->hasValidAudioProfile()) {
                    ALOGW("checkOutputsForDevice() missing param");
                    desc->close();
                    output = AUDIO_IO_HANDLE_NONE;
                } else if (profile->hasDynamicAudioProfile()) {
                    desc->close();
                    output = AUDIO_IO_HANDLE_NONE;
                    audio_config_t config = AUDIO_CONFIG_INITIALIZER;
                    profile->pickAudioProfile(
                            config.sample_rate, config.channel_mask, config.format);
                    config.offload_info.sample_rate = config.sample_rate;
                    config.offload_info.channel_mask = config.channel_mask;
                    config.offload_info.format = config.format;

                    status_t status = desc->open(&config, DeviceVector(device),
                                                 AUDIO_STREAM_DEFAULT,
                                                 AUDIO_OUTPUT_FLAG_NONE, &output);
                    if (status != NO_ERROR) {
                        output = AUDIO_IO_HANDLE_NONE;
                    }
                }

                if (output != AUDIO_IO_HANDLE_NONE) {
                    addOutput(output, desc);
                    if (device_distinguishes_on_address(deviceType) && address != "0") {
                        sp<AudioPolicyMix> policyMix;
                        if (mPolicyMixes.getAudioPolicyMix(deviceType, address, policyMix)
                                == NO_ERROR) {
                            policyMix->setOutput(desc);
                            desc->mPolicyMix = policyMix;
                        } else {
                            ALOGW("checkOutputsForDevice() cannot find policy for address %s",
                                  address.string());
                        }

                    } else if (((desc->mFlags & AUDIO_OUTPUT_FLAG_DIRECT) == 0) &&
                                    hasPrimaryOutput()) {
                        // no duplicated output for direct outputs and
                        // outputs used by dynamic policy mixes
                        audio_io_handle_t duplicatedOutput = AUDIO_IO_HANDLE_NONE;

                        //TODO: configure audio effect output stage here

                        // open a duplicating output thread for the new output and the primary output
                        sp<SwAudioOutputDescriptor> dupOutputDesc =
                                new SwAudioOutputDescriptor(NULL, mpClientInterface);
                        status_t status = dupOutputDesc->openDuplicating(mPrimaryOutput, desc,
                                                                         &duplicatedOutput);
                        if (status == NO_ERROR) {
                            // add duplicated output descriptor
                            addOutput(duplicatedOutput, dupOutputDesc);
                        } else {
                            ALOGW("checkOutputsForDevice() could not open dup output for %d and %d",
                                    mPrimaryOutput->mIoHandle, output);
                            desc->close();
                            removeOutput(output);
                            nextAudioPortGeneration();
                            output = AUDIO_IO_HANDLE_NONE;
                        }
                    }
                }
            } else {
                output = AUDIO_IO_HANDLE_NONE;
            }
            if (output == AUDIO_IO_HANDLE_NONE) {
                ALOGW("checkOutputsForDevice() could not open output for device %x", deviceType);
                profiles.removeAt(profile_index);
                profile_index--;
            } else {
                outputs.add(output);
                // Load digital format info only for digital devices
                if (audio_device_is_digital(deviceType)) {
                    device->importAudioPortAndPickAudioProfile(profile);
                }

                if (device_distinguishes_on_address(deviceType)) {
                    ALOGV("checkOutputsForDevice(): setOutputDevices %s",
                            device->toString().c_str());
                    setOutputDevices(desc, DeviceVector(device), true/*force*/, 0/*delay*/,
                                     NULL/*patch handle*/);
                }
                ALOGV("checkOutputsForDevice(): adding output %d", output);
            }
        }

        if (profiles.isEmpty()) {
            ALOGW("checkOutputsForDevice(): No output available for device %04x", deviceType);
            return BAD_VALUE;
        }
    } else { // Disconnect
        // check if one opened output is not needed any more after disconnecting one device
        for (size_t i = 0; i < mOutputs.size(); i++) {
            desc = mOutputs.valueAt(i);
            if (!desc->isDuplicated()) {
                // exact match on device
                if (device_distinguishes_on_address(deviceType) && desc->supportsDevice(device)
                        && desc->devicesSupportEncodedFormats({deviceType})) {
                    outputs.add(mOutputs.keyAt(i));
                } else if (!mAvailableOutputDevices.containsAtLeastOne(desc->supportedDevices())) {
                    ALOGV("checkOutputsForDevice(): disconnecting adding output %d",
                            mOutputs.keyAt(i));
                    outputs.add(mOutputs.keyAt(i));
                }
            }
        }
        // Clear any profiles associated with the disconnected device.
        for (const auto& hwModule : mHwModules) {
            for (size_t j = 0; j < hwModule->getOutputProfiles().size(); j++) {
                sp<IOProfile> profile = hwModule->getOutputProfiles()[j];
                if (profile->supportsDevice(device)) {
                    ALOGV("checkOutputsForDevice(): "
                            "clearing direct output profile %zu on module %s",
                            j, hwModule->getName());
                    profile->clearAudioProfiles();
                }
            }
        }
    }
    return NO_ERROR;
}

status_t AudioPolicyManager::checkInputsForDevice(const sp<DeviceDescriptor>& device,
                                                  audio_policy_dev_state_t state)
{
    sp<AudioInputDescriptor> desc;

    if (audio_device_is_digital(device->type())) {
        // erase all current sample rates, formats and channel masks
        device->clearAudioProfiles();
    }

    if (state == AUDIO_POLICY_DEVICE_STATE_AVAILABLE) {
        // look for input profiles that can be routed to this device
        SortedVector< sp<IOProfile> > profiles;
        for (const auto& hwModule : mHwModules) {
            for (size_t profile_index = 0;
                 profile_index < hwModule->getInputProfiles().size();
                 profile_index++) {
                sp<IOProfile> profile = hwModule->getInputProfiles()[profile_index];

                if (profile->supportsDevice(device)) {
                    profiles.add(profile);
                    ALOGV("checkInputsForDevice(): adding profile %zu from module %s",
                          profile_index, hwModule->getName());
                }
            }
        }

        if (profiles.isEmpty()) {
            ALOGW("%s: No input profile available for device %s",
                __func__, device->toString().c_str());
            return BAD_VALUE;
        }

        // open inputs for matching profiles if needed. Direct inputs are also opened to
        // query for dynamic parameters and will be closed later by setDeviceConnectionState()
        for (ssize_t profile_index = 0; profile_index < (ssize_t)profiles.size(); profile_index++) {

            sp<IOProfile> profile = profiles[profile_index];

            // nothing to do if one input is already opened for this profile
            size_t input_index;
            for (input_index = 0; input_index < mInputs.size(); input_index++) {
                desc = mInputs.valueAt(input_index);
                if (desc->mProfile == profile) {
                    if (audio_device_is_digital(device->type())) {
                        device->importAudioPortAndPickAudioProfile(profile);
                    }
                    break;
                }
            }
            if (input_index != mInputs.size()) {
                continue;
            }

            if (!profile->canOpenNewIo()) {
                ALOGW("Max Input number %u already opened for this profile %s",
                      profile->maxOpenCount, profile->getTagName().c_str());
                continue;
            }

            desc = new AudioInputDescriptor(profile, mpClientInterface);
            audio_io_handle_t input = AUDIO_IO_HANDLE_NONE;
            status_t status = desc->open(nullptr,
                                         device,
                                         AUDIO_SOURCE_MIC,
                                         AUDIO_INPUT_FLAG_NONE,
                                         &input);

            if (status == NO_ERROR) {
                const String8& address = String8(device->address().c_str());
                if (!address.isEmpty()) {
                    char *param = audio_device_address_to_parameter(device->type(), address);
                    mpClientInterface->setParameters(input, String8(param));
                    free(param);
                }
                updateAudioProfiles(device, input, profile->getAudioProfiles());
                if (!profile->hasValidAudioProfile()) {
                    ALOGW("checkInputsForDevice() direct input missing param");
                    desc->close();
                    input = AUDIO_IO_HANDLE_NONE;
                }

                if (input != AUDIO_IO_HANDLE_NONE) {
                    addInput(input, desc);
                }
            } // endif input != 0

            if (input == AUDIO_IO_HANDLE_NONE) {
                ALOGW("%s could not open input for device %s", __func__,
                       device->toString().c_str());
                profiles.removeAt(profile_index);
                profile_index--;
            } else {
                if (audio_device_is_digital(device->type())) {
                    device->importAudioPortAndPickAudioProfile(profile);
                }
                ALOGV("checkInputsForDevice(): adding input %d", input);
            }
        } // end scan profiles

        if (profiles.isEmpty()) {
            ALOGW("%s: No input available for device %s", __func__,  device->toString().c_str());
            return BAD_VALUE;
        }
    } else {
        // Disconnect
        // Clear any profiles associated with the disconnected device.
        for (const auto& hwModule : mHwModules) {
            for (size_t profile_index = 0;
                 profile_index < hwModule->getInputProfiles().size();
                 profile_index++) {
                sp<IOProfile> profile = hwModule->getInputProfiles()[profile_index];
                if (profile->supportsDevice(device)) {
                    ALOGV("checkInputsForDevice(): clearing direct input profile %zu on module %s",
                            profile_index, hwModule->getName());
                    profile->clearAudioProfiles();
                }
            }
        }
    } // end disconnect

    return NO_ERROR;
}


void AudioPolicyManager::closeOutput(audio_io_handle_t output)
{
    ALOGV("closeOutput(%d)", output);

    sp<SwAudioOutputDescriptor> closingOutput = mOutputs.valueFor(output);
    if (closingOutput == NULL) {
        ALOGW("closeOutput() unknown output %d", output);
        return;
    }
    const bool closingOutputWasActive = closingOutput->isActive();
    mPolicyMixes.closeOutput(closingOutput);

    // look for duplicated outputs connected to the output being removed.
    for (size_t i = 0; i < mOutputs.size(); i++) {
        sp<SwAudioOutputDescriptor> dupOutput = mOutputs.valueAt(i);
        if (dupOutput->isDuplicated() &&
                (dupOutput->mOutput1 == closingOutput || dupOutput->mOutput2 == closingOutput)) {
            sp<SwAudioOutputDescriptor> remainingOutput =
                dupOutput->mOutput1 == closingOutput ? dupOutput->mOutput2 : dupOutput->mOutput1;
            // As all active tracks on duplicated output will be deleted,
            // and as they were also referenced on the other output, the reference
            // count for their stream type must be adjusted accordingly on
            // the other output.
            const bool wasActive = remainingOutput->isActive();
            // Note: no-op on the closing output where all clients has already been set inactive
            dupOutput->setAllClientsInactive();
            // stop() will be a no op if the output is still active but is needed in case all
            // active streams refcounts where cleared above
            if (wasActive) {
                remainingOutput->stop();
            }
            audio_io_handle_t duplicatedOutput = mOutputs.keyAt(i);
            ALOGV("closeOutput() closing also duplicated output %d", duplicatedOutput);

            mpClientInterface->closeOutput(duplicatedOutput);
            removeOutput(duplicatedOutput);
        }
    }

    nextAudioPortGeneration();

    ssize_t index = mAudioPatches.indexOfKey(closingOutput->getPatchHandle());
    if (index >= 0) {
        sp<AudioPatch> patchDesc = mAudioPatches.valueAt(index);
        (void) /*status_t status*/ mpClientInterface->releaseAudioPatch(
                    patchDesc->getAfHandle(), 0);
        mAudioPatches.removeItemsAt(index);
        mpClientInterface->onAudioPatchListUpdate();
    }

    if (closingOutputWasActive) {
        closingOutput->stop();
    }
    closingOutput->close();

    removeOutput(output);
    mPreviousOutputs = mOutputs;

    // MSD patches may have been released to support a non-MSD direct output. Reset MSD patch if
    // no direct outputs are open.
    if (!getMsdAudioOutDevices().isEmpty()) {
        bool directOutputOpen = false;
        for (size_t i = 0; i < mOutputs.size(); i++) {
            if (mOutputs[i]->mFlags & AUDIO_OUTPUT_FLAG_DIRECT) {
                directOutputOpen = true;
                break;
            }
        }
        if (!directOutputOpen) {
            ALOGV("no direct outputs open, reset MSD patch");
            setMsdPatch();
        }
    }
}

void AudioPolicyManager::closeInput(audio_io_handle_t input)
{
    ALOGV("closeInput(%d)", input);

    sp<AudioInputDescriptor> inputDesc = mInputs.valueFor(input);
    if (inputDesc == NULL) {
        ALOGW("closeInput() unknown input %d", input);
        return;
    }

    nextAudioPortGeneration();

    sp<DeviceDescriptor> device = inputDesc->getDevice();
    ssize_t index = mAudioPatches.indexOfKey(inputDesc->getPatchHandle());
    if (index >= 0) {
        sp<AudioPatch> patchDesc = mAudioPatches.valueAt(index);
        (void) /*status_t status*/ mpClientInterface->releaseAudioPatch(
                    patchDesc->getAfHandle(), 0);
        mAudioPatches.removeItemsAt(index);
        mpClientInterface->onAudioPatchListUpdate();
    }

    inputDesc->close();
    mInputs.removeItem(input);

    DeviceVector primaryInputDevices = availablePrimaryModuleInputDevices();
    if (primaryInputDevices.contains(device) &&
            mInputs.activeInputsCountOnDevices(primaryInputDevices) == 0) {
        mpClientInterface->setSoundTriggerCaptureState(false);
    }
}

SortedVector<audio_io_handle_t> AudioPolicyManager::getOutputsForDevices(
            const DeviceVector &devices,
            const SwAudioOutputCollection& openOutputs)
{
    SortedVector<audio_io_handle_t> outputs;

    ALOGVV("%s() devices %s", __func__, devices.toString().c_str());
    for (size_t i = 0; i < openOutputs.size(); i++) {
        ALOGVV("output %zu isDuplicated=%d device=%s",
                i, openOutputs.valueAt(i)->isDuplicated(),
                openOutputs.valueAt(i)->supportedDevices().toString().c_str());
        if (openOutputs.valueAt(i)->supportsAllDevices(devices)
                && openOutputs.valueAt(i)->devicesSupportEncodedFormats(devices.types())) {
            ALOGVV("%s() found output %d", __func__, openOutputs.keyAt(i));
            outputs.add(openOutputs.keyAt(i));
        }
    }
    return outputs;
}

void AudioPolicyManager::checkForDeviceAndOutputChanges(std::function<bool()> onOutputsChecked)
{
    // checkA2dpSuspend must run before checkOutputForAllStrategies so that A2DP
    // output is suspended before any tracks are moved to it
    checkA2dpSuspend();
    checkOutputForAllStrategies();
    checkSecondaryOutputs();
    if (onOutputsChecked != nullptr && onOutputsChecked()) checkA2dpSuspend();
    updateDevicesAndOutputs();
    if (mHwModules.getModuleFromName(AUDIO_HARDWARE_MODULE_ID_MSD) != 0) {
        setMsdPatch();
    }
}

bool AudioPolicyManager::followsSameRouting(const audio_attributes_t &lAttr,
                                            const audio_attributes_t &rAttr) const
{
    return mEngine->getProductStrategyForAttributes(lAttr) ==
            mEngine->getProductStrategyForAttributes(rAttr);
}

const unsigned int muteLatencyFactor = property_get_int32(
            "audio.sys.mute.latency.factor", DEFAULT_MUTE_LATENCY_FACTOR);

const unsigned int routingLatency = property_get_int32(
            "audio.sys.routing.latency", DEFAULT_ROUTING_LATENCY_MS);

void AudioPolicyManager::checkOutputForAttributes(const audio_attributes_t &attr)
{
    auto psId = mEngine->getProductStrategyForAttributes(attr);

    DeviceVector oldDevices = mEngine->getOutputDevicesForAttributes(attr, 0, true /*fromCache*/);
    DeviceVector newDevices = mEngine->getOutputDevicesForAttributes(attr, 0, false /*fromCache*/);

    SortedVector<audio_io_handle_t> srcOutputs = getOutputsForDevices(oldDevices, mPreviousOutputs);
    SortedVector<audio_io_handle_t> dstOutputs = getOutputsForDevices(newDevices, mOutputs);

    // also take into account external policy-related changes: add all outputs which are
    // associated with policies in the "before" and "after" output vectors
    ALOGVV("%s(): policy related outputs", __func__);
    bool hasDynamicPolicy = false;
    for (size_t i = 0 ; i < mPreviousOutputs.size() ; i++) {
        const sp<SwAudioOutputDescriptor> desc = mPreviousOutputs.valueAt(i);
        if (desc != 0 && desc->mPolicyMix != NULL) {
            srcOutputs.add(desc->mIoHandle);
            hasDynamicPolicy = true;
            ALOGVV(" previous outputs: adding %d", desc->mIoHandle);
        }
    }
    for (size_t i = 0 ; i < mOutputs.size() ; i++) {
        const sp<SwAudioOutputDescriptor> desc = mOutputs.valueAt(i);
        if (desc != 0 && desc->mPolicyMix != NULL) {
            dstOutputs.add(desc->mIoHandle);
            hasDynamicPolicy = true;
            ALOGVV(" new outputs: adding %d", desc->mIoHandle);
        }
    }

    if (srcOutputs != dstOutputs) {
        // get maximum latency of all source outputs to determine the minimum mute time guaranteeing
        // audio from invalidated tracks will be rendered when unmuting
        uint32_t maxLatency = 0;
        bool invalidate = hasDynamicPolicy;
        for (audio_io_handle_t srcOut : srcOutputs) {
            sp<SwAudioOutputDescriptor> desc = mPreviousOutputs.valueFor(srcOut);
            if (desc == nullptr) continue;

            if (desc->isStrategyActive(psId) && maxLatency < desc->latency()) {
                maxLatency = desc->latency();
            }

            if (invalidate) continue;

            for (auto client : desc->clientsList(false /*activeOnly*/)) {
                if (desc->isDuplicated() || !desc->mProfile->isDirectOutput()) {
                    // a client on a non direct outputs has necessarily a linear PCM format
                    // so we can call selectOutput() safely
                    const audio_io_handle_t newOutput = selectOutput(dstOutputs,
                                                                     client->flags(),
                                                                     client->config().format,
                                                                     client->config().channel_mask,
                                                                     client->config().sample_rate);
                    if (newOutput != srcOut) {
                        invalidate = true;
                        break;
                    }
                } else {
                    sp<IOProfile> profile = getProfileForOutput(newDevices,
                                   client->config().sample_rate,
                                   client->config().format,
                                   client->config().channel_mask,
                                   client->flags(),
                                   true /* directOnly */);
                    if (profile != desc->mProfile) {
                        invalidate = true;
                        break;
                    }
                }
            }
        }

        ALOGV_IF(!(srcOutputs.isEmpty() || dstOutputs.isEmpty()),
              "%s: strategy %d, moving from output %s to output %s", __func__, psId,
              std::to_string(srcOutputs[0]).c_str(),
              std::to_string(dstOutputs[0]).c_str());
        // mute strategy while moving tracks from one output to another
        for (audio_io_handle_t srcOut : srcOutputs) {
            sp<SwAudioOutputDescriptor> desc = mPreviousOutputs.valueFor(srcOut);
            if (desc == nullptr) continue;

            if (desc->isStrategyActive(psId)) {
                setStrategyMute(psId, true, desc);
                setStrategyMute(psId, false, desc,
                                (maxLatency * muteLatencyFactor) + routingLatency,
                                newDevices.types());
            }
            sp<SourceClientDescriptor> source = getSourceForAttributesOnOutput(srcOut, attr);
            if (source != 0){
                connectAudioSource(source);
            }
        }

        // Move effects associated to this stream from previous output to new output
        if (followsSameRouting(attr, attributes_initializer(AUDIO_USAGE_MEDIA))) {
            selectOutputForMusicEffects();
        }
        // Move tracks associated to this stream (and linked) from previous output to new output
        if (invalidate) {
            for (auto stream :  mEngine->getStreamTypesForProductStrategy(psId)) {
                mpClientInterface->invalidateStream(stream);
            }
        }
    }
}

void AudioPolicyManager::checkOutputForAllStrategies()
{
    for (const auto &strategy : mEngine->getOrderedProductStrategies()) {
        auto attributes = mEngine->getAllAttributesForProductStrategy(strategy).front();
        checkOutputForAttributes(attributes);
    }
}

void AudioPolicyManager::checkSecondaryOutputs() {
    std::set<audio_stream_type_t> streamsToInvalidate;
    for (size_t i = 0; i < mOutputs.size(); i++) {
        const sp<SwAudioOutputDescriptor>& outputDescriptor = mOutputs[i];
        for (const sp<TrackClientDescriptor>& client : outputDescriptor->getClientIterable()) {
            sp<AudioPolicyMix> primaryMix;
            std::vector<sp<AudioPolicyMix>> secondaryMixes;
            status_t status = mPolicyMixes.getOutputForAttr(client->attributes(), client->uid(),
                    client->flags(), primaryMix, &secondaryMixes);
            std::vector<sp<SwAudioOutputDescriptor>> secondaryDescs;
            for (auto &secondaryMix : secondaryMixes) {
                sp<SwAudioOutputDescriptor> outputDesc = secondaryMix->getOutput();
                if (outputDesc != nullptr &&
                    outputDesc->mIoHandle != AUDIO_IO_HANDLE_NONE) {
                    secondaryDescs.push_back(outputDesc);
                }
            }

            if (status != OK ||
                !std::equal(client->getSecondaryOutputs().begin(),
                            client->getSecondaryOutputs().end(),
                            secondaryDescs.begin(), secondaryDescs.end())) {
                streamsToInvalidate.insert(client->stream());
            }
        }
    }
    for (audio_stream_type_t stream : streamsToInvalidate) {
        ALOGD("%s Invalidate stream %d due to secondary output change", __func__, stream);
        mpClientInterface->invalidateStream(stream);
    }
}

void AudioPolicyManager::checkA2dpSuspend()
{
    audio_io_handle_t a2dpOutput = mOutputs.getA2dpOutput();

    if (a2dpOutput == 0 || mOutputs.isA2dpOffloadedOnPrimary()) {
        mA2dpSuspended = false;
        return;
    }

    bool isScoConnected =
            (mAvailableInputDevices.types().count(AUDIO_DEVICE_IN_BLUETOOTH_SCO_HEADSET) != 0 ||
             !Intersection(mAvailableOutputDevices.types(), getAudioDeviceOutAllScoSet()).empty());

    // if suspended, restore A2DP output if:
    //      (A2DP output is present and not on primary output) &&
    //      ((SCO device is NOT connected) ||
    //       ((forced usage communication is NOT SCO) && (forced usage for record is NOT SCO) &&
    //        (phone state is NOT in call) && (phone state is NOT ringing)))
    //
    // if not suspended, suspend A2DP output if:
    //      (A2DP output is present and not on primary output) &&
    //      (SCO device is connected) &&
    //       ((forced usage for communication is SCO) || (forced usage for record is SCO) ||
    //       ((phone state is in call) || (phone state is ringing)))
    //
    if (mA2dpSuspended) {
        if (!isScoConnected ||
             ((mEngine->getForceUse(AUDIO_POLICY_FORCE_FOR_COMMUNICATION) !=
                     AUDIO_POLICY_FORCE_BT_SCO) &&
              (mEngine->getForceUse(AUDIO_POLICY_FORCE_FOR_RECORD) !=
                      AUDIO_POLICY_FORCE_BT_SCO) &&
              (mEngine->getPhoneState() != AUDIO_MODE_IN_CALL) &&
              (mEngine->getPhoneState() != AUDIO_MODE_RINGTONE))) {
                mpClientInterface->restoreOutput(a2dpOutput);
            mA2dpSuspended = false;
        }
    } else {
        if (isScoConnected &&
             ((mEngine->getForceUse(AUDIO_POLICY_FORCE_FOR_COMMUNICATION) ==
                     AUDIO_POLICY_FORCE_BT_SCO) ||
              (mEngine->getForceUse(AUDIO_POLICY_FORCE_FOR_RECORD) ==
                      AUDIO_POLICY_FORCE_BT_SCO) ||
              (mEngine->getPhoneState() == AUDIO_MODE_IN_CALL) ||
              (mEngine->getPhoneState() == AUDIO_MODE_RINGTONE))) {
                mpClientInterface->suspendOutput(a2dpOutput);
            mA2dpSuspended = true;
        }
    }
}

DeviceVector AudioPolicyManager::getNewOutputDevices(const sp<SwAudioOutputDescriptor>& outputDesc,
                                                     bool fromCache)
{
    DeviceVector devices;

    ssize_t index = mAudioPatches.indexOfKey(outputDesc->getPatchHandle());
    if (index >= 0) {
        sp<AudioPatch> patchDesc = mAudioPatches.valueAt(index);
        if (patchDesc->getUid() != mUidCached) {
            ALOGV("%s device %s forced by patch %d", __func__,
                  outputDesc->devices().toString().c_str(), outputDesc->getPatchHandle());
            return  outputDesc->devices();
        }
    }

    // Honor explicit routing requests only if no client using default routing is active on this
    // input: a specific app can not force routing for other apps by setting a preferred device.
    bool active; // unused
    sp<DeviceDescriptor> device =
        findPreferredDevice(outputDesc, PRODUCT_STRATEGY_NONE, active, mAvailableOutputDevices);
    if (device != nullptr) {
        return DeviceVector(device);
    }

    // Legacy Engine cannot take care of bus devices and mix, so we need to handle the conflict
    // of setForceUse / Default Bus device here
    device = mPolicyMixes.getDeviceAndMixForOutput(outputDesc, mAvailableOutputDevices);
    if (device != nullptr) {
        return DeviceVector(device);
    }

    for (const auto &productStrategy : mEngine->getOrderedProductStrategies()) {
        StreamTypeVector streams = mEngine->getStreamTypesForProductStrategy(productStrategy);
        auto attr = mEngine->getAllAttributesForProductStrategy(productStrategy).front();

        if ((hasVoiceStream(streams) &&
             (outputDesc->isActive(toVolumeSource(AUDIO_STREAM_VOICE_CALL)) || outputDesc == mPrimaryOutput) &&
             (isInCall() || mOutputs.isStrategyActiveOnSameModule(productStrategy, outputDesc))) ||
             (((hasStream(streams, AUDIO_STREAM_ALARM) && isStreamActive(AUDIO_STREAM_ALARM, 0)) ||
               (hasStream(streams, AUDIO_STREAM_ENFORCED_AUDIBLE) && isStreamActive(AUDIO_STREAM_ENFORCED_AUDIBLE, 0))) &&
                mOutputs.isStrategyActiveOnSameModule(productStrategy, outputDesc)) ||
                outputDesc->isStrategyActive(productStrategy)) {
            // Retrieval of devices for voice DL is done on primary output profile, cannot
            // check the route (would force modifying configuration file for this profile)
            devices = mEngine->getOutputDevicesForAttributes(attr, nullptr, fromCache);
            break;
        }
    }
    ALOGV("%s selected devices %s", __func__, devices.toString().c_str());
    return devices;
}

sp<DeviceDescriptor> AudioPolicyManager::getNewInputDevice(
        const sp<AudioInputDescriptor>& inputDesc)
{
    sp<DeviceDescriptor> device;

    ssize_t index = mAudioPatches.indexOfKey(inputDesc->getPatchHandle());
    if (index >= 0) {
        sp<AudioPatch> patchDesc = mAudioPatches.valueAt(index);
        if (patchDesc->getUid() != mUidCached) {
            ALOGV("getNewInputDevice() device %s forced by patch %d",
                  inputDesc->getDevice()->toString().c_str(), inputDesc->getPatchHandle());
            return inputDesc->getDevice();
        }
    }

    // Honor explicit routing requests only if no client using default routing is active on this
    // input: a specific app can not force routing for other apps by setting a preferred device.
    bool active;
    device = findPreferredDevice(inputDesc, AUDIO_SOURCE_DEFAULT, active, mAvailableInputDevices);
    if (device != nullptr) {
        return device;
    }

    // If we are not in call and no client is active on this input, this methods returns
    // a null sp<>, causing the patch on the input stream to be released.
    audio_attributes_t attributes = inputDesc->getHighestPriorityAttributes();

    // Check for source AUDIO_SOURCE_VOICE_UPLINK when in call.
    // Device switch during in call record use case returns built-in mic
    // as new device which is not supported on primary input.
    // Avoid this by retrieving device based on highest priority source.
    if ((attributes.source == AUDIO_SOURCE_DEFAULT || attributes.source != AUDIO_SOURCE_VOICE_UPLINK) && isInCall()) {
        attributes.source = AUDIO_SOURCE_VOICE_COMMUNICATION;
    }
    if (attributes.source != AUDIO_SOURCE_DEFAULT) {
        device = mEngine->getInputDeviceForAttributes(attributes);
    }

    return device;
}

bool AudioPolicyManager::streamsMatchForvolume(audio_stream_type_t stream1,
                                               audio_stream_type_t stream2) {
    return (stream1 == stream2);
}

audio_devices_t AudioPolicyManager::getDevicesForStream(audio_stream_type_t stream) {
    // By checking the range of stream before calling getStrategy, we avoid
    // getOutputDevicesForStream's behavior for invalid streams.
    // engine's getOutputDevicesForStream would fallback on its default behavior (most probably
    // device for music stream), but we want to return the empty set.
    if (stream < AUDIO_STREAM_MIN || stream >= AUDIO_STREAM_PUBLIC_CNT) {
        return AUDIO_DEVICE_NONE;
    }
    DeviceVector activeDevices;
    DeviceVector devices;
    for (audio_stream_type_t curStream = AUDIO_STREAM_MIN; curStream < AUDIO_STREAM_PUBLIC_CNT;
         curStream = (audio_stream_type_t) (curStream + 1)) {
        if (!streamsMatchForvolume(stream, curStream)) {
            continue;
        }
        DeviceVector curDevices = mEngine->getOutputDevicesForStream(curStream, false/*fromCache*/);
        devices.merge(curDevices);
        for (audio_io_handle_t output : getOutputsForDevices(curDevices, mOutputs)) {
            sp<AudioOutputDescriptor> outputDesc = mOutputs.valueFor(output);
            if (outputDesc->isActive(toVolumeSource(curStream))) {
                activeDevices.merge(outputDesc->devices());
            }
        }
    }

    // Favor devices selected on active streams if any to report correct device in case of
    // explicit device selection
    if (!activeDevices.isEmpty()) {
        devices = activeDevices;
    }
    /*Filter SPEAKER_SAFE out of results, as AudioService doesn't know about it
      and doesn't really need to.*/
    DeviceVector speakerSafeDevices = devices.getDevicesFromType(AUDIO_DEVICE_OUT_SPEAKER_SAFE);
    if (!speakerSafeDevices.isEmpty()) {
        devices.merge(mAvailableOutputDevices.getDevicesFromType(AUDIO_DEVICE_OUT_SPEAKER));
        devices.remove(speakerSafeDevices);
    }
    // FIXME: use DeviceTypeSet when Java layer is ready for it.
    return deviceTypesToBitMask(devices.types());
}

status_t AudioPolicyManager::getDevicesForAttributes(
        const audio_attributes_t &attr, AudioDeviceTypeAddrVector *devices) {
    if (devices == nullptr) {
        return BAD_VALUE;
    }
    // check dynamic policies but only for primary descriptors (secondary not used for audible
    // audio routing, only used for duplication for playback capture)
    sp<AudioPolicyMix> policyMix;
    status_t status = mPolicyMixes.getOutputForAttr(attr, 0 /*uid unknown here*/,
            AUDIO_OUTPUT_FLAG_NONE, policyMix, nullptr);
    if (status != OK) {
        return status;
    }
    if (policyMix != nullptr && policyMix->getOutput() != nullptr) {
        AudioDeviceTypeAddr device(policyMix->mDeviceType, policyMix->mDeviceAddress.c_str());
        devices->push_back(device);
        return NO_ERROR;
    }
    DeviceVector curDevices = mEngine->getOutputDevicesForAttributes(attr, nullptr, false);
    for (const auto& device : curDevices) {
        devices->push_back(device->getDeviceTypeAddr());
    }
    return NO_ERROR;
}

void AudioPolicyManager::handleNotificationRoutingForStream(audio_stream_type_t stream) {
    switch(stream) {
    case AUDIO_STREAM_MUSIC:
        checkOutputForAttributes(attributes_initializer(AUDIO_USAGE_NOTIFICATION));
        updateDevicesAndOutputs();
        break;
    default:
        break;
    }
}

uint32_t AudioPolicyManager::handleEventForBeacon(int event) {

    // skip beacon mute management if a dedicated TTS output is available
    if (mTtsOutputAvailable) {
        return 0;
    }

    switch(event) {
    case STARTING_OUTPUT:
        mBeaconMuteRefCount++;
        break;
    case STOPPING_OUTPUT:
        if (mBeaconMuteRefCount > 0) {
            mBeaconMuteRefCount--;
        }
        break;
    case STARTING_BEACON:
        mBeaconPlayingRefCount++;
        break;
    case STOPPING_BEACON:
        if (mBeaconPlayingRefCount > 0) {
            mBeaconPlayingRefCount--;
        }
        break;
    }

    if (mBeaconMuteRefCount > 0) {
        // any playback causes beacon to be muted
        return setBeaconMute(true);
    } else {
        // no other playback: unmute when beacon starts playing, mute when it stops
        return setBeaconMute(mBeaconPlayingRefCount == 0);
    }
}

uint32_t AudioPolicyManager::setBeaconMute(bool mute) {
    ALOGV("setBeaconMute(%d) mBeaconMuteRefCount=%d mBeaconPlayingRefCount=%d",
            mute, mBeaconMuteRefCount, mBeaconPlayingRefCount);
    // keep track of muted state to avoid repeating mute/unmute operations
    if (mBeaconMuted != mute) {
        // mute/unmute AUDIO_STREAM_TTS on all outputs
        ALOGV("\t muting %d", mute);
        uint32_t maxLatency = 0;
        auto ttsVolumeSource = toVolumeSource(AUDIO_STREAM_TTS);
        for (size_t i = 0; i < mOutputs.size(); i++) {
            sp<SwAudioOutputDescriptor> desc = mOutputs.valueAt(i);
            setVolumeSourceMute(ttsVolumeSource, mute/*on*/, desc, 0 /*delay*/, DeviceTypeSet());
            const uint32_t latency = desc->latency() * 2;
            if (latency > maxLatency) {
                maxLatency = latency;
            }
        }
        mBeaconMuted = mute;
        return maxLatency;
    }
    return 0;
}

void AudioPolicyManager::updateDevicesAndOutputs()
{
    mEngine->updateDeviceSelectionCache();
    mPreviousOutputs = mOutputs;
}

uint32_t AudioPolicyManager::checkDeviceMuteStrategies(const sp<AudioOutputDescriptor>& outputDesc,
                                                       const DeviceVector &prevDevices,
                                                       uint32_t delayMs)
{
    // mute/unmute strategies using an incompatible device combination
    // if muting, wait for the audio in pcm buffer to be drained before proceeding
    // if unmuting, unmute only after the specified delay
    if (outputDesc->isDuplicated()) {
        return 0;
    }

    uint32_t muteWaitMs = 0;
    DeviceVector devices = outputDesc->devices();
    bool shouldMute = outputDesc->isActive() && (devices.size() >= 2);

    auto productStrategies = mEngine->getOrderedProductStrategies();
    for (const auto &productStrategy : productStrategies) {
        auto attributes = mEngine->getAllAttributesForProductStrategy(productStrategy).front();
        DeviceVector curDevices =
                mEngine->getOutputDevicesForAttributes(attributes, nullptr, false/*fromCache*/);
        curDevices = curDevices.filter(outputDesc->supportedDevices());
        bool mute = shouldMute && curDevices.containsAtLeastOne(devices) && curDevices != devices;
        bool doMute = false;

        if (mute && !outputDesc->isStrategyMutedByDevice(productStrategy)) {
            doMute = true;
            outputDesc->setStrategyMutedByDevice(productStrategy, true);
        } else if (!mute && outputDesc->isStrategyMutedByDevice(productStrategy)) {
            doMute = true;
            outputDesc->setStrategyMutedByDevice(productStrategy, false);
        }
        if (doMute) {
            for (size_t j = 0; j < mOutputs.size(); j++) {
                sp<AudioOutputDescriptor> desc = mOutputs.valueAt(j);
                // skip output if it does not share any device with current output
                if (!desc->supportedDevices().containsAtLeastOne(outputDesc->supportedDevices())) {
                    continue;
                }
                ALOGVV("%s() %s (curDevice %s)", __func__,
                      mute ? "muting" : "unmuting", curDevices.toString().c_str());
                setStrategyMute(productStrategy, mute, desc, mute ? 0 : delayMs);
                if (desc->isStrategyActive(productStrategy)) {
                    if (mute) {
                        // FIXME: should not need to double latency if volume could be applied
                        // immediately by the audioflinger mixer. We must account for the delay
                        // between now and the next time the audioflinger thread for this output
                        // will process a buffer (which corresponds to one buffer size,
                        // usually 1/2 or 1/4 of the latency).
                        if (muteWaitMs < desc->latency() * 2) {
                            muteWaitMs = desc->latency() * 2;
                        }
                    }
                }
            }
        }
    }

    // temporary mute output if device selection changes to avoid volume bursts due to
    // different per device volumes
    if (outputDesc->isActive() && (devices != prevDevices)) {
        uint32_t tempMuteWaitMs = outputDesc->latency() * muteLatencyFactor;
        // temporary mute duration can be configured by altering audio.sys.mute.latency.factor
        // and audio.sys.routing.latency
        uint32_t tempMuteDurationMs =
                (outputDesc->latency() * muteLatencyFactor) + routingLatency;
        if (muteWaitMs < tempMuteWaitMs) {
            muteWaitMs = tempMuteWaitMs;
        }
        for (const auto &activeVs : outputDesc->getActiveVolumeSources()) {
            // make sure that we do not start the temporary mute period too early in case of
            // delayed device change
            setVolumeSourceMute(activeVs, true, outputDesc, delayMs);
            setVolumeSourceMute(activeVs, false, outputDesc, delayMs + tempMuteDurationMs,
                                devices.types());
        }
    }

    // wait for the PCM output buffers to empty before proceeding with the rest of the command
    if (muteWaitMs > delayMs) {
        muteWaitMs -= delayMs;
        usleep(muteWaitMs * 1000);
        return muteWaitMs;
    }
    return 0;
}

uint32_t AudioPolicyManager::setOutputDevices(const sp<SwAudioOutputDescriptor>& outputDesc,
                                              const DeviceVector &devices,
                                              bool force,
                                              int delayMs,
                                              audio_patch_handle_t *patchHandle,
                                              bool requiresMuteCheck)
{
    ALOGV("%s device %s delayMs %d", __func__, devices.toString().c_str(), delayMs);
    uint32_t muteWaitMs;

    if (outputDesc->isDuplicated()) {
        muteWaitMs = setOutputDevices(outputDesc->subOutput1(), devices, force, delayMs,
                nullptr /* patchHandle */, requiresMuteCheck);
        muteWaitMs += setOutputDevices(outputDesc->subOutput2(), devices, force, delayMs,
                nullptr /* patchHandle */, requiresMuteCheck);
        return muteWaitMs;
    }

    // filter devices according to output selected
    DeviceVector filteredDevices = outputDesc->filterSupportedDevices(devices);
    DeviceVector prevDevices = outputDesc->devices();

    // no need to proceed if new device is not AUDIO_DEVICE_NONE and not supported by current
    // output profile or if new device is not supported AND previous device(s) is(are) still
    // available (otherwise reset device must be done on the output)
    if (!devices.isEmpty() && filteredDevices.isEmpty() &&
            !mAvailableOutputDevices.filter(prevDevices).empty()) {
        ALOGV("%s: unsupported device %s for output", __func__, devices.toString().c_str());
        return 0;
    }

    ALOGV("setOutputDevices() prevDevice %s", prevDevices.toString().c_str());

    if (!filteredDevices.isEmpty()) {
        outputDesc->setDevices(filteredDevices);
    }

    // if the outputs are not materially active, there is no need to mute.
    if (requiresMuteCheck) {
        muteWaitMs = checkDeviceMuteStrategies(outputDesc, prevDevices, delayMs);
    } else {
        ALOGV("%s: suppressing checkDeviceMuteStrategies", __func__);
        muteWaitMs = 0;
    }

    // Do not change the routing if:
    //      the requested device is AUDIO_DEVICE_NONE
    //      OR the requested device is the same as current device
    //  AND force is not specified
    //  AND the output is connected by a valid audio patch.
    // Doing this check here allows the caller to call setOutputDevices() without conditions
    if ((filteredDevices.isEmpty() || filteredDevices == prevDevices) &&
            !force && outputDesc->getPatchHandle() != 0) {
        ALOGV("%s setting same device %s or null device, force=%d, patch handle=%d", __func__,
              filteredDevices.toString().c_str(), force, outputDesc->getPatchHandle());
        return muteWaitMs;
    }

    ALOGV("%s changing device to %s", __func__, filteredDevices.toString().c_str());

    // do the routing
    if (filteredDevices.isEmpty()) {
        resetOutputDevice(outputDesc, delayMs, NULL);
    } else {
        PatchBuilder patchBuilder;
        patchBuilder.addSource(outputDesc);
        ALOG_ASSERT(filteredDevices.size() <= AUDIO_PATCH_PORTS_MAX, "Too many sink ports");
        for (const auto &filteredDevice : filteredDevices) {
            patchBuilder.addSink(filteredDevice);
        }

        // Add half reported latency to delayMs when muteWaitMs is null in order
        // to avoid disordered sequence of muting volume and changing devices.
        installPatch(__func__, patchHandle, outputDesc.get(), patchBuilder.patch(),
                muteWaitMs == 0 ? (delayMs + (outputDesc->latency() / 2)) : delayMs);
    }

    // update stream volumes according to new device
    applyStreamVolumes(outputDesc, filteredDevices.types(), delayMs);

    return muteWaitMs;
}

status_t AudioPolicyManager::resetOutputDevice(const sp<AudioOutputDescriptor>& outputDesc,
                                               int delayMs,
                                               audio_patch_handle_t *patchHandle)
{
    ssize_t index;
    if (patchHandle) {
        index = mAudioPatches.indexOfKey(*patchHandle);
    } else {
        index = mAudioPatches.indexOfKey(outputDesc->getPatchHandle());
    }
    if (index < 0) {
        return INVALID_OPERATION;
    }
    sp< AudioPatch> patchDesc = mAudioPatches.valueAt(index);
    status_t status = mpClientInterface->releaseAudioPatch(patchDesc->getAfHandle(), delayMs);
    ALOGV("resetOutputDevice() releaseAudioPatch returned %d", status);
    outputDesc->setPatchHandle(AUDIO_PATCH_HANDLE_NONE);
    removeAudioPatch(patchDesc->getHandle());
    nextAudioPortGeneration();
    mpClientInterface->onAudioPatchListUpdate();
    return status;
}

status_t AudioPolicyManager::setInputDevice(audio_io_handle_t input,
                                            const sp<DeviceDescriptor> &device,
                                            bool force,
                                            audio_patch_handle_t *patchHandle)
{
    status_t status = NO_ERROR;

    sp<AudioInputDescriptor> inputDesc = mInputs.valueFor(input);
    if ((device != nullptr) && ((device != inputDesc->getDevice()) || force)) {
        inputDesc->setDevice(device);

        if (mAvailableInputDevices.contains(device)) {
            PatchBuilder patchBuilder;
            patchBuilder.addSink(inputDesc,
            // AUDIO_SOURCE_HOTWORD is for internal use only:
            // handled as AUDIO_SOURCE_VOICE_RECOGNITION by the audio HAL
                    [inputDesc](const PatchBuilder::mix_usecase_t& usecase) {
                        auto result = usecase;
                        if (result.source == AUDIO_SOURCE_HOTWORD && !inputDesc->isSoundTrigger()) {
                            result.source = AUDIO_SOURCE_VOICE_RECOGNITION;
                        }
                        return result; }).
            //only one input device for now
                    addSource(device);
            status = installPatch(__func__, patchHandle, inputDesc.get(), patchBuilder.patch(), 0);
        }
    }
    return status;
}

status_t AudioPolicyManager::resetInputDevice(audio_io_handle_t input,
                                              audio_patch_handle_t *patchHandle)
{
    sp<AudioInputDescriptor> inputDesc = mInputs.valueFor(input);
    ssize_t index;
    if (patchHandle) {
        index = mAudioPatches.indexOfKey(*patchHandle);
    } else {
        index = mAudioPatches.indexOfKey(inputDesc->getPatchHandle());
    }
    if (index < 0) {
        return INVALID_OPERATION;
    }
    sp< AudioPatch> patchDesc = mAudioPatches.valueAt(index);
    status_t status = mpClientInterface->releaseAudioPatch(patchDesc->getAfHandle(), 0);
    ALOGV("resetInputDevice() releaseAudioPatch returned %d", status);
    inputDesc->setPatchHandle(AUDIO_PATCH_HANDLE_NONE);
    removeAudioPatch(patchDesc->getHandle());
    nextAudioPortGeneration();
    mpClientInterface->onAudioPatchListUpdate();
    return status;
}

sp<IOProfile> AudioPolicyManager::getInputProfile(const sp<DeviceDescriptor> &device,
                                                  uint32_t& samplingRate,
                                                  audio_format_t& format,
                                                  audio_channel_mask_t& channelMask,
                                                  audio_input_flags_t flags)
{
    // Choose an input profile based on the requested capture parameters: select the first available
    // profile supporting all requested parameters.
    //
    // TODO: perhaps isCompatibleProfile should return a "matching" score so we can return
    // the best matching profile, not the first one.

    sp<IOProfile> firstInexact;
    uint32_t updatedSamplingRate = 0;
    audio_format_t updatedFormat = AUDIO_FORMAT_INVALID;
    audio_channel_mask_t updatedChannelMask = AUDIO_CHANNEL_INVALID;
    for (const auto& hwModule : mHwModules) {
        for (const auto& profile : hwModule->getInputProfiles()) {
            // profile->log();
            //updatedFormat = format;
            // Choose the input profile based on this priority:
            // 1. exact match with both channel mask and format
            // 2. exact match with channel mask and best match with format
            // 3. exact match with format and best match with channel mask
            // 4. best match with both channel mask and format
            if (profile->isCompatibleProfile(DeviceVector(device), samplingRate,
                                             &samplingRate  /*updatedSamplingRate*/,
                                             format,
                                             &format,       /*updatedFormat*/
                                             channelMask,
                                             &channelMask   /*updatedChannelMask*/,
                                             // FIXME ugly cast
                                             (audio_output_flags_t) flags,
                                             true /*exactMatchRequiredForInputFlags*/,
                                             true,
                                             true)) {

                return profile;
            }
            if (firstInexact == nullptr && profile->isCompatibleProfile(DeviceVector(device),
                                             samplingRate,
                                             &updatedSamplingRate,
                                             format,
                                             &updatedFormat,
                                             channelMask,
                                             &updatedChannelMask,
                                             // FIXME ugly cast
                                             (audio_output_flags_t) flags,
                                             false /*exactMatchRequiredForInputFlags*/,
                                             false,
                                             true)) {
                firstInexact = profile;
            }
            if (firstInexact == nullptr && profile->isCompatibleProfile(DeviceVector(device),
                                             samplingRate,
                                             &updatedSamplingRate,
                                             format,
                                             &updatedFormat,
                                             channelMask,
                                             &updatedChannelMask,
                                             // FIXME ugly cast
                                             (audio_output_flags_t) flags,
                                             false /*exactMatchRequiredForInputFlags*/,
                                             true,
                                             false)) {
                firstInexact = profile;
            }
            if (firstInexact == nullptr && profile->isCompatibleProfile(DeviceVector(device),
                                             samplingRate,
                                             &updatedSamplingRate,
                                             format,
                                             &updatedFormat,
                                             channelMask,
                                             &updatedChannelMask,
                                             // FIXME ugly cast
                                             (audio_output_flags_t) flags,
                                             false /*exactMatchRequiredForInputFlags*/,
                                             false,
                                             false)) {
                firstInexact = profile;
            }
        }
    }

    if (firstInexact != nullptr) {
        samplingRate = updatedSamplingRate;
        format = updatedFormat;
        channelMask = updatedChannelMask;
        return firstInexact;
    }
    return NULL;
}

float AudioPolicyManager::computeVolume(IVolumeCurves &curves,
                                        VolumeSource volumeSource,
                                        int index,
                                        const DeviceTypeSet& deviceTypes)
{
    float volumeDb = curves.volIndexToDb(Volume::getDeviceCategory(deviceTypes), index);

    // handle the case of accessibility active while a ringtone is playing: if the ringtone is much
    // louder than the accessibility prompt, the prompt cannot be heard, thus masking the touch
    // exploration of the dialer UI. In this situation, bring the accessibility volume closer to
    // the ringtone volume
    const auto callVolumeSrc = toVolumeSource(AUDIO_STREAM_VOICE_CALL);
    const auto ringVolumeSrc = toVolumeSource(AUDIO_STREAM_RING);
    const auto musicVolumeSrc = toVolumeSource(AUDIO_STREAM_MUSIC);
    const auto alarmVolumeSrc = toVolumeSource(AUDIO_STREAM_ALARM);
    const auto a11yVolumeSrc = toVolumeSource(AUDIO_STREAM_ACCESSIBILITY);

    if (volumeSource == a11yVolumeSrc
            && (AUDIO_MODE_RINGTONE == mEngine->getPhoneState()) &&
            mOutputs.isActive(ringVolumeSrc, 0)) {
        auto &ringCurves = getVolumeCurves(AUDIO_STREAM_RING);
        const float ringVolumeDb = computeVolume(ringCurves, ringVolumeSrc, index, deviceTypes);
        return ringVolumeDb - 4 > volumeDb ? ringVolumeDb - 4 : volumeDb;
    }

    // in-call: always cap volume by voice volume + some low headroom
    if ((volumeSource != callVolumeSrc && (isInCall() ||
                                           mOutputs.isActiveLocally(callVolumeSrc))) &&
            (volumeSource == toVolumeSource(AUDIO_STREAM_SYSTEM) ||
             volumeSource == ringVolumeSrc || volumeSource == musicVolumeSrc ||
             volumeSource == alarmVolumeSrc ||
             volumeSource == toVolumeSource(AUDIO_STREAM_NOTIFICATION) ||
             volumeSource == toVolumeSource(AUDIO_STREAM_ENFORCED_AUDIBLE) ||
             volumeSource == toVolumeSource(AUDIO_STREAM_DTMF) ||
             volumeSource == a11yVolumeSrc)) {
        auto &voiceCurves = getVolumeCurves(callVolumeSrc);
        int voiceVolumeIndex = voiceCurves.getVolumeIndex(deviceTypes);
        const float maxVoiceVolDb =
                computeVolume(voiceCurves, callVolumeSrc, voiceVolumeIndex, deviceTypes)
                + IN_CALL_EARPIECE_HEADROOM_DB;
        // FIXME: Workaround for call screening applications until a proper audio mode is defined
        // to support this scenario : Exempt the RING stream from the audio cap if the audio was
        // programmatically muted.
        // VOICE_CALL stream has minVolumeIndex > 0 : Users cannot set the volume of voice calls to
        // 0. We don't want to cap volume when the system has programmatically muted the voice call
        // stream. See setVolumeCurveIndex() for more information.
        bool exemptFromCapping =
                ((volumeSource == ringVolumeSrc) || (volumeSource == a11yVolumeSrc))
                && (voiceVolumeIndex == 0);
        ALOGV_IF(exemptFromCapping, "%s volume source %d at vol=%f not capped", __func__,
                 volumeSource, volumeDb);
        if ((volumeDb > maxVoiceVolDb) && !exemptFromCapping) {
            ALOGV("%s volume source %d at vol=%f overriden by volume group %d at vol=%f", __func__,
                  volumeSource, volumeDb, callVolumeSrc, maxVoiceVolDb);
            volumeDb = maxVoiceVolDb;
        }
    }
    // if a headset is connected, apply the following rules to ring tones and notifications
    // to avoid sound level bursts in user's ears:
    // - always attenuate notifications volume by 6dB
    // - attenuate ring tones volume by 6dB unless music is not playing and
    // speaker is part of the select devices
    // - if music is playing, always limit the volume to current music volume,
    // with a minimum threshold at -36dB so that notification is always perceived.
    if (!Intersection(deviceTypes,
            {AUDIO_DEVICE_OUT_BLUETOOTH_A2DP, AUDIO_DEVICE_OUT_BLUETOOTH_A2DP_HEADPHONES,
             AUDIO_DEVICE_OUT_WIRED_HEADSET, AUDIO_DEVICE_OUT_WIRED_HEADPHONE,
             AUDIO_DEVICE_OUT_USB_HEADSET, AUDIO_DEVICE_OUT_HEARING_AID}).empty() &&
            ((volumeSource == alarmVolumeSrc ||
              volumeSource == ringVolumeSrc) ||
             (volumeSource == toVolumeSource(AUDIO_STREAM_NOTIFICATION)) ||
             (volumeSource == toVolumeSource(AUDIO_STREAM_SYSTEM)) ||
             ((volumeSource == toVolumeSource(AUDIO_STREAM_ENFORCED_AUDIBLE)) &&
              (mEngine->getForceUse(AUDIO_POLICY_FORCE_FOR_SYSTEM) == AUDIO_POLICY_FORCE_NONE))) &&
            curves.canBeMuted()) {

        // when the phone is ringing we must consider that music could have been paused just before
        // by the music application and behave as if music was active if the last music track was
        // just stopped
        if (isStreamActive(AUDIO_STREAM_MUSIC, SONIFICATION_HEADSET_MUSIC_DELAY) ||
                mLimitRingtoneVolume) {
            volumeDb += SONIFICATION_HEADSET_VOLUME_FACTOR_DB;
            DeviceTypeSet musicDevice =
                    mEngine->getOutputDevicesForAttributes(attributes_initializer(AUDIO_USAGE_MEDIA),
                                                           nullptr, true /*fromCache*/).types();
            auto &musicCurves = getVolumeCurves(AUDIO_STREAM_MUSIC);
            float musicVolDb = computeVolume(musicCurves,
                                             musicVolumeSrc,
                                             musicCurves.getVolumeIndex(musicDevice),
                                             musicDevice);
            float minVolDb = (musicVolDb > SONIFICATION_HEADSET_VOLUME_MIN_DB) ?
                        musicVolDb : SONIFICATION_HEADSET_VOLUME_MIN_DB;
            if (volumeDb > minVolDb) {
                volumeDb = minVolDb;
                ALOGV("computeVolume limiting volume to %f musicVol %f", minVolDb, musicVolDb);
            }
            if (!Intersection(deviceTypes, {AUDIO_DEVICE_OUT_BLUETOOTH_A2DP,
                    AUDIO_DEVICE_OUT_BLUETOOTH_A2DP_HEADPHONES}).empty()) {
                // on A2DP, also ensure notification volume is not too low compared to media when
                // intended to be played
                if ((volumeDb > -96.0f) &&
                        (musicVolDb - SONIFICATION_A2DP_MAX_MEDIA_DIFF_DB > volumeDb)) {
                    ALOGV("%s increasing volume for volume source=%d device=%s from %f to %f",
                          __func__, volumeSource, dumpDeviceTypes(deviceTypes).c_str(), volumeDb,
                          musicVolDb - SONIFICATION_A2DP_MAX_MEDIA_DIFF_DB);
                    volumeDb = musicVolDb - SONIFICATION_A2DP_MAX_MEDIA_DIFF_DB;
                }
            }
        } else if ((Volume::getDeviceForVolume(deviceTypes) != AUDIO_DEVICE_OUT_SPEAKER) ||
                   (!(volumeSource == alarmVolumeSrc || volumeSource == ringVolumeSrc))) {
            volumeDb += SONIFICATION_HEADSET_VOLUME_FACTOR_DB;
        }
    }

    return volumeDb;
}

int AudioPolicyManager::rescaleVolumeIndex(int srcIndex,
                                           VolumeSource fromVolumeSource,
                                           VolumeSource toVolumeSource)
{
    if (fromVolumeSource == toVolumeSource) {
        return srcIndex;
    }
    auto &srcCurves = getVolumeCurves(fromVolumeSource);
    auto &dstCurves = getVolumeCurves(toVolumeSource);
    float minSrc = (float)srcCurves.getVolumeIndexMin();
    float maxSrc = (float)srcCurves.getVolumeIndexMax();
    float minDst = (float)dstCurves.getVolumeIndexMin();
    float maxDst = (float)dstCurves.getVolumeIndexMax();

    // preserve mute request or correct range
    if (srcIndex < minSrc) {
        if (srcIndex == 0) {
            return 0;
        }
        srcIndex = minSrc;
    } else if (srcIndex > maxSrc) {
        srcIndex = maxSrc;
    }
    return (int)(minDst + ((srcIndex - minSrc) * (maxDst - minDst)) / (maxSrc - minSrc));
}

status_t AudioPolicyManager::checkAndSetVolume(IVolumeCurves &curves,
                                               VolumeSource volumeSource,
                                               int index,
                                               const sp<AudioOutputDescriptor>& outputDesc,
                                               DeviceTypeSet deviceTypes,
                                               int delayMs,
                                               bool force)
{
    // do not change actual attributes volume if the attributes is muted
    if (outputDesc->isMuted(volumeSource)) {
        ALOGVV("%s: volume source %d muted count %d active=%d", __func__, volumeSource,
               outputDesc->getMuteCount(volumeSource), outputDesc->isActive(volumeSource));
        return NO_ERROR;
    }
    VolumeSource callVolSrc = toVolumeSource(AUDIO_STREAM_VOICE_CALL);
    VolumeSource btScoVolSrc = toVolumeSource(AUDIO_STREAM_BLUETOOTH_SCO);
    bool isVoiceVolSrc = callVolSrc == volumeSource;
    bool isBtScoVolSrc = btScoVolSrc == volumeSource;

    audio_policy_forced_cfg_t forceUseForComm =
            mEngine->getForceUse(AUDIO_POLICY_FORCE_FOR_COMMUNICATION);
    // do not change in call volume if bluetooth is connected and vice versa
    // if sco and call follow same curves, bypass forceUseForComm
    if ((callVolSrc != btScoVolSrc) &&
            ((isVoiceVolSrc && forceUseForComm == AUDIO_POLICY_FORCE_BT_SCO) ||
             (isBtScoVolSrc && forceUseForComm != AUDIO_POLICY_FORCE_BT_SCO))) {
        ALOGV("%s cannot set volume group %d volume with force use = %d for comm", __func__,
             volumeSource, forceUseForComm);
        return INVALID_OPERATION;
    }
    if (deviceTypes.empty()) {
        deviceTypes = outputDesc->devices().types();
    }

    float volumeDb = computeVolume(curves, volumeSource, index, deviceTypes);
    if (outputDesc->isFixedVolume(deviceTypes) ||
            // Force VoIP volume to max for bluetooth SCO

            ((isVoiceVolSrc || isBtScoVolSrc) &&
                    isSingleDeviceType(deviceTypes, audio_is_bluetooth_out_sco_device))) {
        volumeDb = 0.0f;
    }
    outputDesc->setVolume(
            volumeDb, volumeSource, curves.getStreamTypes(), deviceTypes, delayMs, force);

    if (isVoiceVolSrc || isBtScoVolSrc) {
        float voiceVolume;
        // Force voice volume to max or mute for Bluetooth SCO as other attenuations are managed by the headset
        if (isVoiceVolSrc) {
            voiceVolume = (float)index/(float)curves.getVolumeIndexMax();
        } else {
            voiceVolume = index == 0 ? 0.0 : 1.0;
        }
        if (voiceVolume != mLastVoiceVolume) {
            mpClientInterface->setVoiceVolume(voiceVolume, delayMs);
            mLastVoiceVolume = voiceVolume;
        }
    }
    return NO_ERROR;
}

void AudioPolicyManager::applyStreamVolumes(const sp<AudioOutputDescriptor>& outputDesc,
                                            const DeviceTypeSet& deviceTypes,
                                            int delayMs,
                                            bool force)
{
    ALOGVV("applyStreamVolumes() for device %s", dumpDeviceTypes(deviceTypes).c_str());
    for (const auto &volumeGroup : mEngine->getVolumeGroups()) {
        auto &curves = getVolumeCurves(toVolumeSource(volumeGroup));
        checkAndSetVolume(curves, toVolumeSource(volumeGroup),
                          curves.getVolumeIndex(deviceTypes),
                          outputDesc, deviceTypes, delayMs, force);
    }
}

void AudioPolicyManager::setStrategyMute(product_strategy_t strategy,
                                         bool on,
                                         const sp<AudioOutputDescriptor>& outputDesc,
                                         int delayMs,
                                         DeviceTypeSet deviceTypes)
{
    std::vector<VolumeSource> sourcesToMute;
    for (auto attributes: mEngine->getAllAttributesForProductStrategy(strategy)) {
        ALOGVV("%s() attributes %s, mute %d, output ID %d", __func__,
               toString(attributes).c_str(), on, outputDesc->getId());
        VolumeSource source = toVolumeSource(attributes);
        if (std::find(begin(sourcesToMute), end(sourcesToMute), source) == end(sourcesToMute)) {
            sourcesToMute.push_back(source);
        }
    }
    for (auto source : sourcesToMute) {
        setVolumeSourceMute(source, on, outputDesc, delayMs, deviceTypes);
    }

}

void AudioPolicyManager::setVolumeSourceMute(VolumeSource volumeSource,
                                             bool on,
                                             const sp<AudioOutputDescriptor>& outputDesc,
                                             int delayMs,
                                             DeviceTypeSet deviceTypes)
{
    if (deviceTypes.empty()) {
        deviceTypes = outputDesc->devices().types();
    }
    auto &curves = getVolumeCurves(volumeSource);
    if (on) {
        if (!outputDesc->isMuted(volumeSource)) {
            if (curves.canBeMuted() &&
                    (volumeSource != toVolumeSource(AUDIO_STREAM_ENFORCED_AUDIBLE) ||
                     (mEngine->getForceUse(AUDIO_POLICY_FORCE_FOR_SYSTEM) ==
                      AUDIO_POLICY_FORCE_NONE))) {
                checkAndSetVolume(curves, volumeSource, 0, outputDesc, deviceTypes, delayMs);
            }
        }
        // increment mMuteCount after calling checkAndSetVolume() so that volume change is not
        // ignored
        outputDesc->incMuteCount(volumeSource);
    } else {
        if (!outputDesc->isMuted(volumeSource)) {
            ALOGV("%s unmuting non muted attributes!", __func__);
            return;
        }
        if (outputDesc->decMuteCount(volumeSource) == 0) {
            checkAndSetVolume(curves, volumeSource,
                              curves.getVolumeIndex(deviceTypes),
                              outputDesc,
                              deviceTypes,
                              delayMs);
        }
    }
}

bool AudioPolicyManager::isValidAttributes(const audio_attributes_t *paa)
{
    // has flags that map to a stream type?
    if ((paa->flags & (AUDIO_FLAG_AUDIBILITY_ENFORCED | AUDIO_FLAG_SCO | AUDIO_FLAG_BEACON)) != 0) {
        return true;
    }

    // has known usage?
    switch (paa->usage) {
    case AUDIO_USAGE_UNKNOWN:
    case AUDIO_USAGE_MEDIA:
    case AUDIO_USAGE_VOICE_COMMUNICATION:
    case AUDIO_USAGE_VOICE_COMMUNICATION_SIGNALLING:
    case AUDIO_USAGE_ALARM:
    case AUDIO_USAGE_NOTIFICATION:
    case AUDIO_USAGE_NOTIFICATION_TELEPHONY_RINGTONE:
    case AUDIO_USAGE_NOTIFICATION_COMMUNICATION_REQUEST:
    case AUDIO_USAGE_NOTIFICATION_COMMUNICATION_INSTANT:
    case AUDIO_USAGE_NOTIFICATION_COMMUNICATION_DELAYED:
    case AUDIO_USAGE_NOTIFICATION_EVENT:
    case AUDIO_USAGE_ASSISTANCE_ACCESSIBILITY:
    case AUDIO_USAGE_ASSISTANCE_NAVIGATION_GUIDANCE:
    case AUDIO_USAGE_ASSISTANCE_SONIFICATION:
    case AUDIO_USAGE_GAME:
    case AUDIO_USAGE_VIRTUAL_SOURCE:
    case AUDIO_USAGE_ASSISTANT:
    case AUDIO_USAGE_CALL_ASSISTANT:
    case AUDIO_USAGE_EMERGENCY:
    case AUDIO_USAGE_SAFETY:
    case AUDIO_USAGE_VEHICLE_STATUS:
    case AUDIO_USAGE_ANNOUNCEMENT:
        break;
    default:
        return false;
    }
    return true;
}

audio_policy_forced_cfg_t AudioPolicyManager::getForceUse(audio_policy_force_use_t usage)
{
    return mEngine->getForceUse(usage);
}

bool AudioPolicyManager::isInCall()
{
    return isStateInCall(mEngine->getPhoneState());
}

bool AudioPolicyManager::isStateInCall(int state)
{
    return is_state_in_call(state);
}

bool AudioPolicyManager::isCallAudioAccessible()
{
    audio_mode_t mode = mEngine->getPhoneState();
    return (mode == AUDIO_MODE_IN_CALL)
            || (mode == AUDIO_MODE_IN_COMMUNICATION)
            || (mode == AUDIO_MODE_CALL_SCREEN);
}

void AudioPolicyManager::cleanUpForDevice(const sp<DeviceDescriptor>& deviceDesc)
{
    for (ssize_t i = (ssize_t)mAudioSources.size() - 1; i >= 0; i--)  {
        sp<SourceClientDescriptor> sourceDesc = mAudioSources.valueAt(i);
        if (sourceDesc->srcDevice()->equals(deviceDesc)) {
            ALOGV("%s releasing audio source %d", __FUNCTION__, sourceDesc->portId());
            stopAudioSource(sourceDesc->portId());
        }
    }

    for (ssize_t i = (ssize_t)mAudioPatches.size() - 1; i >= 0; i--)  {
        sp<AudioPatch> patchDesc = mAudioPatches.valueAt(i);
        bool release = false;
        for (size_t j = 0; j < patchDesc->mPatch.num_sources && !release; j++)  {
            const struct audio_port_config *source = &patchDesc->mPatch.sources[j];
            if (source->type == AUDIO_PORT_TYPE_DEVICE &&
                    source->ext.device.type == deviceDesc->type()) {
                release = true;
            }
        }
        for (size_t j = 0; j < patchDesc->mPatch.num_sinks && !release; j++)  {
            const struct audio_port_config *sink = &patchDesc->mPatch.sinks[j];
            if (sink->type == AUDIO_PORT_TYPE_DEVICE &&
                    sink->ext.device.type == deviceDesc->type()) {
                release = true;
            }
        }
        if (release) {
            ALOGV("%s releasing patch %u", __FUNCTION__, patchDesc->getHandle());
            releaseAudioPatch(patchDesc->getHandle(), patchDesc->getUid());
        }
    }

    mInputs.clearSessionRoutesForDevice(deviceDesc);

    mHwModules.cleanUpForDevice(deviceDesc);
}

void AudioPolicyManager::modifySurroundFormats(
        const sp<DeviceDescriptor>& devDesc, FormatVector *formatsPtr) {
    std::unordered_set<audio_format_t> enforcedSurround(
            devDesc->encodedFormats().begin(), devDesc->encodedFormats().end());
    std::unordered_set<audio_format_t> allSurround;  // A flat set of all known surround formats
    for (const auto& pair : mConfig.getSurroundFormats()) {
        allSurround.insert(pair.first);
        for (const auto& subformat : pair.second) allSurround.insert(subformat);
    }

    audio_policy_forced_cfg_t forceUse = mEngine->getForceUse(
            AUDIO_POLICY_FORCE_FOR_ENCODED_SURROUND);
    ALOGD("%s: forced use = %d", __FUNCTION__, forceUse);
    // This is the resulting set of formats depending on the surround mode:
    //   'all surround' = allSurround
    //   'enforced surround' = enforcedSurround [may include IEC69137 which isn't raw surround fmt]
    //   'non-surround' = not in 'all surround' and not in 'enforced surround'
    //   'manual surround' = mManualSurroundFormats
    // AUTO:   formats v 'enforced surround'
    // ALWAYS: formats v 'all surround' v 'enforced surround'
    // NEVER:  formats ^ 'non-surround'
    // MANUAL: formats ^ ('non-surround' v 'manual surround' v (IEC69137 ^ 'enforced surround'))

    std::unordered_set<audio_format_t> formatSet;
    if (forceUse == AUDIO_POLICY_FORCE_ENCODED_SURROUND_MANUAL
            || forceUse == AUDIO_POLICY_FORCE_ENCODED_SURROUND_NEVER) {
        // formatSet is (formats ^ 'non-surround')
        for (auto formatIter = formatsPtr->begin(); formatIter != formatsPtr->end(); ++formatIter) {
            if (allSurround.count(*formatIter) == 0 && enforcedSurround.count(*formatIter) == 0) {
                formatSet.insert(*formatIter);
            }
        }
    } else {
        formatSet.insert(formatsPtr->begin(), formatsPtr->end());
    }
    formatsPtr->clear();  // Re-filled from the formatSet at the end.

    if (forceUse == AUDIO_POLICY_FORCE_ENCODED_SURROUND_MANUAL) {
        formatSet.insert(mManualSurroundFormats.begin(), mManualSurroundFormats.end());
        // Enable IEC61937 when in MANUAL mode if it's enforced for this device.
        if (enforcedSurround.count(AUDIO_FORMAT_IEC61937) != 0) {
            formatSet.insert(AUDIO_FORMAT_IEC61937);
        }
    } else if (forceUse != AUDIO_POLICY_FORCE_ENCODED_SURROUND_NEVER) { // AUTO or ALWAYS
        if (forceUse == AUDIO_POLICY_FORCE_ENCODED_SURROUND_ALWAYS) {
            formatSet.insert(allSurround.begin(), allSurround.end());
        }
        formatSet.insert(enforcedSurround.begin(), enforcedSurround.end());
    }
    for (const auto& format : formatSet) {
        formatsPtr->push_back(format);
    }
}

void AudioPolicyManager::modifySurroundChannelMasks(ChannelMaskSet *channelMasksPtr) {
    ChannelMaskSet &channelMasks = *channelMasksPtr;
    audio_policy_forced_cfg_t forceUse = mEngine->getForceUse(
            AUDIO_POLICY_FORCE_FOR_ENCODED_SURROUND);

    // If NEVER, then remove support for channelMasks > stereo.
    if (forceUse == AUDIO_POLICY_FORCE_ENCODED_SURROUND_NEVER) {
        for (auto it = channelMasks.begin(); it != channelMasks.end();) {
            audio_channel_mask_t channelMask = *it;
            if (channelMask & ~AUDIO_CHANNEL_OUT_STEREO) {
                ALOGI("%s: force NEVER, so remove channelMask 0x%08x", __FUNCTION__, channelMask);
                it = channelMasks.erase(it);
            } else {
                ++it;
            }
        }
    // If ALWAYS or MANUAL, then make sure we at least support 5.1
    } else if (forceUse == AUDIO_POLICY_FORCE_ENCODED_SURROUND_ALWAYS
            || forceUse == AUDIO_POLICY_FORCE_ENCODED_SURROUND_MANUAL) {
        bool supports5dot1 = false;
        // Are there any channel masks that can be considered "surround"?
        for (audio_channel_mask_t channelMask : channelMasks) {
            if ((channelMask & AUDIO_CHANNEL_OUT_5POINT1) == AUDIO_CHANNEL_OUT_5POINT1) {
                supports5dot1 = true;
                break;
            }
        }
        // If not then add 5.1 support.
        if (!supports5dot1) {
            channelMasks.insert(AUDIO_CHANNEL_OUT_5POINT1);
            ALOGI("%s: force MANUAL or ALWAYS, so adding channelMask for 5.1 surround", __func__);
        }
    }
}

void AudioPolicyManager::updateAudioProfiles(const sp<DeviceDescriptor>& devDesc,
                                             audio_io_handle_t ioHandle,
                                             AudioProfileVector &profiles)
{
    String8 reply;
    audio_devices_t device = devDesc->type();

    // Format MUST be checked first to update the list of AudioProfile
    if (profiles.hasDynamicFormat()) {
        reply = mpClientInterface->getParameters(
                ioHandle, String8(AudioParameter::keyStreamSupportedFormats));
        ALOGV("%s: supported formats %d, %s", __FUNCTION__, ioHandle, reply.string());
        AudioParameter repliedParameters(reply);
        if (repliedParameters.get(
                String8(AudioParameter::keyStreamSupportedFormats), reply) != NO_ERROR) {
            ALOGE("%s: failed to retrieve format, bailing out", __FUNCTION__);
            return;
        }
        FormatVector formats = formatsFromString(reply.string());
        if (device == AUDIO_DEVICE_OUT_HDMI
                || isDeviceOfModule(devDesc, AUDIO_HARDWARE_MODULE_ID_MSD)) {
            modifySurroundFormats(devDesc, &formats);
        }
        addProfilesForFormats(profiles, formats);
    }

    for (audio_format_t format : profiles.getSupportedFormats()) {
        ChannelMaskSet channelMasks;
        SampleRateSet samplingRates;
        AudioParameter requestedParameters;
        requestedParameters.addInt(String8(AudioParameter::keyFormat), format);

        if (profiles.hasDynamicRateFor(format)) {
            reply = mpClientInterface->getParameters(
                    ioHandle,
                    requestedParameters.toString() + ";" +
                    AudioParameter::keyStreamSupportedSamplingRates);
            ALOGV("%s: supported sampling rates %s", __FUNCTION__, reply.string());
            AudioParameter repliedParameters(reply);
            if (repliedParameters.get(
                    String8(AudioParameter::keyStreamSupportedSamplingRates), reply) == NO_ERROR) {
                samplingRates = samplingRatesFromString(reply.string());
            }
        }
        if (profiles.hasDynamicChannelsFor(format)) {
            reply = mpClientInterface->getParameters(ioHandle,
                                                     requestedParameters.toString() + ";" +
                                                     AudioParameter::keyStreamSupportedChannels);
            ALOGV("%s: supported channel masks %s", __FUNCTION__, reply.string());
            AudioParameter repliedParameters(reply);
            if (repliedParameters.get(
                    String8(AudioParameter::keyStreamSupportedChannels), reply) == NO_ERROR) {
                channelMasks = channelMasksFromString(reply.string());
                if (device == AUDIO_DEVICE_OUT_HDMI
                        || isDeviceOfModule(devDesc, AUDIO_HARDWARE_MODULE_ID_MSD)) {
                    modifySurroundChannelMasks(&channelMasks);
                }
            }
        }
        addDynamicAudioProfileAndSort(
                profiles, new AudioProfile(format, channelMasks, samplingRates));
    }
}

status_t AudioPolicyManager::installPatch(const char *caller,
                                          audio_patch_handle_t *patchHandle,
                                          AudioIODescriptorInterface *ioDescriptor,
                                          const struct audio_patch *patch,
                                          int delayMs)
{
    ssize_t index = mAudioPatches.indexOfKey(
            patchHandle && *patchHandle != AUDIO_PATCH_HANDLE_NONE ?
            *patchHandle : ioDescriptor->getPatchHandle());
    sp<AudioPatch> patchDesc;
    status_t status = installPatch(
            caller, index, patchHandle, patch, delayMs, mUidCached, &patchDesc);
    if (status == NO_ERROR) {
        ioDescriptor->setPatchHandle(patchDesc->getHandle());
    }
    return status;
}

status_t AudioPolicyManager::installPatch(const char *caller,
                                          ssize_t index,
                                          audio_patch_handle_t *patchHandle,
                                          const struct audio_patch *patch,
                                          int delayMs,
                                          uid_t uid,
                                          sp<AudioPatch> *patchDescPtr)
{
    sp<AudioPatch> patchDesc;
    audio_patch_handle_t afPatchHandle = AUDIO_PATCH_HANDLE_NONE;
    if (index >= 0) {
        patchDesc = mAudioPatches.valueAt(index);
        afPatchHandle = patchDesc->getAfHandle();
    }

    status_t status = mpClientInterface->createAudioPatch(patch, &afPatchHandle, delayMs);
    ALOGV("%s() AF::createAudioPatch returned %d patchHandle %d num_sources %d num_sinks %d",
            caller, status, afPatchHandle, patch->num_sources, patch->num_sinks);
    if (status == NO_ERROR) {
        if (index < 0) {
            patchDesc = new AudioPatch(patch, uid);
            addAudioPatch(patchDesc->getHandle(), patchDesc);
        } else {
            patchDesc->mPatch = *patch;
        }
        patchDesc->setAfHandle(afPatchHandle);
        if (patchHandle) {
            *patchHandle = patchDesc->getHandle();
        }
        nextAudioPortGeneration();
        mpClientInterface->onAudioPatchListUpdate();
    }
    if (patchDescPtr) *patchDescPtr = patchDesc;
    return status;
}

} // namespace android<|MERGE_RESOLUTION|>--- conflicted
+++ resolved
@@ -1282,114 +1282,10 @@
         ALOGV("Set VoIP and Direct output flags for PCM format");
     }
 
-<<<<<<< HEAD
-
-    sp<IOProfile> profile;
-
-    // skip direct output selection if the request can obviously be attached to a mixed output
-    // and not explicitly requested
-    if (((*flags & AUDIO_OUTPUT_FLAG_DIRECT) == 0) &&
-            audio_is_linear_pcm(config->format) && config->sample_rate <= SAMPLE_RATE_HZ_MAX &&
-            audio_channel_count_from_out_mask(channelMask) <= 2) {
-        goto non_direct_output;
-    }
-
-    // Do not allow Direct Output if one non offloadable effect is enabled or MasterMono is enabled.
-    // This prevents creating an direct track and tearing it down immediately after start
-    // when audioflinger detects there is an active non offloadable effect.
-    // FIXME: We should check the audio session here but we do not have it in this context.
-    // This may prevent offloading in rare situations where effects are left active by apps
-    // in the background.
-
-    if (((*flags & AUDIO_OUTPUT_FLAG_COMPRESS_OFFLOAD) == 0) ||
-            !(mEffects.isNonOffloadableEffectEnabled() || mMasterMono)) {
-        profile = getProfileForOutput(devices,
-                                   config->sample_rate,
-                                   config->format,
-                                   channelMask,
-                                   (audio_output_flags_t)*flags,
-                                   true /* directOnly */);
-    }
-
-    if (profile != 0) {
-        // exclusive outputs for MMAP and Offload are enforced by different session ids.
-        for (size_t i = 0; i < mOutputs.size(); i++) {
-            sp<SwAudioOutputDescriptor> desc = mOutputs.valueAt(i);
-            if (!desc->isDuplicated() && (profile == desc->mProfile)) {
-                // reuse direct output if currently open by the same client
-                // and configured with same parameters
-                if ((config->sample_rate == desc->getSamplingRate()) &&
-                    (config->format == desc->getFormat()) &&
-                    (channelMask == desc->getChannelMask()) &&
-                    (session == desc->mDirectClientSession)) {
-                    desc->mDirectOpenCount++;
-                    ALOGI("%s reusing direct output %d for session %d", __func__,
-                        mOutputs.keyAt(i), session);
-                    return mOutputs.keyAt(i);
-                }
-            }
-        }
-
-        if (!profile->canOpenNewIo()) {
-            goto non_direct_output;
-        }
-
-        sp<SwAudioOutputDescriptor> outputDesc =
-                new SwAudioOutputDescriptor(profile, mpClientInterface);
-
-        String8 address = getFirstDeviceAddress(devices);
-
-        // MSD patch may be using the only output stream that can service this request. Release
-        // MSD patch to prioritize this request over any active output on MSD.
-        AudioPatchCollection msdPatches = getMsdPatches();
-        for (size_t i = 0; i < msdPatches.size(); i++) {
-            const auto& patch = msdPatches[i];
-            for (size_t j = 0; j < patch->mPatch.num_sinks; ++j) {
-                const struct audio_port_config *sink = &patch->mPatch.sinks[j];
-                if (sink->type == AUDIO_PORT_TYPE_DEVICE &&
-                        devices.containsDeviceWithType(sink->ext.device.type) &&
-                        (address.isEmpty() || strncmp(sink->ext.device.address, address.string(),
-                                AUDIO_DEVICE_MAX_ADDRESS_LEN) == 0)) {
-                    releaseAudioPatch(patch->getHandle(), mUidCached);
-                    break;
-                }
-            }
-        }
-
-        status = outputDesc->open(config, devices, stream, *flags, &output);
-
-        // only accept an output with the requested parameters
-        if (status != NO_ERROR ||
-            (config->sample_rate != 0 && config->sample_rate != outputDesc->getSamplingRate()) ||
-            (config->format != AUDIO_FORMAT_DEFAULT && config->format != outputDesc->getFormat()) ||
-            (channelMask != 0 && channelMask != outputDesc->getChannelMask())) {
-            ALOGV("%s failed opening direct output: output %d sample rate %d %d," 
-                    "format %d %d, channel mask %04x %04x", __func__, output, config->sample_rate,
-                    outputDesc->getSamplingRate(), config->format, outputDesc->getFormat(),
-                    channelMask, outputDesc->getChannelMask());
-            if (output != AUDIO_IO_HANDLE_NONE) {
-                outputDesc->close();
-            }
-            // fall back to mixer output if possible when the direct output could not be open
-            if (audio_is_linear_pcm(config->format) &&
-                    config->sample_rate  <= SAMPLE_RATE_HZ_MAX) {
-                goto non_direct_output;
-            }
-            return AUDIO_IO_HANDLE_NONE;
-        }
-        outputDesc->mDirectOpenCount = 1;
-        outputDesc->mDirectClientSession = session;
-
-        addOutput(output, outputDesc);
-        mPreviousOutputs = mOutputs;
-        ALOGV("%s returns new direct output %d", __func__, output);
-        mpClientInterface->onAudioPortListUpdate();
-=======
     audio_config_t directConfig = *config;
     directConfig.channel_mask = channelMask;
     status_t status = openDirectOutput(stream, session, &directConfig, *flags, devices, &output);
     if (status != NAME_NOT_FOUND) {
->>>>>>> bc5bd04c
         return output;
     }
 
