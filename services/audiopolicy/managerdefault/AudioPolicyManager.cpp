/*
 * Copyright (C) 2009 The Android Open Source Project
 *
 * Licensed under the Apache License, Version 2.0 (the "License");
 * you may not use this file except in compliance with the License.
 * You may obtain a copy of the License at
 *
 *      http://www.apache.org/licenses/LICENSE-2.0
 *
 * Unless required by applicable law or agreed to in writing, software
 * distributed under the License is distributed on an "AS IS" BASIS,
 * WITHOUT WARRANTIES OR CONDITIONS OF ANY KIND, either express or implied.
 * See the License for the specific language governing permissions and
 * limitations under the License.
 */

#define LOG_TAG "APM_AudioPolicyManager"

// Need to keep the log statements even in production builds
// to enable VERBOSE logging dynamically.
// You can enable VERBOSE logging as follows:
// adb shell setprop log.tag.APM_AudioPolicyManager V
#define LOG_NDEBUG 0

//#define VERY_VERBOSE_LOGGING
#ifdef VERY_VERBOSE_LOGGING
#define ALOGVV ALOGV
#else
#define ALOGVV(a...) do { } while(0)
#endif

#define AUDIO_POLICY_XML_CONFIG_FILE_PATH_MAX_LENGTH 128
#define AUDIO_POLICY_XML_CONFIG_FILE_NAME "audio_policy_configuration.xml"
#define AUDIO_POLICY_A2DP_OFFLOAD_DISABLED_XML_CONFIG_FILE_NAME \
        "audio_policy_configuration_a2dp_offload_disabled.xml"
#define AUDIO_POLICY_BLUETOOTH_LEGACY_HAL_XML_CONFIG_FILE_NAME \
        "audio_policy_configuration_bluetooth_legacy_hal.xml"

#include <algorithm>
#include <inttypes.h>
#include <math.h>
#include <set>
#include <unordered_set>
#include <vector>
#include <cutils/bitops.h>
#include <cutils/properties.h>
#include <utils/Log.h>
#include <media/AudioParameter.h>
#include <private/android_filesystem_config.h>
#include <system/audio.h>
#include <system/audio_config.h>
#include "AudioPolicyManager.h"
#include <Serializer.h>
#include "TypeConverter.h"
#include <policy.h>

namespace android {

//FIXME: workaround for truncated touch sounds
// to be removed when the problem is handled by system UI
#define TOUCH_SOUND_FIXED_DELAY_MS 100

// Largest difference in dB on earpiece in call between the voice volume and another
// media / notification / system volume.
constexpr float IN_CALL_EARPIECE_HEADROOM_DB = 3.f;

// Compressed formats for MSD module, ordered from most preferred to least preferred.
static const std::vector<audio_format_t> compressedFormatsOrder = {{
        AUDIO_FORMAT_MAT_2_1, AUDIO_FORMAT_MAT_2_0, AUDIO_FORMAT_E_AC3,
        AUDIO_FORMAT_AC3, AUDIO_FORMAT_PCM_16_BIT }};
// Channel masks for MSD module, 3D > 2D > 1D ordering (most preferred to least preferred).
static const std::vector<audio_channel_mask_t> surroundChannelMasksOrder = {{
        AUDIO_CHANNEL_OUT_3POINT1POINT2, AUDIO_CHANNEL_OUT_3POINT0POINT2,
        AUDIO_CHANNEL_OUT_2POINT1POINT2, AUDIO_CHANNEL_OUT_2POINT0POINT2,
        AUDIO_CHANNEL_OUT_5POINT1, AUDIO_CHANNEL_OUT_STEREO }};

template <typename T>
bool operator== (const SortedVector<T> &left, const SortedVector<T> &right)
{
    if (left.size() != right.size()) {
        return false;
    }
    for (size_t index = 0; index < right.size(); index++) {
        if (left[index] != right[index]) {
            return false;
        }
    }
    return true;
}

template <typename T>
bool operator!= (const SortedVector<T> &left, const SortedVector<T> &right)
{
    return !(left == right);
}

// ----------------------------------------------------------------------------
// AudioPolicyInterface implementation
// ----------------------------------------------------------------------------

status_t AudioPolicyManager::setDeviceConnectionState(audio_devices_t device,
                                                      audio_policy_dev_state_t state,
                                                      const char *device_address,
                                                      const char *device_name,
                                                      audio_format_t encodedFormat)
{
    status_t status = setDeviceConnectionStateInt(device, state, device_address,
                                                  device_name, encodedFormat);
    nextAudioPortGeneration();
    return status;
}

void AudioPolicyManager::broadcastDeviceConnectionState(const sp<DeviceDescriptor> &device,
                                                        audio_policy_dev_state_t state)
{
    AudioParameter param(String8(device->address().c_str()));
    const String8 key(state == AUDIO_POLICY_DEVICE_STATE_AVAILABLE ?
                AudioParameter::keyDeviceConnect : AudioParameter::keyDeviceDisconnect);
    param.addInt(key, device->type());
    mpClientInterface->setParameters(AUDIO_IO_HANDLE_NONE, param.toString());
}

status_t AudioPolicyManager::setDeviceConnectionStateInt(audio_devices_t deviceType,
                                                         audio_policy_dev_state_t state,
                                                         const char *device_address,
                                                         const char *device_name,
                                                         audio_format_t encodedFormat)
{
    ALOGV("setDeviceConnectionStateInt() device: 0x%X, state %d, address %s name %s format 0x%X",
            deviceType, state, device_address, device_name, encodedFormat);

    // connect/disconnect only 1 device at a time
    if (!audio_is_output_device(deviceType) && !audio_is_input_device(deviceType)) return BAD_VALUE;

    sp<DeviceDescriptor> device =
            mHwModules.getDeviceDescriptor(deviceType, device_address, device_name, encodedFormat,
                                           state == AUDIO_POLICY_DEVICE_STATE_AVAILABLE);
    return device ? setDeviceConnectionStateInt(device, state) : INVALID_OPERATION;
}

status_t AudioPolicyManager::setDeviceConnectionStateInt(const sp<DeviceDescriptor> &device,
                                                         audio_policy_dev_state_t state)
{
    // handle output devices
    if (audio_is_output_device(device->type())) {
        SortedVector <audio_io_handle_t> outputs;

        ssize_t index = mAvailableOutputDevices.indexOf(device);

        // save a copy of the opened output descriptors before any output is opened or closed
        // by checkOutputsForDevice(). This will be needed by checkOutputForAllStrategies()
        mPreviousOutputs = mOutputs;
        switch (state)
        {
        // handle output device connection
        case AUDIO_POLICY_DEVICE_STATE_AVAILABLE: {
            if (index >= 0) {
                ALOGW("%s() device already connected: %s", __func__, device->toString().c_str());
                return INVALID_OPERATION;
            }
            ALOGV("%s() connecting device %s format %x",
                    __func__, device->toString().c_str(), device->getEncodedFormat());

            // register new device as available
            if (mAvailableOutputDevices.add(device) < 0) {
                return NO_MEMORY;
            }

            // Before checking outputs, broadcast connect event to allow HAL to retrieve dynamic
            // parameters on newly connected devices (instead of opening the outputs...)
            broadcastDeviceConnectionState(device, state);

            if (checkOutputsForDevice(device, state, outputs) != NO_ERROR) {
                mAvailableOutputDevices.remove(device);

                mHwModules.cleanUpForDevice(device);

                broadcastDeviceConnectionState(device, AUDIO_POLICY_DEVICE_STATE_UNAVAILABLE);
                return INVALID_OPERATION;
            }

            // Populate encapsulation information when a output device is connected.
            device->setEncapsulationInfoFromHal(mpClientInterface);

            // outputs should never be empty here
            ALOG_ASSERT(outputs.size() != 0, "setDeviceConnectionState():"
                    "checkOutputsForDevice() returned no outputs but status OK");
            ALOGV("%s() checkOutputsForDevice() returned %zu outputs", __func__, outputs.size());

            } break;
        // handle output device disconnection
        case AUDIO_POLICY_DEVICE_STATE_UNAVAILABLE: {
            if (index < 0) {
                ALOGW("%s() device not connected: %s", __func__, device->toString().c_str());
                return INVALID_OPERATION;
            }

            ALOGV("%s() disconnecting output device %s", __func__, device->toString().c_str());

            // Send Disconnect to HALs
            broadcastDeviceConnectionState(device, state);

            // remove device from available output devices
            mAvailableOutputDevices.remove(device);

            mOutputs.clearSessionRoutesForDevice(device);

            checkOutputsForDevice(device, state, outputs);

            // Reset active device codec
            device->setEncodedFormat(AUDIO_FORMAT_DEFAULT);

            } break;

        default:
            ALOGE("%s() invalid state: %x", __func__, state);
            return BAD_VALUE;
        }

        // Propagate device availability to Engine
        setEngineDeviceConnectionState(device, state);

        // No need to evaluate playback routing when connecting a remote submix
        // output device used by a dynamic policy of type recorder as no
        // playback use case is affected.
        bool doCheckForDeviceAndOutputChanges = true;
        if (device->type() == AUDIO_DEVICE_OUT_REMOTE_SUBMIX && device->address() != "0") {
            for (audio_io_handle_t output : outputs) {
                sp<SwAudioOutputDescriptor> desc = mOutputs.valueFor(output);
                sp<AudioPolicyMix> policyMix = desc->mPolicyMix.promote();
                if (policyMix != nullptr
                        && policyMix->mMixType == MIX_TYPE_RECORDERS
                        && device->address() == policyMix->mDeviceAddress.string()) {
                    doCheckForDeviceAndOutputChanges = false;
                    break;
                }
            }
        }

        auto checkCloseOutputs = [&]() {
            // outputs must be closed after checkOutputForAllStrategies() is executed
            if (!outputs.isEmpty()) {
                for (audio_io_handle_t output : outputs) {
                    sp<SwAudioOutputDescriptor> desc = mOutputs.valueFor(output);
                    // close unused outputs after device disconnection or direct outputs that have
                    // been opened by checkOutputsForDevice() to query dynamic parameters
                    if ((state == AUDIO_POLICY_DEVICE_STATE_UNAVAILABLE) ||
                            (((desc->mFlags & AUDIO_OUTPUT_FLAG_DIRECT) != 0) &&
                                (desc->mDirectOpenCount == 0))) {
                        clearAudioSourcesForOutput(output);
                        closeOutput(output);
                    }
                }
                // check A2DP again after closing A2DP output to reset mA2dpSuspended if needed
                return true;
            }
            return false;
        };

        if (doCheckForDeviceAndOutputChanges) {
            checkForDeviceAndOutputChanges(checkCloseOutputs);
        } else {
            checkCloseOutputs();
        }

        if (mEngine->getPhoneState() == AUDIO_MODE_IN_CALL && hasPrimaryOutput()) {
            DeviceVector newDevices = getNewOutputDevices(mPrimaryOutput, false /*fromCache*/);
            updateCallRouting(newDevices);
        }
        const DeviceVector msdOutDevices = getMsdAudioOutDevices();
        for (size_t i = 0; i < mOutputs.size(); i++) {
            sp<SwAudioOutputDescriptor> desc = mOutputs.valueAt(i);
            if ((mEngine->getPhoneState() != AUDIO_MODE_IN_CALL) || (desc != mPrimaryOutput)) {
                DeviceVector newDevices = getNewOutputDevices(desc, true /*fromCache*/);
                // do not force device change on duplicated output because if device is 0, it will
                // also force a device 0 for the two outputs it is duplicated to which may override
                // a valid device selection on those outputs.
                bool force = (msdOutDevices.isEmpty() || msdOutDevices != desc->devices())
                        && !desc->isDuplicated()
                        && (!device_distinguishes_on_address(device->type())
                                // always force when disconnecting (a non-duplicated device)
                                || (state == AUDIO_POLICY_DEVICE_STATE_UNAVAILABLE));
                setOutputDevices(desc, newDevices, force, 0);
            }
        }

        if (state == AUDIO_POLICY_DEVICE_STATE_UNAVAILABLE) {
            cleanUpForDevice(device);
        }

        mpClientInterface->onAudioPortListUpdate();
        return NO_ERROR;
    }  // end if is output device

    // handle input devices
    if (audio_is_input_device(device->type())) {
        ssize_t index = mAvailableInputDevices.indexOf(device);
        switch (state)
        {
        // handle input device connection
        case AUDIO_POLICY_DEVICE_STATE_AVAILABLE: {
            if (index >= 0) {
                ALOGW("%s() device already connected: %s", __func__, device->toString().c_str());
                return INVALID_OPERATION;
            }

            if (mAvailableInputDevices.add(device) < 0) {
                return NO_MEMORY;
            }

            // Before checking intputs, broadcast connect event to allow HAL to retrieve dynamic
            // parameters on newly connected devices (instead of opening the inputs...)
            broadcastDeviceConnectionState(device, state);

            if (checkInputsForDevice(device, state) != NO_ERROR) {
                mAvailableInputDevices.remove(device);

                broadcastDeviceConnectionState(device, AUDIO_POLICY_DEVICE_STATE_UNAVAILABLE);

                mHwModules.cleanUpForDevice(device);

                return INVALID_OPERATION;
            }

        } break;

        // handle input device disconnection
        case AUDIO_POLICY_DEVICE_STATE_UNAVAILABLE: {
            if (index < 0) {
                ALOGW("%s() device not connected: %s", __func__, device->toString().c_str());
                return INVALID_OPERATION;
            }

            ALOGV("%s() disconnecting input device %s", __func__, device->toString().c_str());

            // Set Disconnect to HALs
            broadcastDeviceConnectionState(device, state);

            mAvailableInputDevices.remove(device);

            checkInputsForDevice(device, state);
        } break;

        default:
            ALOGE("%s() invalid state: %x", __func__, state);
            return BAD_VALUE;
        }

        // Propagate device availability to Engine
        setEngineDeviceConnectionState(device, state);

        checkCloseInputs();
        // As the input device list can impact the output device selection, update
        // getDeviceForStrategy() cache
        updateDevicesAndOutputs();

        if (mEngine->getPhoneState() == AUDIO_MODE_IN_CALL && hasPrimaryOutput()) {
            DeviceVector newDevices = getNewOutputDevices(mPrimaryOutput, false /*fromCache*/);
            updateCallRouting(newDevices);
        }
        // Reconnect Audio Source
        for (const auto &strategy : mEngine->getOrderedProductStrategies()) {
            auto attributes = mEngine->getAllAttributesForProductStrategy(strategy).front();
            checkAudioSourceForAttributes(attributes);
        }
        if (state == AUDIO_POLICY_DEVICE_STATE_UNAVAILABLE) {
            cleanUpForDevice(device);
        }

        mpClientInterface->onAudioPortListUpdate();
        return NO_ERROR;
    } // end if is input device

    ALOGW("%s() invalid device: %s", __func__, device->toString().c_str());
    return BAD_VALUE;
}

void AudioPolicyManager::setEngineDeviceConnectionState(const sp<DeviceDescriptor> device,
                                      audio_policy_dev_state_t state) {

    // the Engine does not have to know about remote submix devices used by dynamic audio policies
    if (audio_is_remote_submix_device(device->type()) && device->address() != "0") {
        return;
    }
    mEngine->setDeviceConnectionState(device, state);
}


audio_policy_dev_state_t AudioPolicyManager::getDeviceConnectionState(audio_devices_t device,
                                                                      const char *device_address)
{
    sp<DeviceDescriptor> devDesc =
            mHwModules.getDeviceDescriptor(device, device_address, "", AUDIO_FORMAT_DEFAULT,
                                           false /* allowToCreate */,
                                           (strlen(device_address) != 0)/*matchAddress*/);

    if (devDesc == 0) {
        ALOGV("getDeviceConnectionState() undeclared device, type %08x, address: %s",
              device, device_address);
        return AUDIO_POLICY_DEVICE_STATE_UNAVAILABLE;
    }

    DeviceVector *deviceVector;

    if (audio_is_output_device(device)) {
        deviceVector = &mAvailableOutputDevices;
    } else if (audio_is_input_device(device)) {
        deviceVector = &mAvailableInputDevices;
    } else {
        ALOGW("%s() invalid device type %08x", __func__, device);
        return AUDIO_POLICY_DEVICE_STATE_UNAVAILABLE;
    }

    return (deviceVector->getDevice(
                device, String8(device_address), AUDIO_FORMAT_DEFAULT) != 0) ?
            AUDIO_POLICY_DEVICE_STATE_AVAILABLE : AUDIO_POLICY_DEVICE_STATE_UNAVAILABLE;
}

status_t AudioPolicyManager::handleDeviceConfigChange(audio_devices_t device,
                                                      const char *device_address,
                                                      const char *device_name,
                                                      audio_format_t encodedFormat)
{
    status_t status;
    String8 reply;
    AudioParameter param;
    int isReconfigA2dpSupported = 0;

    ALOGV("handleDeviceConfigChange(() device: 0x%X, address %s name %s encodedFormat: 0x%X",
          device, device_address, device_name, encodedFormat);

    // connect/disconnect only 1 device at a time
    if (!audio_is_output_device(device) && !audio_is_input_device(device)) return BAD_VALUE;

    // Check if the device is currently connected
    DeviceVector deviceList = mAvailableOutputDevices.getDevicesFromType(device);
    if (deviceList.empty()) {
        // Nothing to do: device is not connected
        return NO_ERROR;
    }
    sp<DeviceDescriptor> devDesc = deviceList.itemAt(0);

    // For offloaded A2DP, Hw modules may have the capability to
    // configure codecs.
    // Handle two specific cases by sending a set parameter to
    // configure A2DP codecs. No need to toggle device state.
    // Case 1: A2DP active device switches from primary to primary
    // module
    // Case 2: A2DP device config changes on primary module.
    if (audio_is_a2dp_out_device(device) && hasPrimaryOutput()) {
        sp<HwModule> module = mHwModules.getModuleForDeviceType(device, encodedFormat);
        audio_module_handle_t primaryHandle = mPrimaryOutput->getModuleHandle();
        if (availablePrimaryOutputDevices().contains(devDesc) &&
           (module != 0 && module->getHandle() == primaryHandle)) {
            reply = mpClientInterface->getParameters(
                        AUDIO_IO_HANDLE_NONE,
                        String8(AudioParameter::keyReconfigA2dpSupported));
            AudioParameter repliedParameters(reply);
            repliedParameters.getInt(
                    String8(AudioParameter::keyReconfigA2dpSupported), isReconfigA2dpSupported);
            if (isReconfigA2dpSupported) {
                const String8 key(AudioParameter::keyReconfigA2dp);
                param.add(key, String8("true"));
                mpClientInterface->setParameters(AUDIO_IO_HANDLE_NONE, param.toString());
                devDesc->setEncodedFormat(encodedFormat);
                return NO_ERROR;
            }
        }
    }
    auto musicStrategy = streamToStrategy(AUDIO_STREAM_MUSIC);
    for (size_t i = 0; i < mOutputs.size(); i++) {
       sp<SwAudioOutputDescriptor> desc = mOutputs.valueAt(i);
       // mute media strategies and delay device switch by the largest
       // This avoid sending the music tail into the earpiece or headset.
       setStrategyMute(musicStrategy, true, desc);
       setStrategyMute(musicStrategy, false, desc, MUTE_TIME_MS,
          mEngine->getOutputDevicesForAttributes(attributes_initializer(AUDIO_USAGE_MEDIA),
                                              nullptr, true /*fromCache*/).types());
    }
    // Toggle the device state: UNAVAILABLE -> AVAILABLE
    // This will force reading again the device configuration
    status = setDeviceConnectionState(device,
                                      AUDIO_POLICY_DEVICE_STATE_UNAVAILABLE,
                                      device_address, device_name,
                                      devDesc->getEncodedFormat());
    if (status != NO_ERROR) {
        ALOGW("handleDeviceConfigChange() error disabling connection state: %d",
              status);
        return status;
    }

    status = setDeviceConnectionState(device,
                                      AUDIO_POLICY_DEVICE_STATE_AVAILABLE,
                                      device_address, device_name, encodedFormat);
    if (status != NO_ERROR) {
        ALOGW("handleDeviceConfigChange() error enabling connection state: %d",
              status);
        return status;
    }

    return NO_ERROR;
}

status_t AudioPolicyManager::getHwOffloadEncodingFormatsSupportedForA2DP(
                                    std::vector<audio_format_t> *formats)
{
    ALOGV("getHwOffloadEncodingFormatsSupportedForA2DP()");
    status_t status = NO_ERROR;
    std::unordered_set<audio_format_t> formatSet;
    sp<HwModule> primaryModule =
            mHwModules.getModuleFromName(AUDIO_HARDWARE_MODULE_ID_PRIMARY);
    if (primaryModule == nullptr) {
        ALOGE("%s() unable to get primary module", __func__);
        return NO_INIT;
    }
    DeviceVector declaredDevices = primaryModule->getDeclaredDevices().getDevicesFromTypes(
            getAudioDeviceOutAllA2dpSet());
    for (const auto& device : declaredDevices) {
        formatSet.insert(device->encodedFormats().begin(), device->encodedFormats().end());
    }
    formats->assign(formatSet.begin(), formatSet.end());
    return status;
}

uint32_t AudioPolicyManager::updateCallRouting(const DeviceVector &rxDevices, uint32_t delayMs)
{
    bool createTxPatch = false;
    bool createRxPatch = false;
    uint32_t muteWaitMs = 0;

    if(!hasPrimaryOutput() ||
            mPrimaryOutput->devices().onlyContainsDevicesWithType(AUDIO_DEVICE_OUT_STUB)) {
        return muteWaitMs;
    }
    ALOG_ASSERT(!rxDevices.isEmpty(), "updateCallRouting() no selected output device");

    audio_attributes_t attr = { .source = AUDIO_SOURCE_VOICE_COMMUNICATION };
    auto txSourceDevice = mEngine->getInputDeviceForAttributes(attr);
    ALOG_ASSERT(txSourceDevice != 0, "updateCallRouting() input selected device not available");

    ALOGV("updateCallRouting device rxDevice %s txDevice %s",
          rxDevices.itemAt(0)->toString().c_str(), txSourceDevice->toString().c_str());

    disconnectTelephonyRxAudioSource();
    // release TX patch if any
    if (mCallTxPatch != 0) {
        releaseAudioPatchInternal(mCallTxPatch->getHandle());
        mCallTxPatch.clear();
    }

    auto telephonyRxModule =
        mHwModules.getModuleForDeviceType(AUDIO_DEVICE_IN_TELEPHONY_RX, AUDIO_FORMAT_DEFAULT);
    auto telephonyTxModule =
        mHwModules.getModuleForDeviceType(AUDIO_DEVICE_OUT_TELEPHONY_TX, AUDIO_FORMAT_DEFAULT);
    // retrieve Rx Source and Tx Sink device descriptors
    sp<DeviceDescriptor> rxSourceDevice =
        mAvailableInputDevices.getDevice(AUDIO_DEVICE_IN_TELEPHONY_RX,
                                         String8(),
                                         AUDIO_FORMAT_DEFAULT);
    sp<DeviceDescriptor> txSinkDevice =
        mAvailableOutputDevices.getDevice(AUDIO_DEVICE_OUT_TELEPHONY_TX,
                                          String8(),
                                          AUDIO_FORMAT_DEFAULT);

    // RX and TX Telephony device are declared by Primary Audio HAL
    if (isPrimaryModule(telephonyRxModule) && isPrimaryModule(telephonyTxModule) &&
            (telephonyRxModule->getHalVersionMajor() >= 3)) {
        if (rxSourceDevice == 0 || txSinkDevice == 0) {
            // RX / TX Telephony device(s) is(are) not currently available
            ALOGE("updateCallRouting() no telephony Tx and/or RX device");
            return muteWaitMs;
        }
        // createAudioPatchInternal now supports both HW / SW bridging
        createRxPatch = true;
        createTxPatch = true;
    } else {
        // If the RX device is on the primary HW module, then use legacy routing method for
        // voice calls via setOutputDevice() on primary output.
        // Otherwise, create two audio patches for TX and RX path.
        createRxPatch = !(availablePrimaryOutputDevices().contains(rxDevices.itemAt(0))) &&
                (rxSourceDevice != 0);
        // If the TX device is also on the primary HW module, setOutputDevice() will take care
        // of it due to legacy implementation. If not, create a patch.
        createTxPatch = !(availablePrimaryModuleInputDevices().contains(txSourceDevice)) &&
                (txSinkDevice != 0);
    }
    // Use legacy routing method for voice calls via setOutputDevice() on primary output.
    // Otherwise, create two audio patches for TX and RX path.
    if (!createRxPatch) {
        muteWaitMs = setOutputDevices(mPrimaryOutput, rxDevices, true, delayMs);
    } else { // create RX path audio patch
        connectTelephonyRxAudioSource();
        // If the TX device is on the primary HW module but RX device is
        // on other HW module, SinkMetaData of telephony input should handle it
        // assuming the device uses audio HAL V5.0 and above
    }
    if (createTxPatch) { // create TX path audio patch
        // terminate active capture if on the same HW module as the call TX source device
        // FIXME: would be better to refine to only inputs whose profile connects to the
        // call TX device but this information is not in the audio patch and logic here must be
        // symmetric to the one in startInput()
        for (const auto& activeDesc : mInputs.getActiveInputs()) {
            if (activeDesc->hasSameHwModuleAs(txSourceDevice)) {
                closeActiveClients(activeDesc);
            }
        }
        mCallTxPatch = createTelephonyPatch(false /*isRx*/, txSourceDevice, delayMs);
    }

    return muteWaitMs;
}

sp<AudioPatch> AudioPolicyManager::createTelephonyPatch(
        bool isRx, const sp<DeviceDescriptor> &device, uint32_t delayMs) {
    PatchBuilder patchBuilder;

    if (device == nullptr) {
        return nullptr;
    }

    // @TODO: still ignoring the address, or not dealing platform with multiple telephony devices
    if (isRx) {
        patchBuilder.addSink(device).
                addSource(mAvailableInputDevices.getDevice(
                    AUDIO_DEVICE_IN_TELEPHONY_RX, String8(), AUDIO_FORMAT_DEFAULT));
    } else {
        patchBuilder.addSource(device).
                addSink(mAvailableOutputDevices.getDevice(
                    AUDIO_DEVICE_OUT_TELEPHONY_TX, String8(), AUDIO_FORMAT_DEFAULT));
    }

    audio_patch_handle_t patchHandle = AUDIO_PATCH_HANDLE_NONE;
    status_t status =
            createAudioPatchInternal(patchBuilder.patch(), &patchHandle, mUidCached, delayMs);
    ssize_t index = mAudioPatches.indexOfKey(patchHandle);
    if (status != NO_ERROR || index < 0) {
        ALOGW("%s() error %d creating %s audio patch", __func__, status, isRx ? "RX" : "TX");
        return nullptr;
    }
    return mAudioPatches.valueAt(index);
}

bool AudioPolicyManager::isDeviceOfModule(
        const sp<DeviceDescriptor>& devDesc, const char *moduleId) const {
    sp<HwModule> module = mHwModules.getModuleFromName(moduleId);
    if (module != 0) {
        return mAvailableOutputDevices.getDevicesFromHwModule(module->getHandle())
                .indexOf(devDesc) != NAME_NOT_FOUND
                || mAvailableInputDevices.getDevicesFromHwModule(module->getHandle())
                .indexOf(devDesc) != NAME_NOT_FOUND;
    }
    return false;
}

void AudioPolicyManager::connectTelephonyRxAudioSource()
{
    disconnectTelephonyRxAudioSource();
    const struct audio_port_config source = {
        .role = AUDIO_PORT_ROLE_SOURCE, .type = AUDIO_PORT_TYPE_DEVICE,
        .ext.device.type = AUDIO_DEVICE_IN_TELEPHONY_RX, .ext.device.address = ""
    };
    const auto aa = mEngine->getAttributesForStreamType(AUDIO_STREAM_VOICE_CALL);
    status_t status = startAudioSource(&source, &aa, &mCallRxSourceClientPort, 0/*uid*/);
    ALOGE_IF(status != NO_ERROR, "%s failed to start Telephony Rx AudioSource", __func__);
}

void AudioPolicyManager::disconnectTelephonyRxAudioSource()
{
    stopAudioSource(mCallRxSourceClientPort);
    mCallRxSourceClientPort = AUDIO_PORT_HANDLE_NONE;
}

void AudioPolicyManager::setPhoneState(audio_mode_t state)
{
    ALOGV("setPhoneState() state %d", state);
    // store previous phone state for management of sonification strategy below
    int oldState = mEngine->getPhoneState();

    if (mEngine->setPhoneState(state) != NO_ERROR) {
        ALOGW("setPhoneState() invalid or same state %d", state);
        return;
    }
    /// Opens: can these line be executed after the switch of volume curves???
    if (isStateInCall(oldState)) {
        ALOGV("setPhoneState() in call state management: new state is %d", state);
        // force reevaluating accessibility routing when call stops
        mpClientInterface->invalidateStream(AUDIO_STREAM_ACCESSIBILITY);
    }

    /**
     * Switching to or from incall state or switching between telephony and VoIP lead to force
     * routing command.
     */
    bool force = ((isStateInCall(oldState) != isStateInCall(state))
                  || (isStateInCall(state) && (state != oldState)));

    // check for device and output changes triggered by new phone state
    checkForDeviceAndOutputChanges();

    int delayMs = 0;
    if (isStateInCall(state)) {
        nsecs_t sysTime = systemTime();
        auto musicStrategy = streamToStrategy(AUDIO_STREAM_MUSIC);
        auto sonificationStrategy = streamToStrategy(AUDIO_STREAM_ALARM);
        for (size_t i = 0; i < mOutputs.size(); i++) {
            sp<SwAudioOutputDescriptor> desc = mOutputs.valueAt(i);
            // mute media and sonification strategies and delay device switch by the largest
            // latency of any output where either strategy is active.
            // This avoid sending the ring tone or music tail into the earpiece or headset.
            if ((desc->isStrategyActive(musicStrategy, SONIFICATION_HEADSET_MUSIC_DELAY, sysTime) ||
                 desc->isStrategyActive(sonificationStrategy, SONIFICATION_HEADSET_MUSIC_DELAY,
                                        sysTime)) &&
                    (delayMs < (int)desc->latency()*2)) {
                delayMs = desc->latency()*2;
            }
            setStrategyMute(musicStrategy, true, desc);
            setStrategyMute(musicStrategy, false, desc, MUTE_TIME_MS,
                mEngine->getOutputDevicesForAttributes(attributes_initializer(AUDIO_USAGE_MEDIA),
                                                       nullptr, true /*fromCache*/).types());
            setStrategyMute(sonificationStrategy, true, desc);
            setStrategyMute(sonificationStrategy, false, desc, MUTE_TIME_MS,
                mEngine->getOutputDevicesForAttributes(attributes_initializer(AUDIO_USAGE_ALARM),
                                                       nullptr, true /*fromCache*/).types());
        }
    }

    if (hasPrimaryOutput()) {
        // Note that despite the fact that getNewOutputDevices() is called on the primary output,
        // the device returned is not necessarily reachable via this output
        DeviceVector rxDevices = getNewOutputDevices(mPrimaryOutput, false /*fromCache*/);
        // force routing command to audio hardware when ending call
        // even if no device change is needed
        if (isStateInCall(oldState) && rxDevices.isEmpty()) {
            rxDevices = mPrimaryOutput->devices();
        }

        if (state == AUDIO_MODE_IN_CALL) {
            updateCallRouting(rxDevices, delayMs);
        } else if (oldState == AUDIO_MODE_IN_CALL) {
            disconnectTelephonyRxAudioSource();
            if (mCallTxPatch != 0) {
                releaseAudioPatchInternal(mCallTxPatch->getHandle());
                mCallTxPatch.clear();
            }
            setOutputDevices(mPrimaryOutput, rxDevices, force, 0);
        } else {
            setOutputDevices(mPrimaryOutput, rxDevices, force, 0);
        }
    }

    // reevaluate routing on all outputs in case tracks have been started during the call
    for (size_t i = 0; i < mOutputs.size(); i++) {
        sp<SwAudioOutputDescriptor> desc = mOutputs.valueAt(i);
        DeviceVector newDevices = getNewOutputDevices(desc, true /*fromCache*/);
        if (state != AUDIO_MODE_IN_CALL || desc != mPrimaryOutput) {
            setOutputDevices(desc, newDevices, !newDevices.isEmpty(), 0 /*delayMs*/);
        }
    }

    if (isStateInCall(state)) {
        ALOGV("setPhoneState() in call state management: new state is %d", state);
        // force reevaluating accessibility routing when call starts
        mpClientInterface->invalidateStream(AUDIO_STREAM_ACCESSIBILITY);
    }

    // Flag that ringtone volume must be limited to music volume until we exit MODE_RINGTONE
    mLimitRingtoneVolume = (state == AUDIO_MODE_RINGTONE &&
                            isStreamActive(AUDIO_STREAM_MUSIC, SONIFICATION_HEADSET_MUSIC_DELAY));
}

audio_mode_t AudioPolicyManager::getPhoneState() {
    return mEngine->getPhoneState();
}

void AudioPolicyManager::setForceUse(audio_policy_force_use_t usage,
                                     audio_policy_forced_cfg_t config)
{
    ALOGV("setForceUse() usage %d, config %d, mPhoneState %d", usage, config, mEngine->getPhoneState());
    if (config == mEngine->getForceUse(usage)) {
        return;
    }

    if (mEngine->setForceUse(usage, config) != NO_ERROR) {
        ALOGW("setForceUse() could not set force cfg %d for usage %d", config, usage);
        return;
    }
    bool forceVolumeReeval = (usage == AUDIO_POLICY_FORCE_FOR_COMMUNICATION) ||
            (usage == AUDIO_POLICY_FORCE_FOR_DOCK) ||
            (usage == AUDIO_POLICY_FORCE_FOR_SYSTEM);

    // check for device and output changes triggered by new force usage
    checkForDeviceAndOutputChanges();

    // force client reconnection to reevaluate flag AUDIO_FLAG_AUDIBILITY_ENFORCED
    if (usage == AUDIO_POLICY_FORCE_FOR_SYSTEM) {
        mpClientInterface->invalidateStream(AUDIO_STREAM_SYSTEM);
        mpClientInterface->invalidateStream(AUDIO_STREAM_ENFORCED_AUDIBLE);
    }

    //FIXME: workaround for truncated touch sounds
    // to be removed when the problem is handled by system UI
    uint32_t delayMs = 0;
    if (usage == AUDIO_POLICY_FORCE_FOR_COMMUNICATION) {
        delayMs = TOUCH_SOUND_FIXED_DELAY_MS;
    }

    updateCallAndOutputRouting(forceVolumeReeval, delayMs);
    updateInputRouting();
}

void AudioPolicyManager::setSystemProperty(const char* property, const char* value)
{
    ALOGV("setSystemProperty() property %s, value %s", property, value);
}

// Find an output profile compatible with the parameters passed. When "directOnly" is set, restrict
// search to profiles for direct outputs.
sp<IOProfile> AudioPolicyManager::getProfileForOutput(
                                                   const DeviceVector& devices,
                                                   uint32_t samplingRate,
                                                   audio_format_t format,
                                                   audio_channel_mask_t channelMask,
                                                   audio_output_flags_t flags,
                                                   bool directOnly)
{
    if (directOnly) {
        // only retain flags that will drive the direct output profile selection
        // if explicitly requested
        static const uint32_t kRelevantFlags =
                (AUDIO_OUTPUT_FLAG_HW_AV_SYNC | AUDIO_OUTPUT_FLAG_COMPRESS_OFFLOAD |
                 AUDIO_OUTPUT_FLAG_VOIP_RX | AUDIO_OUTPUT_FLAG_MMAP_NOIRQ);
        flags =
            (audio_output_flags_t)((flags & kRelevantFlags) | AUDIO_OUTPUT_FLAG_DIRECT);
    }

    sp<IOProfile> profile;

    for (const auto& hwModule : mHwModules) {
        for (const auto& curProfile : hwModule->getOutputProfiles()) {
            if (!curProfile->isCompatibleProfile(devices,
                    samplingRate, NULL /*updatedSamplingRate*/,
                    format, NULL /*updatedFormat*/,
                    channelMask, NULL /*updatedChannelMask*/,
                    flags)) {
                continue;
            }
            // reject profiles not corresponding to a device currently available
            if (!mAvailableOutputDevices.containsAtLeastOne(curProfile->getSupportedDevices())) {
                continue;
            }
            // reject profiles if connected device does not support codec
            if (!curProfile->devicesSupportEncodedFormats(devices.types())) {
                continue;
            }
            if (!directOnly) return curProfile;
            // when searching for direct outputs, if several profiles are compatible, give priority
            // to one with offload capability
            if (profile != 0 && ((curProfile->getFlags() & AUDIO_OUTPUT_FLAG_COMPRESS_OFFLOAD) == 0)) {
                continue;
            }
            profile = curProfile;
            if ((profile->getFlags() & AUDIO_OUTPUT_FLAG_COMPRESS_OFFLOAD) != 0) {
                break;
            }
        }
    }
    return profile;
}

audio_io_handle_t AudioPolicyManager::getOutput(audio_stream_type_t stream)
{
    DeviceVector devices = mEngine->getOutputDevicesForStream(stream, false /*fromCache*/);

    // Note that related method getOutputForAttr() uses getOutputForDevice() not selectOutput().
    // We use selectOutput() here since we don't have the desired AudioTrack sample rate,
    // format, flags, etc. This may result in some discrepancy for functions that utilize
    // getOutput() solely on audio_stream_type such as AudioSystem::getOutputFrameCount()
    // and AudioSystem::getOutputSamplingRate().

    SortedVector<audio_io_handle_t> outputs = getOutputsForDevices(devices, mOutputs);
    const audio_io_handle_t output = selectOutput(outputs);

    ALOGV("getOutput() stream %d selected devices %s, output %d", stream,
          devices.toString().c_str(), output);
    return output;
}

status_t AudioPolicyManager::getAudioAttributes(audio_attributes_t *dstAttr,
                                                const audio_attributes_t *srcAttr,
                                                audio_stream_type_t srcStream)
{
    if (srcAttr != NULL) {
        if (!isValidAttributes(srcAttr)) {
            ALOGE("%s invalid attributes: usage=%d content=%d flags=0x%x tags=[%s]",
                    __func__,
                    srcAttr->usage, srcAttr->content_type, srcAttr->flags,
                    srcAttr->tags);
            return BAD_VALUE;
        }
        *dstAttr = *srcAttr;
    } else {
        if (srcStream < AUDIO_STREAM_MIN || srcStream >= AUDIO_STREAM_PUBLIC_CNT) {
            ALOGE("%s:  invalid stream type", __func__);
            return BAD_VALUE;
        }
        *dstAttr = mEngine->getAttributesForStreamType(srcStream);
    }

    // Only honor audibility enforced when required. The client will be
    // forced to reconnect if the forced usage changes.
    if (mEngine->getForceUse(AUDIO_POLICY_FORCE_FOR_SYSTEM) != AUDIO_POLICY_FORCE_SYSTEM_ENFORCED) {
        dstAttr->flags = static_cast<audio_flags_mask_t>(
                dstAttr->flags & ~AUDIO_FLAG_AUDIBILITY_ENFORCED);
    }

    return NO_ERROR;
}

status_t AudioPolicyManager::getOutputForAttrInt(
        audio_attributes_t *resultAttr,
        audio_io_handle_t *output,
        audio_session_t session,
        const audio_attributes_t *attr,
        audio_stream_type_t *stream,
        uid_t uid,
        const audio_config_t *config,
        audio_output_flags_t *flags,
        audio_port_handle_t *selectedDeviceId,
        bool *isRequestedDeviceForExclusiveUse,
        std::vector<sp<AudioPolicyMix>> *secondaryMixes,
        output_type_t *outputType)
{
    DeviceVector outputDevices;
    const audio_port_handle_t requestedPortId = *selectedDeviceId;
    DeviceVector msdDevices = getMsdAudioOutDevices();
    const sp<DeviceDescriptor> requestedDevice =
        mAvailableOutputDevices.getDeviceFromId(requestedPortId);

    *outputType = API_OUTPUT_INVALID;
    status_t status = getAudioAttributes(resultAttr, attr, *stream);
    if (status != NO_ERROR) {
        return status;
    }
    if (auto it = mAllowedCapturePolicies.find(uid); it != end(mAllowedCapturePolicies)) {
        resultAttr->flags = static_cast<audio_flags_mask_t>(resultAttr->flags | it->second);
    }
    *stream = mEngine->getStreamTypeForAttributes(*resultAttr);

    ALOGV("%s() attributes=%s stream=%s session %d selectedDeviceId %d", __func__,
          toString(*resultAttr).c_str(), toString(*stream).c_str(), session, requestedPortId);

    // The primary output is the explicit routing (eg. setPreferredDevice) if specified,
    //       otherwise, fallback to the dynamic policies, if none match, query the engine.
    // Secondary outputs are always found by dynamic policies as the engine do not support them
    sp<AudioPolicyMix> primaryMix;
    status = mPolicyMixes.getOutputForAttr(*resultAttr, uid, *flags, primaryMix, secondaryMixes);
    if (status != OK) {
        return status;
    }

    // Explicit routing is higher priority then any dynamic policy primary output
    bool usePrimaryOutputFromPolicyMixes = requestedDevice == nullptr && primaryMix != nullptr;

    // FIXME: in case of RENDER policy, the output capabilities should be checked
    if ((usePrimaryOutputFromPolicyMixes
            || (secondaryMixes != nullptr && !secondaryMixes->empty()))
        && !audio_is_linear_pcm(config->format)) {
        ALOGD("%s: rejecting request as dynamic audio policy only support pcm", __func__);
        return BAD_VALUE;
    }
    if (usePrimaryOutputFromPolicyMixes) {
        sp<DeviceDescriptor> deviceDesc =
                mAvailableOutputDevices.getDevice(primaryMix->mDeviceType,
                                                  primaryMix->mDeviceAddress,
                                                  AUDIO_FORMAT_DEFAULT);
        sp<SwAudioOutputDescriptor> policyDesc = primaryMix->getOutput();
        if (deviceDesc != nullptr
                && (policyDesc == nullptr || (policyDesc->mFlags & AUDIO_OUTPUT_FLAG_DIRECT))) {
            audio_io_handle_t newOutput;
            status = openDirectOutput(
                    *stream, session, config,
                    (audio_output_flags_t)(*flags | AUDIO_OUTPUT_FLAG_DIRECT),
                    DeviceVector(deviceDesc), &newOutput);
            if (status != NO_ERROR) {
                policyDesc = nullptr;
            } else {
                policyDesc = mOutputs.valueFor(newOutput);
                primaryMix->setOutput(policyDesc);
            }
        }
        if (policyDesc != nullptr) {
            policyDesc->mPolicyMix = primaryMix;
            *output = policyDesc->mIoHandle;
            *selectedDeviceId = deviceDesc != 0 ? deviceDesc->getId() : AUDIO_PORT_HANDLE_NONE;

            ALOGV("getOutputForAttr() returns output %d", *output);
            if (resultAttr->usage == AUDIO_USAGE_VIRTUAL_SOURCE) {
                *outputType = API_OUT_MIX_PLAYBACK;
            } else {
                *outputType = API_OUTPUT_LEGACY;
            }
            return NO_ERROR;
        }
    }
    // Virtual sources must always be dynamicaly or explicitly routed
    if (resultAttr->usage == AUDIO_USAGE_VIRTUAL_SOURCE) {
        ALOGW("getOutputForAttr() no policy mix found for usage AUDIO_USAGE_VIRTUAL_SOURCE");
        return BAD_VALUE;
    }
    // explicit routing managed by getDeviceForStrategy in APM is now handled by engine
    // in order to let the choice of the order to future vendor engine
    outputDevices = mEngine->getOutputDevicesForAttributes(*resultAttr, requestedDevice, false);

    if ((resultAttr->flags & AUDIO_FLAG_HW_AV_SYNC) != 0) {
        *flags = (audio_output_flags_t)(*flags | AUDIO_OUTPUT_FLAG_HW_AV_SYNC);
    }

    // Set incall music only if device was explicitly set, and fallback to the device which is
    // chosen by the engine if not.
    // FIXME: provide a more generic approach which is not device specific and move this back
    // to getOutputForDevice.
    // TODO: Remove check of AUDIO_STREAM_MUSIC once migration is completed on the app side.
    if (outputDevices.onlyContainsDevicesWithType(AUDIO_DEVICE_OUT_TELEPHONY_TX) &&
        (*stream == AUDIO_STREAM_MUSIC  || resultAttr->usage == AUDIO_USAGE_VOICE_COMMUNICATION) &&
        audio_is_linear_pcm(config->format) &&
        isCallAudioAccessible()) {
        if (requestedPortId != AUDIO_PORT_HANDLE_NONE) {
            *flags = (audio_output_flags_t)AUDIO_OUTPUT_FLAG_INCALL_MUSIC;
            *isRequestedDeviceForExclusiveUse = true;
        }
    }

    ALOGV("%s() device %s, sampling rate %d, format %#x, channel mask %#x, flags %#x stream %s",
          __func__, outputDevices.toString().c_str(), config->sample_rate, config->format,
          config->channel_mask, *flags, toString(*stream).c_str());

    *output = AUDIO_IO_HANDLE_NONE;
    if (!msdDevices.isEmpty()) {
        *output = getOutputForDevices(msdDevices, session, *stream, config, flags);
        sp<DeviceDescriptor> device = outputDevices.isEmpty() ? nullptr : outputDevices.itemAt(0);
        if (*output != AUDIO_IO_HANDLE_NONE && setMsdPatch(device) == NO_ERROR) {
            ALOGV("%s() Using MSD devices %s instead of devices %s",
                  __func__, msdDevices.toString().c_str(), outputDevices.toString().c_str());
            outputDevices = msdDevices;
        } else {
            *output = AUDIO_IO_HANDLE_NONE;
        }
    }
    if (*output == AUDIO_IO_HANDLE_NONE) {
        *output = getOutputForDevices(outputDevices, session, *stream, config,
                flags, resultAttr->flags & AUDIO_FLAG_MUTE_HAPTIC);
    }
    if (*output == AUDIO_IO_HANDLE_NONE) {
        return INVALID_OPERATION;
    }

    *selectedDeviceId = getFirstDeviceId(outputDevices);

    if (outputDevices.onlyContainsDevicesWithType(AUDIO_DEVICE_OUT_TELEPHONY_TX)) {
        *outputType = API_OUTPUT_TELEPHONY_TX;
    } else {
        *outputType = API_OUTPUT_LEGACY;
    }

    ALOGV("%s returns output %d selectedDeviceId %d", __func__, *output, *selectedDeviceId);

    return NO_ERROR;
}

status_t AudioPolicyManager::getOutputForAttr(const audio_attributes_t *attr,
                                              audio_io_handle_t *output,
                                              audio_session_t session,
                                              audio_stream_type_t *stream,
                                              uid_t uid,
                                              const audio_config_t *config,
                                              audio_output_flags_t *flags,
                                              audio_port_handle_t *selectedDeviceId,
                                              audio_port_handle_t *portId,
                                              std::vector<audio_io_handle_t> *secondaryOutputs,
                                              output_type_t *outputType)
{
    // The supplied portId must be AUDIO_PORT_HANDLE_NONE
    if (*portId != AUDIO_PORT_HANDLE_NONE) {
        return INVALID_OPERATION;
    }
    const audio_port_handle_t requestedPortId = *selectedDeviceId;
    audio_attributes_t resultAttr;
    bool isRequestedDeviceForExclusiveUse = false;
    std::vector<sp<AudioPolicyMix>> secondaryMixes;
    const sp<DeviceDescriptor> requestedDevice =
      mAvailableOutputDevices.getDeviceFromId(requestedPortId);

    // Prevent from storing invalid requested device id in clients
    const audio_port_handle_t sanitizedRequestedPortId =
      requestedDevice != nullptr ? requestedPortId : AUDIO_PORT_HANDLE_NONE;
    *selectedDeviceId = sanitizedRequestedPortId;

    status_t status = getOutputForAttrInt(&resultAttr, output, session, attr, stream, uid,
            config, flags, selectedDeviceId, &isRequestedDeviceForExclusiveUse,
            secondaryOutputs != nullptr ? &secondaryMixes : nullptr, outputType);
    if (status != NO_ERROR) {
        return status;
    }
    std::vector<wp<SwAudioOutputDescriptor>> weakSecondaryOutputDescs;
    if (secondaryOutputs != nullptr) {
        for (auto &secondaryMix : secondaryMixes) {
            sp<SwAudioOutputDescriptor> outputDesc = secondaryMix->getOutput();
            if (outputDesc != nullptr &&
                outputDesc->mIoHandle != AUDIO_IO_HANDLE_NONE) {
                secondaryOutputs->push_back(outputDesc->mIoHandle);
                weakSecondaryOutputDescs.push_back(outputDesc);
            }
        }
    }

    audio_config_base_t clientConfig = {.sample_rate = config->sample_rate,
        .channel_mask = config->channel_mask,
        .format = config->format,
    };
    *portId = PolicyAudioPort::getNextUniqueId();

    sp<SwAudioOutputDescriptor> outputDesc = mOutputs.valueFor(*output);
    sp<TrackClientDescriptor> clientDesc =
        new TrackClientDescriptor(*portId, uid, session, resultAttr, clientConfig,
                                  sanitizedRequestedPortId, *stream,
                                  mEngine->getProductStrategyForAttributes(resultAttr),
                                  toVolumeSource(resultAttr),
                                  *flags, isRequestedDeviceForExclusiveUse,
                                  std::move(weakSecondaryOutputDescs),
                                  outputDesc->mPolicyMix);
    outputDesc->addClient(clientDesc);

    ALOGV("%s() returns output %d requestedPortId %d selectedDeviceId %d for port ID %d", __func__,
          *output, requestedPortId, *selectedDeviceId, *portId);

    return NO_ERROR;
}

status_t AudioPolicyManager::openDirectOutput(audio_stream_type_t stream,
                                              audio_session_t session,
                                              const audio_config_t *config,
                                              audio_output_flags_t flags,
                                              const DeviceVector &devices,
                                              audio_io_handle_t *output) {

    *output = AUDIO_IO_HANDLE_NONE;

    // skip direct output selection if the request can obviously be attached to a mixed output
    // and not explicitly requested
    if (((flags & AUDIO_OUTPUT_FLAG_DIRECT) == 0) &&
            audio_is_linear_pcm(config->format) && config->sample_rate <= SAMPLE_RATE_HZ_MAX &&
            audio_channel_count_from_out_mask(config->channel_mask) <= 2) {
        return NAME_NOT_FOUND;
    }

    // Do not allow offloading if one non offloadable effect is enabled or MasterMono is enabled.
    // This prevents creating an offloaded track and tearing it down immediately after start
    // when audioflinger detects there is an active non offloadable effect.
    // FIXME: We should check the audio session here but we do not have it in this context.
    // This may prevent offloading in rare situations where effects are left active by apps
    // in the background.
    sp<IOProfile> profile;
    if (((flags & AUDIO_OUTPUT_FLAG_COMPRESS_OFFLOAD) == 0) ||
            !(mEffects.isNonOffloadableEffectEnabled() || mMasterMono)) {
        profile = getProfileForOutput(
                devices, config->sample_rate, config->format, config->channel_mask,
                flags, true /* directOnly */);
    }

    if (profile == nullptr) {
        return NAME_NOT_FOUND;
    }

    // exclusive outputs for MMAP and Offload are enforced by different session ids.
    for (size_t i = 0; i < mOutputs.size(); i++) {
        sp<SwAudioOutputDescriptor> desc = mOutputs.valueAt(i);
        if (!desc->isDuplicated() && (profile == desc->mProfile)) {
            // reuse direct output if currently open by the same client
            // and configured with same parameters
            if ((config->sample_rate == desc->getSamplingRate()) &&
                (config->format == desc->getFormat()) &&
                (config->channel_mask == desc->getChannelMask()) &&
                (session == desc->mDirectClientSession)) {
                desc->mDirectOpenCount++;
                ALOGI("%s reusing direct output %d for session %d", __func__,
                    mOutputs.keyAt(i), session);
                *output = mOutputs.keyAt(i);
                return NO_ERROR;
            }
        }
    }

    if (!profile->canOpenNewIo()) {
        return NAME_NOT_FOUND;
    }

    sp<SwAudioOutputDescriptor> outputDesc =
            new SwAudioOutputDescriptor(profile, mpClientInterface);

    String8 address = getFirstDeviceAddress(devices);

    // MSD patch may be using the only output stream that can service this request. Release
    // MSD patch to prioritize this request over any active output on MSD.
    AudioPatchCollection msdPatches = getMsdPatches();
    for (size_t i = 0; i < msdPatches.size(); i++) {
        const auto& patch = msdPatches[i];
        for (size_t j = 0; j < patch->mPatch.num_sinks; ++j) {
            const struct audio_port_config *sink = &patch->mPatch.sinks[j];
            if (sink->type == AUDIO_PORT_TYPE_DEVICE &&
                    devices.containsDeviceWithType(sink->ext.device.type) &&
                    (address.isEmpty() || strncmp(sink->ext.device.address, address.string(),
                            AUDIO_DEVICE_MAX_ADDRESS_LEN) == 0)) {
                releaseAudioPatch(patch->getHandle(), mUidCached);
                break;
            }
        }
    }

    status_t status = outputDesc->open(config, devices, stream, flags, output);

    // only accept an output with the requested parameters
    if (status != NO_ERROR ||
        (config->sample_rate != 0 && config->sample_rate != outputDesc->getSamplingRate()) ||
        (config->format != AUDIO_FORMAT_DEFAULT && config->format != outputDesc->getFormat()) ||
        (config->channel_mask != 0 && config->channel_mask != outputDesc->getChannelMask())) {
        ALOGV("%s failed opening direct output: output %d sample rate %d %d,"
                "format %d %d, channel mask %04x %04x", __func__, *output, config->sample_rate,
                outputDesc->getSamplingRate(), config->format, outputDesc->getFormat(),
                config->channel_mask, outputDesc->getChannelMask());
        if (*output != AUDIO_IO_HANDLE_NONE) {
            outputDesc->close();
        }
        // fall back to mixer output if possible when the direct output could not be open
        if (audio_is_linear_pcm(config->format) &&
                config->sample_rate  <= SAMPLE_RATE_HZ_MAX) {
            return NAME_NOT_FOUND;
        }
        *output = AUDIO_IO_HANDLE_NONE;
        return BAD_VALUE;
    }
    outputDesc->mDirectOpenCount = 1;
    outputDesc->mDirectClientSession = session;

    addOutput(*output, outputDesc);
    mPreviousOutputs = mOutputs;
    ALOGV("%s returns new direct output %d", __func__, *output);
    mpClientInterface->onAudioPortListUpdate();
    return NO_ERROR;
}

audio_io_handle_t AudioPolicyManager::getOutputForDevices(
        const DeviceVector &devices,
        audio_session_t session,
        audio_stream_type_t stream,
        const audio_config_t *config,
        audio_output_flags_t *flags,
        bool forceMutingHaptic)
{
    audio_io_handle_t output = AUDIO_IO_HANDLE_NONE;

    // Discard haptic channel mask when forcing muting haptic channels.
    audio_channel_mask_t channelMask = forceMutingHaptic
            ? static_cast<audio_channel_mask_t>(config->channel_mask & ~AUDIO_CHANNEL_HAPTIC_ALL)
            : config->channel_mask;

    // open a direct output if required by specified parameters
    //force direct flag if offload flag is set: offloading implies a direct output stream
    // and all common behaviors are driven by checking only the direct flag
    // this should normally be set appropriately in the policy configuration file
    if ((*flags & AUDIO_OUTPUT_FLAG_COMPRESS_OFFLOAD) != 0) {
        *flags = (audio_output_flags_t)(*flags | AUDIO_OUTPUT_FLAG_DIRECT);
    }
    if ((*flags & AUDIO_OUTPUT_FLAG_HW_AV_SYNC) != 0) {
        *flags = (audio_output_flags_t)(*flags | AUDIO_OUTPUT_FLAG_DIRECT);
    }
    // only allow deep buffering for music stream type
    if (stream != AUDIO_STREAM_MUSIC) {
        *flags = (audio_output_flags_t)(*flags &~AUDIO_OUTPUT_FLAG_DEEP_BUFFER);
    } else if (/* stream == AUDIO_STREAM_MUSIC && */
            *flags == AUDIO_OUTPUT_FLAG_NONE &&
            property_get_bool("audio.deep_buffer.media", false /* default_value */)) {
        // use DEEP_BUFFER as default output for music stream type
        *flags = (audio_output_flags_t)AUDIO_OUTPUT_FLAG_DEEP_BUFFER;
    }
    if (stream == AUDIO_STREAM_TTS) {
        *flags = AUDIO_OUTPUT_FLAG_TTS;
    } else if (stream == AUDIO_STREAM_VOICE_CALL &&
               audio_is_linear_pcm(config->format) &&
               (*flags & AUDIO_OUTPUT_FLAG_INCALL_MUSIC) == 0) {
        *flags = (audio_output_flags_t)(AUDIO_OUTPUT_FLAG_VOIP_RX |
                                       AUDIO_OUTPUT_FLAG_DIRECT);
        ALOGV("Set VoIP and Direct output flags for PCM format");
    }

    audio_config_t directConfig = *config;
    directConfig.channel_mask = channelMask;
    status_t status = openDirectOutput(stream, session, &directConfig, *flags, devices, &output);
    if (status != NAME_NOT_FOUND) {
        return output;
    }

    // A request for HW A/V sync cannot fallback to a mixed output because time
    // stamps are embedded in audio data
    if ((*flags & (AUDIO_OUTPUT_FLAG_HW_AV_SYNC | AUDIO_OUTPUT_FLAG_MMAP_NOIRQ)) != 0) {
        return AUDIO_IO_HANDLE_NONE;
    }

    // ignoring channel mask due to downmix capability in mixer

    // open a non direct output

    // for non direct outputs, only PCM is supported
    if (audio_is_linear_pcm(config->format)) {
        // get which output is suitable for the specified stream. The actual
        // routing change will happen when startOutput() will be called
        SortedVector<audio_io_handle_t> outputs = getOutputsForDevices(devices, mOutputs);

        // at this stage we should ignore the DIRECT flag as no direct output could be found earlier
        *flags = (audio_output_flags_t)(*flags & ~AUDIO_OUTPUT_FLAG_DIRECT);
        output = selectOutput(outputs, *flags, config->format, channelMask, config->sample_rate);
    }
    ALOGW_IF((output == 0), "getOutputForDevices() could not find output for stream %d, "
            "sampling rate %d, format %#x, channels %#x, flags %#x",
            stream, config->sample_rate, config->format, channelMask, *flags);

    return output;
}

sp<DeviceDescriptor> AudioPolicyManager::getMsdAudioInDevice() const {
    auto msdInDevices = mHwModules.getAvailableDevicesFromModuleName(AUDIO_HARDWARE_MODULE_ID_MSD,
                                                                     mAvailableInputDevices);
    return msdInDevices.isEmpty()? nullptr : msdInDevices.itemAt(0);
}

DeviceVector AudioPolicyManager::getMsdAudioOutDevices() const {
    return mHwModules.getAvailableDevicesFromModuleName(AUDIO_HARDWARE_MODULE_ID_MSD,
                                                        mAvailableOutputDevices);
}

const AudioPatchCollection AudioPolicyManager::getMsdPatches() const {
    AudioPatchCollection msdPatches;
    sp<HwModule> msdModule = mHwModules.getModuleFromName(AUDIO_HARDWARE_MODULE_ID_MSD);
    if (msdModule != 0) {
        for (size_t i = 0; i < mAudioPatches.size(); ++i) {
            sp<AudioPatch> patch = mAudioPatches.valueAt(i);
            for (size_t j = 0; j < patch->mPatch.num_sources; ++j) {
                const struct audio_port_config *source = &patch->mPatch.sources[j];
                if (source->type == AUDIO_PORT_TYPE_DEVICE &&
                        source->ext.device.hw_module == msdModule->getHandle()) {
                    msdPatches.addAudioPatch(patch->getHandle(), patch);
                }
            }
        }
    }
    return msdPatches;
}

status_t AudioPolicyManager::getBestMsdAudioProfileFor(const sp<DeviceDescriptor> &outputDevice,
        bool hwAvSync, audio_port_config *sourceConfig, audio_port_config *sinkConfig) const
{
    sp<HwModule> msdModule = mHwModules.getModuleFromName(AUDIO_HARDWARE_MODULE_ID_MSD);
    if (msdModule == nullptr) {
        ALOGE("%s() unable to get MSD module", __func__);
        return NO_INIT;
    }
    sp<HwModule> deviceModule = mHwModules.getModuleForDevice(outputDevice, AUDIO_FORMAT_DEFAULT);
    if (deviceModule == nullptr) {
        ALOGE("%s() unable to get module for %s", __func__, outputDevice->toString().c_str());
        return NO_INIT;
    }
    const InputProfileCollection &inputProfiles = msdModule->getInputProfiles();
    if (inputProfiles.isEmpty()) {
        ALOGE("%s() no input profiles for MSD module", __func__);
        return NO_INIT;
    }
    const OutputProfileCollection &outputProfiles = deviceModule->getOutputProfiles();
    if (outputProfiles.isEmpty()) {
        ALOGE("%s() no output profiles for device %s", __func__, outputDevice->toString().c_str());
        return NO_INIT;
    }
    AudioProfileVector msdProfiles;
    // Each IOProfile represents a MixPort from audio_policy_configuration.xml
    for (const auto &inProfile : inputProfiles) {
        if (hwAvSync == ((inProfile->getFlags() & AUDIO_INPUT_FLAG_HW_AV_SYNC) != 0)) {
            appendAudioProfiles(msdProfiles, inProfile->getAudioProfiles());
        }
    }
    AudioProfileVector deviceProfiles;
    for (const auto &outProfile : outputProfiles) {
        if (hwAvSync == ((outProfile->getFlags() & AUDIO_OUTPUT_FLAG_HW_AV_SYNC) != 0)) {
            appendAudioProfiles(deviceProfiles, outProfile->getAudioProfiles());
        }
    }
    struct audio_config_base bestSinkConfig;
    status_t result = findBestMatchingOutputConfig(msdProfiles, deviceProfiles,
            compressedFormatsOrder, surroundChannelMasksOrder, true /*preferHigherSamplingRates*/,
            bestSinkConfig);
    if (result != NO_ERROR) {
        ALOGD("%s() no matching profiles found for device: %s, hwAvSync: %d",
                __func__, outputDevice->toString().c_str(), hwAvSync);
        return result;
    }
    sinkConfig->sample_rate = bestSinkConfig.sample_rate;
    sinkConfig->channel_mask = bestSinkConfig.channel_mask;
    sinkConfig->format = bestSinkConfig.format;
    // For encoded streams force direct flag to prevent downstream mixing.
    sinkConfig->flags.output = static_cast<audio_output_flags_t>(
            sinkConfig->flags.output | AUDIO_OUTPUT_FLAG_DIRECT);
    if (audio_is_iec61937_compatible(sinkConfig->format)) {
        // For formats compatible with IEC61937 encapsulation, assume that
        // the record thread input from MSD is IEC61937 framed (for proportional buffer sizing).
        // Add the AUDIO_OUTPUT_FLAG_IEC958_NONAUDIO flag so downstream HAL can distinguish between
        // raw and IEC61937 framed streams.
        sinkConfig->flags.output = static_cast<audio_output_flags_t>(
                sinkConfig->flags.output | AUDIO_OUTPUT_FLAG_IEC958_NONAUDIO);
    }
    sourceConfig->sample_rate = bestSinkConfig.sample_rate;
    // Specify exact channel mask to prevent guessing by bit count in PatchPanel.
    sourceConfig->channel_mask = audio_channel_mask_out_to_in(bestSinkConfig.channel_mask);
    sourceConfig->format = bestSinkConfig.format;
    // Copy input stream directly without any processing (e.g. resampling).
    sourceConfig->flags.input = static_cast<audio_input_flags_t>(
            sourceConfig->flags.input | AUDIO_INPUT_FLAG_DIRECT);
    if (hwAvSync) {
        sinkConfig->flags.output = static_cast<audio_output_flags_t>(
                sinkConfig->flags.output | AUDIO_OUTPUT_FLAG_HW_AV_SYNC);
        sourceConfig->flags.input = static_cast<audio_input_flags_t>(
                sourceConfig->flags.input | AUDIO_INPUT_FLAG_HW_AV_SYNC);
    }
    const unsigned int config_mask = AUDIO_PORT_CONFIG_SAMPLE_RATE |
            AUDIO_PORT_CONFIG_CHANNEL_MASK | AUDIO_PORT_CONFIG_FORMAT | AUDIO_PORT_CONFIG_FLAGS;
    sinkConfig->config_mask |= config_mask;
    sourceConfig->config_mask |= config_mask;
    return NO_ERROR;
}

PatchBuilder AudioPolicyManager::buildMsdPatch(const sp<DeviceDescriptor> &outputDevice) const
{
    PatchBuilder patchBuilder;
    patchBuilder.addSource(getMsdAudioInDevice()).addSink(outputDevice);
    audio_port_config sourceConfig = patchBuilder.patch()->sources[0];
    audio_port_config sinkConfig = patchBuilder.patch()->sinks[0];
    // TODO: Figure out whether MSD module has HW_AV_SYNC flag set in the AP config file.
    // For now, we just forcefully try with HwAvSync first.
    status_t res = getBestMsdAudioProfileFor(outputDevice, true /*hwAvSync*/,
            &sourceConfig, &sinkConfig) == NO_ERROR ? NO_ERROR :
            getBestMsdAudioProfileFor(
                    outputDevice, false /*hwAvSync*/, &sourceConfig, &sinkConfig);
    if (res == NO_ERROR) {
        // Found a matching profile for encoded audio. Re-create PatchBuilder with this config.
        return (PatchBuilder()).addSource(sourceConfig).addSink(sinkConfig);
    }
    ALOGV("%s() no matching profile found. Fall through to default PCM patch"
            " supporting PCM format conversion.", __func__);
    return patchBuilder;
}

status_t AudioPolicyManager::setMsdPatch(const sp<DeviceDescriptor> &outputDevice) {
    sp<DeviceDescriptor> device = outputDevice;
    if (device == nullptr) {
        // Use media strategy for unspecified output device. This should only
        // occur on checkForDeviceAndOutputChanges(). Device connection events may
        // therefore invalidate explicit routing requests.
        DeviceVector devices = mEngine->getOutputDevicesForAttributes(
                    attributes_initializer(AUDIO_USAGE_MEDIA), nullptr, false /*fromCache*/);
        LOG_ALWAYS_FATAL_IF(devices.isEmpty(), "no outpudevice to set Msd Patch");
        device = devices.itemAt(0);
    }
    ALOGV("%s() for device %s", __func__, device->toString().c_str());
    PatchBuilder patchBuilder = buildMsdPatch(device);
    const struct audio_patch* patch = patchBuilder.patch();
    const AudioPatchCollection msdPatches = getMsdPatches();
    if (!msdPatches.isEmpty()) {
        LOG_ALWAYS_FATAL_IF(msdPatches.size() > 1,
                "The current MSD prototype only supports one output patch");
        sp<AudioPatch> currentPatch = msdPatches.valueAt(0);
        if (audio_patches_are_equal(&currentPatch->mPatch, patch)) {
            return NO_ERROR;
        }
        releaseAudioPatch(currentPatch->getHandle(), mUidCached);
    }
    status_t status = installPatch(__func__, -1 /*index*/, nullptr /*patchHandle*/,
            patch, 0 /*delayMs*/, mUidCached, nullptr /*patchDescPtr*/);
    ALOGE_IF(status != NO_ERROR, "%s() error %d creating MSD audio patch", __func__, status);
    ALOGI_IF(status == NO_ERROR, "%s() Patch created from MSD_IN to "
           "device:%s (format:%#x channels:%#x samplerate:%d)", __func__,
             device->toString().c_str(), patch->sources[0].format,
             patch->sources[0].channel_mask, patch->sources[0].sample_rate);
    return status;
}

audio_io_handle_t AudioPolicyManager::selectOutput(const SortedVector<audio_io_handle_t>& outputs,
                                                       audio_output_flags_t flags,
                                                       audio_format_t format,
                                                       audio_channel_mask_t channelMask,
                                                       uint32_t samplingRate)
{
    LOG_ALWAYS_FATAL_IF(!(format == AUDIO_FORMAT_INVALID || audio_is_linear_pcm(format)),
        "%s called with format %#x", __func__, format);

    // Flags disqualifying an output: the match must happen before calling selectOutput()
    static const audio_output_flags_t kExcludedFlags = (audio_output_flags_t)
        (AUDIO_OUTPUT_FLAG_HW_AV_SYNC | AUDIO_OUTPUT_FLAG_MMAP_NOIRQ | AUDIO_OUTPUT_FLAG_DIRECT);

    // Flags expressing a functional request: must be honored in priority over
    // other criteria
    static const audio_output_flags_t kFunctionalFlags = (audio_output_flags_t)
        (AUDIO_OUTPUT_FLAG_VOIP_RX | AUDIO_OUTPUT_FLAG_INCALL_MUSIC |
            AUDIO_OUTPUT_FLAG_TTS | AUDIO_OUTPUT_FLAG_DIRECT_PCM);
    // Flags expressing a performance request: have lower priority than serving
    // requested sampling rate or channel mask
    static const audio_output_flags_t kPerformanceFlags = (audio_output_flags_t)
        (AUDIO_OUTPUT_FLAG_FAST | AUDIO_OUTPUT_FLAG_DEEP_BUFFER |
            AUDIO_OUTPUT_FLAG_RAW | AUDIO_OUTPUT_FLAG_SYNC);

    const audio_output_flags_t functionalFlags =
        (audio_output_flags_t)(flags & kFunctionalFlags);
    const audio_output_flags_t performanceFlags =
        (audio_output_flags_t)(flags & kPerformanceFlags);

    audio_io_handle_t bestOutput = (outputs.size() == 0) ? AUDIO_IO_HANDLE_NONE : outputs[0];

    // select one output among several that provide a path to a particular device or set of
    // devices (the list was previously build by getOutputsForDevices()).
    // The priority is as follows:
    // 1: the output supporting haptic playback when requesting haptic playback
    // 2: the output with the highest number of requested functional flags
    // 3: the output supporting the exact channel mask
    // 4: the output with a higher channel count than requested
    // 5: the output with a higher sampling rate than requested
    // 6: the output with the highest number of requested performance flags
    // 7: the output with the bit depth the closest to the requested one
    // 8: the primary output
    // 9: the first output in the list

    // matching criteria values in priority order for best matching output so far
    std::vector<uint32_t> bestMatchCriteria(8, 0);

    const uint32_t channelCount = audio_channel_count_from_out_mask(channelMask);
    const uint32_t hapticChannelCount = audio_channel_count_from_out_mask(
        channelMask & AUDIO_CHANNEL_HAPTIC_ALL);

    for (audio_io_handle_t output : outputs) {
        sp<SwAudioOutputDescriptor> outputDesc = mOutputs.valueFor(output);
        // matching criteria values in priority order for current output
        std::vector<uint32_t> currentMatchCriteria(8, 0);

        if (outputDesc->isDuplicated()) {
            continue;
        }
        if ((kExcludedFlags & outputDesc->mFlags) != 0) {
            continue;
        }

        // If haptic channel is specified, use the haptic output if present.
        // When using haptic output, same audio format and sample rate are required.
        const uint32_t outputHapticChannelCount = audio_channel_count_from_out_mask(
            outputDesc->getChannelMask() & AUDIO_CHANNEL_HAPTIC_ALL);
        if ((hapticChannelCount == 0) != (outputHapticChannelCount == 0)) {
            continue;
        }
        if (outputHapticChannelCount >= hapticChannelCount
            && format == outputDesc->getFormat()
            && samplingRate == outputDesc->getSamplingRate()) {
                currentMatchCriteria[0] = outputHapticChannelCount;
        }

        // functional flags match
        currentMatchCriteria[1] = popcount(outputDesc->mFlags & functionalFlags);

        // channel mask and channel count match
        uint32_t outputChannelCount = audio_channel_count_from_out_mask(
                outputDesc->getChannelMask());
        if (channelMask != AUDIO_CHANNEL_NONE && channelCount > 2 &&
            channelCount <= outputChannelCount) {
            if ((audio_channel_mask_get_representation(channelMask) ==
                    audio_channel_mask_get_representation(outputDesc->getChannelMask())) &&
                    ((channelMask & outputDesc->getChannelMask()) == channelMask)) {
                currentMatchCriteria[2] = outputChannelCount;
            }
            currentMatchCriteria[3] = outputChannelCount;
        }

        // sampling rate match
        if (samplingRate > SAMPLE_RATE_HZ_DEFAULT &&
                samplingRate <= outputDesc->getSamplingRate()) {
            currentMatchCriteria[4] = outputDesc->getSamplingRate();
        }

        // performance flags match
        currentMatchCriteria[5] = popcount(outputDesc->mFlags & performanceFlags);

        // format match
        if (format != AUDIO_FORMAT_INVALID) {
            currentMatchCriteria[6] =
                PolicyAudioPort::kFormatDistanceMax -
                PolicyAudioPort::formatDistance(format, outputDesc->getFormat());
        }

        // primary output match
        currentMatchCriteria[7] = outputDesc->mFlags & AUDIO_OUTPUT_FLAG_PRIMARY;

        // compare match criteria by priority then value
        if (std::lexicographical_compare(bestMatchCriteria.begin(), bestMatchCriteria.end(),
                currentMatchCriteria.begin(), currentMatchCriteria.end())) {
            bestMatchCriteria = currentMatchCriteria;
            bestOutput = output;

            std::stringstream result;
            std::copy(bestMatchCriteria.begin(), bestMatchCriteria.end(),
                std::ostream_iterator<int>(result, " "));
            ALOGV("%s new bestOutput %d criteria %s",
                __func__, bestOutput, result.str().c_str());
        }
    }

    return bestOutput;
}

status_t AudioPolicyManager::startOutput(audio_port_handle_t portId)
{
    ALOGV("%s portId %d", __FUNCTION__, portId);

    sp<SwAudioOutputDescriptor> outputDesc = mOutputs.getOutputForClient(portId);
    if (outputDesc == 0) {
        ALOGW("startOutput() no output for client %d", portId);
        return BAD_VALUE;
    }
    sp<TrackClientDescriptor> client = outputDesc->getClient(portId);

    ALOGV("startOutput() output %d, stream %d, session %d",
          outputDesc->mIoHandle, client->stream(), client->session());

    status_t status = outputDesc->start();
    if (status != NO_ERROR) {
        return status;
    }

    uint32_t delayMs;
    status = startSource(outputDesc, client, &delayMs);

    if (status != NO_ERROR) {
        outputDesc->stop();
        return status;
    }
    if (delayMs != 0) {
        usleep(delayMs * 1000);
    }

    return status;
}

status_t AudioPolicyManager::startSource(const sp<SwAudioOutputDescriptor>& outputDesc,
                                         const sp<TrackClientDescriptor>& client,
                                         uint32_t *delayMs)
{
    // cannot start playback of STREAM_TTS if any other output is being used
    uint32_t beaconMuteLatency = 0;

    *delayMs = 0;
    audio_stream_type_t stream = client->stream();
    auto clientVolSrc = client->volumeSource();
    auto clientStrategy = client->strategy();
    auto clientAttr = client->attributes();
    if (stream == AUDIO_STREAM_TTS) {
        ALOGV("\t found BEACON stream");
        if (!mTtsOutputAvailable && mOutputs.isAnyOutputActive(
                                    toVolumeSource(AUDIO_STREAM_TTS) /*sourceToIgnore*/)) {
            return INVALID_OPERATION;
        } else {
            beaconMuteLatency = handleEventForBeacon(STARTING_BEACON);
        }
    } else {
        // some playback other than beacon starts
        beaconMuteLatency = handleEventForBeacon(STARTING_OUTPUT);
    }

    // force device change if the output is inactive and no audio patch is already present.
    // check active before incrementing usage count
    bool force = !outputDesc->isActive() &&
            (outputDesc->getPatchHandle() == AUDIO_PATCH_HANDLE_NONE);

    DeviceVector devices;
    sp<AudioPolicyMix> policyMix = outputDesc->mPolicyMix.promote();
    const char *address = NULL;
    if (policyMix != nullptr) {
        audio_devices_t newDeviceType;
        address = policyMix->mDeviceAddress.string();
        if ((policyMix->mRouteFlags & MIX_ROUTE_FLAG_LOOP_BACK) == MIX_ROUTE_FLAG_LOOP_BACK) {
            newDeviceType = AUDIO_DEVICE_OUT_REMOTE_SUBMIX;
        } else {
            newDeviceType = policyMix->mDeviceType;
        }
        sp device = mAvailableOutputDevices.getDevice(newDeviceType, String8(address),
                                                        AUDIO_FORMAT_DEFAULT);
        ALOG_ASSERT(device, "%s: no device found t=%u, a=%s", __func__, newDeviceType, address);
        devices.add(device);
    }

    // requiresMuteCheck is false when we can bypass mute strategy.
    // It covers a common case when there is no materially active audio
    // and muting would result in unnecessary delay and dropped audio.
    const uint32_t outputLatencyMs = outputDesc->latency();
    bool requiresMuteCheck = outputDesc->isActive(outputLatencyMs * 2);  // account for drain

    // increment usage count for this stream on the requested output:
    // NOTE that the usage count is the same for duplicated output and hardware output which is
    // necessary for a correct control of hardware output routing by startOutput() and stopOutput()
    outputDesc->setClientActive(client, true);

    if (client->hasPreferredDevice(true)) {
        if (outputDesc->clientsList(true /*activeOnly*/).size() == 1 &&
                client->isPreferredDeviceForExclusiveUse()) {
            // Preferred device may be exclusive, use only if no other active clients on this output
            devices = DeviceVector(
                        mAvailableOutputDevices.getDeviceFromId(client->preferredDeviceId()));
        } else {
            devices = getNewOutputDevices(outputDesc, false /*fromCache*/);
        }
        if (devices != outputDesc->devices()) {
            checkStrategyRoute(clientStrategy, outputDesc->mIoHandle);
        }
    }

    if (followsSameRouting(clientAttr, attributes_initializer(AUDIO_USAGE_MEDIA))) {
        selectOutputForMusicEffects();
    }

    if (outputDesc->getActivityCount(clientVolSrc) == 1 || !devices.isEmpty()) {
        // starting an output being rerouted?
        if (devices.isEmpty()) {
            devices = getNewOutputDevices(outputDesc, false /*fromCache*/);
        }
        bool shouldWait =
            (followsSameRouting(clientAttr, attributes_initializer(AUDIO_USAGE_ALARM)) ||
             followsSameRouting(clientAttr, attributes_initializer(AUDIO_USAGE_NOTIFICATION)) ||
             (beaconMuteLatency > 0));
        uint32_t waitMs = beaconMuteLatency;
        for (size_t i = 0; i < mOutputs.size(); i++) {
            sp<SwAudioOutputDescriptor> desc = mOutputs.valueAt(i);
            if (desc != outputDesc) {
                // An output has a shared device if
                // - managed by the same hw module
                // - supports the currently selected device
                const bool sharedDevice = outputDesc->sharesHwModuleWith(desc)
                        && (!desc->filterSupportedDevices(devices).isEmpty());

                // force a device change if any other output is:
                // - managed by the same hw module
                // - supports currently selected device
                // - has a current device selection that differs from selected device.
                // - has an active audio patch
                // In this case, the audio HAL must receive the new device selection so that it can
                // change the device currently selected by the other output.
                if (sharedDevice &&
                        desc->devices() != devices &&
                        desc->getPatchHandle() != AUDIO_PATCH_HANDLE_NONE) {
                    force = true;
                }
                // wait for audio on other active outputs to be presented when starting
                // a notification so that audio focus effect can propagate, or that a mute/unmute
                // event occurred for beacon
                const uint32_t latencyMs = desc->latency();
                const bool isActive = desc->isActive(latencyMs * 2);  // account for drain

                if (shouldWait && isActive && (waitMs < latencyMs)) {
                    waitMs = latencyMs;
                }

                // Require mute check if another output is on a shared device
                // and currently active to have proper drain and avoid pops.
                // Note restoring AudioTracks onto this output needs to invoke
                // a volume ramp if there is no mute.
                requiresMuteCheck |= sharedDevice && isActive;
            }
        }

        const uint32_t muteWaitMs =
                setOutputDevices(outputDesc, devices, force, 0, NULL, requiresMuteCheck);

        // apply volume rules for current stream and device if necessary
        auto &curves = getVolumeCurves(client->attributes());
        checkAndSetVolume(curves, client->volumeSource(),
                          curves.getVolumeIndex(outputDesc->devices().types()),
                          outputDesc,
                          outputDesc->devices().types(), 0 /*delay*/,
                          outputDesc->useHwGain() /*force*/);

        // update the outputs if starting an output with a stream that can affect notification
        // routing
        handleNotificationRoutingForStream(stream);

        // force reevaluating accessibility routing when ringtone or alarm starts
        if (followsSameRouting(clientAttr, attributes_initializer(AUDIO_USAGE_ALARM))) {
            mpClientInterface->invalidateStream(AUDIO_STREAM_ACCESSIBILITY);
        }

        if (waitMs > muteWaitMs) {
            *delayMs = waitMs - muteWaitMs;
        }

        // FIXME: A device change (muteWaitMs > 0) likely introduces a volume change.
        // A volume change enacted by APM with 0 delay is not synchronous, as it goes
        // via AudioCommandThread to AudioFlinger.  Hence it is possible that the volume
        // change occurs after the MixerThread starts and causes a stream volume
        // glitch.
        //
        // We do not introduce additional delay here.
    }

    if (stream == AUDIO_STREAM_ENFORCED_AUDIBLE &&
            mEngine->getForceUse(
                    AUDIO_POLICY_FORCE_FOR_SYSTEM) == AUDIO_POLICY_FORCE_SYSTEM_ENFORCED) {
        setStrategyMute(streamToStrategy(AUDIO_STREAM_ALARM), true, outputDesc);
    }

    // Automatically enable the remote submix input when output is started on a re routing mix
    // of type MIX_TYPE_RECORDERS
    if (isSingleDeviceType(devices.types(), &audio_is_remote_submix_device) &&
        policyMix != NULL && policyMix->mMixType == MIX_TYPE_RECORDERS) {
        setDeviceConnectionStateInt(AUDIO_DEVICE_IN_REMOTE_SUBMIX,
                                    AUDIO_POLICY_DEVICE_STATE_AVAILABLE,
                                    address,
                                    "remote-submix",
                                    AUDIO_FORMAT_DEFAULT);
    }

    return NO_ERROR;
}

status_t AudioPolicyManager::stopOutput(audio_port_handle_t portId)
{
    ALOGV("%s portId %d", __FUNCTION__, portId);

    sp<SwAudioOutputDescriptor> outputDesc = mOutputs.getOutputForClient(portId);
    if (outputDesc == 0) {
        ALOGW("stopOutput() no output for client %d", portId);
        return BAD_VALUE;
    }
    sp<TrackClientDescriptor> client = outputDesc->getClient(portId);

    ALOGV("stopOutput() output %d, stream %d, session %d",
          outputDesc->mIoHandle, client->stream(), client->session());

    status_t status = stopSource(outputDesc, client);

    if (status == NO_ERROR ) {
        outputDesc->stop();
    }
    return status;
}

status_t AudioPolicyManager::stopSource(const sp<SwAudioOutputDescriptor>& outputDesc,
                                        const sp<TrackClientDescriptor>& client)
{
    // always handle stream stop, check which stream type is stopping
    audio_stream_type_t stream = client->stream();
    auto clientVolSrc = client->volumeSource();

    handleEventForBeacon(stream == AUDIO_STREAM_TTS ? STOPPING_BEACON : STOPPING_OUTPUT);

    if (outputDesc->getActivityCount(clientVolSrc) > 0) {
        if (outputDesc->getActivityCount(clientVolSrc) == 1) {
            // Automatically disable the remote submix input when output is stopped on a
            // re routing mix of type MIX_TYPE_RECORDERS
            sp<AudioPolicyMix> policyMix = outputDesc->mPolicyMix.promote();
            if (isSingleDeviceType(
                    outputDesc->devices().types(), &audio_is_remote_submix_device) &&
                policyMix != nullptr &&
                policyMix->mMixType == MIX_TYPE_RECORDERS) {
                setDeviceConnectionStateInt(AUDIO_DEVICE_IN_REMOTE_SUBMIX,
                                            AUDIO_POLICY_DEVICE_STATE_UNAVAILABLE,
                                            policyMix->mDeviceAddress,
                                            "remote-submix", AUDIO_FORMAT_DEFAULT);
            }
        }
        bool forceDeviceUpdate = false;
        if (client->hasPreferredDevice(true)) {
            checkStrategyRoute(client->strategy(), AUDIO_IO_HANDLE_NONE);
            forceDeviceUpdate = true;
        }

        // decrement usage count of this stream on the output
        outputDesc->setClientActive(client, false);

        // store time at which the stream was stopped - see isStreamActive()
        if (outputDesc->getActivityCount(clientVolSrc) == 0 || forceDeviceUpdate) {
            outputDesc->setStopTime(client, systemTime());
            DeviceVector newDevices = getNewOutputDevices(outputDesc, false /*fromCache*/);
            // delay the device switch by twice the latency because stopOutput() is executed when
            // the track stop() command is received and at that time the audio track buffer can
            // still contain data that needs to be drained. The latency only covers the audio HAL
            // and kernel buffers. Also the latency does not always include additional delay in the
            // audio path (audio DSP, CODEC ...)
            setOutputDevices(outputDesc, newDevices, false, outputDesc->latency()*2);

            // force restoring the device selection on other active outputs if it differs from the
            // one being selected for this output
            uint32_t delayMs = outputDesc->latency()*2;
            for (size_t i = 0; i < mOutputs.size(); i++) {
                sp<SwAudioOutputDescriptor> desc = mOutputs.valueAt(i);
                if (desc != outputDesc &&
                        desc->isActive() &&
                        outputDesc->sharesHwModuleWith(desc) &&
                        (newDevices != desc->devices())) {
                    DeviceVector newDevices2 = getNewOutputDevices(desc, false /*fromCache*/);
                    bool force = desc->devices() != newDevices2;

                    setOutputDevices(desc, newDevices2, force, delayMs);

                    // re-apply device specific volume if not done by setOutputDevice()
                    if (!force) {
                        applyStreamVolumes(desc, newDevices2.types(), delayMs);
                    }
                }
            }
            // update the outputs if stopping one with a stream that can affect notification routing
            handleNotificationRoutingForStream(stream);
        }

        if (stream == AUDIO_STREAM_ENFORCED_AUDIBLE &&
                mEngine->getForceUse(AUDIO_POLICY_FORCE_FOR_SYSTEM) == AUDIO_POLICY_FORCE_SYSTEM_ENFORCED) {
            setStrategyMute(streamToStrategy(AUDIO_STREAM_ALARM), false, outputDesc);
        }

        if (followsSameRouting(client->attributes(), attributes_initializer(AUDIO_USAGE_MEDIA))) {
            selectOutputForMusicEffects();
        }
        return NO_ERROR;
    } else {
        ALOGW("stopOutput() refcount is already 0");
        return INVALID_OPERATION;
    }
}

void AudioPolicyManager::releaseOutput(audio_port_handle_t portId)
{
    ALOGV("%s portId %d", __FUNCTION__, portId);

    sp<SwAudioOutputDescriptor> outputDesc = mOutputs.getOutputForClient(portId);
    if (outputDesc == 0) {
        // If an output descriptor is closed due to a device routing change,
        // then there are race conditions with releaseOutput from tracks
        // that may be destroyed (with no PlaybackThread) or a PlaybackThread
        // destroyed shortly thereafter.
        //
        // Here we just log a warning, instead of a fatal error.
        ALOGW("releaseOutput() no output for client %d", portId);
        return;
    }

    ALOGV("releaseOutput() %d", outputDesc->mIoHandle);

    if (outputDesc->mFlags & AUDIO_OUTPUT_FLAG_DIRECT) {
        if (outputDesc->mDirectOpenCount <= 0) {
            ALOGW("releaseOutput() invalid open count %d for output %d",
                  outputDesc->mDirectOpenCount, outputDesc->mIoHandle);
            return;
        }
        if (--outputDesc->mDirectOpenCount == 0) {
            closeOutput(outputDesc->mIoHandle);
            mpClientInterface->onAudioPortListUpdate();
        }
    }
    // stopOutput() needs to be successfully called before releaseOutput()
    // otherwise there may be inaccurate stream reference counts.
    // This is checked in outputDesc->removeClient below.
    outputDesc->removeClient(portId);
}

status_t AudioPolicyManager::getInputForAttr(const audio_attributes_t *attr,
                                             audio_io_handle_t *input,
                                             audio_unique_id_t riid,
                                             audio_session_t session,
                                             uid_t uid,
                                             const audio_config_base_t *config,
                                             audio_input_flags_t flags,
                                             audio_port_handle_t *selectedDeviceId,
                                             input_type_t *inputType,
                                             audio_port_handle_t *portId)
{
    ALOGV("%s() source %d, sampling rate %d, format %#x, channel mask %#x, session %d, "
          "flags %#x attributes=%s", __func__, attr->source, config->sample_rate,
          config->format, config->channel_mask, session, flags, toString(*attr).c_str());

    status_t status = NO_ERROR;
    audio_source_t halInputSource;
    audio_attributes_t attributes = *attr;
    sp<AudioPolicyMix> policyMix;
    sp<DeviceDescriptor> device;
    sp<AudioInputDescriptor> inputDesc;
    sp<RecordClientDescriptor> clientDesc;
    audio_port_handle_t requestedDeviceId = *selectedDeviceId;
    bool isSoundTrigger;

    // The supplied portId must be AUDIO_PORT_HANDLE_NONE
    if (*portId != AUDIO_PORT_HANDLE_NONE) {
        return INVALID_OPERATION;
    }

    if (attr->source == AUDIO_SOURCE_DEFAULT) {
        attributes.source = AUDIO_SOURCE_MIC;
    }

    // Explicit routing?
    sp<DeviceDescriptor> explicitRoutingDevice = 
            mAvailableInputDevices.getDeviceFromId(*selectedDeviceId);

    // special case for mmap capture: if an input IO handle is specified, we reuse this input if
    // possible
    if ((flags & AUDIO_INPUT_FLAG_MMAP_NOIRQ) == AUDIO_INPUT_FLAG_MMAP_NOIRQ &&
            *input != AUDIO_IO_HANDLE_NONE) {
        ssize_t index = mInputs.indexOfKey(*input);
        if (index < 0) {
            ALOGW("getInputForAttr() unknown MMAP input %d", *input);
            status = BAD_VALUE;
            goto error;
        }
        sp<AudioInputDescriptor> inputDesc = mInputs.valueAt(index);
        RecordClientVector clients = inputDesc->getClientsForSession(session);
        if (clients.size() == 0) {
            ALOGW("getInputForAttr() unknown session %d on input %d", session, *input);
            status = BAD_VALUE;
            goto error;
        }
        // For MMAP mode, the first call to getInputForAttr() is made on behalf of audioflinger.
        // The second call is for the first active client and sets the UID. Any further call
        // corresponds to a new client and is only permitted from the same UID.
        // If the first UID is silenced, allow a new UID connection and replace with new UID
        if (clients.size() > 1) {
            for (const auto& client : clients) {
                // The client map is ordered by key values (portId) and portIds are allocated
                // incrementaly. So the first client in this list is the one opened by audio flinger
                // when the mmap stream is created and should be ignored as it does not correspond
                // to an actual client
                if (client == *clients.cbegin()) {
                    continue;
                }
                if (uid != client->uid() && !client->isSilenced()) {
                    ALOGW("getInputForAttr() bad uid %d for client %d uid %d",
                          uid, client->portId(), client->uid());
                    status = INVALID_OPERATION;
                    goto error;
                }
            }
        }
        *inputType = API_INPUT_LEGACY;
        device = inputDesc->getDevice();

        ALOGI("%s reusing MMAP input %d for session %d", __FUNCTION__, *input, session);
        goto exit;
    }

    *input = AUDIO_IO_HANDLE_NONE;
    *inputType = API_INPUT_INVALID;

    halInputSource = attributes.source;

    if (attributes.source == AUDIO_SOURCE_REMOTE_SUBMIX &&
            strncmp(attributes.tags, "addr=", strlen("addr=")) == 0) {
        status = mPolicyMixes.getInputMixForAttr(attributes, &policyMix);
        if (status != NO_ERROR) {
            ALOGW("%s could not find input mix for attr %s",
                    __func__, toString(attributes).c_str());
            goto error;
        }
        device = mAvailableInputDevices.getDevice(AUDIO_DEVICE_IN_REMOTE_SUBMIX,
                                                  String8(attr->tags + strlen("addr=")),
                                                  AUDIO_FORMAT_DEFAULT);
        if (device == nullptr) {
            ALOGW("%s could not find in Remote Submix device for source %d, tags %s",
                    __func__, attributes.source, attributes.tags);
            status = BAD_VALUE;
            goto error;
        }

        if (is_mix_loopback_render(policyMix->mRouteFlags)) {
            *inputType = API_INPUT_MIX_PUBLIC_CAPTURE_PLAYBACK;
        } else {
            *inputType = API_INPUT_MIX_EXT_POLICY_REROUTE;
        }
    } else {
        if (explicitRoutingDevice != nullptr) {
            device = explicitRoutingDevice;
        } else {
            // Prevent from storing invalid requested device id in clients
            requestedDeviceId = AUDIO_PORT_HANDLE_NONE;
            device = mEngine->getInputDeviceForAttributes(attributes, &policyMix);
        }
        if (device == nullptr) {
            ALOGW("getInputForAttr() could not find device for source %d", attributes.source);
            status = BAD_VALUE;
            goto error;
        }
        if (policyMix) {
            ALOG_ASSERT(policyMix->mMixType == MIX_TYPE_RECORDERS, "Invalid Mix Type");
            // there is an external policy, but this input is attached to a mix of recorders,
            // meaning it receives audio injected into the framework, so the recorder doesn't
            // know about it and is therefore considered "legacy"
            *inputType = API_INPUT_LEGACY;
        } else if (audio_is_remote_submix_device(device->type())) {
            *inputType = API_INPUT_MIX_CAPTURE;
        } else if (device->type() == AUDIO_DEVICE_IN_TELEPHONY_RX) {
            *inputType = API_INPUT_TELEPHONY_RX;
        } else {
            *inputType = API_INPUT_LEGACY;
        }

    }

    *input = getInputForDevice(device, session, attributes, config, flags, policyMix);
    if (*input == AUDIO_IO_HANDLE_NONE) {
        status = INVALID_OPERATION;
        goto error;
    }

exit:

    *selectedDeviceId = mAvailableInputDevices.contains(device) ?
                device->getId() : AUDIO_PORT_HANDLE_NONE;

    isSoundTrigger = attributes.source == AUDIO_SOURCE_HOTWORD &&
        mSoundTriggerSessions.indexOfKey(session) >= 0;
    *portId = PolicyAudioPort::getNextUniqueId();

    clientDesc = new RecordClientDescriptor(*portId, riid, uid, session, attributes, *config,
                                            requestedDeviceId, attributes.source, flags,
                                            isSoundTrigger);
    inputDesc = mInputs.valueFor(*input);
    inputDesc->addClient(clientDesc);

    ALOGV("getInputForAttr() returns input %d type %d selectedDeviceId %d for port ID %d",
            *input, *inputType, *selectedDeviceId, *portId);

    return NO_ERROR;

error:
    return status;
}


audio_io_handle_t AudioPolicyManager::getInputForDevice(const sp<DeviceDescriptor> &device,
                                                        audio_session_t session,
                                                        const audio_attributes_t &attributes,
                                                        const audio_config_base_t *config,
                                                        audio_input_flags_t flags,
                                                        const sp<AudioPolicyMix> &policyMix)
{
    audio_io_handle_t input = AUDIO_IO_HANDLE_NONE;
    audio_source_t halInputSource = attributes.source;
    bool isSoundTrigger = false;

    if (attributes.source == AUDIO_SOURCE_HOTWORD) {
        ssize_t index = mSoundTriggerSessions.indexOfKey(session);
        if (index >= 0) {
            input = mSoundTriggerSessions.valueFor(session);
            isSoundTrigger = true;
            flags = (audio_input_flags_t)(flags | AUDIO_INPUT_FLAG_HW_HOTWORD);
            ALOGV("SoundTrigger capture on session %d input %d", session, input);
        } else {
            halInputSource = AUDIO_SOURCE_VOICE_RECOGNITION;
        }
    } else if (attributes.source == AUDIO_SOURCE_VOICE_COMMUNICATION &&
               audio_is_linear_pcm(config->format)) {
        flags = (audio_input_flags_t)(flags | AUDIO_INPUT_FLAG_VOIP_TX);
    }

    // find a compatible input profile (not necessarily identical in parameters)
    sp<IOProfile> profile;
    // sampling rate and flags may be updated by getInputProfile
    uint32_t profileSamplingRate = (config->sample_rate == 0) ?
            SAMPLE_RATE_HZ_DEFAULT : config->sample_rate;
    audio_format_t profileFormat;
    audio_channel_mask_t profileChannelMask = config->channel_mask;
    audio_input_flags_t profileFlags = flags;
    for (;;) {
        profileFormat = config->format; // reset each time through loop, in case it is updated
        profile = getInputProfile(device, profileSamplingRate, profileFormat, profileChannelMask,
                                  profileFlags);
        if (profile != 0) {
            break; // success
        } else if (profileFlags & AUDIO_INPUT_FLAG_RAW) {
            profileFlags = (audio_input_flags_t) (profileFlags & ~AUDIO_INPUT_FLAG_RAW); // retry
        } else if (profileFlags != AUDIO_INPUT_FLAG_NONE) {
            profileFlags = AUDIO_INPUT_FLAG_NONE; // retry
        } else { // fail
            ALOGW("%s could not find profile for device %s, sampling rate %u, format %#x, "
                  "channel mask 0x%X, flags %#x", __func__, device->toString().c_str(), 
                  config->sample_rate, config->format, config->channel_mask, flags);
            return input;
        }
    }
    // Pick input sampling rate if not specified by client
    uint32_t samplingRate = config->sample_rate;
    if (samplingRate == 0) {
        samplingRate = profileSamplingRate;
    }

    if (profile->getModuleHandle() == 0) {
        ALOGE("getInputForAttr(): HW module %s not opened", profile->getModuleName());
        return input;
    }

    if (!profile->canOpenNewIo()) {
        for (size_t i = 0; i < mInputs.size(); ) {
            sp<AudioInputDescriptor> desc = mInputs.valueAt(i);
            if (desc->mProfile != profile) {
                i++;
                continue;
            }
            // if sound trigger, reuse input if used by other sound trigger on same session
            // else
            //    reuse input if active client app is not in IDLE state
            //
            RecordClientVector clients = desc->clientsList();
            bool doClose = false;
            for (const auto& client : clients) {
                if (isSoundTrigger != client->isSoundTrigger()) {
                    continue;
                }
                if (client->isSoundTrigger()) {
                    if (session == client->session()) {
                        return desc->mIoHandle;
                    }
                    continue;
                }
                if (client->active() && client->appState() != APP_STATE_IDLE) {
                    return desc->mIoHandle;
                }
                doClose = true;
            }
            if (doClose) {
                closeInput(desc->mIoHandle);
            } else {
                i++;
            }
        }
    }

    sp<AudioInputDescriptor> inputDesc = new AudioInputDescriptor(profile, mpClientInterface);

    audio_config_t lConfig = AUDIO_CONFIG_INITIALIZER;
    lConfig.sample_rate = profileSamplingRate;
    lConfig.channel_mask = profileChannelMask;
    lConfig.format = profileFormat;

    status_t status = inputDesc->open(&lConfig, device, halInputSource, profileFlags, &input);

    // only accept input with the exact requested set of parameters
    if (status != NO_ERROR || input == AUDIO_IO_HANDLE_NONE ||
        (profileSamplingRate != lConfig.sample_rate) ||
        !audio_formats_match(profileFormat, lConfig.format) ||
        (profileChannelMask != lConfig.channel_mask)) {
        ALOGW("getInputForAttr() failed opening input: sampling rate %d"
              ", format %#x, channel mask %#x",
              profileSamplingRate, profileFormat, profileChannelMask);
        if (input != AUDIO_IO_HANDLE_NONE) {
            inputDesc->close();
        }
        return AUDIO_IO_HANDLE_NONE;
    }

    inputDesc->mPolicyMix = policyMix;

    addInput(input, inputDesc);
    mpClientInterface->onAudioPortListUpdate();

    return input;
}

status_t AudioPolicyManager::startInput(audio_port_handle_t portId)
{
    ALOGV("%s portId %d", __FUNCTION__, portId);

    sp<AudioInputDescriptor> inputDesc = mInputs.getInputForClient(portId);
    if (inputDesc == 0) {
        ALOGW("%s no input for client %d", __FUNCTION__, portId);
        return DEAD_OBJECT;
    }
    audio_io_handle_t input = inputDesc->mIoHandle;
    sp<RecordClientDescriptor> client = inputDesc->getClient(portId);
    if (client->active()) {
        ALOGW("%s input %d client %d already started", __FUNCTION__, input, client->portId());
        return INVALID_OPERATION;
    }

    audio_session_t session = client->session();

    ALOGV("%s input:%d, session:%d)", __FUNCTION__, input, session);

    Vector<sp<AudioInputDescriptor>> activeInputs = mInputs.getActiveInputs();

    status_t status = inputDesc->start();
    if (status != NO_ERROR) {
        return status;
    }

    // increment activity count before calling getNewInputDevice() below as only active sessions
    // are considered for device selection
    inputDesc->setClientActive(client, true);

    // indicate active capture to sound trigger service if starting capture from a mic on
    // primary HW module
    sp<DeviceDescriptor> device = getNewInputDevice(inputDesc);
    if (device != nullptr) {
        status = setInputDevice(input, device, true /* force */);
    } else {
        ALOGW("%s no new input device can be found for descriptor %d",
                __FUNCTION__, inputDesc->getId());
        status = BAD_VALUE;
    }

    if (status == NO_ERROR && inputDesc->activeCount() == 1) {
        sp<AudioPolicyMix> policyMix = inputDesc->mPolicyMix.promote();
        // if input maps to a dynamic policy with an activity listener, notify of state change
        if ((policyMix != nullptr)
                && ((policyMix->mCbFlags & AudioMix::kCbFlagNotifyActivity) != 0)) {
            mpClientInterface->onDynamicPolicyMixStateUpdate(policyMix->mDeviceAddress,
                    MIX_STATE_MIXING);
        }

        DeviceVector primaryInputDevices = availablePrimaryModuleInputDevices();
        if (primaryInputDevices.contains(device) &&
                mInputs.activeInputsCountOnDevices(primaryInputDevices) == 1) {
            mpClientInterface->setSoundTriggerCaptureState(true);
        }

        // automatically enable the remote submix output when input is started if not
        // used by a policy mix of type MIX_TYPE_RECORDERS
        // For remote submix (a virtual device), we open only one input per capture request.
        if (audio_is_remote_submix_device(inputDesc->getDeviceType())) {
            String8 address = String8("");
            if (policyMix == nullptr) {
                address = String8("0");
            } else if (policyMix->mMixType == MIX_TYPE_PLAYERS) {
                address = policyMix->mDeviceAddress;
            }
            if (address != "") {
                setDeviceConnectionStateInt(AUDIO_DEVICE_OUT_REMOTE_SUBMIX,
                        AUDIO_POLICY_DEVICE_STATE_AVAILABLE,
                        address, "remote-submix", AUDIO_FORMAT_DEFAULT);
            }
        }
    } else if (status != NO_ERROR) {
        // Restore client activity state.
        inputDesc->setClientActive(client, false);
        inputDesc->stop();
    }

    ALOGV("%s input %d source = %d status = %d exit",
            __FUNCTION__, input, client->source(), status);

    return status;
}

status_t AudioPolicyManager::stopInput(audio_port_handle_t portId)
{
    ALOGV("%s portId %d", __FUNCTION__, portId);

    sp<AudioInputDescriptor> inputDesc = mInputs.getInputForClient(portId);
    if (inputDesc == 0) {
        ALOGW("%s no input for client %d", __FUNCTION__, portId);
        return BAD_VALUE;
    }
    audio_io_handle_t input = inputDesc->mIoHandle;
    sp<RecordClientDescriptor> client = inputDesc->getClient(portId);
    if (!client->active()) {
        ALOGW("%s input %d client %d already stopped", __FUNCTION__, input, client->portId());
        return INVALID_OPERATION;
    }

    inputDesc->setClientActive(client, false);

    inputDesc->stop();
    if (inputDesc->isActive()) {
        setInputDevice(input, getNewInputDevice(inputDesc), false /* force */);
    } else {
        sp<AudioPolicyMix> policyMix = inputDesc->mPolicyMix.promote();
        // if input maps to a dynamic policy with an activity listener, notify of state change
        if ((policyMix != nullptr)
                && ((policyMix->mCbFlags & AudioMix::kCbFlagNotifyActivity) != 0)) {
            mpClientInterface->onDynamicPolicyMixStateUpdate(policyMix->mDeviceAddress,
                    MIX_STATE_IDLE);
        }

        // automatically disable the remote submix output when input is stopped if not
        // used by a policy mix of type MIX_TYPE_RECORDERS
        if (audio_is_remote_submix_device(inputDesc->getDeviceType())) {
            String8 address = String8("");
            if (policyMix == nullptr) {
                address = String8("0");
            } else if (policyMix->mMixType == MIX_TYPE_PLAYERS) {
                address = policyMix->mDeviceAddress;
            }
            if (address != "") {
                setDeviceConnectionStateInt(AUDIO_DEVICE_OUT_REMOTE_SUBMIX,
                                         AUDIO_POLICY_DEVICE_STATE_UNAVAILABLE,
                                         address, "remote-submix", AUDIO_FORMAT_DEFAULT);
            }
        }
        resetInputDevice(input);

        // indicate inactive capture to sound trigger service if stopping capture from a mic on
        // primary HW module
        DeviceVector primaryInputDevices = availablePrimaryModuleInputDevices();
        if (primaryInputDevices.contains(inputDesc->getDevice()) &&
                mInputs.activeInputsCountOnDevices(primaryInputDevices) == 0) {
            mpClientInterface->setSoundTriggerCaptureState(false);
        }
        inputDesc->clearPreemptedSessions();
    }
    return NO_ERROR;
}

void AudioPolicyManager::releaseInput(audio_port_handle_t portId)
{
    ALOGV("%s portId %d", __FUNCTION__, portId);

    sp<AudioInputDescriptor> inputDesc = mInputs.getInputForClient(portId);
    if (inputDesc == 0) {
        ALOGW("%s no input for client %d", __FUNCTION__, portId);
        return;
    }
    sp<RecordClientDescriptor> client = inputDesc->getClient(portId);
    audio_io_handle_t input = inputDesc->mIoHandle;

    ALOGV("%s %d", __FUNCTION__, input);

    inputDesc->removeClient(portId);

    if (inputDesc->getClientCount() > 0) {
        ALOGV("%s(%d) %zu clients remaining", __func__, portId, inputDesc->getClientCount());
        return;
    }

    closeInput(input);
    mpClientInterface->onAudioPortListUpdate();
    ALOGV("%s exit", __FUNCTION__);
}

void AudioPolicyManager::closeActiveClients(const sp<AudioInputDescriptor>& input)
{
    RecordClientVector clients = input->clientsList(true);

    for (const auto& client : clients) {
        closeClient(client->portId());
    }
}

void AudioPolicyManager::closeClient(audio_port_handle_t portId)
{
    stopInput(portId);
    releaseInput(portId);
}

void AudioPolicyManager::checkCloseInputs() {
    // After connecting or disconnecting an input device, close input if:
    // - it has no client (was just opened to check profile)  OR
    // - none of its supported devices are connected anymore OR
    // - one of its clients cannot be routed to one of its supported
    // devices anymore. Otherwise update device selection
    std::vector<audio_io_handle_t> inputsToClose;
    for (size_t i = 0; i < mInputs.size(); i++) {
        const sp<AudioInputDescriptor> input = mInputs.valueAt(i);
        if (input->clientsList().size() == 0
                || !mAvailableInputDevices.containsAtLeastOne(input->supportedDevices())) {
            inputsToClose.push_back(mInputs.keyAt(i));
        } else {
            bool close = false;
            for (const auto& client : input->clientsList()) {
                sp<DeviceDescriptor> device =
                    mEngine->getInputDeviceForAttributes(client->attributes());
                if (!input->supportedDevices().contains(device)) {
                    close = true;
                    break;
                }
            }
            if (close) {
                inputsToClose.push_back(mInputs.keyAt(i));
            } else {
                setInputDevice(input->mIoHandle, getNewInputDevice(input));
            }
        }
    }

    for (const audio_io_handle_t handle : inputsToClose) {
        ALOGV("%s closing input %d", __func__, handle);
        closeInput(handle);
    }
}

void AudioPolicyManager::initStreamVolume(audio_stream_type_t stream, int indexMin, int indexMax)
{
    ALOGV("initStreamVolume() stream %d, min %d, max %d", stream , indexMin, indexMax);
    if (indexMin < 0 || indexMax < 0) {
        ALOGE("%s for stream %d: invalid min %d or max %d", __func__, stream , indexMin, indexMax);
        return;
    }
    getVolumeCurves(stream).initVolume(indexMin, indexMax);

    // initialize other private stream volumes which follow this one
    for (int curStream = 0; curStream < AUDIO_STREAM_FOR_POLICY_CNT; curStream++) {
        if (!streamsMatchForvolume(stream, (audio_stream_type_t)curStream)) {
            continue;
        }
        getVolumeCurves((audio_stream_type_t)curStream).initVolume(indexMin, indexMax);
    }
}

status_t AudioPolicyManager::setStreamVolumeIndex(audio_stream_type_t stream,
                                                  int index,
                                                  audio_devices_t device)
{
    auto attributes = mEngine->getAttributesForStreamType(stream);
    if (attributes == AUDIO_ATTRIBUTES_INITIALIZER) {
        ALOGW("%s: no group for stream %s, bailing out", __func__, toString(stream).c_str());
        return NO_ERROR;
    }
    ALOGV("%s: stream %s attributes=%s", __func__,
          toString(stream).c_str(), toString(attributes).c_str());
    return setVolumeIndexForAttributes(attributes, index, device);
}

status_t AudioPolicyManager::getStreamVolumeIndex(audio_stream_type_t stream,
                                                  int *index,
                                                  audio_devices_t device)
{
    // if device is AUDIO_DEVICE_OUT_DEFAULT_FOR_VOLUME, return volume for device selected for this
    // stream by the engine.
    DeviceTypeSet deviceTypes = {device};
    if (device == AUDIO_DEVICE_OUT_DEFAULT_FOR_VOLUME) {
        deviceTypes = mEngine->getOutputDevicesForStream(
                stream, true /*fromCache*/).types();
    }
    return getVolumeIndex(getVolumeCurves(stream), *index, deviceTypes);
}

status_t AudioPolicyManager::setVolumeIndexForAttributes(const audio_attributes_t &attributes,
                                                         int index,
                                                         audio_devices_t device)
{
    // Get Volume group matching the Audio Attributes
    auto group = mEngine->getVolumeGroupForAttributes(attributes);
    if (group == VOLUME_GROUP_NONE) {
        ALOGD("%s: no group matching with %s", __FUNCTION__, toString(attributes).c_str());
        return BAD_VALUE;
    }
    ALOGV("%s: group %d matching with %s", __FUNCTION__, group, toString(attributes).c_str());
    status_t status = NO_ERROR;
    IVolumeCurves &curves = getVolumeCurves(attributes);
    VolumeSource vs = toVolumeSource(group);
    product_strategy_t strategy = mEngine->getProductStrategyForAttributes(attributes);

    status = setVolumeCurveIndex(index, device, curves);
    if (status != NO_ERROR) {
        ALOGE("%s failed to set curve index for group %d device 0x%X", __func__, group, device);
        return status;
    }

    DeviceTypeSet curSrcDevices;
    auto curCurvAttrs = curves.getAttributes();
    if (!curCurvAttrs.empty() && curCurvAttrs.front() != defaultAttr) {
        auto attr = curCurvAttrs.front();
        curSrcDevices = mEngine->getOutputDevicesForAttributes(attr, nullptr, false).types();
    } else if (!curves.getStreamTypes().empty()) {
        auto stream = curves.getStreamTypes().front();
        curSrcDevices = mEngine->getOutputDevicesForStream(stream, false).types();
    } else {
        ALOGE("%s: Invalid src %d: no valid attributes nor stream",__func__, vs);
        return BAD_VALUE;
    }
    audio_devices_t curSrcDevice = Volume::getDeviceForVolume(curSrcDevices);
    resetDeviceTypes(curSrcDevices, curSrcDevice);

    // update volume on all outputs and streams matching the following:
    // - The requested stream (or a stream matching for volume control) is active on the output
    // - The device (or devices) selected by the engine for this stream includes
    // the requested device
    // - For non default requested device, currently selected device on the output is either the
    // requested device or one of the devices selected by the engine for this stream
    // - For default requested device (AUDIO_DEVICE_OUT_DEFAULT_FOR_VOLUME), apply volume only if
    // no specific device volume value exists for currently selected device.
    for (size_t i = 0; i < mOutputs.size(); i++) {
        sp<SwAudioOutputDescriptor> desc = mOutputs.valueAt(i);
        DeviceTypeSet curDevices = desc->devices().types();

        if (curDevices.erase(AUDIO_DEVICE_OUT_SPEAKER_SAFE)) {
            curDevices.insert(AUDIO_DEVICE_OUT_SPEAKER);
        }
        if (!(desc->isActive(vs) || isInCall())) {
            continue;
        }
        if (device != AUDIO_DEVICE_OUT_DEFAULT_FOR_VOLUME &&
                curDevices.find(device) == curDevices.end()) {
            continue;
        }
        bool applyVolume = false;
        if (device != AUDIO_DEVICE_OUT_DEFAULT_FOR_VOLUME) {
            curSrcDevices.insert(device);
            applyVolume = (curSrcDevices.find(
                    Volume::getDeviceForVolume(curDevices)) != curSrcDevices.end());
        } else {
            applyVolume = !curves.hasVolumeIndexForDevice(curSrcDevice);
        }
        if (!applyVolume) {
            continue; // next output
        }
        // Inter / intra volume group priority management: Loop on strategies arranged by priority
        // If a higher priority strategy is active, and the output is routed to a device with a
        // HW Gain management, do not change the volume
        if (desc->useHwGain()) {
            applyVolume = false;
            for (const auto &productStrategy : mEngine->getOrderedProductStrategies()) {
                auto activeClients = desc->clientsList(true /*activeOnly*/, productStrategy,
                                                       false /*preferredDevice*/);
                if (activeClients.empty()) {
                    continue;
                }
                bool isPreempted = false;
                bool isHigherPriority = productStrategy < strategy;
                for (const auto &client : activeClients) {
                    if (isHigherPriority && (client->volumeSource() != vs)) {
                        ALOGV("%s: Strategy=%d (\nrequester:\n"
                              " group %d, volumeGroup=%d attributes=%s)\n"
                              " higher priority source active:\n"
                              " volumeGroup=%d attributes=%s) \n"
                              " on output %zu, bailing out", __func__, productStrategy,
                              group, group, toString(attributes).c_str(),
                              client->volumeSource(), toString(client->attributes()).c_str(), i);
                        applyVolume = false;
                        isPreempted = true;
                        break;
                    }
                    // However, continue for loop to ensure no higher prio clients running on output
                    if (client->volumeSource() == vs) {
                        applyVolume = true;
                    }
                }
                if (isPreempted || applyVolume) {
                    break;
                }
            }
            if (!applyVolume) {
                continue; // next output
            }
        }
        //FIXME: workaround for truncated touch sounds
        // delayed volume change for system stream to be removed when the problem is
        // handled by system UI
        status_t volStatus = checkAndSetVolume(
                    curves, vs, index, desc, curDevices,
                    ((vs == toVolumeSource(AUDIO_STREAM_SYSTEM))?
                         TOUCH_SOUND_FIXED_DELAY_MS : 0));
        if (volStatus != NO_ERROR) {
            status = volStatus;
        }
    }
    mpClientInterface->onAudioVolumeGroupChanged(group, 0 /*flags*/);
    return status;
}

status_t AudioPolicyManager::setVolumeCurveIndex(int index,
                                                 audio_devices_t device,
                                                 IVolumeCurves &volumeCurves)
{
    // VOICE_CALL stream has minVolumeIndex > 0  but can be muted directly by an
    // app that has MODIFY_PHONE_STATE permission.
    bool hasVoice = hasVoiceStream(volumeCurves.getStreamTypes());
    if (((index < volumeCurves.getVolumeIndexMin()) && !(hasVoice && index == 0)) ||
            (index > volumeCurves.getVolumeIndexMax())) {
        ALOGD("%s: wrong index %d min=%d max=%d", __FUNCTION__, index,
              volumeCurves.getVolumeIndexMin(), volumeCurves.getVolumeIndexMax());
        return BAD_VALUE;
    }
    if (!audio_is_output_device(device)) {
        return BAD_VALUE;
    }

    // Force max volume if stream cannot be muted
    if (!volumeCurves.canBeMuted()) index = volumeCurves.getVolumeIndexMax();

    ALOGV("%s device %08x, index %d", __FUNCTION__ , device, index);
    volumeCurves.addCurrentVolumeIndex(device, index);
    return NO_ERROR;
}

status_t AudioPolicyManager::getVolumeIndexForAttributes(const audio_attributes_t &attr,
                                                         int &index,
                                                         audio_devices_t device)
{
    // if device is AUDIO_DEVICE_OUT_DEFAULT_FOR_VOLUME, return volume for device selected for this
    // stream by the engine.
    DeviceTypeSet deviceTypes = {device};
    if (device == AUDIO_DEVICE_OUT_DEFAULT_FOR_VOLUME) {
        DeviceTypeSet deviceTypes = mEngine->getOutputDevicesForAttributes(
                attr, nullptr, true /*fromCache*/).types();
    }
    return getVolumeIndex(getVolumeCurves(attr), index, deviceTypes);
}

status_t AudioPolicyManager::getVolumeIndex(const IVolumeCurves &curves,
                                            int &index,
                                            const DeviceTypeSet& deviceTypes) const
{
    if (isSingleDeviceType(deviceTypes, audio_is_output_device)) {
        return BAD_VALUE;
    }
    index = curves.getVolumeIndex(deviceTypes);
    ALOGV("%s: device %s index %d", __FUNCTION__, dumpDeviceTypes(deviceTypes).c_str(), index);
    return NO_ERROR;
}

status_t AudioPolicyManager::getMinVolumeIndexForAttributes(const audio_attributes_t &attr,
                                                            int &index)
{
    index = getVolumeCurves(attr).getVolumeIndexMin();
    return NO_ERROR;
}

status_t AudioPolicyManager::getMaxVolumeIndexForAttributes(const audio_attributes_t &attr,
                                                            int &index)
{
    index = getVolumeCurves(attr).getVolumeIndexMax();
    return NO_ERROR;
}

audio_io_handle_t AudioPolicyManager::selectOutputForMusicEffects()
{
    // select one output among several suitable for global effects.
    // The priority is as follows:
    // 1: An offloaded output. If the effect ends up not being offloadable,
    //    AudioFlinger will invalidate the track and the offloaded output
    //    will be closed causing the effect to be moved to a PCM output.
    // 2: A deep buffer output
    // 3: The primary output
    // 4: the first output in the list

    DeviceVector devices = mEngine->getOutputDevicesForAttributes(
                attributes_initializer(AUDIO_USAGE_MEDIA), nullptr, false /*fromCache*/);
    SortedVector<audio_io_handle_t> outputs = getOutputsForDevices(devices, mOutputs);

    if (outputs.size() == 0) {
        return AUDIO_IO_HANDLE_NONE;
    }

    audio_io_handle_t output = AUDIO_IO_HANDLE_NONE;
    bool activeOnly = true;

    while (output == AUDIO_IO_HANDLE_NONE) {
        audio_io_handle_t outputOffloaded = AUDIO_IO_HANDLE_NONE;
        audio_io_handle_t outputDeepBuffer = AUDIO_IO_HANDLE_NONE;
        audio_io_handle_t outputPrimary = AUDIO_IO_HANDLE_NONE;

        for (audio_io_handle_t output : outputs) {
            sp<SwAudioOutputDescriptor> desc = mOutputs.valueFor(output);
            if (activeOnly && !desc->isActive(toVolumeSource(AUDIO_STREAM_MUSIC))) {
                continue;
            }
            ALOGV("selectOutputForMusicEffects activeOnly %d output %d flags 0x%08x",
                  activeOnly, output, desc->mFlags);
            if ((desc->mFlags & AUDIO_OUTPUT_FLAG_COMPRESS_OFFLOAD) != 0) {
                outputOffloaded = output;
            }
            if ((desc->mFlags & AUDIO_OUTPUT_FLAG_DEEP_BUFFER) != 0) {
                outputDeepBuffer = output;
            }
            if ((desc->mFlags & AUDIO_OUTPUT_FLAG_PRIMARY) != 0) {
                outputPrimary = output;
            }
        }
        if (outputOffloaded != AUDIO_IO_HANDLE_NONE) {
            output = outputOffloaded;
        } else if (outputDeepBuffer != AUDIO_IO_HANDLE_NONE) {
            output = outputDeepBuffer;
        } else if (outputPrimary != AUDIO_IO_HANDLE_NONE) {
            output = outputPrimary;
        } else {
            output = outputs[0];
        }
        activeOnly = false;
    }

    if (output != mMusicEffectOutput) {
        mEffects.moveEffects(AUDIO_SESSION_OUTPUT_MIX, mMusicEffectOutput, output);
        mpClientInterface->moveEffects(AUDIO_SESSION_OUTPUT_MIX, mMusicEffectOutput, output);
        mMusicEffectOutput = output;
    }

    ALOGV("selectOutputForMusicEffects selected output %d", output);
    return output;
}

audio_io_handle_t AudioPolicyManager::getOutputForEffect(const effect_descriptor_t *desc __unused)
{
    return selectOutputForMusicEffects();
}

status_t AudioPolicyManager::registerEffect(const effect_descriptor_t *desc,
                                audio_io_handle_t io,
                                uint32_t strategy,
                                int session,
                                int id)
{
    if (session != AUDIO_SESSION_DEVICE) {
        ssize_t index = mOutputs.indexOfKey(io);
        if (index < 0) {
            index = mInputs.indexOfKey(io);
            if (index < 0) {
                ALOGW("registerEffect() unknown io %d", io);
                return INVALID_OPERATION;
            }
        }
    }
    return mEffects.registerEffect(desc, io, session, id,
                                   (strategy == streamToStrategy(AUDIO_STREAM_MUSIC) ||
                                   strategy == PRODUCT_STRATEGY_NONE));
}

status_t AudioPolicyManager::unregisterEffect(int id)
{
    if (mEffects.getEffect(id) == nullptr) {
        return INVALID_OPERATION;
    }
    if (mEffects.isEffectEnabled(id)) {
        ALOGW("%s effect %d enabled", __FUNCTION__, id);
        setEffectEnabled(id, false);
    }
    return mEffects.unregisterEffect(id);
}

status_t AudioPolicyManager::setEffectEnabled(int id, bool enabled)
{
    sp<EffectDescriptor> effect = mEffects.getEffect(id);
    if (effect == nullptr) {
        return INVALID_OPERATION;
    }

    status_t status = mEffects.setEffectEnabled(id, enabled);
    if (status == NO_ERROR) {
        mInputs.trackEffectEnabled(effect, enabled);
    }
    return status;
}


status_t AudioPolicyManager::moveEffectsToIo(const std::vector<int>& ids, audio_io_handle_t io)
{
   mEffects.moveEffects(ids, io);
   return NO_ERROR;
}

bool AudioPolicyManager::isStreamActive(audio_stream_type_t stream, uint32_t inPastMs) const
{
    return mOutputs.isActive(toVolumeSource(stream), inPastMs);
}

bool AudioPolicyManager::isStreamActiveRemotely(audio_stream_type_t stream, uint32_t inPastMs) const
{
    return mOutputs.isActiveRemotely(toVolumeSource(stream), inPastMs);
}

bool AudioPolicyManager::isSourceActive(audio_source_t source) const
{
    for (size_t i = 0; i < mInputs.size(); i++) {
        const sp<AudioInputDescriptor>  inputDescriptor = mInputs.valueAt(i);
        if (inputDescriptor->isSourceActive(source)) {
            return true;
        }
    }
    return false;
}

// Register a list of custom mixes with their attributes and format.
// When a mix is registered, corresponding input and output profiles are
// added to the remote submix hw module. The profile contains only the
// parameters (sampling rate, format...) specified by the mix.
// The corresponding input remote submix device is also connected.
//
// When a remote submix device is connected, the address is checked to select the
// appropriate profile and the corresponding input or output stream is opened.
//
// When capture starts, getInputForAttr() will:
//  - 1 look for a mix matching the address passed in attribtutes tags if any
//  - 2 if none found, getDeviceForInputSource() will:
//     - 2.1 look for a mix matching the attributes source
//     - 2.2 if none found, default to device selection by policy rules
// At this time, the corresponding output remote submix device is also connected
// and active playback use cases can be transferred to this mix if needed when reconnecting
// after AudioTracks are invalidated
//
// When playback starts, getOutputForAttr() will:
//  - 1 look for a mix matching the address passed in attribtutes tags if any
//  - 2 if none found, look for a mix matching the attributes usage
//  - 3 if none found, default to device and output selection by policy rules.

status_t AudioPolicyManager::registerPolicyMixes(const Vector<AudioMix>& mixes)
{
    ALOGV("registerPolicyMixes() %zu mix(es)", mixes.size());
    status_t res = NO_ERROR;
    bool checkOutputs = false;
    sp<HwModule> rSubmixModule;
    // examine each mix's route type
    for (size_t i = 0; i < mixes.size(); i++) {
        AudioMix mix = mixes[i];
        // Only capture of playback is allowed in LOOP_BACK & RENDER mode
        if (is_mix_loopback_render(mix.mRouteFlags) && mix.mMixType != MIX_TYPE_PLAYERS) {
            ALOGE("Unsupported Policy Mix %zu of %zu: "
                  "Only capture of playback is allowed in LOOP_BACK & RENDER mode",
                   i, mixes.size());
            res = INVALID_OPERATION;
            break;
        }
        // LOOP_BACK and LOOP_BACK | RENDER have the same remote submix backend and are handled
        // in the same way.
        if ((mix.mRouteFlags & MIX_ROUTE_FLAG_LOOP_BACK) == MIX_ROUTE_FLAG_LOOP_BACK) {
            ALOGV("registerPolicyMixes() mix %zu of %zu is LOOP_BACK %d", i, mixes.size(),
                  mix.mRouteFlags);
            if (rSubmixModule == 0) {
                rSubmixModule = mHwModules.getModuleFromName(
                        AUDIO_HARDWARE_MODULE_ID_REMOTE_SUBMIX);
                if (rSubmixModule == 0) {
                    ALOGE("Unable to find audio module for submix, aborting mix %zu registration",
                            i);
                    res = INVALID_OPERATION;
                    break;
                }
            }

            String8 address = mix.mDeviceAddress;
            audio_devices_t deviceTypeToMakeAvailable;
            if (mix.mMixType == MIX_TYPE_PLAYERS) {
                mix.mDeviceType = AUDIO_DEVICE_OUT_REMOTE_SUBMIX;
                deviceTypeToMakeAvailable = AUDIO_DEVICE_IN_REMOTE_SUBMIX;
            } else {
                mix.mDeviceType = AUDIO_DEVICE_IN_REMOTE_SUBMIX;
                deviceTypeToMakeAvailable = AUDIO_DEVICE_OUT_REMOTE_SUBMIX;
            }

            if (mPolicyMixes.registerMix(mix, 0 /*output desc*/) != NO_ERROR) {
                ALOGE("Error registering mix %zu for address %s", i, address.string());
                res = INVALID_OPERATION;
                break;
            }
            audio_config_t outputConfig = mix.mFormat;
            audio_config_t inputConfig = mix.mFormat;
            // NOTE: audio flinger mixer does not support mono output: configure remote submix HAL
            // in stereo and let audio flinger do the channel conversion if needed.
            outputConfig.channel_mask = AUDIO_CHANNEL_OUT_STEREO;
            inputConfig.channel_mask = AUDIO_CHANNEL_IN_STEREO;
            rSubmixModule->addOutputProfile(address.c_str(), &outputConfig,
                    AUDIO_DEVICE_OUT_REMOTE_SUBMIX, address);
            rSubmixModule->addInputProfile(address.c_str(), &inputConfig,
                    AUDIO_DEVICE_IN_REMOTE_SUBMIX, address);

            if ((res = setDeviceConnectionStateInt(deviceTypeToMakeAvailable,
                    AUDIO_POLICY_DEVICE_STATE_AVAILABLE,
                    address.string(), "remote-submix", AUDIO_FORMAT_DEFAULT)) != NO_ERROR) {
                ALOGE("Failed to set remote submix device available, type %u, address %s",
                        mix.mDeviceType, address.string());
                break;
            }
        } else if ((mix.mRouteFlags & MIX_ROUTE_FLAG_RENDER) == MIX_ROUTE_FLAG_RENDER) {
            String8 address = mix.mDeviceAddress;
            audio_devices_t type = mix.mDeviceType;
            ALOGV(" registerPolicyMixes() mix %zu of %zu is RENDER, dev=0x%X addr=%s",
                    i, mixes.size(), type, address.string());

            sp<DeviceDescriptor> device = mHwModules.getDeviceDescriptor(
                    mix.mDeviceType, mix.mDeviceAddress,
                    String8(), AUDIO_FORMAT_DEFAULT);
            if (device == nullptr) {
                res = INVALID_OPERATION;
                break;
            }

            bool foundOutput = false;
            // First try to find an already opened output supporting the device
            for (size_t j = 0 ; j < mOutputs.size() && !foundOutput && res == NO_ERROR; j++) {
                sp<SwAudioOutputDescriptor> desc = mOutputs.valueAt(j);

                if (!desc->isDuplicated() && desc->supportedDevices().contains(device)) {
                    if (mPolicyMixes.registerMix(mix, desc) != NO_ERROR) {
                        ALOGE("Could not register mix RENDER,  dev=0x%X addr=%s", type,
                              address.string());
                        res = INVALID_OPERATION;
                    } else {
                        foundOutput = true;
                    }
                }
            }
            // If no output found, try to find a direct output profile supporting the device
            for (size_t i = 0; i < mHwModules.size() && !foundOutput && res == NO_ERROR; i++) {
                sp<HwModule> module = mHwModules[i];
                for (size_t j = 0;
                        j < module->getOutputProfiles().size() && !foundOutput && res == NO_ERROR;
                        j++) {
                    sp<IOProfile> profile = module->getOutputProfiles()[j];
                    if (profile->isDirectOutput() && profile->supportsDevice(device)) {
                        if (mPolicyMixes.registerMix(mix, nullptr) != NO_ERROR) {
                            ALOGE("Could not register mix RENDER,  dev=0x%X addr=%s", type,
                                  address.string());
                            res = INVALID_OPERATION;
                        } else {
                            foundOutput = true;
                        }
                    }
                }
            }
            if (res != NO_ERROR) {
                ALOGE(" Error registering mix %zu for device 0x%X addr %s",
                        i, type, address.string());
                res = INVALID_OPERATION;
                break;
            } else if (!foundOutput) {
                ALOGE(" Output not found for mix %zu for device 0x%X addr %s",
                        i, type, address.string());
                res = INVALID_OPERATION;
                break;
            } else {
                checkOutputs = true;
            }
        }
    }
    if (res != NO_ERROR) {
        unregisterPolicyMixes(mixes);
    } else if (checkOutputs) {
        checkForDeviceAndOutputChanges();
        updateCallAndOutputRouting();
    }
    return res;
}

status_t AudioPolicyManager::unregisterPolicyMixes(Vector<AudioMix> mixes)
{
    ALOGV("unregisterPolicyMixes() num mixes %zu", mixes.size());
    status_t res = NO_ERROR;
    bool checkOutputs = false;
    sp<HwModule> rSubmixModule;
    // examine each mix's route type
    for (const auto& mix : mixes) {
        if ((mix.mRouteFlags & MIX_ROUTE_FLAG_LOOP_BACK) == MIX_ROUTE_FLAG_LOOP_BACK) {

            if (rSubmixModule == 0) {
                rSubmixModule = mHwModules.getModuleFromName(
                        AUDIO_HARDWARE_MODULE_ID_REMOTE_SUBMIX);
                if (rSubmixModule == 0) {
                    res = INVALID_OPERATION;
                    continue;
                }
            }

            String8 address = mix.mDeviceAddress;

            if (mPolicyMixes.unregisterMix(mix) != NO_ERROR) {
                res = INVALID_OPERATION;
                continue;
            }

            for (auto device : {AUDIO_DEVICE_IN_REMOTE_SUBMIX, AUDIO_DEVICE_OUT_REMOTE_SUBMIX}) {
                if (getDeviceConnectionState(device, address.string()) ==
                        AUDIO_POLICY_DEVICE_STATE_AVAILABLE)  {
                    res = setDeviceConnectionStateInt(device, AUDIO_POLICY_DEVICE_STATE_UNAVAILABLE,
                                                      address.string(), "remote-submix",
                                                      AUDIO_FORMAT_DEFAULT);
                    if (res != OK) {
                        ALOGE("Error making RemoteSubmix device unavailable for mix "
                              "with type %d, address %s", device, address.string());
                    }
                }
            }
            rSubmixModule->removeOutputProfile(address.c_str());
            rSubmixModule->removeInputProfile(address.c_str());

        } else if ((mix.mRouteFlags & MIX_ROUTE_FLAG_RENDER) == MIX_ROUTE_FLAG_RENDER) {
            if (mPolicyMixes.unregisterMix(mix) != NO_ERROR) {
                res = INVALID_OPERATION;
                continue;
            } else {
                checkOutputs = true;
            }
        }
    }
    if (res == NO_ERROR && checkOutputs) {
        checkForDeviceAndOutputChanges();
        updateCallAndOutputRouting();
    }
    return res;
}

void AudioPolicyManager::dumpManualSurroundFormats(String8 *dst) const
{
    size_t i = 0;
    constexpr size_t audioFormatPrefixLen = sizeof("AUDIO_FORMAT_");
    for (const auto& fmt : mManualSurroundFormats) {
        if (i++ != 0) dst->append(", ");
        std::string sfmt;
        FormatConverter::toString(fmt, sfmt);
        dst->append(sfmt.size() >= audioFormatPrefixLen ?
                sfmt.c_str() + audioFormatPrefixLen - 1 : sfmt.c_str());
    }
}

// Returns true if all devices types match the predicate and are supported by one HW module
bool  AudioPolicyManager::areAllDevicesSupported(
        const AudioDeviceTypeAddrVector& devices,
        std::function<bool(audio_devices_t)> predicate,
        const char *context) {
    for (size_t i = 0; i < devices.size(); i++) {
        sp<DeviceDescriptor> devDesc = mHwModules.getDeviceDescriptor(
                devices[i].mType, devices[i].getAddress(), String8(),
                AUDIO_FORMAT_DEFAULT, false /*allowToCreate*/, true /*matchAddress*/);
        if (devDesc == nullptr || (predicate != nullptr && !predicate(devices[i].mType))) {
            ALOGE("%s: device type %#x address %s not supported or not match predicate",
                    context, devices[i].mType, devices[i].getAddress());
            return false;
        }
    }
    return true;
}

status_t AudioPolicyManager::setUidDeviceAffinities(uid_t uid,
        const AudioDeviceTypeAddrVector& devices) {
    ALOGV("%s() uid=%d num devices %zu", __FUNCTION__, uid, devices.size());
    if (!areAllDevicesSupported(devices, audio_is_output_device, __func__)) {
        return BAD_VALUE;
    }
    status_t res =  mPolicyMixes.setUidDeviceAffinities(uid, devices);
    if (res != NO_ERROR) {
        ALOGE("%s() Could not set all device affinities for uid = %d", __FUNCTION__, uid);
        return res;
    }

    checkForDeviceAndOutputChanges();
    updateCallAndOutputRouting();

    return NO_ERROR;
}

status_t AudioPolicyManager::removeUidDeviceAffinities(uid_t uid) {
    ALOGV("%s() uid=%d", __FUNCTION__, uid);
    status_t res = mPolicyMixes.removeUidDeviceAffinities(uid);
    if (res != NO_ERROR) {
        ALOGE("%s() Could not remove all device affinities for uid = %d",
            __FUNCTION__, uid);
        return INVALID_OPERATION;
    }

    checkForDeviceAndOutputChanges();
    updateCallAndOutputRouting();

    return res;
}


status_t AudioPolicyManager::setDevicesRoleForStrategy(product_strategy_t strategy,
                                                       device_role_t role,
                                                       const AudioDeviceTypeAddrVector &devices) {
    ALOGV("%s() strategy=%d role=%d %s", __func__, strategy, role,
            dumpAudioDeviceTypeAddrVector(devices).c_str());

    if (!areAllDevicesSupported(devices, audio_is_output_device, __func__)) {
        return BAD_VALUE;
    }
    status_t status = mEngine->setDevicesRoleForStrategy(strategy, role, devices);
    if (status != NO_ERROR) {
        ALOGW("Engine could not set preferred devices %s for strategy %d role %d",
                dumpAudioDeviceTypeAddrVector(devices).c_str(), strategy, role);
        return status;
    }

    checkForDeviceAndOutputChanges();

    bool forceVolumeReeval = false;
    // FIXME: workaround for truncated touch sounds
    // to be removed when the problem is handled by system UI
    uint32_t delayMs = 0;
    if (strategy == mCommunnicationStrategy) {
        forceVolumeReeval = true;
        delayMs = TOUCH_SOUND_FIXED_DELAY_MS;
        updateInputRouting();
    }
    updateCallAndOutputRouting(forceVolumeReeval, delayMs);

    return NO_ERROR;
}

void AudioPolicyManager::updateCallAndOutputRouting(bool forceVolumeReeval, uint32_t delayMs)
{
    uint32_t waitMs = 0;
    if (mEngine->getPhoneState() == AUDIO_MODE_IN_CALL && hasPrimaryOutput()) {
        DeviceVector newDevices = getNewOutputDevices(mPrimaryOutput, true /*fromCache*/);
        waitMs = updateCallRouting(newDevices, delayMs);
        // Only apply special touch sound delay once
        delayMs = 0;
    }
    for (size_t i = 0; i < mOutputs.size(); i++) {
        sp<SwAudioOutputDescriptor> outputDesc = mOutputs.valueAt(i);
        DeviceVector newDevices = getNewOutputDevices(outputDesc, true /*fromCache*/);
        if ((mEngine->getPhoneState() != AUDIO_MODE_IN_CALL) || (outputDesc != mPrimaryOutput)) {
            // As done in setDeviceConnectionState, we could also fix default device issue by
            // preventing the force re-routing in case of default dev that distinguishes on address.
            // Let's give back to engine full device choice decision however.
            waitMs = setOutputDevices(outputDesc, newDevices, !newDevices.isEmpty(), delayMs);
            // Only apply special touch sound delay once
            delayMs = 0;
        }
        if (forceVolumeReeval && !newDevices.isEmpty()) {
            applyStreamVolumes(outputDesc, newDevices.types(), waitMs, true);
        }
    }
}

void AudioPolicyManager::updateInputRouting() {
    for (const auto& activeDesc : mInputs.getActiveInputs()) {
        auto newDevice = getNewInputDevice(activeDesc);
        // Force new input selection if the new device can not be reached via current input
        if (activeDesc->mProfile->getSupportedDevices().contains(newDevice)) {
            setInputDevice(activeDesc->mIoHandle, newDevice);
        } else {
            closeInput(activeDesc->mIoHandle);
        }
    }
}

status_t AudioPolicyManager::removeDevicesRoleForStrategy(product_strategy_t strategy,
                                                          device_role_t role)
{
    ALOGI("%s() strategy=%d role=%d", __func__, strategy, role);

    status_t status = mEngine->removeDevicesRoleForStrategy(strategy, role);
    if (status != NO_ERROR) {
        ALOGV("Engine could not remove preferred device for strategy %d status %d",
                strategy, status);
        return status;
    }

    checkForDeviceAndOutputChanges();

    bool forceVolumeReeval = false;
    // FIXME: workaround for truncated touch sounds
    // to be removed when the problem is handled by system UI
    uint32_t delayMs = 0;
    if (strategy == mCommunnicationStrategy) {
        forceVolumeReeval = true;
        delayMs = TOUCH_SOUND_FIXED_DELAY_MS;
        updateInputRouting();
    }
    updateCallAndOutputRouting(forceVolumeReeval, delayMs);

    return NO_ERROR;
}

status_t AudioPolicyManager::getDevicesForRoleAndStrategy(product_strategy_t strategy,
                                                          device_role_t role,
                                                          AudioDeviceTypeAddrVector &devices) {
    return mEngine->getDevicesForRoleAndStrategy(strategy, role, devices);
}

status_t AudioPolicyManager::setDevicesRoleForCapturePreset(
        audio_source_t audioSource, device_role_t role, const AudioDeviceTypeAddrVector &devices) {
    ALOGV("%s() audioSource=%d role=%d %s", __func__, audioSource, role,
            dumpAudioDeviceTypeAddrVector(devices).c_str());

    if (!areAllDevicesSupported(devices, audio_call_is_input_device, __func__)) {
        return BAD_VALUE;
    }
    status_t status = mEngine->setDevicesRoleForCapturePreset(audioSource, role, devices);
    ALOGW_IF(status != NO_ERROR,
            "Engine could not set preferred devices %s for audio source %d role %d",
            dumpAudioDeviceTypeAddrVector(devices).c_str(), audioSource, role);

    return status;
}

status_t AudioPolicyManager::addDevicesRoleForCapturePreset(
        audio_source_t audioSource, device_role_t role, const AudioDeviceTypeAddrVector &devices) {
    ALOGV("%s() audioSource=%d role=%d %s", __func__, audioSource, role,
            dumpAudioDeviceTypeAddrVector(devices).c_str());

    if (!areAllDevicesSupported(devices, audio_call_is_input_device, __func__)) {
        return BAD_VALUE;
    }
    status_t status = mEngine->addDevicesRoleForCapturePreset(audioSource, role, devices);
    ALOGW_IF(status != NO_ERROR,
            "Engine could not add preferred devices %s for audio source %d role %d",
            dumpAudioDeviceTypeAddrVector(devices).c_str(), audioSource, role);

    updateInputRouting();
    return status;
}

status_t AudioPolicyManager::removeDevicesRoleForCapturePreset(
        audio_source_t audioSource, device_role_t role, const AudioDeviceTypeAddrVector& devices)
{
    ALOGV("%s() audioSource=%d role=%d devices=%s", __func__, audioSource, role,
            dumpAudioDeviceTypeAddrVector(devices).c_str());

    if (!areAllDevicesSupported(devices, audio_call_is_input_device, __func__)) {
        return BAD_VALUE;
    }

    status_t status = mEngine->removeDevicesRoleForCapturePreset(
            audioSource, role, devices);
    ALOGW_IF(status != NO_ERROR,
            "Engine could not remove devices role (%d) for capture preset %d", role, audioSource);

    updateInputRouting();
    return status;
}

status_t AudioPolicyManager::clearDevicesRoleForCapturePreset(audio_source_t audioSource,
                                                              device_role_t role) {
    ALOGV("%s() audioSource=%d role=%d", __func__, audioSource, role);

    status_t status = mEngine->clearDevicesRoleForCapturePreset(audioSource, role);
    ALOGW_IF(status != NO_ERROR,
            "Engine could not clear devices role (%d) for capture preset %d", role, audioSource);

    updateInputRouting();
    return status;
}

status_t AudioPolicyManager::getDevicesForRoleAndCapturePreset(
        audio_source_t audioSource, device_role_t role, AudioDeviceTypeAddrVector &devices) {
    return mEngine->getDevicesForRoleAndCapturePreset(audioSource, role, devices);
}

status_t AudioPolicyManager::setUserIdDeviceAffinities(int userId,
        const AudioDeviceTypeAddrVector& devices) {
    ALOGI("%s() userId=%d num devices %zu", __func__, userId, devices.size());
    if (!areAllDevicesSupported(devices, audio_is_output_device, __func__)) {
        return BAD_VALUE;
    }
    status_t status =  mPolicyMixes.setUserIdDeviceAffinities(userId, devices);
    if (status != NO_ERROR) {
        ALOGE("%s() could not set device affinity for userId %d",
            __FUNCTION__, userId);
        return status;
    }

    // reevaluate outputs for all devices
    checkForDeviceAndOutputChanges();
    updateCallAndOutputRouting();

    return NO_ERROR;
}

status_t AudioPolicyManager::removeUserIdDeviceAffinities(int userId) {
    ALOGI("%s() userId=%d", __FUNCTION__, userId);
    status_t status = mPolicyMixes.removeUserIdDeviceAffinities(userId);
    if (status != NO_ERROR) {
        ALOGE("%s() Could not remove all device affinities fo userId = %d",
            __FUNCTION__, userId);
        return status;
    }

    // reevaluate outputs for all devices
    checkForDeviceAndOutputChanges();
    updateCallAndOutputRouting();

    return NO_ERROR;
}

void AudioPolicyManager::dump(String8 *dst) const
{
    dst->appendFormat("\nAudioPolicyManager Dump: %p\n", this);
    dst->appendFormat(" Primary Output: %d\n",
             hasPrimaryOutput() ? mPrimaryOutput->mIoHandle : AUDIO_IO_HANDLE_NONE);
    std::string stateLiteral;
    AudioModeConverter::toString(mEngine->getPhoneState(), stateLiteral);
    dst->appendFormat(" Phone state: %s\n", stateLiteral.c_str());
    const char* forceUses[AUDIO_POLICY_FORCE_USE_CNT] = {
        "communications", "media", "record", "dock", "system",
        "HDMI system audio", "encoded surround output", "vibrate ringing" };
    for (audio_policy_force_use_t i = AUDIO_POLICY_FORCE_FOR_COMMUNICATION;
         i < AUDIO_POLICY_FORCE_USE_CNT; i = (audio_policy_force_use_t)((int)i + 1)) {
        audio_policy_forced_cfg_t forceUseValue = mEngine->getForceUse(i);
        dst->appendFormat(" Force use for %s: %d", forceUses[i], forceUseValue);
        if (i == AUDIO_POLICY_FORCE_FOR_ENCODED_SURROUND &&
                forceUseValue == AUDIO_POLICY_FORCE_ENCODED_SURROUND_MANUAL) {
            dst->append(" (MANUAL: ");
            dumpManualSurroundFormats(dst);
            dst->append(")");
        }
        dst->append("\n");
    }
    dst->appendFormat(" TTS output %savailable\n", mTtsOutputAvailable ? "" : "not ");
    dst->appendFormat(" Master mono: %s\n", mMasterMono ? "on" : "off");
    dst->appendFormat(" Communnication Strategy: %d\n", mCommunnicationStrategy);
    dst->appendFormat(" Config source: %s\n", mConfig.getSource().c_str()); // getConfig not const

    mAvailableOutputDevices.dump(dst, String8("Available output"));
    mAvailableInputDevices.dump(dst, String8("Available input"));
    mHwModulesAll.dump(dst);
    mOutputs.dump(dst);
    mInputs.dump(dst);
    mEffects.dump(dst);
    mAudioPatches.dump(dst);
    mPolicyMixes.dump(dst);
    mAudioSources.dump(dst);

    dst->appendFormat(" AllowedCapturePolicies:\n");
    for (auto& policy : mAllowedCapturePolicies) {
        dst->appendFormat("   - uid=%d flag_mask=%#x\n", policy.first, policy.second);
    }

    dst->appendFormat("\nPolicy Engine dump:\n");
    mEngine->dump(dst);
}

status_t AudioPolicyManager::dump(int fd)
{
    String8 result;
    dump(&result);
    write(fd, result.string(), result.size());
    return NO_ERROR;
}

status_t AudioPolicyManager::setAllowedCapturePolicy(uid_t uid, audio_flags_mask_t capturePolicy)
{
    mAllowedCapturePolicies[uid] = capturePolicy;
    return NO_ERROR;
}

// This function checks for the parameters which can be offloaded.
// This can be enhanced depending on the capability of the DSP and policy
// of the system.
bool AudioPolicyManager::isOffloadSupported(const audio_offload_info_t& offloadInfo)
{
    ALOGV("isOffloadSupported: SR=%u, CM=0x%x, Format=0x%x, StreamType=%d,"
     " BitRate=%u, duration=%" PRId64 " us, has_video=%d",
     offloadInfo.sample_rate, offloadInfo.channel_mask,
     offloadInfo.format,
     offloadInfo.stream_type, offloadInfo.bit_rate, offloadInfo.duration_us,
     offloadInfo.has_video);

    if (mMasterMono) {
        return false; // no offloading if mono is set.
    }

    // Check if offload has been disabled
    if (property_get_bool("audio.offload.disable", false /* default_value */)) {
        ALOGV("offload disabled by audio.offload.disable");
        return false;
    }

    // Check if stream type is music, then only allow offload as of now.
    if (offloadInfo.stream_type != AUDIO_STREAM_MUSIC)
    {
        ALOGV("isOffloadSupported: stream_type != MUSIC, returning false");
        return false;
    }

    //TODO: enable audio offloading with video when ready
    const bool allowOffloadWithVideo =
            property_get_bool("audio.offload.video", false /* default_value */);
    if (offloadInfo.has_video && !allowOffloadWithVideo) {
        ALOGV("isOffloadSupported: has_video == true, returning false");
        return false;
    }

    //If duration is less than minimum value defined in property, return false
    const int min_duration_secs = property_get_int32(
            "audio.offload.min.duration.secs", -1 /* default_value */);
    if (min_duration_secs >= 0) {
        if (offloadInfo.duration_us < min_duration_secs * 1000000LL) {
            ALOGV("Offload denied by duration < audio.offload.min.duration.secs(=%d)",
                    min_duration_secs);
            return false;
        }
    } else if (offloadInfo.duration_us < OFFLOAD_DEFAULT_MIN_DURATION_SECS * 1000000) {
        ALOGV("Offload denied by duration < default min(=%u)", OFFLOAD_DEFAULT_MIN_DURATION_SECS);
        return false;
    }

    // Do not allow offloading if one non offloadable effect is enabled. This prevents from
    // creating an offloaded track and tearing it down immediately after start when audioflinger
    // detects there is an active non offloadable effect.
    // FIXME: We should check the audio session here but we do not have it in this context.
    // This may prevent offloading in rare situations where effects are left active by apps
    // in the background.
    if (mEffects.isNonOffloadableEffectEnabled()) {
        return false;
    }

    // See if there is a profile to support this.
    // AUDIO_DEVICE_NONE
    sp<IOProfile> profile = getProfileForOutput(DeviceVector() /*ignore device */,
                                            offloadInfo.sample_rate,
                                            offloadInfo.format,
                                            offloadInfo.channel_mask,
                                            AUDIO_OUTPUT_FLAG_COMPRESS_OFFLOAD,
                                            true /* directOnly */);
    ALOGV("isOffloadSupported() profile %sfound", profile != 0 ? "" : "NOT ");
    return (profile != 0);
}

bool AudioPolicyManager::isDirectOutputSupported(const audio_config_base_t& config,
                                                 const audio_attributes_t& attributes) {
    audio_output_flags_t output_flags = AUDIO_OUTPUT_FLAG_NONE;
    audio_flags_to_audio_output_flags(attributes.flags, &output_flags);
    sp<IOProfile> profile = getProfileForOutput(DeviceVector() /*ignore device */,
                                            config.sample_rate,
                                            config.format,
                                            config.channel_mask,
                                            output_flags,
                                            true /* directOnly */);
    ALOGV("%s() profile %sfound with name: %s, "
        "sample rate: %u, format: 0x%x, channel_mask: 0x%x, output flags: 0x%x",
        __FUNCTION__, profile != 0 ? "" : "NOT ",
        (profile != 0 ? profile->getTagName().c_str() : "null"),
        config.sample_rate, config.format, config.channel_mask, output_flags);
    return (profile != 0);
}

status_t AudioPolicyManager::listAudioPorts(audio_port_role_t role,
                                            audio_port_type_t type,
                                            unsigned int *num_ports,
                                            struct audio_port *ports,
                                            unsigned int *generation)
{
    if (num_ports == NULL || (*num_ports != 0 && ports == NULL) ||
            generation == NULL) {
        return BAD_VALUE;
    }
    ALOGV("listAudioPorts() role %d type %d num_ports %d ports %p", role, type, *num_ports, ports);
    if (ports == NULL) {
        *num_ports = 0;
    }

    size_t portsWritten = 0;
    size_t portsMax = *num_ports;
    *num_ports = 0;
    if (type == AUDIO_PORT_TYPE_NONE || type == AUDIO_PORT_TYPE_DEVICE) {
        // do not report devices with type AUDIO_DEVICE_IN_STUB or AUDIO_DEVICE_OUT_STUB
        // as they are used by stub HALs by convention
        if (role == AUDIO_PORT_ROLE_SINK || role == AUDIO_PORT_ROLE_NONE) {
            for (const auto& dev : mAvailableOutputDevices) {
                if (dev->type() == AUDIO_DEVICE_OUT_STUB) {
                    continue;
                }
                if (portsWritten < portsMax) {
                    dev->toAudioPort(&ports[portsWritten++]);
                }
                (*num_ports)++;
            }
        }
        if (role == AUDIO_PORT_ROLE_SOURCE || role == AUDIO_PORT_ROLE_NONE) {
            for (const auto& dev : mAvailableInputDevices) {
                if (dev->type() == AUDIO_DEVICE_IN_STUB) {
                    continue;
                }
                if (portsWritten < portsMax) {
                    dev->toAudioPort(&ports[portsWritten++]);
                }
                (*num_ports)++;
            }
        }
    }
    if (type == AUDIO_PORT_TYPE_NONE || type == AUDIO_PORT_TYPE_MIX) {
        if (role == AUDIO_PORT_ROLE_SINK || role == AUDIO_PORT_ROLE_NONE) {
            for (size_t i = 0; i < mInputs.size() && portsWritten < portsMax; i++) {
                mInputs[i]->toAudioPort(&ports[portsWritten++]);
            }
            *num_ports += mInputs.size();
        }
        if (role == AUDIO_PORT_ROLE_SOURCE || role == AUDIO_PORT_ROLE_NONE) {
            size_t numOutputs = 0;
            for (size_t i = 0; i < mOutputs.size(); i++) {
                if (!mOutputs[i]->isDuplicated()) {
                    numOutputs++;
                    if (portsWritten < portsMax) {
                        mOutputs[i]->toAudioPort(&ports[portsWritten++]);
                    }
                }
            }
            *num_ports += numOutputs;
        }
    }
    *generation = curAudioPortGeneration();
    ALOGV("listAudioPorts() got %zu ports needed %d", portsWritten, *num_ports);
    return NO_ERROR;
}

status_t AudioPolicyManager::getAudioPort(struct audio_port *port)
{
    if (port == nullptr || port->id == AUDIO_PORT_HANDLE_NONE) {
        return BAD_VALUE;
    }
    sp<DeviceDescriptor> dev = mAvailableOutputDevices.getDeviceFromId(port->id);
    if (dev != 0) {
        dev->toAudioPort(port);
        return NO_ERROR;
    }
    dev = mAvailableInputDevices.getDeviceFromId(port->id);
    if (dev != 0) {
        dev->toAudioPort(port);
        return NO_ERROR;
    }
    sp<SwAudioOutputDescriptor> out = mOutputs.getOutputFromId(port->id);
    if (out != 0) {
        out->toAudioPort(port);
        return NO_ERROR;
    }
    sp<AudioInputDescriptor> in = mInputs.getInputFromId(port->id);
    if (in != 0) {
        in->toAudioPort(port);
        return NO_ERROR;
    }
    return BAD_VALUE;
}

status_t AudioPolicyManager::createAudioPatchInternal(const struct audio_patch *patch,
                                                      audio_patch_handle_t *handle,
                                                      uid_t uid, uint32_t delayMs,
                                                      const sp<SourceClientDescriptor>& sourceDesc)
{
    ALOGV("%s", __func__);
    if (handle == NULL || patch == NULL) {
        return BAD_VALUE;
    }
    ALOGV("%s num sources %d num sinks %d", __func__, patch->num_sources, patch->num_sinks);

    if (!audio_patch_is_valid(patch)) {
        return BAD_VALUE;
    }
    // only one source per audio patch supported for now
    if (patch->num_sources > 1) {
        return INVALID_OPERATION;
    }

    if (patch->sources[0].role != AUDIO_PORT_ROLE_SOURCE) {
        return INVALID_OPERATION;
    }
    for (size_t i = 0; i < patch->num_sinks; i++) {
        if (patch->sinks[i].role != AUDIO_PORT_ROLE_SINK) {
            return INVALID_OPERATION;
        }
    }

    sp<AudioPatch> patchDesc;
    ssize_t index = mAudioPatches.indexOfKey(*handle);

    ALOGV("%s source id %d role %d type %d", __func__, patch->sources[0].id,
                                                       patch->sources[0].role,
                                                       patch->sources[0].type);
#if LOG_NDEBUG == 0
    for (size_t i = 0; i < patch->num_sinks; i++) {
        ALOGV("%s sink %zu: id %d role %d type %d", __func__ ,i, patch->sinks[i].id,
                                                                 patch->sinks[i].role,
                                                                 patch->sinks[i].type);
    }
#endif

    if (index >= 0) {
        patchDesc = mAudioPatches.valueAt(index);
        ALOGV("%s mUidCached %d patchDesc->mUid %d uid %d",
              __func__, mUidCached, patchDesc->getUid(), uid);
        if (patchDesc->getUid() != mUidCached && uid != patchDesc->getUid()) {
            return INVALID_OPERATION;
        }
    } else {
        *handle = AUDIO_PATCH_HANDLE_NONE;
    }

    if (patch->sources[0].type == AUDIO_PORT_TYPE_MIX) {
        sp<SwAudioOutputDescriptor> outputDesc = mOutputs.getOutputFromId(patch->sources[0].id);
        if (outputDesc == NULL) {
            ALOGV("%s output not found for id %d", __func__, patch->sources[0].id);
            return BAD_VALUE;
        }
        ALOG_ASSERT(!outputDesc->isDuplicated(),"duplicated output %d in source in ports",
                                                outputDesc->mIoHandle);
        if (patchDesc != 0) {
            if (patchDesc->mPatch.sources[0].id != patch->sources[0].id) {
                ALOGV("%s source id differs for patch current id %d new id %d",
                      __func__, patchDesc->mPatch.sources[0].id, patch->sources[0].id);
                return BAD_VALUE;
            }
        }
        DeviceVector devices;
        for (size_t i = 0; i < patch->num_sinks; i++) {
            // Only support mix to devices connection
            // TODO add support for mix to mix connection
            if (patch->sinks[i].type != AUDIO_PORT_TYPE_DEVICE) {
                ALOGV("%s source mix but sink is not a device", __func__);
                return INVALID_OPERATION;
            }
            sp<DeviceDescriptor> devDesc =
                    mAvailableOutputDevices.getDeviceFromId(patch->sinks[i].id);
            if (devDesc == 0) {
                ALOGV("%s out device not found for id %d", __func__, patch->sinks[i].id);
                return BAD_VALUE;
            }

            if (!outputDesc->mProfile->isCompatibleProfile(DeviceVector(devDesc),
                                                           patch->sources[0].sample_rate,
                                                           NULL,  // updatedSamplingRate
                                                           patch->sources[0].format,
                                                           NULL,  // updatedFormat
                                                           patch->sources[0].channel_mask,
                                                           NULL,  // updatedChannelMask
                                                           AUDIO_OUTPUT_FLAG_NONE /*FIXME*/)) {
                ALOGV("%s profile not supported for device %08x", __func__, devDesc->type());
                return INVALID_OPERATION;
            }
            devices.add(devDesc);
        }
        if (devices.size() == 0) {
            return INVALID_OPERATION;
        }

        // TODO: reconfigure output format and channels here
        ALOGV("%s setting device %s on output %d",
              __func__, dumpDeviceTypes(devices.types()).c_str(), outputDesc->mIoHandle);
        setOutputDevices(outputDesc, devices, true, 0, handle);
        index = mAudioPatches.indexOfKey(*handle);
        if (index >= 0) {
            if (patchDesc != 0 && patchDesc != mAudioPatches.valueAt(index)) {
                ALOGW("%s setOutputDevice() did not reuse the patch provided", __func__);
            }
            patchDesc = mAudioPatches.valueAt(index);
            patchDesc->setUid(uid);
            ALOGV("%s success", __func__);
        } else {
            ALOGW("%s setOutputDevice() failed to create a patch", __func__);
            return INVALID_OPERATION;
        }
    } else if (patch->sources[0].type == AUDIO_PORT_TYPE_DEVICE) {
        if (patch->sinks[0].type == AUDIO_PORT_TYPE_MIX) {
            // input device to input mix connection
            // only one sink supported when connecting an input device to a mix
            if (patch->num_sinks > 1) {
                return INVALID_OPERATION;
            }
            sp<AudioInputDescriptor> inputDesc = mInputs.getInputFromId(patch->sinks[0].id);
            if (inputDesc == NULL) {
                return BAD_VALUE;
            }
            if (patchDesc != 0) {
                if (patchDesc->mPatch.sinks[0].id != patch->sinks[0].id) {
                    return BAD_VALUE;
                }
            }
            sp<DeviceDescriptor> device =
                    mAvailableInputDevices.getDeviceFromId(patch->sources[0].id);
            if (device == 0) {
                return BAD_VALUE;
            }

            if (!inputDesc->mProfile->isCompatibleProfile(DeviceVector(device),
                                                          patch->sinks[0].sample_rate,
                                                          NULL, /*updatedSampleRate*/
                                                          patch->sinks[0].format,
                                                          NULL, /*updatedFormat*/
                                                          patch->sinks[0].channel_mask,
                                                          NULL, /*updatedChannelMask*/
                                                          // FIXME for the parameter type,
                                                          // and the NONE
                                                          (audio_output_flags_t)
                                                            AUDIO_INPUT_FLAG_NONE)) {
                return INVALID_OPERATION;
            }
            // TODO: reconfigure output format and channels here
            ALOGV("%s setting device %s on output %d", __func__,
                  device->toString().c_str(), inputDesc->mIoHandle);
            setInputDevice(inputDesc->mIoHandle, device, true, handle);
            index = mAudioPatches.indexOfKey(*handle);
            if (index >= 0) {
                if (patchDesc != 0 && patchDesc != mAudioPatches.valueAt(index)) {
                    ALOGW("%s setInputDevice() did not reuse the patch provided", __func__);
                }
                patchDesc = mAudioPatches.valueAt(index);
                patchDesc->setUid(uid);
                ALOGV("%s success", __func__);
            } else {
                ALOGW("%s setInputDevice() failed to create a patch", __func__);
                return INVALID_OPERATION;
            }
        } else if (patch->sinks[0].type == AUDIO_PORT_TYPE_DEVICE) {
            // device to device connection
            if (patchDesc != 0) {
                if (patchDesc->mPatch.sources[0].id != patch->sources[0].id) {
                    return BAD_VALUE;
                }
            }
            sp<DeviceDescriptor> srcDevice =
                    mAvailableInputDevices.getDeviceFromId(patch->sources[0].id);
            if (srcDevice == 0) {
                return BAD_VALUE;
            }

            //update source and sink with our own data as the data passed in the patch may
            // be incomplete.
            PatchBuilder patchBuilder;
            audio_port_config sourcePortConfig = {};
            srcDevice->toAudioPortConfig(&sourcePortConfig, &patch->sources[0]);
            patchBuilder.addSource(sourcePortConfig);

            for (size_t i = 0; i < patch->num_sinks; i++) {
                if (patch->sinks[i].type != AUDIO_PORT_TYPE_DEVICE) {
                    ALOGV("%s source device but one sink is not a device", __func__);
                    return INVALID_OPERATION;
                }
                sp<DeviceDescriptor> sinkDevice =
                        mAvailableOutputDevices.getDeviceFromId(patch->sinks[i].id);
                if (sinkDevice == 0) {
                    return BAD_VALUE;
                }
                audio_port_config sinkPortConfig = {};
                sinkDevice->toAudioPortConfig(&sinkPortConfig, &patch->sinks[i]);
                patchBuilder.addSink(sinkPortConfig);

                // Whatever Sw or Hw bridge, we do attach an SwOutput to an Audio Source for
                // volume management purpose (tracking activity)
                // In case of Hw bridge, it is a Work Around. The mixPort used is the one declared
                // in config XML to reach the sink so that is can be declared as available.
                audio_io_handle_t output = AUDIO_IO_HANDLE_NONE;
                sp<SwAudioOutputDescriptor> outputDesc = nullptr;
                if (sourceDesc != nullptr) {
                    // take care of dynamic routing for SwOutput selection,
                    audio_attributes_t attributes = sourceDesc->attributes();
                    audio_stream_type_t stream = sourceDesc->stream();
                    audio_attributes_t resultAttr;
                    audio_config_t config = AUDIO_CONFIG_INITIALIZER;
                    config.sample_rate = sourceDesc->config().sample_rate;
                    config.channel_mask = sourceDesc->config().channel_mask;
                    config.format = sourceDesc->config().format;
                    audio_output_flags_t flags = AUDIO_OUTPUT_FLAG_NONE;
                    audio_port_handle_t selectedDeviceId = AUDIO_PORT_HANDLE_NONE;
                    bool isRequestedDeviceForExclusiveUse = false;
                    output_type_t outputType;
                    getOutputForAttrInt(&resultAttr, &output, AUDIO_SESSION_NONE, &attributes,
                                        &stream, sourceDesc->uid(), &config, &flags,
                                        &selectedDeviceId, &isRequestedDeviceForExclusiveUse,
                                        nullptr, &outputType);
                    if (output == AUDIO_IO_HANDLE_NONE) {
                        ALOGV("%s no output for device %s",
                              __FUNCTION__, sinkDevice->toString().c_str());
                        return INVALID_OPERATION;
                    }
                    outputDesc = mOutputs.valueFor(output);
                    if (outputDesc->isDuplicated()) {
                        ALOGE("%s output is duplicated", __func__);
                        return INVALID_OPERATION;
                    }
                    sourceDesc->setSwOutput(outputDesc);
                }
                // create a software bridge in PatchPanel if:
                // - source and sink devices are on different HW modules OR
                // - audio HAL version is < 3.0
                // - audio HAL version is >= 3.0 but no route has been declared between devices
                // - called from startAudioSource (aka sourceDesc != nullptr) and source device does
                //   not have a gain controller
                if (!srcDevice->hasSameHwModuleAs(sinkDevice) ||
                        (srcDevice->getModuleVersionMajor() < 3) ||
                        !srcDevice->getModule()->supportsPatch(srcDevice, sinkDevice) ||
                        (sourceDesc != nullptr &&
                         srcDevice->getAudioPort()->getGains().size() == 0)) {
                    // support only one sink device for now to simplify output selection logic
                    if (patch->num_sinks > 1) {
                        return INVALID_OPERATION;
                    }
                    if (sourceDesc == nullptr) {
                        SortedVector<audio_io_handle_t> outputs =
                                getOutputsForDevices(DeviceVector(sinkDevice), mOutputs);
                        // if the sink device is reachable via an opened output stream, request to
                        // go via this output stream by adding a second source to the patch
                        // description
                        output = selectOutput(outputs);
                        if (output != AUDIO_IO_HANDLE_NONE) {
                            outputDesc = mOutputs.valueFor(output);
                            if (outputDesc->isDuplicated()) {
                                ALOGV("%s output for device %s is duplicated",
                                      __FUNCTION__, sinkDevice->toString().c_str());
                                return INVALID_OPERATION;
                            }
                        }
                    }
                    if (outputDesc != nullptr) {
                        audio_port_config srcMixPortConfig = {};
                        outputDesc->toAudioPortConfig(&srcMixPortConfig, &patch->sources[0]);
                        // for volume control, we may need a valid stream
                        srcMixPortConfig.ext.mix.usecase.stream = sourceDesc != nullptr ?
                                    sourceDesc->stream() : AUDIO_STREAM_PATCH;
                        patchBuilder.addSource(srcMixPortConfig);
                    }
                }
            }
            // TODO: check from routing capabilities in config file and other conflicting patches

            status_t status = installPatch(
                        __func__, index, handle, patchBuilder.patch(), delayMs, uid, &patchDesc);
            if (status != NO_ERROR) {
                ALOGW("%s patch panel could not connect device patch, error %d", __func__, status);
                return INVALID_OPERATION;
            }
        } else {
            return BAD_VALUE;
        }
    } else {
        return BAD_VALUE;
    }
    return NO_ERROR;
}

status_t AudioPolicyManager::releaseAudioPatch(audio_patch_handle_t handle,
                                                  uid_t uid)
{
    ALOGV("releaseAudioPatch() patch %d", handle);

    ssize_t index = mAudioPatches.indexOfKey(handle);

    if (index < 0) {
        return BAD_VALUE;
    }
    sp<AudioPatch> patchDesc = mAudioPatches.valueAt(index);
    ALOGV("%s() mUidCached %d patchDesc->mUid %d uid %d",
          __func__, mUidCached, patchDesc->getUid(), uid);
    if (patchDesc->getUid() != mUidCached && uid != patchDesc->getUid()) {
        return INVALID_OPERATION;
    }
    return releaseAudioPatchInternal(handle);
}

status_t AudioPolicyManager::releaseAudioPatchInternal(audio_patch_handle_t handle,
                                                       uint32_t delayMs)
{
    ALOGV("%s patch %d", __func__, handle);
    if (mAudioPatches.indexOfKey(handle) < 0) {
        ALOGE("%s: no patch found with handle=%d", __func__, handle);
        return BAD_VALUE;
    }
    sp<AudioPatch> patchDesc = mAudioPatches.valueFor(handle);
    struct audio_patch *patch = &patchDesc->mPatch;
    patchDesc->setUid(mUidCached);
    if (patch->sources[0].type == AUDIO_PORT_TYPE_MIX) {
        sp<SwAudioOutputDescriptor> outputDesc = mOutputs.getOutputFromId(patch->sources[0].id);
        if (outputDesc == NULL) {
            ALOGV("%s output not found for id %d", __func__, patch->sources[0].id);
            return BAD_VALUE;
        }

        setOutputDevices(outputDesc,
                         getNewOutputDevices(outputDesc, true /*fromCache*/),
                         true,
                         0,
                         NULL);
    } else if (patch->sources[0].type == AUDIO_PORT_TYPE_DEVICE) {
        if (patch->sinks[0].type == AUDIO_PORT_TYPE_MIX) {
            sp<AudioInputDescriptor> inputDesc = mInputs.getInputFromId(patch->sinks[0].id);
            if (inputDesc == NULL) {
                ALOGV("%s input not found for id %d", __func__, patch->sinks[0].id);
                return BAD_VALUE;
            }
            setInputDevice(inputDesc->mIoHandle,
                           getNewInputDevice(inputDesc),
                           true,
                           NULL);
        } else if (patch->sinks[0].type == AUDIO_PORT_TYPE_DEVICE) {
            status_t status =
                    mpClientInterface->releaseAudioPatch(patchDesc->getAfHandle(), delayMs);
            ALOGV("%s patch panel returned %d patchHandle %d",
                  __func__, status, patchDesc->getAfHandle());
            removeAudioPatch(patchDesc->getHandle());
            nextAudioPortGeneration();
            mpClientInterface->onAudioPatchListUpdate();
            // SW Bridge
            if (patch->num_sources > 1 && patch->sources[1].type == AUDIO_PORT_TYPE_MIX) {
                sp<SwAudioOutputDescriptor> outputDesc =
                        mOutputs.getOutputFromId(patch->sources[1].id);
                if (outputDesc == NULL) {
                    ALOGW("%s output not found for id %d", __func__, patch->sources[0].id);
                    // releaseOutput has already called closeOuput in case of direct output
                    return NO_ERROR;
                }
                if (patchDesc->getHandle() != outputDesc->getPatchHandle()) {
                    // force SwOutput patch removal as AF counter part patch has already gone.
                    ALOGV("%s reset patch handle on Output as different from SWBridge", __func__);
                    removeAudioPatch(outputDesc->getPatchHandle());
                }
                outputDesc->setPatchHandle(AUDIO_PATCH_HANDLE_NONE);
                setOutputDevices(outputDesc,
                                 getNewOutputDevices(outputDesc, true /*fromCache*/),
                                 true, /*force*/
                                 0,
                                 NULL);
            }
        } else {
            return BAD_VALUE;
        }
    } else {
        return BAD_VALUE;
    }
    return NO_ERROR;
}

status_t AudioPolicyManager::listAudioPatches(unsigned int *num_patches,
                                              struct audio_patch *patches,
                                              unsigned int *generation)
{
    if (generation == NULL) {
        return BAD_VALUE;
    }
    *generation = curAudioPortGeneration();
    return mAudioPatches.listAudioPatches(num_patches, patches);
}

status_t AudioPolicyManager::setAudioPortConfig(const struct audio_port_config *config)
{
    ALOGV("setAudioPortConfig()");

    if (config == NULL) {
        return BAD_VALUE;
    }
    ALOGV("setAudioPortConfig() on port handle %d", config->id);
    // Only support gain configuration for now
    if (config->config_mask != AUDIO_PORT_CONFIG_GAIN) {
        return INVALID_OPERATION;
    }

    sp<AudioPortConfig> audioPortConfig;
    if (config->type == AUDIO_PORT_TYPE_MIX) {
        if (config->role == AUDIO_PORT_ROLE_SOURCE) {
            sp<SwAudioOutputDescriptor> outputDesc = mOutputs.getOutputFromId(config->id);
            if (outputDesc == NULL) {
                return BAD_VALUE;
            }
            ALOG_ASSERT(!outputDesc->isDuplicated(),
                        "setAudioPortConfig() called on duplicated output %d",
                        outputDesc->mIoHandle);
            audioPortConfig = outputDesc;
        } else if (config->role == AUDIO_PORT_ROLE_SINK) {
            sp<AudioInputDescriptor> inputDesc = mInputs.getInputFromId(config->id);
            if (inputDesc == NULL) {
                return BAD_VALUE;
            }
            audioPortConfig = inputDesc;
        } else {
            return BAD_VALUE;
        }
    } else if (config->type == AUDIO_PORT_TYPE_DEVICE) {
        sp<DeviceDescriptor> deviceDesc;
        if (config->role == AUDIO_PORT_ROLE_SOURCE) {
            deviceDesc = mAvailableInputDevices.getDeviceFromId(config->id);
        } else if (config->role == AUDIO_PORT_ROLE_SINK) {
            deviceDesc = mAvailableOutputDevices.getDeviceFromId(config->id);
        } else {
            return BAD_VALUE;
        }
        if (deviceDesc == NULL) {
            return BAD_VALUE;
        }
        audioPortConfig = deviceDesc;
    } else {
        return BAD_VALUE;
    }

    struct audio_port_config backupConfig = {};
    status_t status = audioPortConfig->applyAudioPortConfig(config, &backupConfig);
    if (status == NO_ERROR) {
        struct audio_port_config newConfig = {};
        audioPortConfig->toAudioPortConfig(&newConfig, config);
        status = mpClientInterface->setAudioPortConfig(&newConfig, 0);
    }
    if (status != NO_ERROR) {
        audioPortConfig->applyAudioPortConfig(&backupConfig);
    }

    return status;
}

void AudioPolicyManager::releaseResourcesForUid(uid_t uid)
{
    clearAudioSources(uid);
    clearAudioPatches(uid);
    clearSessionRoutes(uid);
}

void AudioPolicyManager::clearAudioPatches(uid_t uid)
{
    for (ssize_t i = (ssize_t)mAudioPatches.size() - 1; i >= 0; i--)  {
        sp<AudioPatch> patchDesc = mAudioPatches.valueAt(i);
        if (patchDesc->getUid() == uid) {
            releaseAudioPatch(mAudioPatches.keyAt(i), uid);
        }
    }
}

void AudioPolicyManager::checkStrategyRoute(product_strategy_t ps, audio_io_handle_t ouptutToSkip)
{
    // Take the first attributes following the product strategy as it is used to retrieve the routed
    // device. All attributes wihin a strategy follows the same "routing strategy"
    auto attributes = mEngine->getAllAttributesForProductStrategy(ps).front();
    DeviceVector devices = mEngine->getOutputDevicesForAttributes(attributes, nullptr, false);
    SortedVector<audio_io_handle_t> outputs = getOutputsForDevices(devices, mOutputs);
    for (size_t j = 0; j < mOutputs.size(); j++) {
        if (mOutputs.keyAt(j) == ouptutToSkip) {
            continue;
        }
        sp<SwAudioOutputDescriptor> outputDesc = mOutputs.valueAt(j);
        if (!outputDesc->isStrategyActive(ps)) {
            continue;
        }
        // If the default device for this strategy is on another output mix,
        // invalidate all tracks in this strategy to force re connection.
        // Otherwise select new device on the output mix.
        if (outputs.indexOf(mOutputs.keyAt(j)) < 0) {
            for (auto stream : mEngine->getStreamTypesForProductStrategy(ps)) {
                mpClientInterface->invalidateStream(stream);
            }
        } else {
            setOutputDevices(
                        outputDesc, getNewOutputDevices(outputDesc, false /*fromCache*/), false);
        }
    }
}

void AudioPolicyManager::clearSessionRoutes(uid_t uid)
{
    // remove output routes associated with this uid
    std::vector<product_strategy_t> affectedStrategies;
    for (size_t i = 0; i < mOutputs.size(); i++) {
        sp<AudioOutputDescriptor> outputDesc = mOutputs.valueAt(i);
        for (const auto& client : outputDesc->getClientIterable()) {
            if (client->hasPreferredDevice() && client->uid() == uid) {
                client->setPreferredDeviceId(AUDIO_PORT_HANDLE_NONE);
                auto clientStrategy = client->strategy();
                if (std::find(begin(affectedStrategies), end(affectedStrategies), clientStrategy) !=
                        end(affectedStrategies)) {
                    continue;
                }
                affectedStrategies.push_back(client->strategy());
            }
        }
    }
    // reroute outputs if necessary
    for (const auto& strategy : affectedStrategies) {
        checkStrategyRoute(strategy, AUDIO_IO_HANDLE_NONE);
    }

    // remove input routes associated with this uid
    SortedVector<audio_source_t> affectedSources;
    for (size_t i = 0; i < mInputs.size(); i++) {
        sp<AudioInputDescriptor> inputDesc = mInputs.valueAt(i);
        for (const auto& client : inputDesc->getClientIterable()) {
            if (client->hasPreferredDevice() && client->uid() == uid) {
                client->setPreferredDeviceId(AUDIO_PORT_HANDLE_NONE);
                affectedSources.add(client->source());
            }
        }
    }
    // reroute inputs if necessary
    SortedVector<audio_io_handle_t> inputsToClose;
    for (size_t i = 0; i < mInputs.size(); i++) {
        sp<AudioInputDescriptor> inputDesc = mInputs.valueAt(i);
        if (affectedSources.indexOf(inputDesc->source()) >= 0) {
            inputsToClose.add(inputDesc->mIoHandle);
        }
    }
    for (const auto& input : inputsToClose) {
        closeInput(input);
    }
}

void AudioPolicyManager::clearAudioSources(uid_t uid)
{
    for (ssize_t i = (ssize_t)mAudioSources.size() - 1; i >= 0; i--)  {
        sp<SourceClientDescriptor> sourceDesc = mAudioSources.valueAt(i);
        if (sourceDesc->uid() == uid) {
            stopAudioSource(mAudioSources.keyAt(i));
        }
    }
}

status_t AudioPolicyManager::acquireSoundTriggerSession(audio_session_t *session,
                                       audio_io_handle_t *ioHandle,
                                       audio_devices_t *device)
{
    *session = (audio_session_t)mpClientInterface->newAudioUniqueId(AUDIO_UNIQUE_ID_USE_SESSION);
    *ioHandle = (audio_io_handle_t)mpClientInterface->newAudioUniqueId(AUDIO_UNIQUE_ID_USE_INPUT);
    audio_attributes_t attr = { .source = AUDIO_SOURCE_HOTWORD };
    *device = mEngine->getInputDeviceForAttributes(attr)->type();

    return mSoundTriggerSessions.acquireSession(*session, *ioHandle);
}

status_t AudioPolicyManager::startAudioSource(const struct audio_port_config *source,
                                              const audio_attributes_t *attributes,
                                              audio_port_handle_t *portId,
                                              uid_t uid)
{
    ALOGV("%s", __FUNCTION__);
    *portId = AUDIO_PORT_HANDLE_NONE;

    if (source == NULL || attributes == NULL || portId == NULL) {
        ALOGW("%s invalid argument: source %p attributes %p handle %p",
              __FUNCTION__, source, attributes, portId);
        return BAD_VALUE;
    }

    if (source->role != AUDIO_PORT_ROLE_SOURCE ||
            source->type != AUDIO_PORT_TYPE_DEVICE) {
        ALOGW("%s INVALID_OPERATION source->role %d source->type %d",
              __FUNCTION__, source->role, source->type);
        return INVALID_OPERATION;
    }

    sp<DeviceDescriptor> srcDevice =
            mAvailableInputDevices.getDevice(source->ext.device.type,
                                             String8(source->ext.device.address),
                                             AUDIO_FORMAT_DEFAULT);
    if (srcDevice == 0) {
        ALOGW("%s source->ext.device.type %08x not found", __FUNCTION__, source->ext.device.type);
        return BAD_VALUE;
    }

    *portId = PolicyAudioPort::getNextUniqueId();

    sp<SourceClientDescriptor> sourceDesc =
        new SourceClientDescriptor(*portId, uid, *attributes, *source, srcDevice,
                                   mEngine->getStreamTypeForAttributes(*attributes),
                                   mEngine->getProductStrategyForAttributes(*attributes),
                                   toVolumeSource(*attributes));

    status_t status = connectAudioSource(sourceDesc);
    if (status == NO_ERROR) {
        mAudioSources.add(*portId, sourceDesc);
    }
    return status;
}

status_t AudioPolicyManager::connectAudioSource(const sp<SourceClientDescriptor>& sourceDesc)
{
    ALOGV("%s handle %d", __FUNCTION__, sourceDesc->portId());

    // make sure we only have one patch per source.
    disconnectAudioSource(sourceDesc);

    audio_attributes_t attributes = sourceDesc->attributes();
    // May the device (dynamic) have been disconnected/reconnected, id has changed.
    sp<DeviceDescriptor> srcDevice = mAvailableInputDevices.getDevice(
                sourceDesc->srcDevice()->type(),
                String8(sourceDesc->srcDevice()->address().c_str()),
                AUDIO_FORMAT_DEFAULT);
    DeviceVector sinkDevices =
            mEngine->getOutputDevicesForAttributes(attributes, nullptr, false /*fromCache*/);
    ALOG_ASSERT(!sinkDevices.isEmpty(), "connectAudioSource(): no device found for attributes");
    sp<DeviceDescriptor> sinkDevice = sinkDevices.itemAt(0);
    if (!mAvailableOutputDevices.contains(sinkDevice)) {
        ALOGE("%s Device %s not available", __func__, sinkDevice->toString().c_str());
        return INVALID_OPERATION;
    }
    PatchBuilder patchBuilder;
    patchBuilder.addSink(sinkDevice).addSource(srcDevice);
    audio_patch_handle_t handle = AUDIO_PATCH_HANDLE_NONE;
    status_t status =
            createAudioPatchInternal(patchBuilder.patch(), &handle, mUidCached, 0, sourceDesc);
    if (status != NO_ERROR || mAudioPatches.indexOfKey(handle) < 0) {
        ALOGW("%s patch panel could not connect device patch, error %d", __func__, status);
        return INVALID_OPERATION;
    }
    sourceDesc->connect(handle, sinkDevice);
    // SW Bridge? (@todo: HW bridge, keep track of HwOutput for device selection "reconsideration")
    sp<SwAudioOutputDescriptor> swOutput = sourceDesc->swOutput().promote();
    if (swOutput != 0) {
        status = swOutput->start();
        if (status != NO_ERROR) {
            goto FailureSourceAdded;
        }
        if (swOutput->getClient(sourceDesc->portId()) != nullptr) {
            ALOGW("%s source portId has already been attached to outputDesc", __func__);
            goto FailureReleasePatch;
        }
        swOutput->addClient(sourceDesc);
        uint32_t delayMs = 0;
        status = startSource(swOutput, sourceDesc, &delayMs);
        if (status != NO_ERROR) {
            ALOGW("%s failed to start source, error %d", __FUNCTION__, status);
            goto FailureSourceActive;
        }
        if (delayMs != 0) {
            usleep(delayMs * 1000);
        }
    } else {
        sp<HwAudioOutputDescriptor> hwOutputDesc = sourceDesc->hwOutput().promote();
        if (hwOutputDesc != 0) {
          //   create Hwoutput and add to mHwOutputs
        } else {
            ALOGW("%s source has neither SW nor HW output", __FUNCTION__);
        }
    }
    return NO_ERROR;

FailureSourceActive:
    swOutput->stop();
    releaseOutput(sourceDesc->portId());
FailureSourceAdded:
    sourceDesc->setSwOutput(nullptr);
FailureReleasePatch:
    releaseAudioPatchInternal(handle);
    return INVALID_OPERATION;
}

status_t AudioPolicyManager::stopAudioSource(audio_port_handle_t portId)
{
    sp<SourceClientDescriptor> sourceDesc = mAudioSources.valueFor(portId);
    ALOGV("%s port ID %d", __FUNCTION__, portId);
    if (sourceDesc == 0) {
        ALOGW("%s unknown source for port ID %d", __FUNCTION__, portId);
        return BAD_VALUE;
    }
    status_t status = disconnectAudioSource(sourceDesc);

    mAudioSources.removeItem(portId);
    return status;
}

status_t AudioPolicyManager::setMasterMono(bool mono)
{
    if (mMasterMono == mono) {
        return NO_ERROR;
    }
    mMasterMono = mono;
    // if enabling mono we close all offloaded devices, which will invalidate the
    // corresponding AudioTrack. The AudioTrack client/MediaPlayer is responsible
    // for recreating the new AudioTrack as non-offloaded PCM.
    //
    // If disabling mono, we leave all tracks as is: we don't know which clients
    // and tracks are able to be recreated as offloaded. The next "song" should
    // play back offloaded.
    if (mMasterMono) {
        Vector<audio_io_handle_t> offloaded;
        for (size_t i = 0; i < mOutputs.size(); ++i) {
            sp<SwAudioOutputDescriptor> desc = mOutputs.valueAt(i);
            if (desc->mFlags & AUDIO_OUTPUT_FLAG_COMPRESS_OFFLOAD) {
                offloaded.push(desc->mIoHandle);
            }
        }
        for (const auto& handle : offloaded) {
            closeOutput(handle);
        }
    }
    // update master mono for all remaining outputs
    for (size_t i = 0; i < mOutputs.size(); ++i) {
        updateMono(mOutputs.keyAt(i));
    }
    return NO_ERROR;
}

status_t AudioPolicyManager::getMasterMono(bool *mono)
{
    *mono = mMasterMono;
    return NO_ERROR;
}

float AudioPolicyManager::getStreamVolumeDB(
        audio_stream_type_t stream, int index, audio_devices_t device)
{
    return computeVolume(getVolumeCurves(stream), toVolumeSource(stream), index, {device});
}

status_t AudioPolicyManager::getSurroundFormats(unsigned int *numSurroundFormats,
                                                audio_format_t *surroundFormats,
                                                bool *surroundFormatsEnabled,
                                                bool reported)
{
    if (numSurroundFormats == NULL || (*numSurroundFormats != 0 &&
            (surroundFormats == NULL || surroundFormatsEnabled == NULL))) {
        return BAD_VALUE;
    }
    ALOGV("%s() numSurroundFormats %d surroundFormats %p surroundFormatsEnabled %p reported %d",
            __func__, *numSurroundFormats, surroundFormats, surroundFormatsEnabled, reported);

    size_t formatsWritten = 0;
    size_t formatsMax = *numSurroundFormats;
    std::unordered_set<audio_format_t> formats; // Uses primary surround formats only
    if (reported) {
        // Return formats from all device profiles that have already been resolved by
        // checkOutputsForDevice().
        for (size_t i = 0; i < mAvailableOutputDevices.size(); i++) {
            sp<DeviceDescriptor> device = mAvailableOutputDevices[i];
            FormatVector supportedFormats =
                    device->getAudioPort()->getAudioProfiles().getSupportedFormats();
            for (size_t j = 0; j < supportedFormats.size(); j++) {
                if (mConfig.getSurroundFormats().count(supportedFormats[j]) != 0) {
                    formats.insert(supportedFormats[j]);
                } else {
                    for (const auto& pair : mConfig.getSurroundFormats()) {
                        if (pair.second.count(supportedFormats[j]) != 0) {
                            formats.insert(pair.first);
                            break;
                        }
                    }
                }
            }
        }
    } else {
        for (const auto& pair : mConfig.getSurroundFormats()) {
            formats.insert(pair.first);
        }
    }
    *numSurroundFormats = formats.size();
    audio_policy_forced_cfg_t forceUse = mEngine->getForceUse(
            AUDIO_POLICY_FORCE_FOR_ENCODED_SURROUND);
    for (const auto& format: formats) {
        if (formatsWritten < formatsMax) {
            surroundFormats[formatsWritten] = format;
            bool formatEnabled = true;
            switch (forceUse) {
                case AUDIO_POLICY_FORCE_ENCODED_SURROUND_MANUAL:
                    formatEnabled = mManualSurroundFormats.count(format) != 0;
                    break;
                case AUDIO_POLICY_FORCE_ENCODED_SURROUND_NEVER:
                    formatEnabled = false;
                    break;
                default: // AUTO or ALWAYS => true
                    break;
            }
            surroundFormatsEnabled[formatsWritten++] = formatEnabled;
        }
    }
    return NO_ERROR;
}

status_t AudioPolicyManager::setSurroundFormatEnabled(audio_format_t audioFormat, bool enabled)
{
    ALOGV("%s() format 0x%X enabled %d", __func__, audioFormat, enabled);
    const auto& formatIter = mConfig.getSurroundFormats().find(audioFormat);
    if (formatIter == mConfig.getSurroundFormats().end()) {
        ALOGW("%s() format 0x%X is not a known surround format", __func__, audioFormat);
        return BAD_VALUE;
    }

    if (mEngine->getForceUse(AUDIO_POLICY_FORCE_FOR_ENCODED_SURROUND) !=
            AUDIO_POLICY_FORCE_ENCODED_SURROUND_MANUAL) {
        ALOGW("%s() not in manual mode for surround sound format selection", __func__);
        return INVALID_OPERATION;
    }

    if ((mManualSurroundFormats.count(audioFormat) != 0) == enabled) {
        return NO_ERROR;
    }

    std::unordered_set<audio_format_t> surroundFormatsBackup(mManualSurroundFormats);
    if (enabled) {
        mManualSurroundFormats.insert(audioFormat);
        for (const auto& subFormat : formatIter->second) {
            mManualSurroundFormats.insert(subFormat);
        }
    } else {
        mManualSurroundFormats.erase(audioFormat);
        for (const auto& subFormat : formatIter->second) {
            mManualSurroundFormats.erase(subFormat);
        }
    }

    sp<SwAudioOutputDescriptor> outputDesc;
    bool profileUpdated = false;
    DeviceVector hdmiOutputDevices = mAvailableOutputDevices.getDevicesFromType(
        AUDIO_DEVICE_OUT_HDMI);
    for (size_t i = 0; i < hdmiOutputDevices.size(); i++) {
        // Simulate reconnection to update enabled surround sound formats.
        String8 address = String8(hdmiOutputDevices[i]->address().c_str());
        std::string name = hdmiOutputDevices[i]->getName();
        status_t status = setDeviceConnectionStateInt(AUDIO_DEVICE_OUT_HDMI,
                                                      AUDIO_POLICY_DEVICE_STATE_UNAVAILABLE,
                                                      address.c_str(),
                                                      name.c_str(),
                                                      AUDIO_FORMAT_DEFAULT);
        if (status != NO_ERROR) {
            continue;
        }
        status = setDeviceConnectionStateInt(AUDIO_DEVICE_OUT_HDMI,
                                             AUDIO_POLICY_DEVICE_STATE_AVAILABLE,
                                             address.c_str(),
                                             name.c_str(),
                                             AUDIO_FORMAT_DEFAULT);
        profileUpdated |= (status == NO_ERROR);
    }
    // FIXME: Why doing this for input HDMI devices if we don't augment their reported formats?
    DeviceVector hdmiInputDevices = mAvailableInputDevices.getDevicesFromType(
                AUDIO_DEVICE_IN_HDMI);
    for (size_t i = 0; i < hdmiInputDevices.size(); i++) {
        // Simulate reconnection to update enabled surround sound formats.
        String8 address = String8(hdmiInputDevices[i]->address().c_str());
        std::string name = hdmiInputDevices[i]->getName();
        status_t status = setDeviceConnectionStateInt(AUDIO_DEVICE_IN_HDMI,
                                                      AUDIO_POLICY_DEVICE_STATE_UNAVAILABLE,
                                                      address.c_str(),
                                                      name.c_str(),
                                                      AUDIO_FORMAT_DEFAULT);
        if (status != NO_ERROR) {
            continue;
        }
        status = setDeviceConnectionStateInt(AUDIO_DEVICE_IN_HDMI,
                                             AUDIO_POLICY_DEVICE_STATE_AVAILABLE,
                                             address.c_str(),
                                             name.c_str(),
                                             AUDIO_FORMAT_DEFAULT);
        profileUpdated |= (status == NO_ERROR);
    }

    if (!profileUpdated) {
        ALOGW("%s() no audio profiles updated, undoing surround formats change", __func__);
        mManualSurroundFormats = std::move(surroundFormatsBackup);
    }

    return profileUpdated ? NO_ERROR : INVALID_OPERATION;
}

void AudioPolicyManager::setAppState(audio_port_handle_t portId, app_state_t state)
{
    ALOGV("%s(portId:%d, state:%d)", __func__, portId, state);
    for (size_t i = 0; i < mInputs.size(); i++) {
        mInputs.valueAt(i)->setAppState(portId, state);
    }
}

bool AudioPolicyManager::isHapticPlaybackSupported()
{
    for (const auto& hwModule : mHwModules) {
        const OutputProfileCollection &outputProfiles = hwModule->getOutputProfiles();
        for (const auto &outProfile : outputProfiles) {
            struct audio_port audioPort;
            outProfile->toAudioPort(&audioPort);
            for (size_t i = 0; i < audioPort.num_channel_masks; i++) {
                if (audioPort.channel_masks[i] & AUDIO_CHANNEL_HAPTIC_ALL) {
                    return true;
                }
            }
        }
    }
    return false;
}

bool AudioPolicyManager::isCallScreenModeSupported()
{
    return getConfig().isCallScreenModeSupported();
}


status_t AudioPolicyManager::disconnectAudioSource(const sp<SourceClientDescriptor>& sourceDesc)
{
    ALOGV("%s port Id %d", __FUNCTION__, sourceDesc->portId());
    if (!sourceDesc->isConnected()) {
        ALOGV("%s port Id %d already disconnected", __FUNCTION__, sourceDesc->portId());
        return NO_ERROR;
    }
    sp<SwAudioOutputDescriptor> swOutput = sourceDesc->swOutput().promote();
    if (swOutput != 0) {
        status_t status = stopSource(swOutput, sourceDesc);
        if (status == NO_ERROR) {
            swOutput->stop();
        }
        releaseOutput(sourceDesc->portId());
    } else {
        sp<HwAudioOutputDescriptor> hwOutputDesc = sourceDesc->hwOutput().promote();
        if (hwOutputDesc != 0) {
          //   close Hwoutput and remove from mHwOutputs
        } else {
            ALOGW("%s source has neither SW nor HW output", __FUNCTION__);
        }
    }
    status_t status = releaseAudioPatchInternal(sourceDesc->getPatchHandle());
    sourceDesc->disconnect();
    return status;
}

sp<SourceClientDescriptor> AudioPolicyManager::getSourceForAttributesOnOutput(
        audio_io_handle_t output, const audio_attributes_t &attr)
{
    sp<SourceClientDescriptor> source;
    for (size_t i = 0; i < mAudioSources.size(); i++)  {
        sp<SourceClientDescriptor> sourceDesc = mAudioSources.valueAt(i);
        sp<SwAudioOutputDescriptor> outputDesc = sourceDesc->swOutput().promote();
        if (followsSameRouting(attr, sourceDesc->attributes()) &&
                               outputDesc != 0 && outputDesc->mIoHandle == output) {
            source = sourceDesc;
            break;
        }
    }
    return source;
}

// ----------------------------------------------------------------------------
// AudioPolicyManager
// ----------------------------------------------------------------------------
uint32_t AudioPolicyManager::nextAudioPortGeneration()
{
    return mAudioPortGeneration++;
}

static status_t deserializeAudioPolicyXmlConfig(AudioPolicyConfig &config) {
    char audioPolicyXmlConfigFile[AUDIO_POLICY_XML_CONFIG_FILE_PATH_MAX_LENGTH];
    std::vector<const char*> fileNames;
    status_t ret;

    if (property_get_bool("ro.bluetooth.a2dp_offload.supported", false)) {
        if (property_get_bool("persist.bluetooth.bluetooth_audio_hal.disabled", false) &&
            property_get_bool("persist.bluetooth.a2dp_offload.disabled", false)) {
            // Both BluetoothAudio@2.0 and BluetoothA2dp@1.0 (Offlaod) are disabled, and uses
            // the legacy hardware module for A2DP and hearing aid.
            fileNames.push_back(AUDIO_POLICY_BLUETOOTH_LEGACY_HAL_XML_CONFIG_FILE_NAME);
        } else if (property_get_bool("persist.bluetooth.a2dp_offload.disabled", false)) {
            // A2DP offload supported but disabled: try to use special XML file
            fileNames.push_back(AUDIO_POLICY_A2DP_OFFLOAD_DISABLED_XML_CONFIG_FILE_NAME);
        }
    } else if (property_get_bool("persist.bluetooth.bluetooth_audio_hal.disabled", false)) {
        fileNames.push_back(AUDIO_POLICY_BLUETOOTH_LEGACY_HAL_XML_CONFIG_FILE_NAME);
    }
    fileNames.push_back(AUDIO_POLICY_XML_CONFIG_FILE_NAME);

    for (const char* fileName : fileNames) {
        for (const auto& path : audio_get_configuration_paths()) {
            snprintf(audioPolicyXmlConfigFile, sizeof(audioPolicyXmlConfigFile),
                     "%s/%s", path.c_str(), fileName);
            ret = deserializeAudioPolicyFile(audioPolicyXmlConfigFile, &config);
            if (ret == NO_ERROR) {
                config.setSource(audioPolicyXmlConfigFile);
                return ret;
            }
        }
    }
    return ret;
}

AudioPolicyManager::AudioPolicyManager(AudioPolicyClientInterface *clientInterface,
                                       bool /*forTesting*/)
    :
    mUidCached(AID_AUDIOSERVER), // no need to call getuid(), there's only one of us running.
    mpClientInterface(clientInterface),
    mLimitRingtoneVolume(false), mLastVoiceVolume(-1.0f),
    mA2dpSuspended(false),
    mConfig(mHwModulesAll, mOutputDevicesAll, mInputDevicesAll, mDefaultOutputDevice),
    mAudioPortGeneration(1),
    mBeaconMuteRefCount(0),
    mBeaconPlayingRefCount(0),
    mBeaconMuted(false),
    mTtsOutputAvailable(false),
    mMasterMono(false),
    mMusicEffectOutput(AUDIO_IO_HANDLE_NONE)
{
}

AudioPolicyManager::AudioPolicyManager(AudioPolicyClientInterface *clientInterface)
        : AudioPolicyManager(clientInterface, false /*forTesting*/)
{
    loadConfig();
}

void AudioPolicyManager::loadConfig() {
    if (deserializeAudioPolicyXmlConfig(getConfig()) != NO_ERROR) {
        ALOGE("could not load audio policy configuration file, setting defaults");
        getConfig().setDefault();
    }
}

status_t AudioPolicyManager::initialize() {
    {
        auto engLib = EngineLibrary::load(
                        "libaudiopolicyengine" + getConfig().getEngineLibraryNameSuffix() + ".so");
        if (!engLib) {
            ALOGE("%s: Failed to load the engine library", __FUNCTION__);
            return NO_INIT;
        }
        mEngine = engLib->createEngine();
        if (mEngine == nullptr) {
            ALOGE("%s: Failed to instantiate the APM engine", __FUNCTION__);
            return NO_INIT;
        }
    }
    mEngine->setObserver(this);
    status_t status = mEngine->initCheck();
    if (status != NO_ERROR) {
        LOG_FATAL("Policy engine not initialized(err=%d)", status);
        return status;
    }

    // after parsing the config, mOutputDevicesAll and mInputDevicesAll contain all known devices;
    // open all output streams needed to access attached devices
    onNewAudioModulesAvailableInt(nullptr /*newDevices*/);

    // make sure default device is reachable
    if (mDefaultOutputDevice == 0 || !mAvailableOutputDevices.contains(mDefaultOutputDevice)) {
        ALOGE_IF(mDefaultOutputDevice != 0, "Default device %s is unreachable",
                 mDefaultOutputDevice->toString().c_str());
        status = NO_INIT;
    }
    // If microphones address is empty, set it according to device type
    for (size_t i = 0; i < mAvailableInputDevices.size(); i++) {
        if (mAvailableInputDevices[i]->address().empty()) {
            if (mAvailableInputDevices[i]->type() == AUDIO_DEVICE_IN_BUILTIN_MIC) {
                mAvailableInputDevices[i]->setAddress(AUDIO_BOTTOM_MICROPHONE_ADDRESS);
            } else if (mAvailableInputDevices[i]->type() == AUDIO_DEVICE_IN_BACK_MIC) {
                mAvailableInputDevices[i]->setAddress(AUDIO_BACK_MICROPHONE_ADDRESS);
            }
        }
    }

    ALOGW_IF(mPrimaryOutput == nullptr, "The policy configuration does not declare a primary output");

    // Silence ALOGV statements
    property_set("log.tag." LOG_TAG, "D");

    mCommunnicationStrategy = mEngine->getProductStrategyForAttributes(
            mEngine->getAttributesForStreamType(AUDIO_STREAM_VOICE_CALL));

    updateDevicesAndOutputs();
    return status;
}

AudioPolicyManager::~AudioPolicyManager()
{
   for (size_t i = 0; i < mOutputs.size(); i++) {
        mOutputs.valueAt(i)->close();
   }
   for (size_t i = 0; i < mInputs.size(); i++) {
        mInputs.valueAt(i)->close();
   }
   mAvailableOutputDevices.clear();
   mAvailableInputDevices.clear();
   mOutputs.clear();
   mInputs.clear();
   mHwModules.clear();
   mHwModulesAll.clear();
   mManualSurroundFormats.clear();
}

status_t AudioPolicyManager::initCheck()
{
    return hasPrimaryOutput() ? NO_ERROR : NO_INIT;
}

// ---

void AudioPolicyManager::onNewAudioModulesAvailable()
{
    DeviceVector newDevices;
    onNewAudioModulesAvailableInt(&newDevices);
    if (!newDevices.empty()) {
        nextAudioPortGeneration();
        mpClientInterface->onAudioPortListUpdate();
    }
}

void AudioPolicyManager::onNewAudioModulesAvailableInt(DeviceVector *newDevices)
{
    for (const auto& hwModule : mHwModulesAll) {
        if (std::find(mHwModules.begin(), mHwModules.end(), hwModule) != mHwModules.end()) {
            continue;
        }
        hwModule->setHandle(mpClientInterface->loadHwModule(hwModule->getName()));
        if (hwModule->getHandle() == AUDIO_MODULE_HANDLE_NONE) {
            ALOGW("could not open HW module %s", hwModule->getName());
            continue;
        }
        mHwModules.push_back(hwModule);
        // open all output streams needed to access attached devices
        // except for direct output streams that are only opened when they are actually
        // required by an app.
        // This also validates mAvailableOutputDevices list
        for (const auto& outProfile : hwModule->getOutputProfiles()) {
            if (!outProfile->canOpenNewIo()) {
                ALOGE("Invalid Output profile max open count %u for profile %s",
                      outProfile->maxOpenCount, outProfile->getTagName().c_str());
                continue;
            }
            if (!outProfile->hasSupportedDevices()) {
                ALOGW("Output profile contains no device on module %s", hwModule->getName());
                continue;
            }
            if ((outProfile->getFlags() & AUDIO_OUTPUT_FLAG_TTS) != 0) {
                mTtsOutputAvailable = true;
            }

            const DeviceVector &supportedDevices = outProfile->getSupportedDevices();
            DeviceVector availProfileDevices = supportedDevices.filter(mOutputDevicesAll);
            sp<DeviceDescriptor> supportedDevice = 0;
            if (supportedDevices.contains(mDefaultOutputDevice)) {
                supportedDevice = mDefaultOutputDevice;
            } else {
                // choose first device present in profile's SupportedDevices also part of
                // mAvailableOutputDevices.
                if (availProfileDevices.isEmpty()) {
                    continue;
                }
                supportedDevice = availProfileDevices.itemAt(0);
            }
            if (!mOutputDevicesAll.contains(supportedDevice)) {
                continue;
            }
            sp<SwAudioOutputDescriptor> outputDesc = new SwAudioOutputDescriptor(outProfile,
                                                                                 mpClientInterface);
            audio_io_handle_t output = AUDIO_IO_HANDLE_NONE;
            status_t status = outputDesc->open(nullptr, DeviceVector(supportedDevice),
                                               AUDIO_STREAM_DEFAULT,
                                               AUDIO_OUTPUT_FLAG_NONE, &output);
            if (status != NO_ERROR) {
                ALOGW("Cannot open output stream for devices %s on hw module %s",
                      supportedDevice->toString().c_str(), hwModule->getName());
                continue;
            }
            for (const auto &device : availProfileDevices) {
                // give a valid ID to an attached device once confirmed it is reachable
                if (!device->isAttached()) {
                    device->attach(hwModule);
                    mAvailableOutputDevices.add(device);
                    device->setEncapsulationInfoFromHal(mpClientInterface);
                    if (newDevices) newDevices->add(device);
                    setEngineDeviceConnectionState(device, AUDIO_POLICY_DEVICE_STATE_AVAILABLE);
                }
            }
            if (mPrimaryOutput == nullptr &&
                    outProfile->getFlags() & AUDIO_OUTPUT_FLAG_PRIMARY) {
                mPrimaryOutput = outputDesc;
            }
            if ((outProfile->getFlags() & AUDIO_OUTPUT_FLAG_DIRECT) != 0) {
                outputDesc->close();
            } else {
                addOutput(output, outputDesc);
                setOutputDevices(outputDesc,
                                 DeviceVector(supportedDevice),
                                 true,
                                 0,
                                 NULL);
            }
        }
        // open input streams needed to access attached devices to validate
        // mAvailableInputDevices list
        for (const auto& inProfile : hwModule->getInputProfiles()) {
            if (!inProfile->canOpenNewIo()) {
                ALOGE("Invalid Input profile max open count %u for profile %s",
                      inProfile->maxOpenCount, inProfile->getTagName().c_str());
                continue;
            }
            if (!inProfile->hasSupportedDevices()) {
                ALOGW("Input profile contains no device on module %s", hwModule->getName());
                continue;
            }
            // chose first device present in profile's SupportedDevices also part of
            // available input devices
            const DeviceVector &supportedDevices = inProfile->getSupportedDevices();
            DeviceVector availProfileDevices = supportedDevices.filter(mInputDevicesAll);
            if (availProfileDevices.isEmpty()) {
                ALOGE("%s: Input device list is empty!", __FUNCTION__);
                continue;
            }
            sp<AudioInputDescriptor> inputDesc =
                    new AudioInputDescriptor(inProfile, mpClientInterface);

            audio_io_handle_t input = AUDIO_IO_HANDLE_NONE;
            status_t status = inputDesc->open(nullptr,
                                              availProfileDevices.itemAt(0),
                                              AUDIO_SOURCE_MIC,
                                              AUDIO_INPUT_FLAG_NONE,
                                              &input);
            if (status != NO_ERROR) {
                ALOGW("Cannot open input stream for device %s on hw module %s",
                      availProfileDevices.toString().c_str(),
                      hwModule->getName());
                continue;
            }
            for (const auto &device : availProfileDevices) {
                // give a valid ID to an attached device once confirmed it is reachable
                if (!device->isAttached()) {
                    device->attach(hwModule);
                    device->importAudioPortAndPickAudioProfile(inProfile, true);
                    mAvailableInputDevices.add(device);
                    if (newDevices) newDevices->add(device);
                    setEngineDeviceConnectionState(device, AUDIO_POLICY_DEVICE_STATE_AVAILABLE);
                }
            }
            inputDesc->close();
        }
    }
}

void AudioPolicyManager::addOutput(audio_io_handle_t output,
                                   const sp<SwAudioOutputDescriptor>& outputDesc)
{
    mOutputs.add(output, outputDesc);
    applyStreamVolumes(outputDesc, DeviceTypeSet(), 0 /* delayMs */, true /* force */);
    updateMono(output); // update mono status when adding to output list
    selectOutputForMusicEffects();
    nextAudioPortGeneration();
}

void AudioPolicyManager::removeOutput(audio_io_handle_t output)
{
    if (mPrimaryOutput != 0 && mPrimaryOutput == mOutputs.valueFor(output)) {
        ALOGV("%s: removing primary output", __func__);
        mPrimaryOutput = nullptr;
    }
    mOutputs.removeItem(output);
    selectOutputForMusicEffects();
}

void AudioPolicyManager::addInput(audio_io_handle_t input,
                                  const sp<AudioInputDescriptor>& inputDesc)
{
    mInputs.add(input, inputDesc);
    nextAudioPortGeneration();
}

status_t AudioPolicyManager::checkOutputsForDevice(const sp<DeviceDescriptor>& device,
                                                   audio_policy_dev_state_t state,
                                                   SortedVector<audio_io_handle_t>& outputs)
{
    audio_devices_t deviceType = device->type();
    const String8 &address = String8(device->address().c_str());
    sp<SwAudioOutputDescriptor> desc;

    if (audio_device_is_digital(deviceType)) {
        // erase all current sample rates, formats and channel masks
        device->clearAudioProfiles();
    }

    if (state == AUDIO_POLICY_DEVICE_STATE_AVAILABLE) {
        // first list already open outputs that can be routed to this device
        for (size_t i = 0; i < mOutputs.size(); i++) {
            desc = mOutputs.valueAt(i);
            if (!desc->isDuplicated() && desc->supportsDevice(device)
                    && desc->devicesSupportEncodedFormats({deviceType})) {
                ALOGV("checkOutputsForDevice(): adding opened output %d on device %s",
                      mOutputs.keyAt(i), device->toString().c_str());
                outputs.add(mOutputs.keyAt(i));
            }
        }
        // then look for output profiles that can be routed to this device
        SortedVector< sp<IOProfile> > profiles;
        for (const auto& hwModule : mHwModules) {
            for (size_t j = 0; j < hwModule->getOutputProfiles().size(); j++) {
                sp<IOProfile> profile = hwModule->getOutputProfiles()[j];
                if (profile->supportsDevice(device)) {
                    profiles.add(profile);
                    ALOGV("checkOutputsForDevice(): adding profile %zu from module %s",
                          j, hwModule->getName());
                }
            }
        }

        ALOGV("  found %zu profiles, %zu outputs", profiles.size(), outputs.size());

        if (profiles.isEmpty() && outputs.isEmpty()) {
            ALOGW("checkOutputsForDevice(): No output available for device %04x", deviceType);
            return BAD_VALUE;
        }

        // open outputs for matching profiles if needed. Direct outputs are also opened to
        // query for dynamic parameters and will be closed later by setDeviceConnectionState()
        for (ssize_t profile_index = 0; profile_index < (ssize_t)profiles.size(); profile_index++) {
            sp<IOProfile> profile = profiles[profile_index];

            // nothing to do if one output is already opened for this profile
            size_t j;
            for (j = 0; j < outputs.size(); j++) {
                desc = mOutputs.valueFor(outputs.itemAt(j));
                if (!desc->isDuplicated() && desc->mProfile == profile) {
                    // matching profile: save the sample rates, format and channel masks supported
                    // by the profile in our device descriptor
                    if (audio_device_is_digital(deviceType)) {
                        device->importAudioPortAndPickAudioProfile(profile);
                    }
                    break;
                }
            }
            if (j != outputs.size()) {
                continue;
            }

            if (!profile->canOpenNewIo()) {
                ALOGW("Max Output number %u already opened for this profile %s",
                      profile->maxOpenCount, profile->getTagName().c_str());
                continue;
            }

            ALOGV("opening output for device %08x with params %s profile %p name %s",
                  deviceType, address.string(), profile.get(), profile->getName().c_str());
            desc = new SwAudioOutputDescriptor(profile, mpClientInterface);
            audio_io_handle_t output = AUDIO_IO_HANDLE_NONE;
            status_t status = desc->open(nullptr, DeviceVector(device),
                                         AUDIO_STREAM_DEFAULT, AUDIO_OUTPUT_FLAG_NONE, &output);

            if (status == NO_ERROR) {
                // Here is where the out_set_parameters() for card & device gets called
                if (!address.isEmpty()) {
                    char *param = audio_device_address_to_parameter(deviceType, address);
                    mpClientInterface->setParameters(output, String8(param));
                    free(param);
                }
                updateAudioProfiles(device, output, profile->getAudioProfiles());
                if (!profile->hasValidAudioProfile()) {
                    ALOGW("checkOutputsForDevice() missing param");
                    desc->close();
                    output = AUDIO_IO_HANDLE_NONE;
                } else if (profile->hasDynamicAudioProfile()) {
                    desc->close();
                    output = AUDIO_IO_HANDLE_NONE;
                    audio_config_t config = AUDIO_CONFIG_INITIALIZER;
                    profile->pickAudioProfile(
                            config.sample_rate, config.channel_mask, config.format);
                    config.offload_info.sample_rate = config.sample_rate;
                    config.offload_info.channel_mask = config.channel_mask;
                    config.offload_info.format = config.format;

                    status_t status = desc->open(&config, DeviceVector(device),
                                                 AUDIO_STREAM_DEFAULT,
                                                 AUDIO_OUTPUT_FLAG_NONE, &output);
                    if (status != NO_ERROR) {
                        output = AUDIO_IO_HANDLE_NONE;
                    }
                }

                if (output != AUDIO_IO_HANDLE_NONE) {
                    addOutput(output, desc);
                    if (audio_is_remote_submix_device(deviceType) && address != "0") {
                        sp<AudioPolicyMix> policyMix;
                        if (mPolicyMixes.getAudioPolicyMix(deviceType, address, policyMix)
                                == NO_ERROR) {
                            policyMix->setOutput(desc);
                            desc->mPolicyMix = policyMix;
                        } else {
                            ALOGW("checkOutputsForDevice() cannot find policy for address %s",
                                  address.string());
                        }

                    } else if (((desc->mFlags & AUDIO_OUTPUT_FLAG_DIRECT) == 0) &&
                                    hasPrimaryOutput()) {
                        // no duplicated output for direct outputs and
                        // outputs used by dynamic policy mixes
                        audio_io_handle_t duplicatedOutput = AUDIO_IO_HANDLE_NONE;

                        //TODO: configure audio effect output stage here

                        // open a duplicating output thread for the new output and the primary output
                        sp<SwAudioOutputDescriptor> dupOutputDesc =
                                new SwAudioOutputDescriptor(NULL, mpClientInterface);
                        status_t status = dupOutputDesc->openDuplicating(mPrimaryOutput, desc,
                                                                         &duplicatedOutput);
                        if (status == NO_ERROR) {
                            // add duplicated output descriptor
                            addOutput(duplicatedOutput, dupOutputDesc);
                        } else {
                            ALOGW("checkOutputsForDevice() could not open dup output for %d and %d",
                                    mPrimaryOutput->mIoHandle, output);
                            desc->close();
                            removeOutput(output);
                            nextAudioPortGeneration();
                            output = AUDIO_IO_HANDLE_NONE;
                        }
                    }
                    if (mPrimaryOutput == nullptr
		            && (profile->getFlags() & AUDIO_OUTPUT_FLAG_PRIMARY) != 0) {
                        ALOGV("%s(): re-assigning mPrimaryOutput", __func__);
                        mPrimaryOutput = desc;
                    }
                }
            } else {
                output = AUDIO_IO_HANDLE_NONE;
            }
            if (output == AUDIO_IO_HANDLE_NONE) {
                ALOGW("checkOutputsForDevice() could not open output for device %x", deviceType);
                profiles.removeAt(profile_index);
                profile_index--;
            } else {
                outputs.add(output);
                // Load digital format info only for digital devices
                if (audio_device_is_digital(deviceType)) {
                    device->importAudioPortAndPickAudioProfile(profile);
                }

                if (device_distinguishes_on_address(deviceType)) {
                    ALOGV("checkOutputsForDevice(): setOutputDevices %s",
                            device->toString().c_str());
                    setOutputDevices(desc, DeviceVector(device), true/*force*/, 0/*delay*/,
                                     NULL/*patch handle*/);
                }
                ALOGV("checkOutputsForDevice(): adding output %d", output);
            }
        }

        if (profiles.isEmpty()) {
            ALOGW("checkOutputsForDevice(): No output available for device %04x", deviceType);
            return BAD_VALUE;
        }
    } else { // Disconnect
        // check if one opened output is not needed any more after disconnecting one device
        for (size_t i = 0; i < mOutputs.size(); i++) {
            desc = mOutputs.valueAt(i);
            if (!desc->isDuplicated()) {
                // exact match on device
                if (device_distinguishes_on_address(deviceType) && desc->supportsDevice(device)
                        && desc->devicesSupportEncodedFormats({deviceType})) {
                    outputs.add(mOutputs.keyAt(i));
                } else if (!mAvailableOutputDevices.containsAtLeastOne(desc->supportedDevices())) {
                    ALOGV("checkOutputsForDevice(): disconnecting adding output %d",
                            mOutputs.keyAt(i));
                    outputs.add(mOutputs.keyAt(i));
                }
            }
        }
        // Clear any profiles associated with the disconnected device.
        for (const auto& hwModule : mHwModules) {
            for (size_t j = 0; j < hwModule->getOutputProfiles().size(); j++) {
                sp<IOProfile> profile = hwModule->getOutputProfiles()[j];
                if (profile->supportsDevice(device)) {
                    ALOGV("checkOutputsForDevice(): "
                            "clearing direct output profile %zu on module %s",
                            j, hwModule->getName());
                    profile->clearAudioProfiles();
                }
            }
        }
    }
    return NO_ERROR;
}

status_t AudioPolicyManager::checkInputsForDevice(const sp<DeviceDescriptor>& device,
                                                  audio_policy_dev_state_t state)
{
    sp<AudioInputDescriptor> desc;

    if (audio_device_is_digital(device->type())) {
        // erase all current sample rates, formats and channel masks
        device->clearAudioProfiles();
    }

    if (state == AUDIO_POLICY_DEVICE_STATE_AVAILABLE) {
        // look for input profiles that can be routed to this device
        SortedVector< sp<IOProfile> > profiles;
        for (const auto& hwModule : mHwModules) {
            for (size_t profile_index = 0;
                 profile_index < hwModule->getInputProfiles().size();
                 profile_index++) {
                sp<IOProfile> profile = hwModule->getInputProfiles()[profile_index];

                if (profile->supportsDevice(device)) {
                    profiles.add(profile);
                    ALOGV("checkInputsForDevice(): adding profile %zu from module %s",
                          profile_index, hwModule->getName());
                }
            }
        }

        if (profiles.isEmpty()) {
            ALOGW("%s: No input profile available for device %s",
                __func__, device->toString().c_str());
            return BAD_VALUE;
        }

        // open inputs for matching profiles if needed. Direct inputs are also opened to
        // query for dynamic parameters and will be closed later by setDeviceConnectionState()
        for (ssize_t profile_index = 0; profile_index < (ssize_t)profiles.size(); profile_index++) {

            sp<IOProfile> profile = profiles[profile_index];

            // nothing to do if one input is already opened for this profile
            size_t input_index;
            for (input_index = 0; input_index < mInputs.size(); input_index++) {
                desc = mInputs.valueAt(input_index);
                if (desc->mProfile == profile) {
                    if (audio_device_is_digital(device->type())) {
                        device->importAudioPortAndPickAudioProfile(profile);
                    }
                    break;
                }
            }
            if (input_index != mInputs.size()) {
                continue;
            }

            if (!profile->canOpenNewIo()) {
                ALOGW("Max Input number %u already opened for this profile %s",
                      profile->maxOpenCount, profile->getTagName().c_str());
                continue;
            }

            desc = new AudioInputDescriptor(profile, mpClientInterface);
            audio_io_handle_t input = AUDIO_IO_HANDLE_NONE;
            status_t status = desc->open(nullptr,
                                         device,
                                         AUDIO_SOURCE_MIC,
                                         AUDIO_INPUT_FLAG_NONE,
                                         &input);

            if (status == NO_ERROR) {
                const String8& address = String8(device->address().c_str());
                if (!address.isEmpty()) {
                    char *param = audio_device_address_to_parameter(device->type(), address);
                    mpClientInterface->setParameters(input, String8(param));
                    free(param);
                }
                updateAudioProfiles(device, input, profile->getAudioProfiles());
                if (!profile->hasValidAudioProfile()) {
                    ALOGW("checkInputsForDevice() direct input missing param");
                    desc->close();
                    input = AUDIO_IO_HANDLE_NONE;
                }

                if (input != AUDIO_IO_HANDLE_NONE) {
                    addInput(input, desc);
                }
            } // endif input != 0

            if (input == AUDIO_IO_HANDLE_NONE) {
                ALOGW("%s could not open input for device %s", __func__,  
                       device->toString().c_str());
                profiles.removeAt(profile_index);
                profile_index--;
            } else {
                if (audio_device_is_digital(device->type())) {
                    device->importAudioPortAndPickAudioProfile(profile);
                }
                ALOGV("checkInputsForDevice(): adding input %d", input);
            }
        } // end scan profiles

        if (profiles.isEmpty()) {
            ALOGW("%s: No input available for device %s", __func__,  device->toString().c_str());
            return BAD_VALUE;
        }
    } else {
        // Disconnect
        // Clear any profiles associated with the disconnected device.
        for (const auto& hwModule : mHwModules) {
            for (size_t profile_index = 0;
                 profile_index < hwModule->getInputProfiles().size();
                 profile_index++) {
                sp<IOProfile> profile = hwModule->getInputProfiles()[profile_index];
                if (profile->supportsDevice(device)) {
                    ALOGV("checkInputsForDevice(): clearing direct input profile %zu on module %s",
                            profile_index, hwModule->getName());
                    profile->clearAudioProfiles();
                }
            }
        }
    } // end disconnect

    return NO_ERROR;
}


void AudioPolicyManager::closeOutput(audio_io_handle_t output)
{
    ALOGV("closeOutput(%d)", output);

    sp<SwAudioOutputDescriptor> closingOutput = mOutputs.valueFor(output);
    if (closingOutput == NULL) {
        ALOGW("closeOutput() unknown output %d", output);
        return;
    }
    const bool closingOutputWasActive = closingOutput->isActive();
    mPolicyMixes.closeOutput(closingOutput);

    // look for duplicated outputs connected to the output being removed.
    for (size_t i = 0; i < mOutputs.size(); i++) {
        sp<SwAudioOutputDescriptor> dupOutput = mOutputs.valueAt(i);
        if (dupOutput->isDuplicated() &&
                (dupOutput->mOutput1 == closingOutput || dupOutput->mOutput2 == closingOutput)) {
            sp<SwAudioOutputDescriptor> remainingOutput =
                dupOutput->mOutput1 == closingOutput ? dupOutput->mOutput2 : dupOutput->mOutput1;
            // As all active tracks on duplicated output will be deleted,
            // and as they were also referenced on the other output, the reference
            // count for their stream type must be adjusted accordingly on
            // the other output.
            const bool wasActive = remainingOutput->isActive();
            // Note: no-op on the closing output where all clients has already been set inactive
            dupOutput->setAllClientsInactive();
            // stop() will be a no op if the output is still active but is needed in case all
            // active streams refcounts where cleared above
            if (wasActive) {
                remainingOutput->stop();
            }
            audio_io_handle_t duplicatedOutput = mOutputs.keyAt(i);
            ALOGV("closeOutput() closing also duplicated output %d", duplicatedOutput);

            mpClientInterface->closeOutput(duplicatedOutput);
            removeOutput(duplicatedOutput);
        }
    }

    nextAudioPortGeneration();

    ssize_t index = mAudioPatches.indexOfKey(closingOutput->getPatchHandle());
    if (index >= 0) {
        sp<AudioPatch> patchDesc = mAudioPatches.valueAt(index);
        (void) /*status_t status*/ mpClientInterface->releaseAudioPatch(
                    patchDesc->getAfHandle(), 0);
        mAudioPatches.removeItemsAt(index);
        mpClientInterface->onAudioPatchListUpdate();
    }

    if (closingOutputWasActive) {
        closingOutput->stop();
    }
    closingOutput->close();

    removeOutput(output);
    mPreviousOutputs = mOutputs;

    // MSD patches may have been released to support a non-MSD direct output. Reset MSD patch if
    // no direct outputs are open.
    if (!getMsdAudioOutDevices().isEmpty()) {
        bool directOutputOpen = false;
        for (size_t i = 0; i < mOutputs.size(); i++) {
            if (mOutputs[i]->mFlags & AUDIO_OUTPUT_FLAG_DIRECT) {
                directOutputOpen = true;
                break;
            }
        }
        if (!directOutputOpen) {
            ALOGV("no direct outputs open, reset MSD patch");
            setMsdPatch();
        }
    }
}

void AudioPolicyManager::closeInput(audio_io_handle_t input)
{
    ALOGV("closeInput(%d)", input);

    sp<AudioInputDescriptor> inputDesc = mInputs.valueFor(input);
    if (inputDesc == NULL) {
        ALOGW("closeInput() unknown input %d", input);
        return;
    }

    nextAudioPortGeneration();

    sp<DeviceDescriptor> device = inputDesc->getDevice();
    ssize_t index = mAudioPatches.indexOfKey(inputDesc->getPatchHandle());
    if (index >= 0) {
        sp<AudioPatch> patchDesc = mAudioPatches.valueAt(index);
        (void) /*status_t status*/ mpClientInterface->releaseAudioPatch(
                    patchDesc->getAfHandle(), 0);
        mAudioPatches.removeItemsAt(index);
        mpClientInterface->onAudioPatchListUpdate();
    }

    inputDesc->close();
    mInputs.removeItem(input);

    DeviceVector primaryInputDevices = availablePrimaryModuleInputDevices();
    if (primaryInputDevices.contains(device) &&
            mInputs.activeInputsCountOnDevices(primaryInputDevices) == 0) {
        mpClientInterface->setSoundTriggerCaptureState(false);
    }
}

SortedVector<audio_io_handle_t> AudioPolicyManager::getOutputsForDevices(
            const DeviceVector &devices,
            const SwAudioOutputCollection& openOutputs)
{
    SortedVector<audio_io_handle_t> outputs;

    ALOGVV("%s() devices %s", __func__, devices.toString().c_str());
    for (size_t i = 0; i < openOutputs.size(); i++) {
        ALOGVV("output %zu isDuplicated=%d device=%s",
                i, openOutputs.valueAt(i)->isDuplicated(),
                openOutputs.valueAt(i)->supportedDevices().toString().c_str());
        if (openOutputs.valueAt(i)->supportsAllDevices(devices)
                && openOutputs.valueAt(i)->devicesSupportEncodedFormats(devices.types())) {
            ALOGVV("%s() found output %d", __func__, openOutputs.keyAt(i));
            outputs.add(openOutputs.keyAt(i));
        }
    }
    return outputs;
}

void AudioPolicyManager::checkForDeviceAndOutputChanges(std::function<bool()> onOutputsChecked)
{
    // checkA2dpSuspend must run before checkOutputForAllStrategies so that A2DP
    // output is suspended before any tracks are moved to it
    checkA2dpSuspend();
    checkOutputForAllStrategies();
    checkSecondaryOutputs();
    if (onOutputsChecked != nullptr && onOutputsChecked()) checkA2dpSuspend();
    updateDevicesAndOutputs();
    if (mHwModules.getModuleFromName(AUDIO_HARDWARE_MODULE_ID_MSD) != 0) {
        setMsdPatch();
    }
}

bool AudioPolicyManager::followsSameRouting(const audio_attributes_t &lAttr,
                                            const audio_attributes_t &rAttr) const
{
    return mEngine->getProductStrategyForAttributes(lAttr) ==
            mEngine->getProductStrategyForAttributes(rAttr);
}

void AudioPolicyManager::checkAudioSourceForAttributes(const audio_attributes_t &attr)
{
    for (size_t i = 0; i < mAudioSources.size(); i++)  {
        sp<SourceClientDescriptor> sourceDesc = mAudioSources.valueAt(i);
        if (sourceDesc != nullptr && followsSameRouting(attr, sourceDesc->attributes())
<<<<<<< HEAD
                && sourceDesc->getPatchHandle() == AUDIO_PATCH_HANDLE_NONE) {
=======
                && sourceDesc->getPatchHandle() == AUDIO_PATCH_HANDLE_NONE
                && !isCallRxAudioSource(sourceDesc)) {
>>>>>>> a0969954
            connectAudioSource(sourceDesc);
        }
    }
}

void AudioPolicyManager::clearAudioSourcesForOutput(audio_io_handle_t output)
{
    for (size_t i = 0; i < mAudioSources.size(); i++)  {
        sp<SourceClientDescriptor> sourceDesc = mAudioSources.valueAt(i);
        if (sourceDesc != nullptr && sourceDesc->swOutput().promote() != nullptr
                && sourceDesc->swOutput().promote()->mIoHandle == output) {
            disconnectAudioSource(sourceDesc);
        }
    }
}

void AudioPolicyManager::checkOutputForAttributes(const audio_attributes_t &attr)
{
    auto psId = mEngine->getProductStrategyForAttributes(attr);

    DeviceVector oldDevices = mEngine->getOutputDevicesForAttributes(attr, 0, true /*fromCache*/);
    DeviceVector newDevices = mEngine->getOutputDevicesForAttributes(attr, 0, false /*fromCache*/);

    SortedVector<audio_io_handle_t> srcOutputs = getOutputsForDevices(oldDevices, mPreviousOutputs);
    SortedVector<audio_io_handle_t> dstOutputs = getOutputsForDevices(newDevices, mOutputs);

    uint32_t maxLatency = 0;
    bool invalidate = false;
    // take into account dynamic audio policies related changes: if a client is now associated
    // to a different policy mix than at creation time, invalidate corresponding stream
    for (size_t i = 0; i < mPreviousOutputs.size() && !invalidate; i++) {
        const sp<SwAudioOutputDescriptor>& desc = mPreviousOutputs.valueAt(i);
        if (desc->isDuplicated()) {
            continue;
        }
        for (const sp<TrackClientDescriptor>& client : desc->getClientIterable()) {
            if (mEngine->getProductStrategyForAttributes(client->attributes()) != psId) {
                continue;
            }
            sp<AudioPolicyMix> primaryMix;
            status_t status = mPolicyMixes.getOutputForAttr(client->attributes(), client->uid(),
                    client->flags(), primaryMix, nullptr);
            if (status != OK) {
                continue;
            }
            if (client->getPrimaryMix() != primaryMix) {
                invalidate = true;
                if (desc->isStrategyActive(psId)) {
                    maxLatency = desc->latency();
                }
                break;
            }
        }
    }

    if (srcOutputs != dstOutputs || invalidate) {
        // get maximum latency of all source outputs to determine the minimum mute time guaranteeing
        // audio from invalidated tracks will be rendered when unmuting
        for (audio_io_handle_t srcOut : srcOutputs) {
            sp<SwAudioOutputDescriptor> desc = mPreviousOutputs.valueFor(srcOut);
            if (desc == nullptr) continue;

            if (desc->isStrategyActive(psId) && maxLatency < desc->latency()) {
                maxLatency = desc->latency();
            }

            if (invalidate) continue;

            for (auto client : desc->clientsList(false /*activeOnly*/)) {
                if (desc->isDuplicated() || !desc->mProfile->isDirectOutput()) {
                    // a client on a non direct outputs has necessarily a linear PCM format
                    // so we can call selectOutput() safely
                    const audio_io_handle_t newOutput = selectOutput(dstOutputs,
                                                                     client->flags(),
                                                                     client->config().format,
                                                                     client->config().channel_mask,
                                                                     client->config().sample_rate);
                    if (newOutput != srcOut) {
                        invalidate = true;
                        break;
                    }
                } else {
                    sp<IOProfile> profile = getProfileForOutput(newDevices,
                                   client->config().sample_rate,
                                   client->config().format,
                                   client->config().channel_mask,
                                   client->flags(),
                                   true /* directOnly */);
                    if (profile != desc->mProfile) {
                        invalidate = true;
                        break;
                    }
                }
            }
        }

        ALOGV_IF(!(srcOutputs.isEmpty() || dstOutputs.isEmpty()),
              "%s: strategy %d, moving from output %s to output %s", __func__, psId,
              std::to_string(srcOutputs[0]).c_str(),
              std::to_string(dstOutputs[0]).c_str());
        // mute strategy while moving tracks from one output to another
        for (audio_io_handle_t srcOut : srcOutputs) {
            sp<SwAudioOutputDescriptor> desc = mPreviousOutputs.valueFor(srcOut);
            if (desc == nullptr) continue;

            if (desc->isStrategyActive(psId)) {
                setStrategyMute(psId, true, desc);
                setStrategyMute(psId, false, desc, maxLatency * LATENCY_MUTE_FACTOR,
                                newDevices.types());
            }
            sp<SourceClientDescriptor> source = getSourceForAttributesOnOutput(srcOut, attr);
<<<<<<< HEAD
            if (source != nullptr) {
=======
            if (source != nullptr && !isCallRxAudioSource(source)) {
>>>>>>> a0969954
                connectAudioSource(source);
            }
        }

        // Move effects associated to this stream from previous output to new output
        if (followsSameRouting(attr, attributes_initializer(AUDIO_USAGE_MEDIA))) {
            selectOutputForMusicEffects();
        }
        // Move tracks associated to this stream (and linked) from previous output to new output
        if (invalidate) {
            for (auto stream :  mEngine->getStreamTypesForProductStrategy(psId)) {
                mpClientInterface->invalidateStream(stream);
            }
        }
    }
}

void AudioPolicyManager::checkOutputForAllStrategies()
{
    for (const auto &strategy : mEngine->getOrderedProductStrategies()) {
        auto attributes = mEngine->getAllAttributesForProductStrategy(strategy).front();
        checkOutputForAttributes(attributes);
        checkAudioSourceForAttributes(attributes);
    }
}

void AudioPolicyManager::checkSecondaryOutputs() {
    std::set<audio_stream_type_t> streamsToInvalidate;
    for (size_t i = 0; i < mOutputs.size(); i++) {
        const sp<SwAudioOutputDescriptor>& outputDescriptor = mOutputs[i];
        for (const sp<TrackClientDescriptor>& client : outputDescriptor->getClientIterable()) {
            sp<AudioPolicyMix> primaryMix;
            std::vector<sp<AudioPolicyMix>> secondaryMixes;
            status_t status = mPolicyMixes.getOutputForAttr(client->attributes(), client->uid(),
                    client->flags(), primaryMix, &secondaryMixes);
            std::vector<sp<SwAudioOutputDescriptor>> secondaryDescs;
            for (auto &secondaryMix : secondaryMixes) {
                sp<SwAudioOutputDescriptor> outputDesc = secondaryMix->getOutput();
                if (outputDesc != nullptr &&
                    outputDesc->mIoHandle != AUDIO_IO_HANDLE_NONE) {
                    secondaryDescs.push_back(outputDesc);
                }
            }

            if (status != OK ||
                !std::equal(client->getSecondaryOutputs().begin(),
                            client->getSecondaryOutputs().end(),
                            secondaryDescs.begin(), secondaryDescs.end())) {
                streamsToInvalidate.insert(client->stream());
            }
        }
    }
    for (audio_stream_type_t stream : streamsToInvalidate) {
        ALOGD("%s Invalidate stream %d due to secondary output change", __func__, stream);
        mpClientInterface->invalidateStream(stream);
    }
}

bool AudioPolicyManager::isScoRequestedForComm() const {
    AudioDeviceTypeAddrVector devices;
    mEngine->getDevicesForRoleAndStrategy(mCommunnicationStrategy, DEVICE_ROLE_PREFERRED, devices);
    for (const auto &device : devices) {
        if (audio_is_bluetooth_out_sco_device(device.mType)) {
            return true;
        }
    }
    return false;
}

void AudioPolicyManager::checkA2dpSuspend()
{
    audio_io_handle_t a2dpOutput = mOutputs.getA2dpOutput();
    if (a2dpOutput == 0 || mOutputs.isA2dpOffloadedOnPrimary()) {
        mA2dpSuspended = false;
        return;
    }

    bool isScoConnected =
            (mAvailableInputDevices.types().count(AUDIO_DEVICE_IN_BLUETOOTH_SCO_HEADSET) != 0 ||
             !Intersection(mAvailableOutputDevices.types(), getAudioDeviceOutAllScoSet()).empty());
    bool isScoRequested = isScoRequestedForComm();

    // if suspended, restore A2DP output if:
    //      ((SCO device is NOT connected) ||
    //       ((SCO is not requested) &&
    //        (phone state is NOT in call) && (phone state is NOT ringing)))
    //
    // if not suspended, suspend A2DP output if:
    //      (SCO device is connected) &&
    //       ((SCO is requested) ||
    //       ((phone state is in call) || (phone state is ringing)))
    //
    if (mA2dpSuspended) {
        if (!isScoConnected ||
             (!isScoRequested &&
              (mEngine->getPhoneState() != AUDIO_MODE_IN_CALL) &&
              (mEngine->getPhoneState() != AUDIO_MODE_RINGTONE))) {

            mpClientInterface->restoreOutput(a2dpOutput);
            mA2dpSuspended = false;
        }
    } else {
        if (isScoConnected &&
             (isScoRequested ||
              (mEngine->getPhoneState() == AUDIO_MODE_IN_CALL) ||
              (mEngine->getPhoneState() == AUDIO_MODE_RINGTONE))) {

            mpClientInterface->suspendOutput(a2dpOutput);
            mA2dpSuspended = true;
        }
    }
}

DeviceVector AudioPolicyManager::getNewOutputDevices(const sp<SwAudioOutputDescriptor>& outputDesc,
                                                     bool fromCache)
{
    DeviceVector devices;

    ssize_t index = mAudioPatches.indexOfKey(outputDesc->getPatchHandle());
    if (index >= 0) {
        sp<AudioPatch> patchDesc = mAudioPatches.valueAt(index);
        if (patchDesc->getUid() != mUidCached) {
            ALOGV("%s device %s forced by patch %d", __func__,
                  outputDesc->devices().toString().c_str(), outputDesc->getPatchHandle());
            return  outputDesc->devices();
        }
    }

    // Do not retrieve engine device for outputs through MSD
    // TODO: support explicit routing requests by resetting MSD patch to engine device.
    if (outputDesc->devices() == getMsdAudioOutDevices()) {
        return outputDesc->devices();
    }

    // Honor explicit routing requests only if no client using default routing is active on this
    // input: a specific app can not force routing for other apps by setting a preferred device.
    bool active; // unused
    sp<DeviceDescriptor> device =
        findPreferredDevice(outputDesc, PRODUCT_STRATEGY_NONE, active, mAvailableOutputDevices);
    if (device != nullptr) {
        return DeviceVector(device);
    }

    // Legacy Engine cannot take care of bus devices and mix, so we need to handle the conflict
    // of setForceUse / Default Bus device here
    device = mPolicyMixes.getDeviceAndMixForOutput(outputDesc, mAvailableOutputDevices);
    if (device != nullptr) {
        return DeviceVector(device);
    }

    for (const auto &productStrategy : mEngine->getOrderedProductStrategies()) {
        StreamTypeVector streams = mEngine->getStreamTypesForProductStrategy(productStrategy);
        auto attr = mEngine->getAllAttributesForProductStrategy(productStrategy).front();

        if ((hasVoiceStream(streams) &&
             (isInCall() || mOutputs.isStrategyActiveOnSameModule(productStrategy, outputDesc)) &&
             !isStreamActive(AUDIO_STREAM_ENFORCED_AUDIBLE, 0)) ||
             ((hasStream(streams, AUDIO_STREAM_ALARM) || hasStream(streams, AUDIO_STREAM_ENFORCED_AUDIBLE)) &&
                mOutputs.isStrategyActiveOnSameModule(productStrategy, outputDesc)) ||
                outputDesc->isStrategyActive(productStrategy)) {
            // Retrieval of devices for voice DL is done on primary output profile, cannot
            // check the route (would force modifying configuration file for this profile)
            devices = mEngine->getOutputDevicesForAttributes(attr, nullptr, fromCache);
            break;
        }
    }
    ALOGV("%s selected devices %s", __func__, devices.toString().c_str());
    return devices;
}

sp<DeviceDescriptor> AudioPolicyManager::getNewInputDevice(
        const sp<AudioInputDescriptor>& inputDesc)
{
    sp<DeviceDescriptor> device;

    ssize_t index = mAudioPatches.indexOfKey(inputDesc->getPatchHandle());
    if (index >= 0) {
        sp<AudioPatch> patchDesc = mAudioPatches.valueAt(index);
        if (patchDesc->getUid() != mUidCached) {
            ALOGV("getNewInputDevice() device %s forced by patch %d",
                  inputDesc->getDevice()->toString().c_str(), inputDesc->getPatchHandle());
            return inputDesc->getDevice();
        }
    }

    // Honor explicit routing requests only if no client using default routing is active on this
    // input: a specific app can not force routing for other apps by setting a preferred device.
    bool active;
    device = findPreferredDevice(inputDesc, AUDIO_SOURCE_DEFAULT, active, mAvailableInputDevices);
    if (device != nullptr) {
        return device;
    }

    // If we are not in call and no client is active on this input, this methods returns
    // a null sp<>, causing the patch on the input stream to be released.
    audio_attributes_t attributes = inputDesc->getHighestPriorityAttributes();
    if (attributes.source == AUDIO_SOURCE_DEFAULT && isInCall()) {
        attributes.source = AUDIO_SOURCE_VOICE_COMMUNICATION;
    }
    if (attributes.source != AUDIO_SOURCE_DEFAULT) {
        device = mEngine->getInputDeviceForAttributes(attributes);
    }

    return device;
}

bool AudioPolicyManager::streamsMatchForvolume(audio_stream_type_t stream1,
                                               audio_stream_type_t stream2) {
    return (stream1 == stream2);
}

audio_devices_t AudioPolicyManager::getDevicesForStream(audio_stream_type_t stream) {
    // By checking the range of stream before calling getStrategy, we avoid
    // getOutputDevicesForStream's behavior for invalid streams.
    // engine's getOutputDevicesForStream would fallback on its default behavior (most probably
    // device for music stream), but we want to return the empty set.
    if (stream < AUDIO_STREAM_MIN || stream >= AUDIO_STREAM_PUBLIC_CNT) {
        return AUDIO_DEVICE_NONE;
    }
    DeviceVector activeDevices;
    DeviceVector devices;
    for (int i = AUDIO_STREAM_MIN; i < AUDIO_STREAM_PUBLIC_CNT; ++i) {
        const audio_stream_type_t curStream{static_cast<audio_stream_type_t>(i)};
        if (!streamsMatchForvolume(stream, curStream)) {
            continue;
        }
        DeviceVector curDevices = mEngine->getOutputDevicesForStream(curStream, false/*fromCache*/);
        devices.merge(curDevices);
        for (audio_io_handle_t output : getOutputsForDevices(curDevices, mOutputs)) {
            sp<AudioOutputDescriptor> outputDesc = mOutputs.valueFor(output);
            if (outputDesc->isActive(toVolumeSource(curStream))) {
                activeDevices.merge(outputDesc->devices());
            }
        }
    }

    // Favor devices selected on active streams if any to report correct device in case of
    // explicit device selection
    if (!activeDevices.isEmpty()) {
        devices = activeDevices;
    }
    /*Filter SPEAKER_SAFE out of results, as AudioService doesn't know about it
      and doesn't really need to.*/
    DeviceVector speakerSafeDevices = devices.getDevicesFromType(AUDIO_DEVICE_OUT_SPEAKER_SAFE);
    if (!speakerSafeDevices.isEmpty()) {
        devices.merge(mAvailableOutputDevices.getDevicesFromType(AUDIO_DEVICE_OUT_SPEAKER));
        devices.remove(speakerSafeDevices);
    }
    // FIXME: use DeviceTypeSet when Java layer is ready for it.
    return deviceTypesToBitMask(devices.types());
}

status_t AudioPolicyManager::getDevicesForAttributes(
        const audio_attributes_t &attr, AudioDeviceTypeAddrVector *devices) {
    if (devices == nullptr) {
        return BAD_VALUE;
    }
    // check dynamic policies but only for primary descriptors (secondary not used for audible
    // audio routing, only used for duplication for playback capture)
    sp<AudioPolicyMix> policyMix;
    status_t status = mPolicyMixes.getOutputForAttr(attr, 0 /*uid unknown here*/,
            AUDIO_OUTPUT_FLAG_NONE, policyMix, nullptr);
    if (status != OK) {
        return status;
    }
    if (policyMix != nullptr && policyMix->getOutput() != nullptr) {
        AudioDeviceTypeAddr device(policyMix->mDeviceType, policyMix->mDeviceAddress.c_str());
        devices->push_back(device);
        return NO_ERROR;
    }
    DeviceVector curDevices = mEngine->getOutputDevicesForAttributes(attr, nullptr, false);
    for (const auto& device : curDevices) {
        devices->push_back(device->getDeviceTypeAddr());
    }
    return NO_ERROR;
}

void AudioPolicyManager::handleNotificationRoutingForStream(audio_stream_type_t stream) {
    switch(stream) {
    case AUDIO_STREAM_MUSIC:
        checkOutputForAttributes(attributes_initializer(AUDIO_USAGE_NOTIFICATION));
        updateDevicesAndOutputs();
        break;
    default:
        break;
    }
}

uint32_t AudioPolicyManager::handleEventForBeacon(int event) {

    // skip beacon mute management if a dedicated TTS output is available
    if (mTtsOutputAvailable) {
        return 0;
    }

    switch(event) {
    case STARTING_OUTPUT:
        mBeaconMuteRefCount++;
        break;
    case STOPPING_OUTPUT:
        if (mBeaconMuteRefCount > 0) {
            mBeaconMuteRefCount--;
        }
        break;
    case STARTING_BEACON:
        mBeaconPlayingRefCount++;
        break;
    case STOPPING_BEACON:
        if (mBeaconPlayingRefCount > 0) {
            mBeaconPlayingRefCount--;
        }
        break;
    }

    if (mBeaconMuteRefCount > 0) {
        // any playback causes beacon to be muted
        return setBeaconMute(true);
    } else {
        // no other playback: unmute when beacon starts playing, mute when it stops
        return setBeaconMute(mBeaconPlayingRefCount == 0);
    }
}

uint32_t AudioPolicyManager::setBeaconMute(bool mute) {
    ALOGV("setBeaconMute(%d) mBeaconMuteRefCount=%d mBeaconPlayingRefCount=%d",
            mute, mBeaconMuteRefCount, mBeaconPlayingRefCount);
    // keep track of muted state to avoid repeating mute/unmute operations
    if (mBeaconMuted != mute) {
        // mute/unmute AUDIO_STREAM_TTS on all outputs
        ALOGV("\t muting %d", mute);
        uint32_t maxLatency = 0;
        auto ttsVolumeSource = toVolumeSource(AUDIO_STREAM_TTS);
        for (size_t i = 0; i < mOutputs.size(); i++) {
            sp<SwAudioOutputDescriptor> desc = mOutputs.valueAt(i);
            setVolumeSourceMute(ttsVolumeSource, mute/*on*/, desc, 0 /*delay*/, DeviceTypeSet());
            const uint32_t latency = desc->latency() * 2;
            if (desc->isActive(latency * 2) && latency > maxLatency) {
                maxLatency = latency;
            }
        }
        mBeaconMuted = mute;
        return maxLatency;
    }
    return 0;
}

void AudioPolicyManager::updateDevicesAndOutputs()
{
    mEngine->updateDeviceSelectionCache();
    mPreviousOutputs = mOutputs;
}

uint32_t AudioPolicyManager::checkDeviceMuteStrategies(const sp<AudioOutputDescriptor>& outputDesc,
                                                       const DeviceVector &prevDevices,
                                                       uint32_t delayMs)
{
    // mute/unmute strategies using an incompatible device combination
    // if muting, wait for the audio in pcm buffer to be drained before proceeding
    // if unmuting, unmute only after the specified delay
    if (outputDesc->isDuplicated()) {
        return 0;
    }

    uint32_t muteWaitMs = 0;
    DeviceVector devices = outputDesc->devices();
    bool shouldMute = outputDesc->isActive() && (devices.size() >= 2);

    auto productStrategies = mEngine->getOrderedProductStrategies();
    for (const auto &productStrategy : productStrategies) {
        auto attributes = mEngine->getAllAttributesForProductStrategy(productStrategy).front();
        DeviceVector curDevices =
                mEngine->getOutputDevicesForAttributes(attributes, nullptr, false/*fromCache*/);
        curDevices = curDevices.filter(outputDesc->supportedDevices());
        bool mute = shouldMute && curDevices.containsAtLeastOne(devices) && curDevices != devices;
        bool doMute = false;

        if (mute && !outputDesc->isStrategyMutedByDevice(productStrategy)) {
            doMute = true;
            outputDesc->setStrategyMutedByDevice(productStrategy, true);
        } else if (!mute && outputDesc->isStrategyMutedByDevice(productStrategy)) {
            doMute = true;
            outputDesc->setStrategyMutedByDevice(productStrategy, false);
        }
        if (doMute) {
            for (size_t j = 0; j < mOutputs.size(); j++) {
                sp<AudioOutputDescriptor> desc = mOutputs.valueAt(j);
                // skip output if it does not share any device with current output
                if (!desc->supportedDevices().containsAtLeastOne(outputDesc->supportedDevices())) {
                    continue;
                }
                ALOGVV("%s() %s (curDevice %s)", __func__,
                      mute ? "muting" : "unmuting", curDevices.toString().c_str());
                setStrategyMute(productStrategy, mute, desc, mute ? 0 : delayMs);
                if (desc->isStrategyActive(productStrategy)) {
                    if (mute) {
                        // FIXME: should not need to double latency if volume could be applied
                        // immediately by the audioflinger mixer. We must account for the delay
                        // between now and the next time the audioflinger thread for this output
                        // will process a buffer (which corresponds to one buffer size,
                        // usually 1/2 or 1/4 of the latency).
                        if (muteWaitMs < desc->latency() * 2) {
                            muteWaitMs = desc->latency() * 2;
                        }
                    }
                }
            }
        }
    }

    // temporary mute output if device selection changes to avoid volume bursts due to
    // different per device volumes
    if (outputDesc->isActive() && (devices != prevDevices)) {
        uint32_t tempMuteWaitMs = outputDesc->latency() * 2;
        // temporary mute duration is conservatively set to 4 times the reported latency
        uint32_t tempMuteDurationMs = outputDesc->latency() * 4;
        if (muteWaitMs < tempMuteWaitMs) {
            muteWaitMs = tempMuteWaitMs;
        }
        for (const auto &activeVs : outputDesc->getActiveVolumeSources()) {
            // make sure that we do not start the temporary mute period too early in case of
            // delayed device change
            setVolumeSourceMute(activeVs, true, outputDesc, delayMs);
            setVolumeSourceMute(activeVs, false, outputDesc, delayMs + tempMuteDurationMs,
                                devices.types());
        }
    }

    // wait for the PCM output buffers to empty before proceeding with the rest of the command
    if (muteWaitMs > delayMs) {
        muteWaitMs -= delayMs;
        usleep(muteWaitMs * 1000);
        return muteWaitMs;
    }
    return 0;
}

uint32_t AudioPolicyManager::setOutputDevices(const sp<SwAudioOutputDescriptor>& outputDesc,
                                              const DeviceVector &devices,
                                              bool force,
                                              int delayMs,
                                              audio_patch_handle_t *patchHandle,
                                              bool requiresMuteCheck)
{
    ALOGV("%s device %s delayMs %d", __func__, devices.toString().c_str(), delayMs);
    uint32_t muteWaitMs;

    if (outputDesc->isDuplicated()) {
        muteWaitMs = setOutputDevices(outputDesc->subOutput1(), devices, force, delayMs,
                nullptr /* patchHandle */, requiresMuteCheck);
        muteWaitMs += setOutputDevices(outputDesc->subOutput2(), devices, force, delayMs,
                nullptr /* patchHandle */, requiresMuteCheck);
        return muteWaitMs;
    }

    // filter devices according to output selected
    DeviceVector filteredDevices = outputDesc->filterSupportedDevices(devices);
    DeviceVector prevDevices = outputDesc->devices();

    ALOGV("setOutputDevices() prevDevice %s", prevDevices.toString().c_str());

    if (!filteredDevices.isEmpty()) {
        outputDesc->setDevices(filteredDevices);
    }

    // if the outputs are not materially active, there is no need to mute.
    if (requiresMuteCheck) {
        muteWaitMs = checkDeviceMuteStrategies(outputDesc, prevDevices, delayMs);
    } else {
        ALOGV("%s: suppressing checkDeviceMuteStrategies", __func__);
        muteWaitMs = 0;
    }

    // no need to proceed if new device is not AUDIO_DEVICE_NONE and not supported by current
    // output profile or if new device is not supported AND previous device(s) is(are) still
    // available (otherwise reset device must be done on the output)
    if (!devices.isEmpty() && filteredDevices.isEmpty() &&
            !mAvailableOutputDevices.filter(prevDevices).empty()) {
        ALOGV("%s: unsupported device %s for output", __func__, devices.toString().c_str());
        // restore previous device after evaluating strategy mute state
        outputDesc->setDevices(prevDevices);
        return muteWaitMs;
    }

    // Do not change the routing if:
    //      the requested device is AUDIO_DEVICE_NONE
    //      OR the requested device is the same as current device
    //  AND force is not specified
    //  AND the output is connected by a valid audio patch.
    // Doing this check here allows the caller to call setOutputDevices() without conditions
    if ((filteredDevices.isEmpty() || filteredDevices == prevDevices) &&
            !force && outputDesc->getPatchHandle() != 0) {
        ALOGV("%s setting same device %s or null device, force=%d, patch handle=%d", __func__,
              filteredDevices.toString().c_str(), force, outputDesc->getPatchHandle());
        return muteWaitMs;
    }

    ALOGV("%s changing device to %s", __func__, filteredDevices.toString().c_str());

    // do the routing
    if (filteredDevices.isEmpty()) {
        resetOutputDevice(outputDesc, delayMs, NULL);
    } else {
        PatchBuilder patchBuilder;
        patchBuilder.addSource(outputDesc);
        ALOG_ASSERT(filteredDevices.size() <= AUDIO_PATCH_PORTS_MAX, "Too many sink ports");
        for (const auto &filteredDevice : filteredDevices) {
            patchBuilder.addSink(filteredDevice);
        }

        // Add half reported latency to delayMs when muteWaitMs is null in order
        // to avoid disordered sequence of muting volume and changing devices.
        installPatch(__func__, patchHandle, outputDesc.get(), patchBuilder.patch(),
                muteWaitMs == 0 ? (delayMs + (outputDesc->latency() / 2)) : delayMs);
    }

    // update stream volumes according to new device
    applyStreamVolumes(outputDesc, filteredDevices.types(), delayMs);

    return muteWaitMs;
}

status_t AudioPolicyManager::resetOutputDevice(const sp<AudioOutputDescriptor>& outputDesc,
                                               int delayMs,
                                               audio_patch_handle_t *patchHandle)
{
    ssize_t index;
    if (patchHandle) {
        index = mAudioPatches.indexOfKey(*patchHandle);
    } else {
        index = mAudioPatches.indexOfKey(outputDesc->getPatchHandle());
    }
    if (index < 0) {
        return INVALID_OPERATION;
    }
    sp< AudioPatch> patchDesc = mAudioPatches.valueAt(index);
    status_t status = mpClientInterface->releaseAudioPatch(patchDesc->getAfHandle(), delayMs);
    ALOGV("resetOutputDevice() releaseAudioPatch returned %d", status);
    outputDesc->setPatchHandle(AUDIO_PATCH_HANDLE_NONE);
    removeAudioPatch(patchDesc->getHandle());
    nextAudioPortGeneration();
    mpClientInterface->onAudioPatchListUpdate();
    return status;
}

status_t AudioPolicyManager::setInputDevice(audio_io_handle_t input,
                                            const sp<DeviceDescriptor> &device,
                                            bool force,
                                            audio_patch_handle_t *patchHandle)
{
    status_t status = NO_ERROR;

    sp<AudioInputDescriptor> inputDesc = mInputs.valueFor(input);
    if ((device != nullptr) && ((device != inputDesc->getDevice()) || force)) {
        inputDesc->setDevice(device);

        if (mAvailableInputDevices.contains(device)) {
            PatchBuilder patchBuilder;
            patchBuilder.addSink(inputDesc,
            // AUDIO_SOURCE_HOTWORD is for internal use only:
            // handled as AUDIO_SOURCE_VOICE_RECOGNITION by the audio HAL
                    [inputDesc](const PatchBuilder::mix_usecase_t& usecase) {
                        auto result = usecase;
                        if (result.source == AUDIO_SOURCE_HOTWORD && !inputDesc->isSoundTrigger()) {
                            result.source = AUDIO_SOURCE_VOICE_RECOGNITION;
                        }
                        return result; }).
            //only one input device for now
                    addSource(device);
            status = installPatch(__func__, patchHandle, inputDesc.get(), patchBuilder.patch(), 0);
        }
    }
    return status;
}

status_t AudioPolicyManager::resetInputDevice(audio_io_handle_t input,
                                              audio_patch_handle_t *patchHandle)
{
    sp<AudioInputDescriptor> inputDesc = mInputs.valueFor(input);
    ssize_t index;
    if (patchHandle) {
        index = mAudioPatches.indexOfKey(*patchHandle);
    } else {
        index = mAudioPatches.indexOfKey(inputDesc->getPatchHandle());
    }
    if (index < 0) {
        return INVALID_OPERATION;
    }
    sp< AudioPatch> patchDesc = mAudioPatches.valueAt(index);
    status_t status = mpClientInterface->releaseAudioPatch(patchDesc->getAfHandle(), 0);
    ALOGV("resetInputDevice() releaseAudioPatch returned %d", status);
    inputDesc->setPatchHandle(AUDIO_PATCH_HANDLE_NONE);
    removeAudioPatch(patchDesc->getHandle());
    nextAudioPortGeneration();
    mpClientInterface->onAudioPatchListUpdate();
    return status;
}

sp<IOProfile> AudioPolicyManager::getInputProfile(const sp<DeviceDescriptor> &device,
                                                  uint32_t& samplingRate,
                                                  audio_format_t& format,
                                                  audio_channel_mask_t& channelMask,
                                                  audio_input_flags_t flags)
{
    // Choose an input profile based on the requested capture parameters: select the first available
    // profile supporting all requested parameters.
    //
    // TODO: perhaps isCompatibleProfile should return a "matching" score so we can return
    // the best matching profile, not the first one.

    sp<IOProfile> firstInexact;
    uint32_t updatedSamplingRate = 0;
    audio_format_t updatedFormat = AUDIO_FORMAT_INVALID;
    audio_channel_mask_t updatedChannelMask = AUDIO_CHANNEL_INVALID;
    for (const auto& hwModule : mHwModules) {
        for (const auto& profile : hwModule->getInputProfiles()) {
            // profile->log();
            //updatedFormat = format;
            if (profile->isCompatibleProfile(DeviceVector(device), samplingRate,
                                             &samplingRate  /*updatedSamplingRate*/,
                                             format,
                                             &format,       /*updatedFormat*/
                                             channelMask,
                                             &channelMask   /*updatedChannelMask*/,
                                             // FIXME ugly cast
                                             (audio_output_flags_t) flags,
                                             true /*exactMatchRequiredForInputFlags*/)) {
                return profile;
            }
            if (firstInexact == nullptr && profile->isCompatibleProfile(DeviceVector(device),
                                             samplingRate,
                                             &updatedSamplingRate,
                                             format,
                                             &updatedFormat,
                                             channelMask,
                                             &updatedChannelMask,
                                             // FIXME ugly cast
                                             (audio_output_flags_t) flags,
                                             false /*exactMatchRequiredForInputFlags*/)) {
                firstInexact = profile;
            }

        }
    }
    if (firstInexact != nullptr) {
        samplingRate = updatedSamplingRate;
        format = updatedFormat;
        channelMask = updatedChannelMask;
        return firstInexact;
    }
    return NULL;
}

float AudioPolicyManager::computeVolume(IVolumeCurves &curves,
                                        VolumeSource volumeSource,
                                        int index,
                                        const DeviceTypeSet& deviceTypes)
{
    float volumeDb = curves.volIndexToDb(Volume::getDeviceCategory(deviceTypes), index);

    // handle the case of accessibility active while a ringtone is playing: if the ringtone is much
    // louder than the accessibility prompt, the prompt cannot be heard, thus masking the touch
    // exploration of the dialer UI. In this situation, bring the accessibility volume closer to
    // the ringtone volume
    const auto callVolumeSrc = toVolumeSource(AUDIO_STREAM_VOICE_CALL);
    const auto ringVolumeSrc = toVolumeSource(AUDIO_STREAM_RING);
    const auto musicVolumeSrc = toVolumeSource(AUDIO_STREAM_MUSIC);
    const auto alarmVolumeSrc = toVolumeSource(AUDIO_STREAM_ALARM);
    const auto a11yVolumeSrc = toVolumeSource(AUDIO_STREAM_ACCESSIBILITY);

    if (volumeSource == a11yVolumeSrc
            && (AUDIO_MODE_RINGTONE == mEngine->getPhoneState()) &&
            mOutputs.isActive(ringVolumeSrc, 0)) {
        auto &ringCurves = getVolumeCurves(AUDIO_STREAM_RING);
        const float ringVolumeDb = computeVolume(ringCurves, ringVolumeSrc, index, deviceTypes);
        return ringVolumeDb - 4 > volumeDb ? ringVolumeDb - 4 : volumeDb;
    }

    // in-call: always cap volume by voice volume + some low headroom
    if ((volumeSource != callVolumeSrc && (isInCall() ||
                                           mOutputs.isActiveLocally(callVolumeSrc))) &&
            (volumeSource == toVolumeSource(AUDIO_STREAM_SYSTEM) ||
             volumeSource == ringVolumeSrc || volumeSource == musicVolumeSrc ||
             volumeSource == alarmVolumeSrc ||
             volumeSource == toVolumeSource(AUDIO_STREAM_NOTIFICATION) ||
             volumeSource == toVolumeSource(AUDIO_STREAM_ENFORCED_AUDIBLE) ||
             volumeSource == toVolumeSource(AUDIO_STREAM_DTMF) ||
             volumeSource == a11yVolumeSrc)) {
        auto &voiceCurves = getVolumeCurves(callVolumeSrc);
        int voiceVolumeIndex = voiceCurves.getVolumeIndex(deviceTypes);
        const float maxVoiceVolDb =
                computeVolume(voiceCurves, callVolumeSrc, voiceVolumeIndex, deviceTypes)
                + IN_CALL_EARPIECE_HEADROOM_DB;
        // FIXME: Workaround for call screening applications until a proper audio mode is defined
        // to support this scenario : Exempt the RING stream from the audio cap if the audio was
        // programmatically muted.
        // VOICE_CALL stream has minVolumeIndex > 0 : Users cannot set the volume of voice calls to
        // 0. We don't want to cap volume when the system has programmatically muted the voice call
        // stream. See setVolumeCurveIndex() for more information.
        bool exemptFromCapping =
                ((volumeSource == ringVolumeSrc) || (volumeSource == a11yVolumeSrc))
                && (voiceVolumeIndex == 0);
        ALOGV_IF(exemptFromCapping, "%s volume source %d at vol=%f not capped", __func__,
                 volumeSource, volumeDb);
        if ((volumeDb > maxVoiceVolDb) && !exemptFromCapping) {
            ALOGV("%s volume source %d at vol=%f overriden by volume group %d at vol=%f", __func__,
                  volumeSource, volumeDb, callVolumeSrc, maxVoiceVolDb);
            volumeDb = maxVoiceVolDb;
        }
    }
    // if a headset is connected, apply the following rules to ring tones and notifications
    // to avoid sound level bursts in user's ears:
    // - always attenuate notifications volume by 6dB
    // - attenuate ring tones volume by 6dB unless music is not playing and
    // speaker is part of the select devices
    // - if music is playing, always limit the volume to current music volume,
    // with a minimum threshold at -36dB so that notification is always perceived.
    if (!Intersection(deviceTypes,
            {AUDIO_DEVICE_OUT_BLUETOOTH_A2DP, AUDIO_DEVICE_OUT_BLUETOOTH_A2DP_HEADPHONES,
             AUDIO_DEVICE_OUT_WIRED_HEADSET, AUDIO_DEVICE_OUT_WIRED_HEADPHONE,
             AUDIO_DEVICE_OUT_USB_HEADSET, AUDIO_DEVICE_OUT_HEARING_AID,
             AUDIO_DEVICE_OUT_BLE_HEADSET}).empty() &&
            ((volumeSource == alarmVolumeSrc ||
              volumeSource == ringVolumeSrc) ||
             (volumeSource == toVolumeSource(AUDIO_STREAM_NOTIFICATION)) ||
             (volumeSource == toVolumeSource(AUDIO_STREAM_SYSTEM)) ||
             ((volumeSource == toVolumeSource(AUDIO_STREAM_ENFORCED_AUDIBLE)) &&
              (mEngine->getForceUse(AUDIO_POLICY_FORCE_FOR_SYSTEM) == AUDIO_POLICY_FORCE_NONE))) &&
            curves.canBeMuted()) {

        // when the phone is ringing we must consider that music could have been paused just before
        // by the music application and behave as if music was active if the last music track was
        // just stopped
        if (isStreamActive(AUDIO_STREAM_MUSIC, SONIFICATION_HEADSET_MUSIC_DELAY) ||
                mLimitRingtoneVolume) {
            volumeDb += SONIFICATION_HEADSET_VOLUME_FACTOR_DB;
            DeviceTypeSet musicDevice =
                    mEngine->getOutputDevicesForAttributes(attributes_initializer(AUDIO_USAGE_MEDIA),
                                                           nullptr, true /*fromCache*/).types();
            auto &musicCurves = getVolumeCurves(AUDIO_STREAM_MUSIC);
            float musicVolDb = computeVolume(musicCurves,
                                             musicVolumeSrc,
                                             musicCurves.getVolumeIndex(musicDevice),
                                             musicDevice);
            float minVolDb = (musicVolDb > SONIFICATION_HEADSET_VOLUME_MIN_DB) ?
                        musicVolDb : SONIFICATION_HEADSET_VOLUME_MIN_DB;
            if (volumeDb > minVolDb) {
                volumeDb = minVolDb;
                ALOGV("computeVolume limiting volume to %f musicVol %f", minVolDb, musicVolDb);
            }
            if (!Intersection(deviceTypes, {AUDIO_DEVICE_OUT_BLUETOOTH_A2DP,
                    AUDIO_DEVICE_OUT_BLUETOOTH_A2DP_HEADPHONES}).empty()) {
                // on A2DP, also ensure notification volume is not too low compared to media when
                // intended to be played
                if ((volumeDb > -96.0f) &&
                        (musicVolDb - SONIFICATION_A2DP_MAX_MEDIA_DIFF_DB > volumeDb)) {
                    ALOGV("%s increasing volume for volume source=%d device=%s from %f to %f",
                          __func__, volumeSource, dumpDeviceTypes(deviceTypes).c_str(), volumeDb,
                          musicVolDb - SONIFICATION_A2DP_MAX_MEDIA_DIFF_DB);
                    volumeDb = musicVolDb - SONIFICATION_A2DP_MAX_MEDIA_DIFF_DB;
                }
            }
        } else if ((Volume::getDeviceForVolume(deviceTypes) != AUDIO_DEVICE_OUT_SPEAKER) ||
                   (!(volumeSource == alarmVolumeSrc || volumeSource == ringVolumeSrc))) {
            volumeDb += SONIFICATION_HEADSET_VOLUME_FACTOR_DB;
        }
    }

    return volumeDb;
}

int AudioPolicyManager::rescaleVolumeIndex(int srcIndex,
                                           VolumeSource fromVolumeSource,
                                           VolumeSource toVolumeSource)
{
    if (fromVolumeSource == toVolumeSource) {
        return srcIndex;
    }
    auto &srcCurves = getVolumeCurves(fromVolumeSource);
    auto &dstCurves = getVolumeCurves(toVolumeSource);
    float minSrc = (float)srcCurves.getVolumeIndexMin();
    float maxSrc = (float)srcCurves.getVolumeIndexMax();
    float minDst = (float)dstCurves.getVolumeIndexMin();
    float maxDst = (float)dstCurves.getVolumeIndexMax();

    // preserve mute request or correct range
    if (srcIndex < minSrc) {
        if (srcIndex == 0) {
            return 0;
        }
        srcIndex = minSrc;
    } else if (srcIndex > maxSrc) {
        srcIndex = maxSrc;
    }
    return (int)(minDst + ((srcIndex - minSrc) * (maxDst - minDst)) / (maxSrc - minSrc));
}

status_t AudioPolicyManager::checkAndSetVolume(IVolumeCurves &curves,
                                               VolumeSource volumeSource,
                                               int index,
                                               const sp<AudioOutputDescriptor>& outputDesc,
                                               DeviceTypeSet deviceTypes,
                                               int delayMs,
                                               bool force)
{
    // do not change actual attributes volume if the attributes is muted
    if (outputDesc->isMuted(volumeSource)) {
        ALOGVV("%s: volume source %d muted count %d active=%d", __func__, volumeSource,
               outputDesc->getMuteCount(volumeSource), outputDesc->isActive(volumeSource));
        return NO_ERROR;
    }
    VolumeSource callVolSrc = toVolumeSource(AUDIO_STREAM_VOICE_CALL);
    VolumeSource btScoVolSrc = toVolumeSource(AUDIO_STREAM_BLUETOOTH_SCO);
    bool isVoiceVolSrc = callVolSrc == volumeSource;
    bool isBtScoVolSrc = btScoVolSrc == volumeSource;

    bool isScoRequested = isScoRequestedForComm();
    // do not change in call volume if bluetooth is connected and vice versa
    // if sco and call follow same curves, bypass forceUseForComm
    if ((callVolSrc != btScoVolSrc) &&
            ((isVoiceVolSrc && isScoRequested) ||
             (isBtScoVolSrc && !isScoRequested))) {
        ALOGV("%s cannot set volume group %d volume when is%srequested for comm", __func__,
             volumeSource, isScoRequested ? " " : "n ot ");
        // Do not return an error here as AudioService will always set both voice call
        // and bluetooth SCO volumes due to stream aliasing.
        return NO_ERROR;
    }
    if (deviceTypes.empty()) {
        deviceTypes = outputDesc->devices().types();
    }

    float volumeDb = computeVolume(curves, volumeSource, index, deviceTypes);
    if (outputDesc->isFixedVolume(deviceTypes) ||
            // Force VoIP volume to max for bluetooth SCO

            ((isVoiceVolSrc || isBtScoVolSrc) &&
                    isSingleDeviceType(deviceTypes, audio_is_bluetooth_out_sco_device))) {
        volumeDb = 0.0f;
    }
    outputDesc->setVolume(
            volumeDb, volumeSource, curves.getStreamTypes(), deviceTypes, delayMs, force);

    if (isVoiceVolSrc || isBtScoVolSrc) {
        float voiceVolume;
        // Force voice volume to max or mute for Bluetooth SCO as other attenuations are managed by the headset
        if (isVoiceVolSrc) {
            voiceVolume = (float)index/(float)curves.getVolumeIndexMax();
        } else {
            voiceVolume = index == 0 ? 0.0 : 1.0;
        }
        if (voiceVolume != mLastVoiceVolume) {
            mpClientInterface->setVoiceVolume(voiceVolume, delayMs);
            mLastVoiceVolume = voiceVolume;
        }
    }
    return NO_ERROR;
}

void AudioPolicyManager::applyStreamVolumes(const sp<AudioOutputDescriptor>& outputDesc,
                                            const DeviceTypeSet& deviceTypes,
                                            int delayMs,
                                            bool force)
{
    ALOGVV("applyStreamVolumes() for device %s", dumpDeviceTypes(deviceTypes).c_str());
    for (const auto &volumeGroup : mEngine->getVolumeGroups()) {
        auto &curves = getVolumeCurves(toVolumeSource(volumeGroup));
        checkAndSetVolume(curves, toVolumeSource(volumeGroup),
                          curves.getVolumeIndex(deviceTypes),
                          outputDesc, deviceTypes, delayMs, force);
    }
}

void AudioPolicyManager::setStrategyMute(product_strategy_t strategy,
                                         bool on,
                                         const sp<AudioOutputDescriptor>& outputDesc,
                                         int delayMs,
                                         DeviceTypeSet deviceTypes)
{
    std::vector<VolumeSource> sourcesToMute;
    for (auto attributes: mEngine->getAllAttributesForProductStrategy(strategy)) {
        ALOGVV("%s() attributes %s, mute %d, output ID %d", __func__,
               toString(attributes).c_str(), on, outputDesc->getId());
        VolumeSource source = toVolumeSource(attributes);
        if (std::find(begin(sourcesToMute), end(sourcesToMute), source) == end(sourcesToMute)) {
            sourcesToMute.push_back(source);
        }
    }
    for (auto source : sourcesToMute) {
        setVolumeSourceMute(source, on, outputDesc, delayMs, deviceTypes);
    }

}

void AudioPolicyManager::setVolumeSourceMute(VolumeSource volumeSource,
                                             bool on,
                                             const sp<AudioOutputDescriptor>& outputDesc,
                                             int delayMs,
                                             DeviceTypeSet deviceTypes)
{
    if (deviceTypes.empty()) {
        deviceTypes = outputDesc->devices().types();
    }
    auto &curves = getVolumeCurves(volumeSource);
    if (on) {
        if (!outputDesc->isMuted(volumeSource)) {
            if (curves.canBeMuted() &&
                    (volumeSource != toVolumeSource(AUDIO_STREAM_ENFORCED_AUDIBLE) ||
                     (mEngine->getForceUse(AUDIO_POLICY_FORCE_FOR_SYSTEM) ==
                      AUDIO_POLICY_FORCE_NONE))) {
                checkAndSetVolume(curves, volumeSource, 0, outputDesc, deviceTypes, delayMs);
            }
        }
        // increment mMuteCount after calling checkAndSetVolume() so that volume change is not
        // ignored
        outputDesc->incMuteCount(volumeSource);
    } else {
        if (!outputDesc->isMuted(volumeSource)) {
            ALOGV("%s unmuting non muted attributes!", __func__);
            return;
        }
        if (outputDesc->decMuteCount(volumeSource) == 0) {
            checkAndSetVolume(curves, volumeSource,
                              curves.getVolumeIndex(deviceTypes),
                              outputDesc,
                              deviceTypes,
                              delayMs);
        }
    }
}

bool AudioPolicyManager::isValidAttributes(const audio_attributes_t *paa)
{
    // has flags that map to a stream type?
    if ((paa->flags & (AUDIO_FLAG_AUDIBILITY_ENFORCED | AUDIO_FLAG_SCO | AUDIO_FLAG_BEACON)) != 0) {
        return true;
    }

    // has known usage?
    switch (paa->usage) {
    case AUDIO_USAGE_UNKNOWN:
    case AUDIO_USAGE_MEDIA:
    case AUDIO_USAGE_VOICE_COMMUNICATION:
    case AUDIO_USAGE_VOICE_COMMUNICATION_SIGNALLING:
    case AUDIO_USAGE_ALARM:
    case AUDIO_USAGE_NOTIFICATION:
    case AUDIO_USAGE_NOTIFICATION_TELEPHONY_RINGTONE:
    case AUDIO_USAGE_NOTIFICATION_COMMUNICATION_REQUEST:
    case AUDIO_USAGE_NOTIFICATION_COMMUNICATION_INSTANT:
    case AUDIO_USAGE_NOTIFICATION_COMMUNICATION_DELAYED:
    case AUDIO_USAGE_NOTIFICATION_EVENT:
    case AUDIO_USAGE_ASSISTANCE_ACCESSIBILITY:
    case AUDIO_USAGE_ASSISTANCE_NAVIGATION_GUIDANCE:
    case AUDIO_USAGE_ASSISTANCE_SONIFICATION:
    case AUDIO_USAGE_GAME:
    case AUDIO_USAGE_VIRTUAL_SOURCE:
    case AUDIO_USAGE_ASSISTANT:
    case AUDIO_USAGE_CALL_ASSISTANT:
    case AUDIO_USAGE_EMERGENCY:
    case AUDIO_USAGE_SAFETY:
    case AUDIO_USAGE_VEHICLE_STATUS:
    case AUDIO_USAGE_ANNOUNCEMENT:
        break;
    default:
        return false;
    }
    return true;
}

audio_policy_forced_cfg_t AudioPolicyManager::getForceUse(audio_policy_force_use_t usage)
{
    return mEngine->getForceUse(usage);
}

bool AudioPolicyManager::isInCall()
{
    return isStateInCall(mEngine->getPhoneState());
}

bool AudioPolicyManager::isStateInCall(int state)
{
    return is_state_in_call(state);
}

bool AudioPolicyManager::isCallAudioAccessible()
{
    audio_mode_t mode = mEngine->getPhoneState();
    return (mode == AUDIO_MODE_IN_CALL)
            || (mode == AUDIO_MODE_IN_COMMUNICATION)
            || (mode == AUDIO_MODE_CALL_SCREEN);
}

void AudioPolicyManager::cleanUpForDevice(const sp<DeviceDescriptor>& deviceDesc)
{
    for (ssize_t i = (ssize_t)mAudioSources.size() - 1; i >= 0; i--)  {
        sp<SourceClientDescriptor> sourceDesc = mAudioSources.valueAt(i);
        if (sourceDesc->isConnected() && (sourceDesc->srcDevice()->equals(deviceDesc) ||
<<<<<<< HEAD
                                          sourceDesc->sinkDevice()->equals(deviceDesc))) {
=======
                                          sourceDesc->sinkDevice()->equals(deviceDesc))
                && !isCallRxAudioSource(sourceDesc)) {
>>>>>>> a0969954
            disconnectAudioSource(sourceDesc);
        }
    }

    for (ssize_t i = (ssize_t)mAudioPatches.size() - 1; i >= 0; i--)  {
        sp<AudioPatch> patchDesc = mAudioPatches.valueAt(i);
        bool release = false;
        for (size_t j = 0; j < patchDesc->mPatch.num_sources && !release; j++)  {
            const struct audio_port_config *source = &patchDesc->mPatch.sources[j];
            if (source->type == AUDIO_PORT_TYPE_DEVICE &&
                    source->ext.device.type == deviceDesc->type()) {
                release = true;
            }
        }
        const char *address = deviceDesc->address().c_str();
        for (size_t j = 0; j < patchDesc->mPatch.num_sinks && !release; j++)  {
            const struct audio_port_config *sink = &patchDesc->mPatch.sinks[j];
            if (sink->type == AUDIO_PORT_TYPE_DEVICE &&
                    sink->ext.device.type == deviceDesc->type() &&
                    (strnlen(address, AUDIO_DEVICE_MAX_ADDRESS_LEN) == 0
                     || strncmp(sink->ext.device.address, address,
                                 AUDIO_DEVICE_MAX_ADDRESS_LEN) == 0)) {
                release = true;
            }
        }
        if (release) {
            ALOGV("%s releasing patch %u", __FUNCTION__, patchDesc->getHandle());
            releaseAudioPatch(patchDesc->getHandle(), patchDesc->getUid());
        }
    }

    mInputs.clearSessionRoutesForDevice(deviceDesc);

    mHwModules.cleanUpForDevice(deviceDesc);
}

void AudioPolicyManager::modifySurroundFormats(
        const sp<DeviceDescriptor>& devDesc, FormatVector *formatsPtr) {
    std::unordered_set<audio_format_t> enforcedSurround(
            devDesc->encodedFormats().begin(), devDesc->encodedFormats().end());
    std::unordered_set<audio_format_t> allSurround;  // A flat set of all known surround formats
    for (const auto& pair : mConfig.getSurroundFormats()) {
        allSurround.insert(pair.first);
        for (const auto& subformat : pair.second) allSurround.insert(subformat);
    }

    audio_policy_forced_cfg_t forceUse = mEngine->getForceUse(
            AUDIO_POLICY_FORCE_FOR_ENCODED_SURROUND);
    ALOGD("%s: forced use = %d", __FUNCTION__, forceUse);
    // This is the resulting set of formats depending on the surround mode:
    //   'all surround' = allSurround
    //   'enforced surround' = enforcedSurround [may include IEC69137 which isn't raw surround fmt]
    //   'non-surround' = not in 'all surround' and not in 'enforced surround'
    //   'manual surround' = mManualSurroundFormats
    // AUTO:   formats v 'enforced surround'
    // ALWAYS: formats v 'all surround' v 'enforced surround'
    // NEVER:  formats ^ 'non-surround'
    // MANUAL: formats ^ ('non-surround' v 'manual surround' v (IEC69137 ^ 'enforced surround'))

    std::unordered_set<audio_format_t> formatSet;
    if (forceUse == AUDIO_POLICY_FORCE_ENCODED_SURROUND_MANUAL
            || forceUse == AUDIO_POLICY_FORCE_ENCODED_SURROUND_NEVER) {
        // formatSet is (formats ^ 'non-surround')
        for (auto formatIter = formatsPtr->begin(); formatIter != formatsPtr->end(); ++formatIter) {
            if (allSurround.count(*formatIter) == 0 && enforcedSurround.count(*formatIter) == 0) {
                formatSet.insert(*formatIter);
            }
        }
    } else {
        formatSet.insert(formatsPtr->begin(), formatsPtr->end());
    }
    formatsPtr->clear();  // Re-filled from the formatSet at the end.

    if (forceUse == AUDIO_POLICY_FORCE_ENCODED_SURROUND_MANUAL) {
        formatSet.insert(mManualSurroundFormats.begin(), mManualSurroundFormats.end());
        // Enable IEC61937 when in MANUAL mode if it's enforced for this device.
        if (enforcedSurround.count(AUDIO_FORMAT_IEC61937) != 0) {
            formatSet.insert(AUDIO_FORMAT_IEC61937);
        }
    } else if (forceUse != AUDIO_POLICY_FORCE_ENCODED_SURROUND_NEVER) { // AUTO or ALWAYS
        if (forceUse == AUDIO_POLICY_FORCE_ENCODED_SURROUND_ALWAYS) {
            formatSet.insert(allSurround.begin(), allSurround.end());
        }
        formatSet.insert(enforcedSurround.begin(), enforcedSurround.end());
    }
    for (const auto& format : formatSet) {
        formatsPtr->push_back(format);
    }
}

void AudioPolicyManager::modifySurroundChannelMasks(ChannelMaskSet *channelMasksPtr) {
    ChannelMaskSet &channelMasks = *channelMasksPtr;
    audio_policy_forced_cfg_t forceUse = mEngine->getForceUse(
            AUDIO_POLICY_FORCE_FOR_ENCODED_SURROUND);

    // If NEVER, then remove support for channelMasks > stereo.
    if (forceUse == AUDIO_POLICY_FORCE_ENCODED_SURROUND_NEVER) {
        for (auto it = channelMasks.begin(); it != channelMasks.end();) {
            audio_channel_mask_t channelMask = *it;
            if (channelMask & ~AUDIO_CHANNEL_OUT_STEREO) {
                ALOGI("%s: force NEVER, so remove channelMask 0x%08x", __FUNCTION__, channelMask);
                it = channelMasks.erase(it);
            } else {
                ++it;
            }
        }
    // If ALWAYS or MANUAL, then make sure we at least support 5.1
    } else if (forceUse == AUDIO_POLICY_FORCE_ENCODED_SURROUND_ALWAYS
            || forceUse == AUDIO_POLICY_FORCE_ENCODED_SURROUND_MANUAL) {
        bool supports5dot1 = false;
        // Are there any channel masks that can be considered "surround"?
        for (audio_channel_mask_t channelMask : channelMasks) {
            if ((channelMask & AUDIO_CHANNEL_OUT_5POINT1) == AUDIO_CHANNEL_OUT_5POINT1) {
                supports5dot1 = true;
                break;
            }
        }
        // If not then add 5.1 support.
        if (!supports5dot1) {
            channelMasks.insert(AUDIO_CHANNEL_OUT_5POINT1);
            ALOGI("%s: force MANUAL or ALWAYS, so adding channelMask for 5.1 surround", __func__);
        }
    }
}

void AudioPolicyManager::updateAudioProfiles(const sp<DeviceDescriptor>& devDesc,
                                             audio_io_handle_t ioHandle,
                                             AudioProfileVector &profiles)
{
    String8 reply;
    audio_devices_t device = devDesc->type();

    // Format MUST be checked first to update the list of AudioProfile
    if (profiles.hasDynamicFormat()) {
        reply = mpClientInterface->getParameters(
                ioHandle, String8(AudioParameter::keyStreamSupportedFormats));
        ALOGV("%s: supported formats %d, %s", __FUNCTION__, ioHandle, reply.string());
        AudioParameter repliedParameters(reply);
        if (repliedParameters.get(
                String8(AudioParameter::keyStreamSupportedFormats), reply) != NO_ERROR) {
            ALOGE("%s: failed to retrieve format, bailing out", __FUNCTION__);
            return;
        }
        FormatVector formats = formatsFromString(reply.string());
        if (device == AUDIO_DEVICE_OUT_HDMI
                || isDeviceOfModule(devDesc, AUDIO_HARDWARE_MODULE_ID_MSD)) {
            modifySurroundFormats(devDesc, &formats);
        }
        addProfilesForFormats(profiles, formats);
    }

    for (audio_format_t format : profiles.getSupportedFormats()) {
        ChannelMaskSet channelMasks;
        SampleRateSet samplingRates;
        AudioParameter requestedParameters;
        requestedParameters.addInt(String8(AudioParameter::keyFormat), format);

        if (profiles.hasDynamicRateFor(format)) {
            reply = mpClientInterface->getParameters(
                    ioHandle,
                    requestedParameters.toString() + ";" +
                    AudioParameter::keyStreamSupportedSamplingRates);
            ALOGV("%s: supported sampling rates %s", __FUNCTION__, reply.string());
            AudioParameter repliedParameters(reply);
            if (repliedParameters.get(
                    String8(AudioParameter::keyStreamSupportedSamplingRates), reply) == NO_ERROR) {
                samplingRates = samplingRatesFromString(reply.string());
            }
        }
        if (profiles.hasDynamicChannelsFor(format)) {
            reply = mpClientInterface->getParameters(ioHandle,
                                                     requestedParameters.toString() + ";" +
                                                     AudioParameter::keyStreamSupportedChannels);
            ALOGV("%s: supported channel masks %s", __FUNCTION__, reply.string());
            AudioParameter repliedParameters(reply);
            if (repliedParameters.get(
                    String8(AudioParameter::keyStreamSupportedChannels), reply) == NO_ERROR) {
                channelMasks = channelMasksFromString(reply.string());
                if (device == AUDIO_DEVICE_OUT_HDMI
                        || isDeviceOfModule(devDesc, AUDIO_HARDWARE_MODULE_ID_MSD)) {
                    modifySurroundChannelMasks(&channelMasks);
                }
            }
        }
        addDynamicAudioProfileAndSort(
                profiles, new AudioProfile(format, channelMasks, samplingRates));
    }
}

status_t AudioPolicyManager::installPatch(const char *caller,
                                          audio_patch_handle_t *patchHandle,
                                          AudioIODescriptorInterface *ioDescriptor,
                                          const struct audio_patch *patch,
                                          int delayMs)
{
    ssize_t index = mAudioPatches.indexOfKey(
            patchHandle && *patchHandle != AUDIO_PATCH_HANDLE_NONE ?
            *patchHandle : ioDescriptor->getPatchHandle());
    sp<AudioPatch> patchDesc;
    status_t status = installPatch(
            caller, index, patchHandle, patch, delayMs, mUidCached, &patchDesc);
    if (status == NO_ERROR) {
        ioDescriptor->setPatchHandle(patchDesc->getHandle());
    }
    return status;
}

status_t AudioPolicyManager::installPatch(const char *caller,
                                          ssize_t index,
                                          audio_patch_handle_t *patchHandle,
                                          const struct audio_patch *patch,
                                          int delayMs,
                                          uid_t uid,
                                          sp<AudioPatch> *patchDescPtr)
{
    sp<AudioPatch> patchDesc;
    audio_patch_handle_t afPatchHandle = AUDIO_PATCH_HANDLE_NONE;
    if (index >= 0) {
        patchDesc = mAudioPatches.valueAt(index);
        afPatchHandle = patchDesc->getAfHandle();
    }

    status_t status = mpClientInterface->createAudioPatch(patch, &afPatchHandle, delayMs);
    ALOGV("%s() AF::createAudioPatch returned %d patchHandle %d num_sources %d num_sinks %d",
            caller, status, afPatchHandle, patch->num_sources, patch->num_sinks);
    if (status == NO_ERROR) {
        if (index < 0) {
            patchDesc = new AudioPatch(patch, uid);
            addAudioPatch(patchDesc->getHandle(), patchDesc);
        } else {
            patchDesc->mPatch = *patch;
        }
        patchDesc->setAfHandle(afPatchHandle);
        if (patchHandle) {
            *patchHandle = patchDesc->getHandle();
        }
        nextAudioPortGeneration();
        mpClientInterface->onAudioPatchListUpdate();
    }
    if (patchDescPtr) *patchDescPtr = patchDesc;
    return status;
}

} // namespace android<|MERGE_RESOLUTION|>--- conflicted
+++ resolved
@@ -5394,12 +5394,8 @@
     for (size_t i = 0; i < mAudioSources.size(); i++)  {
         sp<SourceClientDescriptor> sourceDesc = mAudioSources.valueAt(i);
         if (sourceDesc != nullptr && followsSameRouting(attr, sourceDesc->attributes())
-<<<<<<< HEAD
-                && sourceDesc->getPatchHandle() == AUDIO_PATCH_HANDLE_NONE) {
-=======
                 && sourceDesc->getPatchHandle() == AUDIO_PATCH_HANDLE_NONE
                 && !isCallRxAudioSource(sourceDesc)) {
->>>>>>> a0969954
             connectAudioSource(sourceDesc);
         }
     }
@@ -5511,11 +5507,7 @@
                                 newDevices.types());
             }
             sp<SourceClientDescriptor> source = getSourceForAttributesOnOutput(srcOut, attr);
-<<<<<<< HEAD
-            if (source != nullptr) {
-=======
             if (source != nullptr && !isCallRxAudioSource(source)) {
->>>>>>> a0969954
                 connectAudioSource(source);
             }
         }
@@ -6512,12 +6504,8 @@
     for (ssize_t i = (ssize_t)mAudioSources.size() - 1; i >= 0; i--)  {
         sp<SourceClientDescriptor> sourceDesc = mAudioSources.valueAt(i);
         if (sourceDesc->isConnected() && (sourceDesc->srcDevice()->equals(deviceDesc) ||
-<<<<<<< HEAD
-                                          sourceDesc->sinkDevice()->equals(deviceDesc))) {
-=======
                                           sourceDesc->sinkDevice()->equals(deviceDesc))
                 && !isCallRxAudioSource(sourceDesc)) {
->>>>>>> a0969954
             disconnectAudioSource(sourceDesc);
         }
     }
