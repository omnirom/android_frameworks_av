--- conflicted
+++ resolved
@@ -399,11 +399,7 @@
         // when a device is disconnected, checks if an output is not used any more and
         // returns its handle if any.
         // transfers the audio tracks and effects from one output thread to another accordingly.
-<<<<<<< HEAD
-        virtual status_t checkOutputsForDevice(const sp<DeviceDescriptor>& devDesc,
-=======
-        status_t checkOutputsForDevice(const sp<DeviceDescriptor>& device,
->>>>>>> 1a8d3dbb
+        virtual status_t checkOutputsForDevice(const sp<DeviceDescriptor>& device,
                                        audio_policy_dev_state_t state,
                                        SortedVector<audio_io_handle_t>& outputs);
 
@@ -707,13 +703,8 @@
                 audio_output_flags_t *flags,
                 audio_port_handle_t *selectedDeviceId);
         // internal method to return the output handle for the given device and format
-<<<<<<< HEAD
-        virtual audio_io_handle_t getOutputForDevice(
-                audio_devices_t device,
-=======
-        audio_io_handle_t getOutputForDevices(
+        virtual audio_io_handle_t getOutputForDevices(
                 const DeviceVector &devices,
->>>>>>> 1a8d3dbb
                 audio_session_t session,
                 audio_stream_type_t stream,
                 const audio_config_t *config,
@@ -741,18 +732,11 @@
                                                           AudioMix **policyMix = NULL);
 
         // Called by setDeviceConnectionState().
-<<<<<<< HEAD
-        virtual status_t setDeviceConnectionStateInt(audio_devices_t device,
-                                                          audio_policy_dev_state_t state,
-                                                          const char *device_address,
-                                                          const char *device_name);
-=======
-        status_t setDeviceConnectionStateInt(audio_devices_t deviceType,
+        virtual status_t setDeviceConnectionStateInt(audio_devices_t deviceType,
                                              audio_policy_dev_state_t state,
                                              const char *device_address,
                                              const char *device_name,
                                              audio_format_t encodedFormat);
->>>>>>> 1a8d3dbb
         void updateMono(audio_io_handle_t output) {
             AudioParameter param;
             param.addInt(String8(AudioParameter::keyMonoOutput), (int)mMasterMono);
