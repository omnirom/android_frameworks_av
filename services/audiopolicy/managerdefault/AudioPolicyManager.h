--- conflicted
+++ resolved
@@ -514,24 +514,11 @@
         sp<DeviceDescriptor> findDevice(
                 const DeviceVector& devices, audio_devices_t device) const;
 
-<<<<<<< HEAD
-        // if argument "device" is different from AUDIO_DEVICE_NONE,  startSource() will force
-        // the re-evaluation of the output device.
-        virtual status_t startSource(const sp<AudioOutputDescriptor>& outputDesc,
-                             audio_stream_type_t stream,
-                             audio_devices_t device,
-                             const char *address,
-                             uint32_t *delayMs);
-        virtual status_t stopSource(const sp<AudioOutputDescriptor>& outputDesc,
-                            audio_stream_type_t stream,
-                            bool forceDeviceUpdate);
-=======
-        status_t startSource(const sp<SwAudioOutputDescriptor>& outputDesc,
+        virtual status_t startSource(const sp<SwAudioOutputDescriptor>& outputDesc,
                              const sp<TrackClientDescriptor>& client,
                              uint32_t *delayMs);
-        status_t stopSource(const sp<SwAudioOutputDescriptor>& outputDesc,
+        virtual status_t stopSource(const sp<SwAudioOutputDescriptor>& outputDesc,
                             const sp<TrackClientDescriptor>& client);
->>>>>>> f4b789fe
 
         void clearAudioPatches(uid_t uid);
         void clearSessionRoutes(uid_t uid);
