/*
 * Copyright (C) 2009 The Android Open Source Project
 *
 * Licensed under the Apache License, Version 2.0 (the "License");
 * you may not use this file except in compliance with the License.
 * You may obtain a copy of the License at
 *
 *      http://www.apache.org/licenses/LICENSE-2.0
 *
 * Unless required by applicable law or agreed to in writing, software
 * distributed under the License is distributed on an "AS IS" BASIS,
 * WITHOUT WARRANTIES OR CONDITIONS OF ANY KIND, either express or implied.
 * See the License for the specific language governing permissions and
 * limitations under the License.
 */

#ifndef ANDROID_AUDIOPOLICYSERVICE_H
#define ANDROID_AUDIOPOLICYSERVICE_H

#include <cutils/misc.h>
#include <cutils/config_utils.h>
#include <cutils/compiler.h>
#include <utils/String8.h>
#include <utils/Vector.h>
#include <utils/SortedVector.h>
#include <binder/ActivityManager.h>
#include <binder/BinderService.h>
#include <binder/IUidObserver.h>
#include <system/audio.h>
#include <system/audio_policy.h>
#include <media/IAudioPolicyService.h>
#include <media/ToneGenerator.h>
#include <media/AudioEffect.h>
#include <media/AudioPolicy.h>
#include <mediautils/ServiceUtilities.h>
#include "AudioPolicyEffects.h"
#include <AudioPolicyInterface.h>
#include <android/hardware/BnSensorPrivacyListener.h>

#include <unordered_map>

namespace android {

// ----------------------------------------------------------------------------

class AudioPolicyService :
    public BinderService<AudioPolicyService>,
    public BnAudioPolicyService,
    public IBinder::DeathRecipient
{
    friend class BinderService<AudioPolicyService>;

public:
    // for BinderService
    static const char *getServiceName() ANDROID_API { return "media.audio_policy"; }

    virtual status_t    dump(int fd, const Vector<String16>& args);

    //
    // BnAudioPolicyService (see AudioPolicyInterface for method descriptions)
    //

    virtual status_t setDeviceConnectionState(audio_devices_t device,
                                              audio_policy_dev_state_t state,
                                              const char *device_address,
                                              const char *device_name,
                                              audio_format_t encodedFormat);
    virtual audio_policy_dev_state_t getDeviceConnectionState(
                                                                audio_devices_t device,
                                                                const char *device_address);
    virtual status_t handleDeviceConfigChange(audio_devices_t device,
                                              const char *device_address,
                                              const char *device_name,
                                              audio_format_t encodedFormat);
    virtual status_t setPhoneState(audio_mode_t state);
    virtual status_t setForceUse(audio_policy_force_use_t usage, audio_policy_forced_cfg_t config);
    virtual audio_policy_forced_cfg_t getForceUse(audio_policy_force_use_t usage);
    virtual audio_io_handle_t getOutput(audio_stream_type_t stream);
    status_t getOutputForAttr(audio_attributes_t *attr,
                              audio_io_handle_t *output,
                              audio_session_t session,
                              audio_stream_type_t *stream,
                              pid_t pid,
                              uid_t uid,
                              const audio_config_t *config,
                              audio_output_flags_t flags,
                              audio_port_handle_t *selectedDeviceId,
                              audio_port_handle_t *portId,
                              std::vector<audio_io_handle_t> *secondaryOutputs) override;
    virtual status_t startOutput(audio_port_handle_t portId);
    virtual status_t stopOutput(audio_port_handle_t portId);
    virtual void releaseOutput(audio_port_handle_t portId);
    virtual status_t getInputForAttr(const audio_attributes_t *attr,
                                     audio_io_handle_t *input,
                                     audio_unique_id_t riid,
                                     audio_session_t session,
                                     pid_t pid,
                                     uid_t uid,
                                     const String16& opPackageName,
                                     const audio_config_base_t *config,
                                     audio_input_flags_t flags,
                                     audio_port_handle_t *selectedDeviceId = NULL,
                                     audio_port_handle_t *portId = NULL);
    virtual status_t startInput(audio_port_handle_t portId);
    virtual status_t stopInput(audio_port_handle_t portId);
    virtual void releaseInput(audio_port_handle_t portId);
    virtual status_t initStreamVolume(audio_stream_type_t stream,
                                      int indexMin,
                                      int indexMax);
    virtual status_t setStreamVolumeIndex(audio_stream_type_t stream,
                                          int index,
                                          audio_devices_t device);
    virtual status_t getStreamVolumeIndex(audio_stream_type_t stream,
                                          int *index,
                                          audio_devices_t device);

    virtual status_t setVolumeIndexForAttributes(const audio_attributes_t &attr,
                                                 int index,
                                                 audio_devices_t device);
    virtual status_t getVolumeIndexForAttributes(const audio_attributes_t &attr,
                                                 int &index,
                                                 audio_devices_t device);
    virtual status_t getMinVolumeIndexForAttributes(const audio_attributes_t &attr,
                                                    int &index);
    virtual status_t getMaxVolumeIndexForAttributes(const audio_attributes_t &attr,
                                                    int &index);

    virtual uint32_t getStrategyForStream(audio_stream_type_t stream);
    virtual audio_devices_t getDevicesForStream(audio_stream_type_t stream);

    virtual audio_io_handle_t getOutputForEffect(const effect_descriptor_t *desc);
    virtual status_t registerEffect(const effect_descriptor_t *desc,
                                    audio_io_handle_t io,
                                    uint32_t strategy,
                                    audio_session_t session,
                                    int id);
    virtual status_t unregisterEffect(int id);
    virtual status_t setEffectEnabled(int id, bool enabled);
    status_t moveEffectsToIo(const std::vector<int>& ids, audio_io_handle_t io) override;
    virtual bool isStreamActive(audio_stream_type_t stream, uint32_t inPastMs = 0) const;
    virtual bool isStreamActiveRemotely(audio_stream_type_t stream, uint32_t inPastMs = 0) const;
    virtual bool isSourceActive(audio_source_t source) const;

    virtual status_t queryDefaultPreProcessing(audio_session_t audioSession,
                                              effect_descriptor_t *descriptors,
                                              uint32_t *count);
    virtual status_t addSourceDefaultEffect(const effect_uuid_t *type,
                                            const String16& opPackageName,
                                            const effect_uuid_t *uuid,
                                            int32_t priority,
                                            audio_source_t source,
                                            audio_unique_id_t* id);
    virtual status_t addStreamDefaultEffect(const effect_uuid_t *type,
                                            const String16& opPackageName,
                                            const effect_uuid_t *uuid,
                                            int32_t priority,
                                            audio_usage_t usage,
                                            audio_unique_id_t* id);
    virtual status_t removeSourceDefaultEffect(audio_unique_id_t id);
    virtual status_t removeStreamDefaultEffect(audio_unique_id_t id);

    virtual     status_t    onTransact(
                                uint32_t code,
                                const Parcel& data,
                                Parcel* reply,
                                uint32_t flags);

    // IBinder::DeathRecipient
    virtual     void        binderDied(const wp<IBinder>& who);

    // RefBase
    virtual     void        onFirstRef();

    //
    // Helpers for the struct audio_policy_service_ops implementation.
    // This is used by the audio policy manager for certain operations that
    // are implemented by the policy service.
    //
    virtual void setParameters(audio_io_handle_t ioHandle,
                               const char *keyValuePairs,
                               int delayMs);

    virtual status_t setStreamVolume(audio_stream_type_t stream,
                                     float volume,
                                     audio_io_handle_t output,
                                     int delayMs = 0);
    virtual status_t setVoiceVolume(float volume, int delayMs = 0);
    status_t setAllowedCapturePolicy(uint_t uid, audio_flags_mask_t capturePolicy) override;
    virtual bool isOffloadSupported(const audio_offload_info_t &config);
    virtual bool isDirectOutputSupported(const audio_config_base_t& config,
                                         const audio_attributes_t& attributes);

    virtual status_t listAudioPorts(audio_port_role_t role,
                                    audio_port_type_t type,
                                    unsigned int *num_ports,
                                    struct audio_port *ports,
                                    unsigned int *generation);
    virtual status_t getAudioPort(struct audio_port *port);
    virtual status_t createAudioPatch(const struct audio_patch *patch,
                                       audio_patch_handle_t *handle);
    virtual status_t releaseAudioPatch(audio_patch_handle_t handle);
    virtual status_t listAudioPatches(unsigned int *num_patches,
                                      struct audio_patch *patches,
                                      unsigned int *generation);
    virtual status_t setAudioPortConfig(const struct audio_port_config *config);

    virtual void registerClient(const sp<IAudioPolicyServiceClient>& client);

    virtual void setAudioPortCallbacksEnabled(bool enabled);

    virtual void setAudioVolumeGroupCallbacksEnabled(bool enabled);

    virtual status_t acquireSoundTriggerSession(audio_session_t *session,
                                           audio_io_handle_t *ioHandle,
                                           audio_devices_t *device);

    virtual status_t releaseSoundTriggerSession(audio_session_t session);

    virtual audio_mode_t getPhoneState();

    virtual status_t registerPolicyMixes(const Vector<AudioMix>& mixes, bool registration);

    virtual status_t setUidDeviceAffinities(uid_t uid, const Vector<AudioDeviceTypeAddr>& devices);

    virtual status_t removeUidDeviceAffinities(uid_t uid);

    virtual status_t startAudioSource(const struct audio_port_config *source,
                                      const audio_attributes_t *attributes,
                                      audio_port_handle_t *portId);
    virtual status_t stopAudioSource(audio_port_handle_t portId);

    virtual status_t setMasterMono(bool mono);
    virtual status_t getMasterMono(bool *mono);

    virtual float    getStreamVolumeDB(
                audio_stream_type_t stream, int index, audio_devices_t device);

    virtual status_t getSurroundFormats(unsigned int *numSurroundFormats,
                                        audio_format_t *surroundFormats,
                                        bool *surroundFormatsEnabled,
                                        bool reported);
    virtual status_t getHwOffloadEncodingFormatsSupportedForA2DP(
                                        std::vector<audio_format_t> *formats);
    virtual status_t setSurroundFormatEnabled(audio_format_t audioFormat, bool enabled);

    virtual status_t setAssistantUid(uid_t uid);
    virtual status_t setA11yServicesUids(const std::vector<uid_t>& uids);

    virtual bool     isHapticPlaybackSupported();

<<<<<<< HEAD
            status_t doStartOutput(audio_port_handle_t portId);
=======
>>>>>>> c1aabf30
    virtual status_t listAudioProductStrategies(AudioProductStrategyVector &strategies);
    virtual status_t getProductStrategyFromAudioAttributes(const AudioAttributes &aa,
                                                           product_strategy_t &productStrategy);

    virtual status_t listAudioVolumeGroups(AudioVolumeGroupVector &groups);

    virtual status_t getVolumeGroupFromAudioAttributes(const AudioAttributes &aa,
                                                       volume_group_t &volumeGroup);

    virtual status_t setRttEnabled(bool enabled);

            status_t doStopOutput(audio_port_handle_t portId);
            void doReleaseOutput(audio_port_handle_t portId);

            status_t clientCreateAudioPatch(const struct audio_patch *patch,
                                      audio_patch_handle_t *handle,
                                      int delayMs);
            status_t clientReleaseAudioPatch(audio_patch_handle_t handle,
                                             int delayMs);
            virtual status_t clientSetAudioPortConfig(const struct audio_port_config *config,
                                                      int delayMs);

            void removeNotificationClient(uid_t uid, pid_t pid);
            void onAudioPortListUpdate();
            void doOnAudioPortListUpdate();
            void onAudioPatchListUpdate();
            void doOnAudioPatchListUpdate();

            void onDynamicPolicyMixStateUpdate(const String8& regId, int32_t state);
            void doOnDynamicPolicyMixStateUpdate(const String8& regId, int32_t state);
            void onRecordingConfigurationUpdate(int event,
                                                const record_client_info_t *clientInfo,
                                                const audio_config_base_t *clientConfig,
                                                std::vector<effect_descriptor_t> clientEffects,
                                                const audio_config_base_t *deviceConfig,
                                                std::vector<effect_descriptor_t> effects,
                                                audio_patch_handle_t patchHandle,
                                                audio_source_t source);
            void doOnRecordingConfigurationUpdate(int event,
                                                  const record_client_info_t *clientInfo,
                                                  const audio_config_base_t *clientConfig,
                                                  std::vector<effect_descriptor_t> clientEffects,
                                                  const audio_config_base_t *deviceConfig,
                                                  std::vector<effect_descriptor_t> effects,
                                                  audio_patch_handle_t patchHandle,
                                                  audio_source_t source);

            void onAudioVolumeGroupChanged(volume_group_t group, int flags);
            void doOnAudioVolumeGroupChanged(volume_group_t group, int flags);
            void setEffectSuspended(int effectId,
                                    audio_session_t sessionId,
                                    bool suspended);

private:
                        AudioPolicyService() ANDROID_API;
    virtual             ~AudioPolicyService();

            status_t dumpInternals(int fd);

    // Handles binder shell commands
    virtual status_t shellCommand(int in, int out, int err, Vector<String16>& args);

    // Sets whether the given UID records only silence
    virtual void setAppState_l(uid_t uid, app_state_t state);

    // Overrides the UID state as if it is idle
    status_t handleSetUidState(Vector<String16>& args, int err);

    // Clears the override for the UID state
    status_t handleResetUidState(Vector<String16>& args, int err);

    // Gets the UID state
    status_t handleGetUidState(Vector<String16>& args, int out, int err);

    // Prints the shell command help
    status_t printHelp(int out);

    std::string getDeviceTypeStrForPortId(audio_port_handle_t portId);

    status_t getAudioPolicyEffects(sp<AudioPolicyEffects>& audioPolicyEffects);

    app_state_t apmStatFromAmState(int amState);

    void updateUidStates();
    void updateUidStates_l();

    void silenceAllRecordings_l();

    static bool isPrivacySensitiveSource(audio_source_t source);
    static bool isVirtualSource(audio_source_t source);

    // If recording we need to make sure the UID is allowed to do that. If the UID is idle
    // then it cannot record and gets buffers with zeros - silence. As soon as the UID
    // transitions to an active state we will start reporting buffers with data. This approach
    // transparently handles recording while the UID transitions between idle/active state
    // avoiding to get stuck in a state receiving non-empty buffers while idle or in a state
    // receiving empty buffers while active.
    class UidPolicy : public BnUidObserver, public virtual IBinder::DeathRecipient {
    public:
        explicit UidPolicy(wp<AudioPolicyService> service)
                : mService(service), mObserverRegistered(false),
                  mAssistantUid(0), mRttEnabled(false) {}

        void registerSelf();
        void unregisterSelf();

        // IBinder::DeathRecipient implementation
        void binderDied(const wp<IBinder> &who) override;

        bool isUidActive(uid_t uid);
        int getUidState(uid_t uid);
        void setAssistantUid(uid_t uid) { mAssistantUid = uid; }
        bool isAssistantUid(uid_t uid) { return uid == mAssistantUid; }
        void setA11yUids(const std::vector<uid_t>& uids) { mA11yUids.clear(); mA11yUids = uids; }
        bool isA11yUid(uid_t uid);
        bool isA11yOnTop();
        void setRttEnabled(bool enabled) { mRttEnabled = enabled; }
        bool isRttEnabled() { return mRttEnabled; }

        // BnUidObserver implementation
        void onUidActive(uid_t uid) override;
        void onUidGone(uid_t uid, bool disabled) override;
        void onUidIdle(uid_t uid, bool disabled) override;
        void onUidStateChanged(uid_t uid, int32_t procState, int64_t procStateSeq);

        void addOverrideUid(uid_t uid, bool active) { updateOverrideUid(uid, active, true); }
        void removeOverrideUid(uid_t uid) { updateOverrideUid(uid, false, false); }

        void updateUid(std::unordered_map<uid_t, std::pair<bool, int>> *uids,
                       uid_t uid, bool active, int state, bool insert);

     private:
        void notifyService();
        void updateOverrideUid(uid_t uid, bool active, bool insert);
        void updateUidLocked(std::unordered_map<uid_t, std::pair<bool, int>> *uids,
                             uid_t uid, bool active, int state, bool insert);
        void checkRegistered();

        wp<AudioPolicyService> mService;
        Mutex mLock;
        ActivityManager mAm;
        bool mObserverRegistered;
        std::unordered_map<uid_t, std::pair<bool, int>> mOverrideUids;
        std::unordered_map<uid_t, std::pair<bool, int>> mCachedUids;
        uid_t mAssistantUid;
        std::vector<uid_t> mA11yUids;
        bool mRttEnabled;
    };

    // If sensor privacy is enabled then all apps, including those that are active, should be
    // prevented from recording. This is handled similar to idle UIDs, any app that attempts
    // to record while sensor privacy is enabled will receive buffers with zeros. As soon as
    // sensor privacy is disabled active apps will receive the expected data when recording.
    class SensorPrivacyPolicy : public hardware::BnSensorPrivacyListener {
        public:
            explicit SensorPrivacyPolicy(wp<AudioPolicyService> service)
                    : mService(service) {}

            void registerSelf();
            void unregisterSelf();

            bool isSensorPrivacyEnabled();

            binder::Status onSensorPrivacyChanged(bool enabled);

        private:
            wp<AudioPolicyService> mService;
            std::atomic_bool mSensorPrivacyEnabled;
    };

    // Thread used to send audio config commands to audio flinger
    // For audio config commands, it is necessary because audio flinger requires that the calling
    // process (user) has permission to modify audio settings.
    class AudioCommandThread : public Thread {
        class AudioCommand;
    public:

        // commands for tone AudioCommand
        enum {
            SET_VOLUME,
            SET_PARAMETERS,
            SET_VOICE_VOLUME,
            START_OUTPUT,
            STOP_OUTPUT,
            RELEASE_OUTPUT,
            CREATE_AUDIO_PATCH,
            RELEASE_AUDIO_PATCH,
            UPDATE_AUDIOPORT_LIST,
            UPDATE_AUDIOPATCH_LIST,
            CHANGED_AUDIOVOLUMEGROUP,
            SET_AUDIOPORT_CONFIG,
            DYN_POLICY_MIX_STATE_UPDATE,
            RECORDING_CONFIGURATION_UPDATE,
            SET_EFFECT_SUSPENDED,
        };

        AudioCommandThread (String8 name, const wp<AudioPolicyService>& service);
        virtual             ~AudioCommandThread();

                    status_t    dump(int fd);

        // Thread virtuals
        virtual     void        onFirstRef();
        virtual     bool        threadLoop();

                    void        exit();
                    status_t    volumeCommand(audio_stream_type_t stream, float volume,
                                            audio_io_handle_t output, int delayMs = 0);
                    status_t    parametersCommand(audio_io_handle_t ioHandle,
                                            const char *keyValuePairs, int delayMs = 0);
                    status_t    voiceVolumeCommand(float volume, int delayMs = 0);
<<<<<<< HEAD
                    status_t    startOutputCommand(audio_port_handle_t portId);
=======
>>>>>>> c1aabf30
                    void        stopOutputCommand(audio_port_handle_t portId);
                    void        releaseOutputCommand(audio_port_handle_t portId);
                    status_t    sendCommand(sp<AudioCommand>& command, int delayMs = 0);
                    void        insertCommand_l(sp<AudioCommand>& command, int delayMs = 0);
                    status_t    createAudioPatchCommand(const struct audio_patch *patch,
                                                        audio_patch_handle_t *handle,
                                                        int delayMs);
                    status_t    releaseAudioPatchCommand(audio_patch_handle_t handle,
                                                         int delayMs);
                    void        updateAudioPortListCommand();
                    void        updateAudioPatchListCommand();
                    void        changeAudioVolumeGroupCommand(volume_group_t group, int flags);
                    status_t    setAudioPortConfigCommand(const struct audio_port_config *config,
                                                          int delayMs);
                    void        dynamicPolicyMixStateUpdateCommand(const String8& regId,
                                                                   int32_t state);
                    void        recordingConfigurationUpdateCommand(
                                                    int event,
                                                    const record_client_info_t *clientInfo,
                                                    const audio_config_base_t *clientConfig,
                                                    std::vector<effect_descriptor_t> clientEffects,
                                                    const audio_config_base_t *deviceConfig,
                                                    std::vector<effect_descriptor_t> effects,
                                                    audio_patch_handle_t patchHandle,
                                                    audio_source_t source);
                    void        setEffectSuspendedCommand(int effectId,
                                                          audio_session_t sessionId,
                                                          bool suspended);
                    void        insertCommand_l(AudioCommand *command, int delayMs = 0);
    private:
        class AudioCommandData;

        // descriptor for requested tone playback event
        class AudioCommand: public RefBase {

        public:
            AudioCommand()
            : mCommand(-1), mStatus(NO_ERROR), mWaitStatus(false) {}

            void dump(char* buffer, size_t size);

            int mCommand;   // SET_VOLUME, SET_PARAMETERS...
            nsecs_t mTime;  // time stamp
            Mutex mLock;    // mutex associated to mCond
            Condition mCond; // condition for status return
            status_t mStatus; // command status
            bool mWaitStatus; // true if caller is waiting for status
            sp<AudioCommandData> mParam;     // command specific parameter data
        };

        class AudioCommandData: public RefBase {
        public:
            virtual ~AudioCommandData() {}
        protected:
            AudioCommandData() {}
        };

        class VolumeData : public AudioCommandData {
        public:
            audio_stream_type_t mStream;
            float mVolume;
            audio_io_handle_t mIO;
        };

        class ParametersData : public AudioCommandData {
        public:
            audio_io_handle_t mIO;
            String8 mKeyValuePairs;
        };

        class VoiceVolumeData : public AudioCommandData {
        public:
            float mVolume;
        };

        class StartOutputData : public AudioCommandData {
        public:
            audio_port_handle_t mPortId;
        };

        class StopOutputData : public AudioCommandData {
        public:
            audio_port_handle_t mPortId;
        };

        class ReleaseOutputData : public AudioCommandData {
        public:
            audio_port_handle_t mPortId;
        };

        class CreateAudioPatchData : public AudioCommandData {
        public:
            struct audio_patch mPatch;
            audio_patch_handle_t mHandle;
        };

        class ReleaseAudioPatchData : public AudioCommandData {
        public:
            audio_patch_handle_t mHandle;
        };

        class AudioVolumeGroupData : public AudioCommandData {
        public:
            volume_group_t mGroup;
            int mFlags;
        };

        class SetAudioPortConfigData : public AudioCommandData {
        public:
            struct audio_port_config mConfig;
        };

        class DynPolicyMixStateUpdateData : public AudioCommandData {
        public:
            String8 mRegId;
            int32_t mState;
        };

        class RecordingConfigurationUpdateData : public AudioCommandData {
        public:
            int mEvent;
            record_client_info_t mClientInfo;
            struct audio_config_base mClientConfig;
            std::vector<effect_descriptor_t> mClientEffects;
            struct audio_config_base mDeviceConfig;
            std::vector<effect_descriptor_t> mEffects;
            audio_patch_handle_t mPatchHandle;
            audio_source_t mSource;
        };

        class SetEffectSuspendedData : public AudioCommandData {
        public:
            int mEffectId;
            audio_session_t mSessionId;
            bool mSuspended;
        };

        Mutex   mLock;
        Condition mWaitWorkCV;
        Vector < sp<AudioCommand> > mAudioCommands; // list of pending commands
        sp<AudioCommand> mLastCommand;      // last processed command (used by dump)
        String8 mName;                      // string used by wake lock fo delayed commands
        wp<AudioPolicyService> mService;
    };

    class AudioPolicyClient : public AudioPolicyClientInterface
    {
     public:
        explicit AudioPolicyClient(AudioPolicyService *service) : mAudioPolicyService(service) {}
        virtual ~AudioPolicyClient() {}

        //
        // Audio HW module functions
        //

        // loads a HW module.
        virtual audio_module_handle_t loadHwModule(const char *name);

        //
        // Audio output Control functions
        //

        // opens an audio output with the requested parameters. The parameter values can indicate to use the default values
        // in case the audio policy manager has no specific requirements for the output being opened.
        // When the function returns, the parameter values reflect the actual values used by the audio hardware output stream.
        // The audio policy manager can check if the proposed parameters are suitable or not and act accordingly.
        virtual status_t openOutput(audio_module_handle_t module,
                                    audio_io_handle_t *output,
                                    audio_config_t *config,
                                    audio_devices_t *devices,
                                    const String8& address,
                                    uint32_t *latencyMs,
                                    audio_output_flags_t flags);
        // creates a special output that is duplicated to the two outputs passed as arguments. The duplication is performed by
        // a special mixer thread in the AudioFlinger.
        virtual audio_io_handle_t openDuplicateOutput(audio_io_handle_t output1, audio_io_handle_t output2);
        // closes the output stream
        virtual status_t closeOutput(audio_io_handle_t output);
        // suspends the output. When an output is suspended, the corresponding audio hardware output stream is placed in
        // standby and the AudioTracks attached to the mixer thread are still processed but the output mix is discarded.
        virtual status_t suspendOutput(audio_io_handle_t output);
        // restores a suspended output.
        virtual status_t restoreOutput(audio_io_handle_t output);

        //
        // Audio input Control functions
        //

        // opens an audio input
        virtual audio_io_handle_t openInput(audio_module_handle_t module,
                                            audio_io_handle_t *input,
                                            audio_config_t *config,
                                            audio_devices_t *devices,
                                            const String8& address,
                                            audio_source_t source,
                                            audio_input_flags_t flags);
        // closes an audio input
        virtual status_t closeInput(audio_io_handle_t input);
        //
        // misc control functions
        //

        // set a stream volume for a particular output. For the same user setting, a given stream type can have different volumes
        // for each output (destination device) it is attached to.
        virtual status_t setStreamVolume(audio_stream_type_t stream, float volume, audio_io_handle_t output, int delayMs = 0);

        // invalidate a stream type, causing a reroute to an unspecified new output
        virtual status_t invalidateStream(audio_stream_type_t stream);

        // function enabling to send proprietary informations directly from audio policy manager to audio hardware interface.
        virtual void setParameters(audio_io_handle_t ioHandle, const String8& keyValuePairs, int delayMs = 0);
        // function enabling to receive proprietary informations directly from audio hardware interface to audio policy manager.
        virtual String8 getParameters(audio_io_handle_t ioHandle, const String8& keys);

        // set down link audio volume.
        virtual status_t setVoiceVolume(float volume, int delayMs = 0);

        // move effect to the specified output
        virtual status_t moveEffects(audio_session_t session,
                                         audio_io_handle_t srcOutput,
                                         audio_io_handle_t dstOutput);

                void setEffectSuspended(int effectId,
                                        audio_session_t sessionId,
                                        bool suspended) override;

        /* Create a patch between several source and sink ports */
        virtual status_t createAudioPatch(const struct audio_patch *patch,
                                           audio_patch_handle_t *handle,
                                           int delayMs);

        /* Release a patch */
        virtual status_t releaseAudioPatch(audio_patch_handle_t handle,
                                           int delayMs);

        /* Set audio port configuration */
        virtual status_t setAudioPortConfig(const struct audio_port_config *config, int delayMs);

        virtual void onAudioPortListUpdate();
        virtual void onAudioPatchListUpdate();
        virtual void onDynamicPolicyMixStateUpdate(String8 regId, int32_t state);
        virtual void onRecordingConfigurationUpdate(int event,
                                                    const record_client_info_t *clientInfo,
                                                    const audio_config_base_t *clientConfig,
                                                    std::vector<effect_descriptor_t> clientEffects,
                                                    const audio_config_base_t *deviceConfig,
                                                    std::vector<effect_descriptor_t> effects,
                                                    audio_patch_handle_t patchHandle,
                                                    audio_source_t source);

        virtual void onAudioVolumeGroupChanged(volume_group_t group, int flags);

        virtual audio_unique_id_t newAudioUniqueId(audio_unique_id_use_t use);

     private:
        AudioPolicyService *mAudioPolicyService;
    };

    // --- Notification Client ---
    class NotificationClient : public IBinder::DeathRecipient {
    public:
                            NotificationClient(const sp<AudioPolicyService>& service,
                                                const sp<IAudioPolicyServiceClient>& client,
                                                uid_t uid, pid_t pid);
        virtual             ~NotificationClient();

                            void      onAudioPortListUpdate();
                            void      onAudioPatchListUpdate();
                            void      onDynamicPolicyMixStateUpdate(const String8& regId,
                                                                    int32_t state);
                            void      onAudioVolumeGroupChanged(volume_group_t group, int flags);
                            void      onRecordingConfigurationUpdate(
                                                    int event,
                                                    const record_client_info_t *clientInfo,
                                                    const audio_config_base_t *clientConfig,
                                                    std::vector<effect_descriptor_t> clientEffects,
                                                    const audio_config_base_t *deviceConfig,
                                                    std::vector<effect_descriptor_t> effects,
                                                    audio_patch_handle_t patchHandle,
                                                    audio_source_t source);
                            void      setAudioPortCallbacksEnabled(bool enabled);
                            void setAudioVolumeGroupCallbacksEnabled(bool enabled);

                            uid_t uid() {
                                return mUid;
                            }

                // IBinder::DeathRecipient
                virtual     void        binderDied(const wp<IBinder>& who);

    private:
                            NotificationClient(const NotificationClient&);
                            NotificationClient& operator = (const NotificationClient&);

        const wp<AudioPolicyService>        mService;
        const uid_t                         mUid;
        const pid_t                         mPid;
        const sp<IAudioPolicyServiceClient> mAudioPolicyServiceClient;
              bool                          mAudioPortCallbacksEnabled;
              bool                          mAudioVolumeGroupCallbacksEnabled;
    };

    class AudioClient : public virtual RefBase {
    public:
                AudioClient(const audio_attributes_t attributes,
                            const audio_io_handle_t io, uid_t uid, pid_t pid,
                            const audio_session_t session, const audio_port_handle_t deviceId) :
                                attributes(attributes), io(io), uid(uid), pid(pid),
                                session(session), deviceId(deviceId), active(false) {}
                ~AudioClient() override = default;


        const audio_attributes_t attributes; // source, flags ...
        const audio_io_handle_t io;          // audio HAL stream IO handle
        const uid_t uid;                     // client UID
        const pid_t pid;                     // client PID
        const audio_session_t session;       // audio session ID
        const audio_port_handle_t deviceId;  // selected input device port ID
              bool active;                   // Playback/Capture is active or inactive
    };

    // --- AudioRecordClient ---
    // Information about each registered AudioRecord client
    // (between calls to getInputForAttr() and releaseInput())
    class AudioRecordClient : public AudioClient {
    public:
                AudioRecordClient(const audio_attributes_t attributes,
                          const audio_io_handle_t io, uid_t uid, pid_t pid,
                          const audio_session_t session, const audio_port_handle_t deviceId,
                          const String16& opPackageName,
                          bool canCaptureOutput, bool canCaptureHotword) :
                    AudioClient(attributes, io, uid, pid, session, deviceId),
                    opPackageName(opPackageName), startTimeNs(0),
                    canCaptureOutput(canCaptureOutput), canCaptureHotword(canCaptureHotword) {}
                ~AudioRecordClient() override = default;

        const String16 opPackageName;        // client package name
        nsecs_t startTimeNs;
        const bool canCaptureOutput;
        const bool canCaptureHotword;
    };

    // --- AudioPlaybackClient ---
    // Information about each registered AudioTrack client
    // (between calls to getOutputForAttr() and releaseOutput())
    class AudioPlaybackClient : public AudioClient {
    public:
                AudioPlaybackClient(const audio_attributes_t attributes,
                      const audio_io_handle_t io, uid_t uid, pid_t pid,
                            const audio_session_t session, audio_port_handle_t deviceId,
                            audio_stream_type_t stream) :
                    AudioClient(attributes, io, uid, pid, session, deviceId), stream(stream) {}
                ~AudioPlaybackClient() override = default;

        const audio_stream_type_t stream;
    };

    void getPlaybackClientAndEffects(audio_port_handle_t portId,
                                     sp<AudioPlaybackClient>& client,
                                     sp<AudioPolicyEffects>& effects,
                                     const char *context);


    // A class automatically clearing and restoring binder caller identity inside
    // a code block (scoped variable)
    // Declare one systematically before calling AudioPolicyManager methods so that they are
    // executed with the same level of privilege as audioserver process.
    class AutoCallerClear {
    public:
            AutoCallerClear() :
                mToken(IPCThreadState::self()->clearCallingIdentity()) {}
            ~AutoCallerClear() {
                IPCThreadState::self()->restoreCallingIdentity(mToken);
            }

    private:
        const   int64_t mToken;
    };

    // Internal dump utilities.
    status_t dumpPermissionDenial(int fd);


    mutable Mutex mLock;    // prevents concurrent access to AudioPolicy manager functions changing
                            // device connection state  or routing
    // Note: lock acquisition order is always mLock > mEffectsLock:
    // mLock protects AudioPolicyManager methods that can call into audio flinger
    // and possibly back in to audio policy service and acquire mEffectsLock.
    sp<AudioCommandThread> mAudioCommandThread;     // audio commands thread
    sp<AudioCommandThread> mOutputCommandThread;    // process stop and release output
    struct audio_policy_device *mpAudioPolicyDev;
    struct audio_policy *mpAudioPolicy;
    AudioPolicyInterface *mAudioPolicyManager;
    AudioPolicyClient *mAudioPolicyClient;

    DefaultKeyedVector< int64_t, sp<NotificationClient> >    mNotificationClients;
    Mutex mNotificationClientsLock;  // protects mNotificationClients
    // Manage all effects configured in audio_effects.conf
    // never hold AudioPolicyService::mLock when calling AudioPolicyEffects methods as
    // those can call back into AudioPolicyService methods and try to acquire the mutex
    sp<AudioPolicyEffects> mAudioPolicyEffects;
    audio_mode_t mPhoneState;

    sp<UidPolicy> mUidPolicy;
    sp<SensorPrivacyPolicy> mSensorPrivacyPolicy;

    DefaultKeyedVector< audio_port_handle_t, sp<AudioRecordClient> >   mAudioRecordClients;
    DefaultKeyedVector< audio_port_handle_t, sp<AudioPlaybackClient> >   mAudioPlaybackClients;

    MediaPackageManager mPackageManager; // To check allowPlaybackCapture
};

} // namespace android

#endif // ANDROID_AUDIOPOLICYSERVICE_H<|MERGE_RESOLUTION|>--- conflicted
+++ resolved
@@ -248,10 +248,7 @@
 
     virtual bool     isHapticPlaybackSupported();
 
-<<<<<<< HEAD
             status_t doStartOutput(audio_port_handle_t portId);
-=======
->>>>>>> c1aabf30
     virtual status_t listAudioProductStrategies(AudioProductStrategyVector &strategies);
     virtual status_t getProductStrategyFromAudioAttributes(const AudioAttributes &aa,
                                                            product_strategy_t &productStrategy);
@@ -463,10 +460,7 @@
                     status_t    parametersCommand(audio_io_handle_t ioHandle,
                                             const char *keyValuePairs, int delayMs = 0);
                     status_t    voiceVolumeCommand(float volume, int delayMs = 0);
-<<<<<<< HEAD
                     status_t    startOutputCommand(audio_port_handle_t portId);
-=======
->>>>>>> c1aabf30
                     void        stopOutputCommand(audio_port_handle_t portId);
                     void        releaseOutputCommand(audio_port_handle_t portId);
                     status_t    sendCommand(sp<AudioCommand>& command, int delayMs = 0);
