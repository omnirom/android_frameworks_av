/*
 * Copyright (C) 2015 The Android Open Source Project
 *
 * Licensed under the Apache License, Version 2.0 (the "License");
 * you may not use this file except in compliance with the License.
 * You may obtain a copy of the License at
 *
 *      http://www.apache.org/licenses/LICENSE-2.0
 *
 * Unless required by applicable law or agreed to in writing, software
 * distributed under the License is distributed on an "AS IS" BASIS,
 * WITHOUT WARRANTIES OR CONDITIONS OF ANY KIND, either express or implied.
 * See the License for the specific language governing permissions and
 * limitations under the License.
 */

#pragma once

#include <utils/RefBase.h>
#include <media/AudioPolicy.h>
#include <utils/KeyedVector.h>
#include <hardware/audio.h>
#include <utils/String8.h>

namespace android {

class SwAudioOutputDescriptor;

/**
 * custom mix entry in mPolicyMixes
 */
class AudioPolicyMix : public RefBase {
public:
    AudioPolicyMix() {}

    const sp<SwAudioOutputDescriptor> &getOutput() const;

    void setOutput(sp<SwAudioOutputDescriptor> &output);

    void clearOutput();

    android::AudioMix *getMix();

    void setMix(AudioMix &mix);

private:
    AudioMix    mMix;                   // Audio policy mix descriptor
    sp<SwAudioOutputDescriptor> mOutput;  // Corresponding output stream
};


class AudioPolicyMixCollection : public DefaultKeyedVector<String8, sp<AudioPolicyMix> >
{
public:
    status_t getAudioPolicyMix(const String8& address, sp<AudioPolicyMix> &policyMix) const;

<<<<<<< HEAD
    status_t registerMix(String8 address, AudioMix mix, sp<SwAudioOutputDescriptor> desc);
=======
    status_t registerMix(const String8& address, AudioMix mix);
>>>>>>> fd923e7f

    status_t unregisterMix(const String8& address);

    void closeOutput(sp<SwAudioOutputDescriptor> &desc);

    /**
     * Try to find an output descriptor for the given attributes.
     *
     * @param[in] attributes to consider fowr the research of output descriptor.
     * @param[out] desc to return if an output could be found.
     *
     * @return NO_ERROR if an output was found for the given attribute (in this case, the
     *                  descriptor output param is initialized), error code otherwise.
     */
    status_t getOutputForAttr(audio_attributes_t attributes, uid_t uid,
            sp<SwAudioOutputDescriptor> &desc);

    audio_devices_t getDeviceAndMixForInputSource(audio_source_t inputSource,
                                                  audio_devices_t availableDeviceTypes,
                                                  AudioMix **policyMix);

    status_t getInputMixForAttr(audio_attributes_t attr, AudioMix **policyMix);
};

}; // namespace android<|MERGE_RESOLUTION|>--- conflicted
+++ resolved
@@ -54,11 +54,7 @@
 public:
     status_t getAudioPolicyMix(const String8& address, sp<AudioPolicyMix> &policyMix) const;
 
-<<<<<<< HEAD
-    status_t registerMix(String8 address, AudioMix mix, sp<SwAudioOutputDescriptor> desc);
-=======
-    status_t registerMix(const String8& address, AudioMix mix);
->>>>>>> fd923e7f
+    status_t registerMix(const String8& address, AudioMix mix, sp<SwAudioOutputDescriptor> desc);
 
     status_t unregisterMix(const String8& address);
 
