/*
 * Copyright (C) 2015 The Android Open Source Project
 *
 * Licensed under the Apache License, Version 2.0 (the "License");
 * you may not use this file except in compliance with the License.
 * You may obtain a copy of the License at
 *
 *      http://www.apache.org/licenses/LICENSE-2.0
 *
 * Unless required by applicable law or agreed to in writing, software
 * distributed under the License is distributed on an "AS IS" BASIS,
 * WITHOUT WARRANTIES OR CONDITIONS OF ANY KIND, either express or implied.
 * See the License for the specific language governing permissions and
 * limitations under the License.
 */

#pragma once

#include <sys/types.h>

#include "AudioPort.h"
#include <RoutingStrategy.h>
#include <utils/Errors.h>
#include <utils/Timers.h>
#include <utils/KeyedVector.h>
#include <system/audio.h>
#include "AudioSourceDescriptor.h"

namespace android {

class IOProfile;
class AudioMix;
class AudioPolicyClientInterface;
class DeviceDescriptor;

// descriptor for audio outputs. Used to maintain current configuration of each opened audio output
// and keep track of the usage of this output by each audio stream type.
class AudioOutputDescriptor: public AudioPortConfig
{
public:
    AudioOutputDescriptor(const sp<AudioPort>& port,
                          AudioPolicyClientInterface *clientInterface);
    virtual ~AudioOutputDescriptor() {}

    status_t    dump(int fd);
    void        log(const char* indent);

    audio_port_handle_t getId() const;
    virtual audio_devices_t device() const;
    virtual bool sharesHwModuleWith(const sp<AudioOutputDescriptor>& outputDesc);
    virtual audio_devices_t supportedDevices();
    virtual bool isDuplicated() const { return false; }
    virtual uint32_t latency() { return 0; }
    virtual bool isFixedVolume(audio_devices_t device);
    virtual sp<AudioOutputDescriptor> subOutput1() { return 0; }
    virtual sp<AudioOutputDescriptor> subOutput2() { return 0; }
    virtual bool setVolume(float volume,
                           audio_stream_type_t stream,
                           audio_devices_t device,
                           uint32_t delayMs,
                           bool force);
    virtual void changeRefCount(audio_stream_type_t stream, int delta);

    bool isActive(uint32_t inPastMs = 0) const;
    bool isStreamActive(audio_stream_type_t stream,
                        uint32_t inPastMs = 0,
                        nsecs_t sysTime = 0) const;

    virtual void toAudioPortConfig(struct audio_port_config *dstConfig,
                           const struct audio_port_config *srcConfig = NULL) const;
    virtual sp<AudioPort> getAudioPort() const { return mPort; }
    virtual void toAudioPort(struct audio_port *port) const;

    audio_module_handle_t getModuleHandle() const;

    audio_patch_handle_t getPatchHandle() const { return mPatchHandle; };
    void setPatchHandle(audio_patch_handle_t handle) { mPatchHandle = handle; };

    sp<AudioPort>       mPort;
    audio_devices_t mDevice;                   // current device this output is routed to
    audio_io_handle_t mIoHandle;           // output handle
    uint32_t mRefCount[AUDIO_STREAM_CNT]; // number of streams of each type using this output
    nsecs_t mStopTime[AUDIO_STREAM_CNT];
    float mCurVolume[AUDIO_STREAM_CNT];   // current stream volume in dB
    int mMuteCount[AUDIO_STREAM_CNT];     // mute request counter
    bool mStrategyMutedByDevice[NUM_STRATEGIES]; // strategies muted because of incompatible
                                        // device selection. See checkDeviceMuteStrategies()
    AudioPolicyClientInterface *mClientInterface;

protected:
    audio_patch_handle_t mPatchHandle;
    audio_port_handle_t mId;
};

// Audio output driven by a software mixer in audio flinger.
class SwAudioOutputDescriptor: public AudioOutputDescriptor
{
public:
    SwAudioOutputDescriptor(const sp<IOProfile>& profile,
                            AudioPolicyClientInterface *clientInterface);
    virtual ~SwAudioOutputDescriptor() {}

    status_t    dump(int fd);

    virtual audio_devices_t device() const;
    virtual bool sharesHwModuleWith(const sp<AudioOutputDescriptor>& outputDesc);
    virtual audio_devices_t supportedDevices();
    virtual uint32_t latency();
    virtual bool isDuplicated() const { return (mOutput1 != NULL && mOutput2 != NULL); }
    virtual bool isFixedVolume(audio_devices_t device);
    virtual sp<AudioOutputDescriptor> subOutput1() { return mOutput1; }
    virtual sp<AudioOutputDescriptor> subOutput2() { return mOutput2; }
    virtual void changeRefCount(audio_stream_type_t stream, int delta);
    virtual bool setVolume(float volume,
                           audio_stream_type_t stream,
                           audio_devices_t device,
                           uint32_t delayMs,
                           bool force);

    virtual void toAudioPortConfig(struct audio_port_config *dstConfig,
                           const struct audio_port_config *srcConfig = NULL) const;
    virtual void toAudioPort(struct audio_port *port) const;

            status_t open(const audio_config_t *config,
                          audio_devices_t device,
                          const String8& address,
                          audio_stream_type_t stream,
                          audio_output_flags_t flags,
                          audio_io_handle_t *output);
            // Called when a stream is about to be started
            // Note: called before changeRefCount(1);
            status_t start();
            // Called after a stream is stopped.
            // Note: called after changeRefCount(-1);
            void stop();
            void close();
            status_t openDuplicating(const sp<SwAudioOutputDescriptor>& output1,
                                     const sp<SwAudioOutputDescriptor>& output2,
                                     audio_io_handle_t *ioHandle);

    const sp<IOProfile> mProfile;          // I/O profile this output derives from
    uint32_t mLatency;                  //
    audio_output_flags_t mFlags;   //
    AudioMix *mPolicyMix;             // non NULL when used by a dynamic policy
    sp<SwAudioOutputDescriptor> mOutput1;    // used by duplicated outputs: first output
    sp<SwAudioOutputDescriptor> mOutput2;    // used by duplicated outputs: second output
    uint32_t mDirectOpenCount; // number of clients using this output (direct outputs only)
    audio_session_t mDirectClientSession; // session id of the direct output client
    uint32_t mGlobalRefCount;  // non-stream-specific ref count
};

// Audio output driven by an input device directly.
class HwAudioOutputDescriptor: public AudioOutputDescriptor
{
public:
    HwAudioOutputDescriptor(const sp<AudioSourceDescriptor>& source,
                            AudioPolicyClientInterface *clientInterface);
    virtual ~HwAudioOutputDescriptor() {}

    status_t    dump(int fd);

    virtual audio_devices_t supportedDevices();
    virtual bool setVolume(float volume,
                           audio_stream_type_t stream,
                           audio_devices_t device,
                           uint32_t delayMs,
                           bool force);

    virtual void toAudioPortConfig(struct audio_port_config *dstConfig,
                           const struct audio_port_config *srcConfig = NULL) const;
    virtual void toAudioPort(struct audio_port *port) const;

    const sp<AudioSourceDescriptor> mSource;

};

class SwAudioOutputCollection :
        public DefaultKeyedVector< audio_io_handle_t, sp<SwAudioOutputDescriptor> >
{
public:
    bool isStreamActive(audio_stream_type_t stream, uint32_t inPastMs = 0) const;

    /**
     * return whether a stream is playing remotely, override to change the definition of
     * local/remote playback, used for instance by notification manager to not make
     * media players lose audio focus when not playing locally
     * For the base implementation, "remotely" means playing during screen mirroring which
     * uses an output for playback with a non-empty, non "0" address.
     */
    bool isStreamActiveRemotely(audio_stream_type_t stream, uint32_t inPastMs = 0) const;

    /**
     * return whether a stream is playing, but not on a "remote" device.
     * Override to change the definition of a local/remote playback.
     * Used for instance by policy manager to alter the speaker playback ("speaker safe" behavior)
     * when media plays or not locally.
     * For the base implementation, "remotely" means playing during screen mirroring.
     */
    bool isStreamActiveLocally(audio_stream_type_t stream, uint32_t inPastMs = 0) const;

    /**
     * returns the A2DP output handle if it is open or 0 otherwise
     */
    audio_io_handle_t getA2dpOutput() const;

    /**
<<<<<<< HEAD
     * return true if primary HAL supports A2DP Playback
     */
    bool isA2dpOnPrimary() const;
=======
     * returns true if primary HAL supports A2DP Offload
     */
    bool isA2dpOffloadedOnPrimary() const;

    /**
     * returns true if A2DP is supported (either via hardware offload or software encoding)
     */
    bool isA2dpSupported() const;
>>>>>>> 9c93aa33

    sp<SwAudioOutputDescriptor> getOutputFromId(audio_port_handle_t id) const;

    sp<SwAudioOutputDescriptor> getPrimaryOutput() const;

    /**
     * return true if any output is playing anything besides the stream to ignore
     */
    bool isAnyOutputActive(audio_stream_type_t streamToIgnore) const;

    audio_devices_t getSupportedDevices(audio_io_handle_t handle) const;

    status_t dump(int fd) const;
};

class HwAudioOutputCollection :
        public DefaultKeyedVector< audio_io_handle_t, sp<HwAudioOutputDescriptor> >
{
public:
    bool isStreamActive(audio_stream_type_t stream, uint32_t inPastMs = 0) const;

    /**
     * return true if any output is playing anything besides the stream to ignore
     */
    bool isAnyOutputActive(audio_stream_type_t streamToIgnore) const;

    status_t dump(int fd) const;
};


} // namespace android<|MERGE_RESOLUTION|>--- conflicted
+++ resolved
@@ -204,11 +204,11 @@
     audio_io_handle_t getA2dpOutput() const;
 
     /**
-<<<<<<< HEAD
      * return true if primary HAL supports A2DP Playback
      */
     bool isA2dpOnPrimary() const;
-=======
+
+    /**
      * returns true if primary HAL supports A2DP Offload
      */
     bool isA2dpOffloadedOnPrimary() const;
@@ -217,7 +217,6 @@
      * returns true if A2DP is supported (either via hardware offload or software encoding)
      */
     bool isA2dpSupported() const;
->>>>>>> 9c93aa33
 
     sp<SwAudioOutputDescriptor> getOutputFromId(audio_port_handle_t id) const;
 
