/*
 * Copyright (C) 2015 The Android Open Source Project
 *
 * Licensed under the Apache License, Version 2.0 (the "License");
 * you may not use this file except in compliance with the License.
 * You may obtain a copy of the License at
 *
 *      http://www.apache.org/licenses/LICENSE-2.0
 *
 * Unless required by applicable law or agreed to in writing, software
 * distributed under the License is distributed on an "AS IS" BASIS,
 * WITHOUT WARRANTIES OR CONDITIONS OF ANY KIND, either express or implied.
 * See the License for the specific language governing permissions and
 * limitations under the License.
 */

#define LOG_TAG "APM::AudioOutputDescriptor"
//#define LOG_NDEBUG 0

#include <AudioPolicyInterface.h>
#include "AudioOutputDescriptor.h"
#include "AudioPolicyMix.h"
#include "IOProfile.h"
#include "Volume.h"
#include "HwModule.h"
#include "TypeConverter.h"
<<<<<<< HEAD
=======
#include <media/AudioGain.h>
>>>>>>> c1aabf30
#include <media/AudioParameter.h>
#include <media/AudioPolicy.h>

// A device mask for all audio output devices that are considered "remote" when evaluating
// active output devices in isStreamActiveRemotely()
#define APM_AUDIO_OUT_DEVICE_REMOTE_ALL  AUDIO_DEVICE_OUT_REMOTE_SUBMIX

namespace android {

AudioOutputDescriptor::AudioOutputDescriptor(const sp<AudioPort>& port,
                                             AudioPolicyClientInterface *clientInterface)
    : mPort(port), mClientInterface(clientInterface)
{
    if (mPort.get() != nullptr) {
        mPort->pickAudioProfile(mSamplingRate, mChannelMask, mFormat);
        if (mPort->mGains.size() > 0) {
            mPort->mGains[0]->getDefaultConfig(&mGain);
        }
    }
}

audio_config_base_t AudioOutputDescriptor::getConfig() const
{
    const audio_config_base_t config = { .sample_rate = mSamplingRate, .channel_mask = mChannelMask,
            .format = mFormat };
    return config;
}

audio_module_handle_t AudioOutputDescriptor::getModuleHandle() const
{
    return mPort.get() != nullptr ? mPort->getModuleHandle() : AUDIO_MODULE_HANDLE_NONE;
}

audio_patch_handle_t AudioOutputDescriptor::getPatchHandle() const
{
    return mPatchHandle;
}

void AudioOutputDescriptor::setPatchHandle(audio_patch_handle_t handle)
{
    mPatchHandle = handle;
}

audio_port_handle_t AudioOutputDescriptor::getId() const
{
    return mId;
}

bool AudioOutputDescriptor::sharesHwModuleWith(
        const sp<AudioOutputDescriptor>& outputDesc)
{
    return hasSameHwModuleAs(outputDesc);
<<<<<<< HEAD
}

void AudioOutputDescriptor::setStopTime(const sp<TrackClientDescriptor>& client, nsecs_t sysTime)
{
    mVolumeActivities[client->volumeSource()].setStopTime(sysTime);
    mRoutingActivities[client->strategy()].setStopTime(sysTime);
}

void AudioOutputDescriptor::setClientActive(const sp<TrackClientDescriptor>& client, bool active)
{
=======
}

void AudioOutputDescriptor::setStopTime(const sp<TrackClientDescriptor>& client, nsecs_t sysTime)
{
    mVolumeActivities[client->volumeSource()].setStopTime(sysTime);
    mRoutingActivities[client->strategy()].setStopTime(sysTime);
}

void AudioOutputDescriptor::setClientActive(const sp<TrackClientDescriptor>& client, bool active)
{
>>>>>>> c1aabf30
    auto clientIter = std::find(begin(mActiveClients), end(mActiveClients), client);
    if (active == (clientIter != end(mActiveClients))) {
        ALOGW("%s(%s): ignored active: %d, current stream count %d", __func__,
              client->toShortString().c_str(), active,
              mRoutingActivities.at(client->strategy()).getActivityCount());
        return;
    }
    if (active) {
        mActiveClients.push_back(client);
    } else {
        mActiveClients.erase(clientIter);
    }
    const int delta = active ? 1 : -1;
    // If ps is unknown, it is time to track it!
    mRoutingActivities[client->strategy()].changeActivityCount(delta);
    mVolumeActivities[client->volumeSource()].changeActivityCount(delta);

    // Handle non-client-specific activity ref count
    int32_t oldGlobalActiveCount = mGlobalActiveCount;
    if (!active && mGlobalActiveCount < 1) {
        ALOGW("%s(%s): invalid deactivation with globalRefCount %d",
              __func__, client->toShortString().c_str(), mGlobalActiveCount);
        mGlobalActiveCount = 1;
    }
    mGlobalActiveCount += delta;

    sp<AudioPolicyMix> policyMix = mPolicyMix.promote();
    if ((policyMix != NULL) && ((policyMix->mCbFlags & AudioMix::kCbFlagNotifyActivity) != 0)) {
        if ((oldGlobalActiveCount == 0) || (mGlobalActiveCount == 0)) {
            mClientInterface->onDynamicPolicyMixStateUpdate(policyMix->mDeviceAddress,
                mGlobalActiveCount > 0 ? MIX_STATE_MIXING : MIX_STATE_IDLE);
        }
    }
    client->setActive(active);
}

bool AudioOutputDescriptor::isActive(VolumeSource vs, uint32_t inPastMs, nsecs_t sysTime) const
{
    return (vs == VOLUME_SOURCE_NONE) ?
                isActive(inPastMs) : (mVolumeActivities.find(vs) != std::end(mVolumeActivities)?
                mVolumeActivities.at(vs).isActive(inPastMs, sysTime) : false);
}

bool AudioOutputDescriptor::isActive(uint32_t inPastMs) const
{
    nsecs_t sysTime = 0;
    if (inPastMs != 0) {
        sysTime = systemTime();
    }
    for (const auto &iter : mVolumeActivities) {
        if (iter.second.isActive(inPastMs, sysTime)) {
            return true;
        }
    }
    return false;
}

bool AudioOutputDescriptor::isFixedVolume(audio_devices_t device __unused)
{
    return false;
}

bool AudioOutputDescriptor::setVolume(float volumeDb,
                                      VolumeSource volumeSource,
                                      const StreamTypeVector &/*streams*/,
                                      audio_devices_t /*device*/,
                                      uint32_t delayMs,
                                      bool force)
{
    // We actually change the volume if:
    // - the float value returned by computeVolume() changed
    // - the force flag is set
    if (volumeDb != getCurVolume(volumeSource) || force) {
        ALOGV("%s for volumeSrc %d, volume %f, delay %d", __func__, volumeSource, volumeDb, delayMs);
        setCurVolume(volumeSource, volumeDb);
        return true;
    }
    return false;
}

void AudioOutputDescriptor::toAudioPortConfig(
                                                 struct audio_port_config *dstConfig,
                                                 const struct audio_port_config *srcConfig) const
{
    dstConfig->config_mask = AUDIO_PORT_CONFIG_SAMPLE_RATE|AUDIO_PORT_CONFIG_CHANNEL_MASK|
                            AUDIO_PORT_CONFIG_FORMAT|AUDIO_PORT_CONFIG_GAIN;
    if (srcConfig != NULL) {
        dstConfig->config_mask |= srcConfig->config_mask;
    }
    AudioPortConfig::toAudioPortConfig(dstConfig, srcConfig);

    dstConfig->id = mId;
    dstConfig->role = AUDIO_PORT_ROLE_SOURCE;
    dstConfig->type = AUDIO_PORT_TYPE_MIX;
    dstConfig->ext.mix.hw_module = getModuleHandle();
    dstConfig->ext.mix.usecase.stream = AUDIO_STREAM_DEFAULT;
}

void AudioOutputDescriptor::toAudioPort(struct audio_port *port) const
{
    // Should not be called for duplicated ports, see SwAudioOutputDescriptor::toAudioPortConfig.
    mPort->toAudioPort(port);
    port->id = mId;
    port->ext.mix.hw_module = getModuleHandle();
}

TrackClientVector AudioOutputDescriptor::clientsList(bool activeOnly, product_strategy_t strategy,
                                                     bool preferredDeviceOnly) const
{
    TrackClientVector clients;
    for (const auto &client : getClientIterable()) {
        if ((!activeOnly || client->active())
            && (strategy == PRODUCT_STRATEGY_NONE || strategy == client->strategy())
            && (!preferredDeviceOnly ||
                (client->hasPreferredDevice() && !client->isPreferredDeviceForExclusiveUse()))) {
            clients.push_back(client);
        }
    }
    return clients;
}

bool AudioOutputDescriptor::isAnyActive(VolumeSource volumeSourceToIgnore) const
{
    return std::find_if(begin(mActiveClients), end(mActiveClients),
                        [&volumeSourceToIgnore](const auto &client) {
        return client->volumeSource() != volumeSourceToIgnore; }) != end(mActiveClients);
}

void AudioOutputDescriptor::dump(String8 *dst) const
{
    dst->appendFormat(" ID: %d\n", mId);
    dst->appendFormat(" Sampling rate: %d\n", mSamplingRate);
    dst->appendFormat(" Format: %08x\n", mFormat);
    dst->appendFormat(" Channels: %08x\n", mChannelMask);
    dst->appendFormat(" Devices: %s\n", devices().toString().c_str());
    dst->appendFormat(" Global active count: %u\n", mGlobalActiveCount);
    for (const auto &iter : mRoutingActivities) {
        dst->appendFormat(" Product Strategy id: %d", iter.first);
        iter.second.dump(dst, 4);
    }
    for (const auto &iter : mVolumeActivities) {
        dst->appendFormat(" Volume Activities id: %d", iter.first);
        iter.second.dump(dst, 4);
    }
    dst->append(" AudioTrack Clients:\n");
    ClientMapHandler<TrackClientDescriptor>::dump(dst);
    dst->append("\n");
    if (!mActiveClients.empty()) {
        dst->append(" AudioTrack active (stream) clients:\n");
        size_t index = 0;
        for (const auto& client : mActiveClients) {
            client->dump(dst, 2, index++);
        }
        dst->append(" \n");
    }
}

void AudioOutputDescriptor::log(const char* indent)
{
    ALOGI("%sID: %d,0x%X, [rt:%d fmt:0x%X ch:0x%X]",
          indent, mId, mId, mSamplingRate, mFormat, mChannelMask);
}

// SwAudioOutputDescriptor implementation
SwAudioOutputDescriptor::SwAudioOutputDescriptor(const sp<IOProfile>& profile,
                                                 AudioPolicyClientInterface *clientInterface)
    : AudioOutputDescriptor(profile, clientInterface),
<<<<<<< HEAD
    mProfile(profile), mLatency(0),
=======
    mProfile(profile), mIoHandle(AUDIO_IO_HANDLE_NONE), mLatency(0),
>>>>>>> c1aabf30
    mFlags((audio_output_flags_t)0),
    mOutput1(0), mOutput2(0), mDirectOpenCount(0),
    mDirectClientSession(AUDIO_SESSION_NONE)
{
    if (profile != NULL) {
        mFlags = (audio_output_flags_t)profile->getFlags();
    }
}

void SwAudioOutputDescriptor::dump(String8 *dst) const
{
    dst->appendFormat(" Latency: %d\n", mLatency);
    dst->appendFormat(" Flags %08x\n", mFlags);
    AudioOutputDescriptor::dump(dst);
}

DeviceVector SwAudioOutputDescriptor::devices() const
{
    if (isDuplicated()) {
        DeviceVector devices = mOutput1->devices();
        devices.merge(mOutput2->devices());
        return devices;
    }
    return mDevices;
}

bool SwAudioOutputDescriptor::sharesHwModuleWith(
        const sp<SwAudioOutputDescriptor>& outputDesc)
{
    if (isDuplicated()) {
        return mOutput1->sharesHwModuleWith(outputDesc) || mOutput2->sharesHwModuleWith(outputDesc);
    } else if (outputDesc->isDuplicated()){
        return sharesHwModuleWith(outputDesc->subOutput1()) ||
                    sharesHwModuleWith(outputDesc->subOutput2());
    } else {
        return AudioOutputDescriptor::sharesHwModuleWith(outputDesc);
    }
}

DeviceVector SwAudioOutputDescriptor::supportedDevices() const
<<<<<<< HEAD
{
    if (isDuplicated()) {
        DeviceVector supportedDevices = mOutput1->supportedDevices();
        supportedDevices.merge(mOutput2->supportedDevices());
        return supportedDevices;
    }
    return mProfile->getSupportedDevices();
}

bool SwAudioOutputDescriptor::supportsDevice(const sp<DeviceDescriptor> &device) const
{
    return supportedDevices().contains(device);
}

bool SwAudioOutputDescriptor::supportsAllDevices(const DeviceVector &devices) const
{
    return supportedDevices().containsAllDevices(devices);
}

DeviceVector SwAudioOutputDescriptor::filterSupportedDevices(const DeviceVector &devices) const
{
    DeviceVector filteredDevices = supportedDevices();
    return filteredDevices.filter(devices);
}

bool SwAudioOutputDescriptor::deviceSupportsEncodedFormats(audio_devices_t device)
{
    if (isDuplicated()) {
=======
{
    if (isDuplicated()) {
        DeviceVector supportedDevices = mOutput1->supportedDevices();
        supportedDevices.merge(mOutput2->supportedDevices());
        return supportedDevices;
    }
    return mProfile->getSupportedDevices();
}

bool SwAudioOutputDescriptor::supportsDevice(const sp<DeviceDescriptor> &device) const
{
    return supportedDevices().contains(device);
}

bool SwAudioOutputDescriptor::supportsAllDevices(const DeviceVector &devices) const
{
    return supportedDevices().containsAllDevices(devices);
}

DeviceVector SwAudioOutputDescriptor::filterSupportedDevices(const DeviceVector &devices) const
{
    DeviceVector filteredDevices = supportedDevices();
    return filteredDevices.filter(devices);
}

bool SwAudioOutputDescriptor::deviceSupportsEncodedFormats(audio_devices_t device)
{
    if (isDuplicated()) {
>>>>>>> c1aabf30
        return (mOutput1->deviceSupportsEncodedFormats(device)
                    || mOutput2->deviceSupportsEncodedFormats(device));
    } else {
       return mProfile->deviceSupportsEncodedFormats(device);
    }
}

uint32_t SwAudioOutputDescriptor::latency()
{
    if (isDuplicated()) {
        return (mOutput1->mLatency > mOutput2->mLatency) ? mOutput1->mLatency : mOutput2->mLatency;
    } else {
        return mLatency;
    }
}

void SwAudioOutputDescriptor::setClientActive(const sp<TrackClientDescriptor>& client, bool active)
{
    // forward usage count change to attached outputs
    if (isDuplicated()) {
        mOutput1->setClientActive(client, active);
        mOutput2->setClientActive(client, active);
    }
    AudioOutputDescriptor::setClientActive(client, active);
}

bool SwAudioOutputDescriptor::isFixedVolume(audio_devices_t device)
{
    // unit gain if rerouting to external policy
    if (device == AUDIO_DEVICE_OUT_REMOTE_SUBMIX) {
        if (mPolicyMix != NULL) {
            ALOGV("max gain when rerouting for output=%d", mIoHandle);
            return true;
        }
    }
    if (device == AUDIO_DEVICE_OUT_TELEPHONY_TX) {
        ALOGV("max gain when output device is telephony tx");
        return true;
    }
    return false;
}

void SwAudioOutputDescriptor::toAudioPortConfig(
                                                 struct audio_port_config *dstConfig,
                                                 const struct audio_port_config *srcConfig) const
{

    ALOG_ASSERT(!isDuplicated(), "toAudioPortConfig() called on duplicated output %d", mIoHandle);
    AudioOutputDescriptor::toAudioPortConfig(dstConfig, srcConfig);

    dstConfig->ext.mix.handle = mIoHandle;
}

void SwAudioOutputDescriptor::toAudioPort(
                                                    struct audio_port *port) const
{
    ALOG_ASSERT(!isDuplicated(), "toAudioPort() called on duplicated output %d", mIoHandle);

    AudioOutputDescriptor::toAudioPort(port);

    toAudioPortConfig(&port->active_config);
    port->ext.mix.handle = mIoHandle;
    port->ext.mix.latency_class =
            mFlags & AUDIO_OUTPUT_FLAG_FAST ? AUDIO_LATENCY_LOW : AUDIO_LATENCY_NORMAL;
}

bool SwAudioOutputDescriptor::setVolume(float volumeDb,
                                        VolumeSource vs, const StreamTypeVector &streamTypes,
                                        audio_devices_t device,
                                        uint32_t delayMs,
                                        bool force)
{
    StreamTypeVector streams = streamTypes;
    if (!AudioOutputDescriptor::setVolume(volumeDb, vs, streamTypes, device, delayMs, force)) {
        return false;
    }
    if (streams.empty()) {
        streams.push_back(AUDIO_STREAM_MUSIC);
    }
    for (const auto& devicePort : devices()) {
        // APM loops on all group, so filter on active group to set the port gain,
        // let the other groups set the stream volume as per legacy
        // TODO: Pass in the device address and check against it.
        if (device == devicePort->type() &&
                devicePort->hasGainController(true) && isActive(vs)) {
            ALOGV("%s: device %s has gain controller", __func__, devicePort->toString().c_str());
            // @todo: here we might be in trouble if the SwOutput has several active clients with
            // different Volume Source (or if we allow several curves within same volume group)
            //
            // @todo: default stream volume to max (0) when using HW Port gain?
            float volumeAmpl = Volume::DbToAmpl(0);
            for (const auto &stream : streams) {
                mClientInterface->setStreamVolume(stream, volumeAmpl, mIoHandle, delayMs);
            }

            AudioGains gains = devicePort->getGains();
            int gainMinValueInMb = gains[0]->getMinValueInMb();
            int gainMaxValueInMb = gains[0]->getMaxValueInMb();
            int gainStepValueInMb = gains[0]->getStepValueInMb();
            int gainValueMb = ((volumeDb * 100)/ gainStepValueInMb) * gainStepValueInMb;
            gainValueMb = std::max(gainMinValueInMb, std::min(gainValueMb, gainMaxValueInMb));

            audio_port_config config = {};
            devicePort->toAudioPortConfig(&config);
            config.config_mask = AUDIO_PORT_CONFIG_GAIN;
            config.gain.values[0] = gainValueMb;
            return mClientInterface->setAudioPortConfig(&config, 0) == NO_ERROR;
        }
    }
    // Force VOICE_CALL to track BLUETOOTH_SCO stream volume when bluetooth audio is enabled
    float volumeAmpl = Volume::DbToAmpl(getCurVolume(vs));
    if (hasStream(streams, AUDIO_STREAM_BLUETOOTH_SCO)) {
        mClientInterface->setStreamVolume(AUDIO_STREAM_VOICE_CALL, volumeAmpl, mIoHandle, delayMs);
    }
    for (const auto &stream : streams) {
        ALOGV("%s output %d for volumeSource %d, volume %f, delay %d stream=%s", __func__,
              mIoHandle, vs, volumeDb, delayMs, toString(stream).c_str());
        mClientInterface->setStreamVolume(stream, volumeAmpl, mIoHandle, delayMs);
    }
    return true;
}

status_t SwAudioOutputDescriptor::open(const audio_config_t *config,
                                       const DeviceVector &devices,
                                       audio_stream_type_t stream,
                                       audio_output_flags_t flags,
                                       audio_io_handle_t *output)
{
    mDevices = devices;
    const String8& address = devices.getFirstValidAddress();
    audio_devices_t device = devices.types();

    audio_config_t lConfig;
    if (config == nullptr) {
        lConfig = AUDIO_CONFIG_INITIALIZER;
        lConfig.sample_rate = mSamplingRate;
        lConfig.channel_mask = mChannelMask;
        lConfig.format = mFormat;
    } else {
        lConfig = *config;
    }

    // if the selected profile is offloaded and no offload info was specified,
    // create a default one
    if ((mProfile->getFlags() & AUDIO_OUTPUT_FLAG_COMPRESS_OFFLOAD) &&
            lConfig.offload_info.format == AUDIO_FORMAT_DEFAULT) {
        flags = (audio_output_flags_t)(flags | AUDIO_OUTPUT_FLAG_COMPRESS_OFFLOAD);
        lConfig.offload_info = AUDIO_INFO_INITIALIZER;
        lConfig.offload_info.sample_rate = lConfig.sample_rate;
        lConfig.offload_info.channel_mask = lConfig.channel_mask;
        lConfig.offload_info.format = lConfig.format;
        lConfig.offload_info.stream_type = stream;
        lConfig.offload_info.duration_us = -1;
        lConfig.offload_info.has_video = true; // conservative
        lConfig.offload_info.is_streaming = true; // likely
    }

    mFlags = (audio_output_flags_t)(mFlags | flags);

    ALOGV("opening output for device %s profile %p name %s",
          mDevices.toString().c_str(), mProfile.get(), mProfile->getName().string());

    status_t status = mClientInterface->openOutput(mProfile->getModuleHandle(),
                                                   output,
                                                   &lConfig,
                                                   &device,
                                                   address,
                                                   &mLatency,
                                                   mFlags);
    LOG_ALWAYS_FATAL_IF(mDevices.types() != device,
                        "%s openOutput returned device %08x when given device %08x",
                        __FUNCTION__, mDevices.types(), device);

    if (status == NO_ERROR) {
        LOG_ALWAYS_FATAL_IF(*output == AUDIO_IO_HANDLE_NONE,
                            "%s openOutput returned output handle %d for device %08x",
                            __FUNCTION__, *output, device);
        mSamplingRate = lConfig.sample_rate;
        mChannelMask = lConfig.channel_mask;
        mFormat = lConfig.format;
        mId = AudioPort::getNextUniqueId();
        mIoHandle = *output;
        mProfile->curOpenCount++;
    }

    return status;
}

status_t SwAudioOutputDescriptor::start()
{
    if (isDuplicated()) {
        status_t status = mOutput1->start();
        if (status != NO_ERROR) {
            return status;
        }
        status = mOutput2->start();
        if (status != NO_ERROR) {
            mOutput1->stop();
            return status;
        }
        return NO_ERROR;
    }
    if (!isActive()) {
        if (!mProfile->canStartNewIo()) {
            return INVALID_OPERATION;
        }
        mProfile->curActiveCount++;
    }
    return NO_ERROR;
}

void SwAudioOutputDescriptor::stop()
{
    if (isDuplicated()) {
        mOutput1->stop();
        mOutput2->stop();
        return;
    }

    if (!isActive()) {
        LOG_ALWAYS_FATAL_IF(mProfile->curActiveCount < 1,
                            "%s invalid profile active count %u",
                            __func__, mProfile->curActiveCount);
        mProfile->curActiveCount--;
    }
}

void SwAudioOutputDescriptor::close()
{
    if (mIoHandle != AUDIO_IO_HANDLE_NONE) {
        // clean up active clients if any (can happen if close() is called to force
        // clients to reconnect
        for (const auto &client : getClientIterable()) {
            if (client->active()) {
                ALOGW("%s client with port ID %d still active on output %d",
                      __func__, client->portId(), mId);
                setClientActive(client, false);
                stop();
            }
        }

        AudioParameter param;
        param.add(String8("closing"), String8("true"));
        mClientInterface->setParameters(mIoHandle, param.toString());

        mClientInterface->closeOutput(mIoHandle);

        LOG_ALWAYS_FATAL_IF(mProfile->curOpenCount < 1, "%s profile open count %u",
                            __FUNCTION__, mProfile->curOpenCount);
        mProfile->curOpenCount--;
        mIoHandle = AUDIO_IO_HANDLE_NONE;
    }
}

status_t SwAudioOutputDescriptor::openDuplicating(const sp<SwAudioOutputDescriptor>& output1,
                                                  const sp<SwAudioOutputDescriptor>& output2,
                                                  audio_io_handle_t *ioHandle)
{
    // open a duplicating output thread for the new output and the primary output
    // Note: openDuplicateOutput() API expects the output handles in the reverse order from the
    // numbering in SwAudioOutputDescriptor mOutput1 and mOutput2
    *ioHandle = mClientInterface->openDuplicateOutput(output2->mIoHandle, output1->mIoHandle);
    if (*ioHandle == AUDIO_IO_HANDLE_NONE) {
        return INVALID_OPERATION;
    }

    mId = AudioPort::getNextUniqueId();
    mIoHandle = *ioHandle;
    mOutput1 = output1;
    mOutput2 = output2;
    mSamplingRate = output2->mSamplingRate;
    mFormat = output2->mFormat;
    mChannelMask = output2->mChannelMask;
    mLatency = output2->mLatency;

    return NO_ERROR;
}

// HwAudioOutputDescriptor implementation
HwAudioOutputDescriptor::HwAudioOutputDescriptor(const sp<SourceClientDescriptor>& source,
                                                 AudioPolicyClientInterface *clientInterface)
    : AudioOutputDescriptor(source->srcDevice(), clientInterface),
      mSource(source)
{
}

void HwAudioOutputDescriptor::dump(String8 *dst) const
{
    AudioOutputDescriptor::dump(dst);
    dst->append("Source:\n");
    mSource->dump(dst, 0, 0);
}

void HwAudioOutputDescriptor::toAudioPortConfig(
                                                 struct audio_port_config *dstConfig,
                                                 const struct audio_port_config *srcConfig) const
{
    mSource->srcDevice()->toAudioPortConfig(dstConfig, srcConfig);
}

void HwAudioOutputDescriptor::toAudioPort(
                                                    struct audio_port *port) const
{
    mSource->srcDevice()->toAudioPort(port);
}


bool HwAudioOutputDescriptor::setVolume(float volumeDb,
                                        VolumeSource volumeSource, const StreamTypeVector &streams,
                                        audio_devices_t device,
                                        uint32_t delayMs,
                                        bool force)
{
    bool changed =
        AudioOutputDescriptor::setVolume(volumeDb, volumeSource, streams, device, delayMs, force);

    if (changed) {
      // TODO: use gain controller on source device if any to adjust volume
    }
    return changed;
}

// SwAudioOutputCollection implementation
bool SwAudioOutputCollection::isActive(VolumeSource volumeSource, uint32_t inPastMs) const
{
    nsecs_t sysTime = systemTime();
    for (size_t i = 0; i < this->size(); i++) {
        const sp<SwAudioOutputDescriptor> outputDesc = this->valueAt(i);
        if (outputDesc->isActive(volumeSource, inPastMs, sysTime)) {
            return true;
        }
    }
    return false;
}

bool SwAudioOutputCollection::isActiveLocally(VolumeSource volumeSource, uint32_t inPastMs) const
{
    nsecs_t sysTime = systemTime();
    for (size_t i = 0; i < this->size(); i++) {
        const sp<SwAudioOutputDescriptor> outputDesc = this->valueAt(i);
        if (outputDesc->isActive(volumeSource, inPastMs, sysTime)
                && ((outputDesc->devices().types() & APM_AUDIO_OUT_DEVICE_REMOTE_ALL) == 0)) {
            return true;
        }
    }
    return false;
}

bool SwAudioOutputCollection::isActiveRemotely(VolumeSource volumeSource, uint32_t inPastMs) const
{
    nsecs_t sysTime = systemTime();
    for (size_t i = 0; i < size(); i++) {
        const sp<SwAudioOutputDescriptor> outputDesc = valueAt(i);
        if (((outputDesc->devices().types() & APM_AUDIO_OUT_DEVICE_REMOTE_ALL) != 0) &&
                outputDesc->isActive(volumeSource, inPastMs, sysTime)) {
            // do not consider re routing (when the output is going to a dynamic policy)
            // as "remote playback"
            if (outputDesc->mPolicyMix == NULL) {
                return true;
            }
        }
    }
    return false;
}

bool SwAudioOutputCollection::isStrategyActiveOnSameModule(product_strategy_t ps,
                                                           const sp<SwAudioOutputDescriptor>& desc,
                                                           uint32_t inPastMs, nsecs_t sysTime) const
{
    for (size_t i = 0; i < size(); i++) {
        const sp<SwAudioOutputDescriptor> otherDesc = valueAt(i);
        if (desc->sharesHwModuleWith(otherDesc) &&
                otherDesc->isStrategyActive(ps, inPastMs, sysTime)) {
            return true;
        }
    }
    return false;
}

audio_io_handle_t SwAudioOutputCollection::getA2dpOutput() const
{
    for (size_t i = 0; i < size(); i++) {
        sp<SwAudioOutputDescriptor> outputDesc = valueAt(i);
        if (!outputDesc->isDuplicated() &&
             outputDesc->devices().types()  & AUDIO_DEVICE_OUT_ALL_A2DP &&
             outputDesc->deviceSupportsEncodedFormats(
                     AUDIO_DEVICE_OUT_BLUETOOTH_A2DP)) {
            return this->keyAt(i);
        }
    }
    return 0;
}

bool SwAudioOutputCollection::isA2dpOnPrimary() const
{
    sp<SwAudioOutputDescriptor> primaryOutput = getPrimaryOutput();

    if ((primaryOutput != NULL) && (primaryOutput->mProfile != NULL)
        && (primaryOutput->mProfile->getModule() != NULL)) {
        Vector <sp<IOProfile>> primaryOutputProfiles =
            primaryOutput->mProfile->getModule()->mOutputProfiles;
        for (size_t j = 0; j < primaryOutputProfiles.size(); j++) {
            if (primaryOutputProfiles[j]->supportsDeviceTypes(AUDIO_DEVICE_OUT_ALL_A2DP)) {
                return true;
            }
        }
    }
    return false;
}

bool SwAudioOutputCollection::isA2dpOffloadedOnPrimary() const
{
    sp<SwAudioOutputDescriptor> primaryOutput = getPrimaryOutput();

    if ((primaryOutput != NULL) && (primaryOutput->mProfile != NULL)
        && (primaryOutput->mProfile->getModule() != NULL)) {
        sp<HwModule> primaryHwModule = primaryOutput->mProfile->getModule();

        for (const auto &outputProfile : primaryHwModule->getOutputProfiles()) {
            if (outputProfile->supportsDeviceTypes(AUDIO_DEVICE_OUT_ALL_A2DP)) {
                return true;
            }
        }
    }
    return false;
}

bool SwAudioOutputCollection::isA2dpSupported() const
{
    return (isA2dpOffloadedOnPrimary() || (getA2dpOutput() != 0));
}

sp<SwAudioOutputDescriptor> SwAudioOutputCollection::getPrimaryOutput() const
{
    for (size_t i = 0; i < size(); i++) {
        const sp<SwAudioOutputDescriptor> outputDesc = valueAt(i);
        if (outputDesc->mFlags & AUDIO_OUTPUT_FLAG_PRIMARY) {
            return outputDesc;
        }
    }
    return NULL;
}

sp<SwAudioOutputDescriptor> SwAudioOutputCollection::getOutputFromId(audio_port_handle_t id) const
{
    for (size_t i = 0; i < size(); i++) {
        const sp<SwAudioOutputDescriptor> outputDesc = valueAt(i);
        if (outputDesc->getId() == id) {
            return outputDesc;
        }
    }
    return NULL;
}

sp<SwAudioOutputDescriptor> SwAudioOutputCollection::getOutputForClient(audio_port_handle_t portId)
{
    for (size_t i = 0; i < size(); i++) {
        sp<SwAudioOutputDescriptor> outputDesc = valueAt(i);
        if (outputDesc->getClient(portId) != nullptr) {
            return outputDesc;
        }
    }
    return 0;
}

void SwAudioOutputCollection::clearSessionRoutesForDevice(
        const sp<DeviceDescriptor> &disconnectedDevice)
{
    for (size_t i = 0; i < size(); i++) {
        sp<AudioOutputDescriptor> outputDesc = valueAt(i);
        for (const auto& client : outputDesc->getClientIterable()) {
            if (client->preferredDeviceId() == disconnectedDevice->getId()) {
                client->setPreferredDeviceId(AUDIO_PORT_HANDLE_NONE);
            }
        }
    }
}

void SwAudioOutputCollection::dump(String8 *dst) const
{
    dst->append("\nOutputs dump:\n");
    for (size_t i = 0; i < size(); i++) {
        dst->appendFormat("- Output %d dump:\n", keyAt(i));
        valueAt(i)->dump(dst);
    }
}

// HwAudioOutputCollection implementation
bool HwAudioOutputCollection::isActive(VolumeSource volumeSource, uint32_t inPastMs) const
{
    nsecs_t sysTime = systemTime();
    for (size_t i = 0; i < this->size(); i++) {
        const sp<HwAudioOutputDescriptor> outputDesc = this->valueAt(i);
        if (outputDesc->isActive(volumeSource, inPastMs, sysTime)) {
            return true;
        }
    }
    return false;
}

void HwAudioOutputCollection::dump(String8 *dst) const
{
    dst->append("\nOutputs dump:\n");
    for (size_t i = 0; i < size(); i++) {
        dst->appendFormat("- Output %d dump:\n", keyAt(i));
        valueAt(i)->dump(dst);
    }
}

}; //namespace android<|MERGE_RESOLUTION|>--- conflicted
+++ resolved
@@ -24,10 +24,7 @@
 #include "Volume.h"
 #include "HwModule.h"
 #include "TypeConverter.h"
-<<<<<<< HEAD
-=======
 #include <media/AudioGain.h>
->>>>>>> c1aabf30
 #include <media/AudioParameter.h>
 #include <media/AudioPolicy.h>
 
@@ -80,7 +77,6 @@
         const sp<AudioOutputDescriptor>& outputDesc)
 {
     return hasSameHwModuleAs(outputDesc);
-<<<<<<< HEAD
 }
 
 void AudioOutputDescriptor::setStopTime(const sp<TrackClientDescriptor>& client, nsecs_t sysTime)
@@ -91,18 +87,6 @@
 
 void AudioOutputDescriptor::setClientActive(const sp<TrackClientDescriptor>& client, bool active)
 {
-=======
-}
-
-void AudioOutputDescriptor::setStopTime(const sp<TrackClientDescriptor>& client, nsecs_t sysTime)
-{
-    mVolumeActivities[client->volumeSource()].setStopTime(sysTime);
-    mRoutingActivities[client->strategy()].setStopTime(sysTime);
-}
-
-void AudioOutputDescriptor::setClientActive(const sp<TrackClientDescriptor>& client, bool active)
-{
->>>>>>> c1aabf30
     auto clientIter = std::find(begin(mActiveClients), end(mActiveClients), client);
     if (active == (clientIter != end(mActiveClients))) {
         ALOGW("%s(%s): ignored active: %d, current stream count %d", __func__,
@@ -270,11 +254,7 @@
 SwAudioOutputDescriptor::SwAudioOutputDescriptor(const sp<IOProfile>& profile,
                                                  AudioPolicyClientInterface *clientInterface)
     : AudioOutputDescriptor(profile, clientInterface),
-<<<<<<< HEAD
     mProfile(profile), mLatency(0),
-=======
-    mProfile(profile), mIoHandle(AUDIO_IO_HANDLE_NONE), mLatency(0),
->>>>>>> c1aabf30
     mFlags((audio_output_flags_t)0),
     mOutput1(0), mOutput2(0), mDirectOpenCount(0),
     mDirectClientSession(AUDIO_SESSION_NONE)
@@ -315,7 +295,6 @@
 }
 
 DeviceVector SwAudioOutputDescriptor::supportedDevices() const
-<<<<<<< HEAD
 {
     if (isDuplicated()) {
         DeviceVector supportedDevices = mOutput1->supportedDevices();
@@ -344,36 +323,6 @@
 bool SwAudioOutputDescriptor::deviceSupportsEncodedFormats(audio_devices_t device)
 {
     if (isDuplicated()) {
-=======
-{
-    if (isDuplicated()) {
-        DeviceVector supportedDevices = mOutput1->supportedDevices();
-        supportedDevices.merge(mOutput2->supportedDevices());
-        return supportedDevices;
-    }
-    return mProfile->getSupportedDevices();
-}
-
-bool SwAudioOutputDescriptor::supportsDevice(const sp<DeviceDescriptor> &device) const
-{
-    return supportedDevices().contains(device);
-}
-
-bool SwAudioOutputDescriptor::supportsAllDevices(const DeviceVector &devices) const
-{
-    return supportedDevices().containsAllDevices(devices);
-}
-
-DeviceVector SwAudioOutputDescriptor::filterSupportedDevices(const DeviceVector &devices) const
-{
-    DeviceVector filteredDevices = supportedDevices();
-    return filteredDevices.filter(devices);
-}
-
-bool SwAudioOutputDescriptor::deviceSupportsEncodedFormats(audio_devices_t device)
-{
-    if (isDuplicated()) {
->>>>>>> c1aabf30
         return (mOutput1->deviceSupportsEncodedFormats(device)
                     || mOutput2->deviceSupportsEncodedFormats(device));
     } else {
