/*
**
** Copyright 2016, The Android Open Source Project
**
** Licensed under the Apache License, Version 2.0 (the "License");
** you may not use this file except in compliance with the License.
** You may obtain a copy of the License at
**
**     http://www.apache.org/licenses/LICENSE-2.0
**
** Unless required by applicable law or agreed to in writing, software
** distributed under the License is distributed on an "AS IS" BASIS,
** WITHOUT WARRANTIES OR CONDITIONS OF ANY KIND, either express or implied.
** See the License for the specific language governing permissions and
** limitations under the License.
*/

#include <android-base/logging.h>

// from LOCAL_C_INCLUDES
#include "minijail.h"

#include <binder/ProcessState.h>
#include <cutils/properties.h>
#include <hidl/HidlTransportSupport.h>
#include <media/stagefright/omx/1.0/Omx.h>
#include <media/stagefright/omx/1.0/OmxStore.h>

#include <dlfcn.h>
#include <hwbinder/ProcessState.h>
#include <cutils/properties.h>

using namespace android;

// Must match location in Android.mk.
static const char kSystemSeccompPolicyPath[] =
        "/system/etc/seccomp_policy/mediacodec.policy";
static const char kVendorSeccompPolicyPath[] =
        "/vendor/etc/seccomp_policy/mediacodec.policy";

#if ENABLE_BINDER_BUFFER_TUNING_FOR_32_BIT
size_t getHWBinderMmapSize(){

    int32_t value = 1;
    char property_value[PROPERTY_VALUE_MAX] = {0};
    property_get("vendor.mediacodec.binder.size",property_value,"0");
    if (atoi(property_value)) {
        value = atoi(property_value);
    }

    if (value == 1) {
        ALOGD("Init with default binder size of 4K");
    } else {
        ALOGD("Init with binder size 4k * %d ", value);
    }

    return (size_t)(4096 * value);
}
#endif

int main(int argc __unused, char** argv)
{
#if ENABLE_BINDER_BUFFER_TUNING_FOR_32_BIT
    android::hardware::ProcessState::initWithMmapSize(getHWBinderMmapSize());
#endif
    strcpy(argv[0], "media.codec");
    LOG(INFO) << "mediacodecservice starting";
    signal(SIGPIPE, SIG_IGN);
    SetUpMinijail(kSystemSeccompPolicyPath, kVendorSeccompPolicyPath);

    android::ProcessState::initWithDriver("/dev/vndbinder");
    android::ProcessState::self()->startThreadPool();

    ::android::hardware::configureRpcThreadpool(64, false);

    // Default codec services
    using namespace ::android::hardware::media::omx::V1_0;
    sp<IOmx> omx = new implementation::Omx();
    if (omx == nullptr) {
        LOG(ERROR) << "Cannot create IOmx HAL service.";
    } else if (omx->registerAsService() != OK) {
        LOG(ERROR) << "Cannot register IOmx HAL service.";
    } else {
        LOG(INFO) << "IOmx HAL service created.";
    }
<<<<<<< HEAD
    sp<IOmxStore> omxStore = new implementation::OmxStore(omx);
=======
    sp<IOmxStore> omxStore = new implementation::OmxStore(
            property_get_int64("vendor.media.omx", 1) ? omx : nullptr);
>>>>>>> c1aabf30
    if (omxStore == nullptr) {
        LOG(ERROR) << "Cannot create IOmxStore HAL service.";
    } else if (omxStore->registerAsService() != OK) {
        LOG(ERROR) << "Cannot register IOmxStore HAL service.";
    }

    ::android::hardware::joinRpcThreadpool();
}<|MERGE_RESOLUTION|>--- conflicted
+++ resolved
@@ -83,12 +83,8 @@
     } else {
         LOG(INFO) << "IOmx HAL service created.";
     }
-<<<<<<< HEAD
-    sp<IOmxStore> omxStore = new implementation::OmxStore(omx);
-=======
     sp<IOmxStore> omxStore = new implementation::OmxStore(
             property_get_int64("vendor.media.omx", 1) ? omx : nullptr);
->>>>>>> c1aabf30
     if (omxStore == nullptr) {
         LOG(ERROR) << "Cannot create IOmxStore HAL service.";
     } else if (omxStore->registerAsService() != OK) {
