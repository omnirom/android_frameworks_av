/*
 * Copyright (C) 2013 The Android Open Source Project
 *
 * Licensed under the Apache License, Version 2.0 (the "License");
 * you may not use this file except in compliance with the License.
 * You may obtain a copy of the License at
 *
 *      http://www.apache.org/licenses/LICENSE-2.0
 *
 * Unless required by applicable law or agreed to in writing, software
 * distributed under the License is distributed on an "AS IS" BASIS,
 * WITHOUT WARRANTIES OR CONDITIONS OF ANY KIND, either express or implied.
 * See the License for the specific language governing permissions and
 * limitations under the License.
 */

#ifndef ANDROID_SERVERS_CAMERA_CAMERA2CLIENT_BASE_H
#define ANDROID_SERVERS_CAMERA_CAMERA2CLIENT_BASE_H

#include "common/CameraDeviceBase.h"
#include "camera/CaptureResult.h"
#include "utils/CameraServiceProxyWrapper.h"
#include "CameraServiceWatchdog.h"

namespace android {

class IMemory;

class CameraService;

template <typename TClientBase>
class Camera2ClientBase :
        public TClientBase,
        public NotificationListener
{
public:
    typedef typename TClientBase::TCamCallbacks TCamCallbacks;

    /**
     * Base binder interface (see ICamera/ICameraDeviceUser for details)
     */
    virtual status_t       connect(const sp<TCamCallbacks>& callbacks);
    virtual binder::Status disconnect();

    /**
     * Interface used by CameraService
     */

    // TODO: too many params, move into a ClientArgs<T>
    Camera2ClientBase(const sp<CameraService>& cameraService,
                      const sp<TCamCallbacks>& remoteCallback,
<<<<<<< HEAD
                      const std::string& clientPackageName,
=======
                      std::shared_ptr<CameraServiceProxyWrapper> cameraServiceProxyWrapper,
                      const String16& clientPackageName,
>>>>>>> ba248cd1
                      bool systemNativeClient,
                      const std::optional<std::string>& clientFeatureId,
                      const std::string& cameraId,
                      int api1CameraId,
                      int cameraFacing,
                      int sensorOrientation,
                      int clientPid,
                      uid_t clientUid,
                      int servicePid,
                      bool overrideForPerfClass,
                      bool overrideToPortrait,
                      bool legacyClient = false);
    virtual ~Camera2ClientBase();

    virtual status_t      initialize(sp<CameraProviderManager> manager,
            const std::string& monitorTags) override;
    virtual status_t      dumpClient(int fd, const Vector<String16>& args) override;
    virtual status_t      startWatchingTags(const std::string &tags, int out) override;
    virtual status_t      stopWatchingTags(int out) override;
    virtual status_t      dumpWatchedEventsToVector(std::vector<std::string> &out) override;

    /**
     * NotificationListener implementation
     */

    virtual void          notifyError(int32_t errorCode,
                                      const CaptureResultExtras& resultExtras);
    virtual void          notifyPhysicalCameraChange(const std::string &physicalId) override;
    // Returns errors on app ops permission failures
    virtual status_t      notifyActive(float maxPreviewFps);
    virtual void          notifyIdle(int64_t /*requestCount*/, int64_t /*resultErrorCount*/,
                                     bool /*deviceError*/,
                                     const std::vector<hardware::CameraStreamStats>&) {}
    virtual void          notifyShutter(const CaptureResultExtras& resultExtras,
                                        nsecs_t timestamp);
    virtual void          notifyAutoFocus(uint8_t newState, int triggerId);
    virtual void          notifyAutoExposure(uint8_t newState, int triggerId);
    virtual void          notifyAutoWhitebalance(uint8_t newState,
                                                 int triggerId);
    virtual void          notifyPrepared(int streamId);
    virtual void          notifyRequestQueueEmpty();
    virtual void          notifyRepeatingRequestError(long lastFrameNumber);

    void                  notifyIdleWithUserTag(int64_t requestCount, int64_t resultErrorCount,
                                     bool deviceError,
                                     const std::vector<hardware::CameraStreamStats>& streamStats,
                                     const std::string& userTag, int videoStabilizationMode);

    int                   getCameraId() const;
    const sp<CameraDeviceBase>&
                          getCameraDevice();
    int                   getCameraDeviceVersion() const;
    const sp<CameraService>&
                          getCameraService();

    /**
     * Interface used by independent components of CameraClient2Base.
     */

    // Simple class to ensure that access to TCamCallbacks is serialized
    // by requiring mRemoteCallbackLock to be locked before access to
    // mRemoteCallback is possible.
    class SharedCameraCallbacks {
      public:
        class Lock {
          public:
            explicit Lock(SharedCameraCallbacks &client);
            ~Lock();
            sp<TCamCallbacks> &mRemoteCallback;
          private:
            SharedCameraCallbacks &mSharedClient;
        };
        explicit SharedCameraCallbacks(const sp<TCamCallbacks>& client);
        SharedCameraCallbacks& operator=(const sp<TCamCallbacks>& client);
        void clear();
      private:
        sp<TCamCallbacks> mRemoteCallback;
        mutable Mutex mRemoteCallbackLock;
    } mSharedCameraCallbacks;

    status_t      injectCamera(const std::string& injectedCamId,
                               sp<CameraProviderManager> manager) override;
    status_t      stopInjection() override;

protected:

    // Used for watchdog timeout to monitor disconnect
    static const nsecs_t kBufferTimeDisconnectNs = 3000000000; // 3 sec.

    // The PID provided in the constructor call
    pid_t mInitialClientPid;
    bool mOverrideForPerfClass = false;
    bool mLegacyClient = false;
    std::shared_ptr<CameraServiceProxyWrapper> mCameraServiceProxyWrapper;

    virtual sp<IBinder> asBinderWrapper() {
        return IInterface::asBinder(this);
    }

    virtual status_t      dumpDevice(int fd, const Vector<String16>& args);

    /** Binder client interface-related private members */

    // Mutex that must be locked by methods implementing the binder client
    // interface. Ensures serialization between incoming client calls.
    // All methods in this class hierarchy that append 'L' to the name assume
    // that mBinderSerializationLock is locked when they're called
    mutable Mutex         mBinderSerializationLock;

    /** CameraDeviceBase instance wrapping HAL3+ entry */

    // Note: This was previously set to const to avoid mDevice being updated -
    // b/112639939 (update of sp<> is racy) during dumpDevice (which is important to be lock free
    // for debugging purpose). The const has been removed since CameraDeviceBase
    // needs to be set during initializeImpl(). This must not be set / cleared
    // anywhere else.
    sp<CameraDeviceBase>  mDevice;

    /** Utility members */

    // Verify that caller is the owner of the camera
    status_t              checkPid(const char *checkLocation) const;

    virtual void          detachDevice();

    bool                  mDeviceActive;

    const int             mApi1CameraId; // -1 if client is API2

private:
    template<typename TProviderPtr>
    status_t              initializeImpl(TProviderPtr providerPtr, const std::string& monitorTags);

    binder::Status disconnectImpl();

    // Watchdog thread
    sp<CameraServiceWatchdog> mCameraServiceWatchdog;

};

}; // namespace android

#endif<|MERGE_RESOLUTION|>--- conflicted
+++ resolved
@@ -49,12 +49,8 @@
     // TODO: too many params, move into a ClientArgs<T>
     Camera2ClientBase(const sp<CameraService>& cameraService,
                       const sp<TCamCallbacks>& remoteCallback,
-<<<<<<< HEAD
+                      std::shared_ptr<CameraServiceProxyWrapper> cameraServiceProxyWrapper,
                       const std::string& clientPackageName,
-=======
-                      std::shared_ptr<CameraServiceProxyWrapper> cameraServiceProxyWrapper,
-                      const String16& clientPackageName,
->>>>>>> ba248cd1
                       bool systemNativeClient,
                       const std::optional<std::string>& clientFeatureId,
                       const std::string& cameraId,
