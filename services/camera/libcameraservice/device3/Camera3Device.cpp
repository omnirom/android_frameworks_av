--- conflicted
+++ resolved
@@ -4505,7 +4505,6 @@
                 pushInflightBufferLocked(captureRequest->frameNumber, streamId, src->buffer);
                 inflightBuffers->push_back(std::make_pair(captureRequest->frameNumber, streamId));
             }
-<<<<<<< HEAD
         }
     }
     return OK;
@@ -4521,23 +4520,6 @@
             native_handle_close(handle);
         }
     }
-=======
-        }
-    }
-    return OK;
-}
-
-void Camera3Device::HalInterface::cleanupNativeHandles(
-        std::vector<native_handle_t*> *handles, bool closeFd) {
-    if (handles == nullptr) {
-        return;
-    }
-    if (closeFd) {
-        for (auto& handle : *handles) {
-            native_handle_close(handle);
-        }
-    }
->>>>>>> c1aabf30
     for (auto& handle : *handles) {
         native_handle_delete(handle);
     }
