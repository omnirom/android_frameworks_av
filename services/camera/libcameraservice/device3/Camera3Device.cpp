/*
 * Copyright (C) 2013-2018 The Android Open Source Project
 *
 * Licensed under the Apache License, Version 2.0 (the "License");
 * you may not use this file except in compliance with the License.
 * You may obtain a copy of the License at
 *
 *      http://www.apache.org/licenses/LICENSE-2.0
 *
 * Unless required by applicable law or agreed to in writing, software
 * distributed under the License is distributed on an "AS IS" BASIS,
 * WITHOUT WARRANTIES OR CONDITIONS OF ANY KIND, either express or implied.
 * See the License for the specific language governing permissions and
 * limitations under the License.
 */

#define LOG_TAG "Camera3-Device"
#define ATRACE_TAG ATRACE_TAG_CAMERA
//#define LOG_NDEBUG 0
//#define LOG_NNDEBUG 0  // Per-frame verbose logging

#ifdef LOG_NNDEBUG
#define ALOGVV(...) ALOGV(__VA_ARGS__)
#else
#define ALOGVV(...) ((void)0)
#endif

// Convenience macro for transient errors
#define CLOGE(fmt, ...) ALOGE("Camera %s: %s: " fmt, mId.c_str(), __FUNCTION__, \
            ##__VA_ARGS__)

#define CLOGW(fmt, ...) ALOGW("Camera %s: %s: " fmt, mId.c_str(), __FUNCTION__, \
            ##__VA_ARGS__)

// Convenience macros for transitioning to the error state
#define SET_ERR(fmt, ...) setErrorState(   \
    "%s: " fmt, __FUNCTION__,              \
    ##__VA_ARGS__)
#define SET_ERR_L(fmt, ...) setErrorStateLocked( \
    "%s: " fmt, __FUNCTION__,                    \
    ##__VA_ARGS__)

#include <inttypes.h>

#include <utility>

#include <android-base/stringprintf.h>
#include <utils/Log.h>
#include <utils/Trace.h>
#include <utils/Timers.h>
#include <cutils/properties.h>
#include <camera/StringUtils.h>

#include <android/hardware/camera/device/3.7/ICameraInjectionSession.h>
#include <android/hardware/camera2/ICameraDeviceUser.h>

#include "CameraService.h"
#include "aidl/android/hardware/graphics/common/Dataspace.h"
#include "aidl/AidlUtils.h"
#include "device3/Camera3Device.h"
#include "device3/Camera3FakeStream.h"
#include "device3/Camera3InputStream.h"
#include "device3/Camera3OutputStream.h"
#include "device3/Camera3SharedOutputStream.h"
#include "mediautils/SchedulingPolicyService.h"
#include "utils/CameraThreadState.h"
#include "utils/CameraTraces.h"
#include "utils/SessionConfigurationUtils.h"
#include "utils/TraceHFR.h"

#include <algorithm>
#include <tuple>

using namespace android::camera3;
using namespace android::hardware::camera;

namespace android {

<<<<<<< HEAD
Camera3Device::Camera3Device(const std::string &id, bool overrideForPerfClass, bool overrideToPortrait,
        bool legacyClient):
=======
Camera3Device::Camera3Device(std::shared_ptr<CameraServiceProxyWrapper>& cameraServiceProxyWrapper,
        const String8 &id, bool overrideForPerfClass, bool overrideToPortrait, bool legacyClient):
        mCameraServiceProxyWrapper(cameraServiceProxyWrapper),
>>>>>>> ba248cd1
        mId(id),
        mLegacyClient(legacyClient),
        mOperatingMode(NO_MODE),
        mIsConstrainedHighSpeedConfiguration(false),
        mIsCompositeJpegRDisabled(false),
        mStatus(STATUS_UNINITIALIZED),
        mStatusWaiters(0),
        mUsePartialResult(false),
        mNumPartialResults(1),
        mDeviceTimeBaseIsRealtime(false),
        mTimestampOffset(0),
        mNextResultFrameNumber(0),
        mNextReprocessResultFrameNumber(0),
        mNextZslStillResultFrameNumber(0),
        mNextShutterFrameNumber(0),
        mNextReprocessShutterFrameNumber(0),
        mNextZslStillShutterFrameNumber(0),
        mListener(NULL),
        mVendorTagId(CAMERA_METADATA_INVALID_VENDOR_ID),
        mLastTemplateId(-1),
        mNeedFixupMonochromeTags(false),
        mOverrideForPerfClass(overrideForPerfClass),
        mOverrideToPortrait(overrideToPortrait),
        mRotateAndCropOverride(ANDROID_SCALER_ROTATE_AND_CROP_NONE),
        mComposerOutput(false),
        mAutoframingOverride(ANDROID_CONTROL_AUTOFRAMING_OFF),
        mSettingsOverride(-1),
        mActivePhysicalId("")
{
    ATRACE_CALL();
    ALOGV("%s: Created device for camera %s", __FUNCTION__, mId.c_str());
}

Camera3Device::~Camera3Device()
{
    ATRACE_CALL();
    ALOGV("%s: Tearing down for camera id %s", __FUNCTION__, mId.c_str());
    disconnectImpl();
}

const std::string& Camera3Device::getId() const {
    return mId;
}

status_t Camera3Device::initializeCommonLocked() {

    /** Start up status tracker thread */
    mStatusTracker = new StatusTracker(this);
    status_t res = mStatusTracker->run((std::string("C3Dev-") + mId + "-Status").c_str());
    if (res != OK) {
        SET_ERR_L("Unable to start status tracking thread: %s (%d)",
                strerror(-res), res);
        mInterface->close();
        mStatusTracker.clear();
        return res;
    }

    /** Register in-flight map to the status tracker */
    mInFlightStatusId = mStatusTracker->addComponent("InflightRequests");

    if (mUseHalBufManager) {
        res = mRequestBufferSM.initialize(mStatusTracker);
        if (res != OK) {
            SET_ERR_L("Unable to start request buffer state machine: %s (%d)",
                    strerror(-res), res);
            mInterface->close();
            mStatusTracker.clear();
            return res;
        }
    }

    /** Create buffer manager */
    mBufferManager = new Camera3BufferManager();

    Vector<int32_t> sessionParamKeys;
    camera_metadata_entry_t sessionKeysEntry = mDeviceInfo.find(
            ANDROID_REQUEST_AVAILABLE_SESSION_KEYS);
    if (sessionKeysEntry.count > 0) {
        sessionParamKeys.insertArrayAt(sessionKeysEntry.data.i32, 0, sessionKeysEntry.count);
    }

    camera_metadata_entry_t availableTestPatternModes = mDeviceInfo.find(
            ANDROID_SENSOR_AVAILABLE_TEST_PATTERN_MODES);
    for (size_t i = 0; i < availableTestPatternModes.count; i++) {
        if (availableTestPatternModes.data.i32[i] ==
                ANDROID_SENSOR_TEST_PATTERN_MODE_SOLID_COLOR) {
            mSupportCameraMute = true;
            mSupportTestPatternSolidColor = true;
            break;
        } else if (availableTestPatternModes.data.i32[i] ==
                ANDROID_SENSOR_TEST_PATTERN_MODE_BLACK) {
            mSupportCameraMute = true;
            mSupportTestPatternSolidColor = false;
        }
    }

    camera_metadata_entry_t availableSettingsOverrides = mDeviceInfo.find(
            ANDROID_CONTROL_AVAILABLE_SETTINGS_OVERRIDES);
    for (size_t i = 0; i < availableSettingsOverrides.count; i++) {
        if (availableSettingsOverrides.data.i32[i] ==
                ANDROID_CONTROL_SETTINGS_OVERRIDE_ZOOM) {
            mSupportZoomOverride = true;
            break;
        }
    }

    /** Start up request queue thread */
    mRequestThread = createNewRequestThread(
            this, mStatusTracker, mInterface, sessionParamKeys,
<<<<<<< HEAD
            mUseHalBufManager, mSupportCameraMute, mOverrideToPortrait);
    res = mRequestThread->run((std::string("C3Dev-") + mId + "-ReqQueue").c_str());
=======
            mUseHalBufManager, mSupportCameraMute, mOverrideToPortrait,
            mSupportZoomOverride);
    res = mRequestThread->run(String8::format("C3Dev-%s-ReqQueue", mId.string()).string());
>>>>>>> ba248cd1
    if (res != OK) {
        SET_ERR_L("Unable to start request queue thread: %s (%d)",
                strerror(-res), res);
        mInterface->close();
        mRequestThread.clear();
        return res;
    }

    mPreparerThread = new PreparerThread();

    internalUpdateStatusLocked(STATUS_UNCONFIGURED);
    mNextStreamId = 0;
    mFakeStreamId = NO_STREAM;
    mNeedConfig = true;
    mPauseStateNotify = false;
    mIsInputStreamMultiResolution = false;

    // Measure the clock domain offset between camera and video/hw_composer
    mTimestampOffset = getMonoToBoottimeOffset();
    camera_metadata_entry timestampSource =
            mDeviceInfo.find(ANDROID_SENSOR_INFO_TIMESTAMP_SOURCE);
    if (timestampSource.count > 0 && timestampSource.data.u8[0] ==
            ANDROID_SENSOR_INFO_TIMESTAMP_SOURCE_REALTIME) {
        mDeviceTimeBaseIsRealtime = true;
    }

    // Will the HAL be sending in early partial result metadata?
    camera_metadata_entry partialResultsCount =
            mDeviceInfo.find(ANDROID_REQUEST_PARTIAL_RESULT_COUNT);
    if (partialResultsCount.count > 0) {
        mNumPartialResults = partialResultsCount.data.i32[0];
        mUsePartialResult = (mNumPartialResults > 1);
    }

    bool usePrecorrectArray = DistortionMapper::isDistortionSupported(mDeviceInfo);
    if (usePrecorrectArray) {
        res = mDistortionMappers[mId].setupStaticInfo(mDeviceInfo);
        if (res != OK) {
            SET_ERR_L("Unable to read necessary calibration fields for distortion correction");
            return res;
        }
    }

    mZoomRatioMappers[mId] = ZoomRatioMapper(&mDeviceInfo,
            mSupportNativeZoomRatio, usePrecorrectArray);

<<<<<<< HEAD
    if (SessionConfigurationUtils::isUltraHighResolutionSensor(mDeviceInfo)) {
        mUHRCropAndMeteringRegionMappers[mId] =
=======
    if (SessionConfigurationUtils::supportsUltraHighResolutionCapture(mDeviceInfo)) {
        mUHRCropAndMeteringRegionMappers[mId.c_str()] =
>>>>>>> ba248cd1
                UHRCropAndMeteringRegionMapper(mDeviceInfo, usePrecorrectArray);
    }

    if (RotateAndCropMapper::isNeeded(&mDeviceInfo)) {
        mRotateAndCropMappers.emplace(mId, &mDeviceInfo);
    }

    // Hidl/AidlCamera3DeviceInjectionMethods
    mInjectionMethods = createCamera3DeviceInjectionMethods(this);

    /** Start watchdog thread */
    mCameraServiceWatchdog = new CameraServiceWatchdog(mId, mCameraServiceProxyWrapper);
    res = mCameraServiceWatchdog->run("CameraServiceWatchdog");
    if (res != OK) {
        SET_ERR_L("Unable to start camera service watchdog thread: %s (%d)",
                strerror(-res), res);
        return res;
    }

    return OK;
}

status_t Camera3Device::disconnect() {
    return disconnectImpl();
}

status_t Camera3Device::disconnectImpl() {
    ATRACE_CALL();
    Mutex::Autolock il(mInterfaceLock);

    ALOGI("%s: E", __FUNCTION__);

    status_t res = OK;
    std::vector<wp<Camera3StreamInterface>> streams;
    nsecs_t maxExpectedDuration = getExpectedInFlightDuration();
    {
        Mutex::Autolock l(mLock);
        if (mStatus == STATUS_UNINITIALIZED) return res;

        if (mRequestThread != NULL) {
            if (mStatus == STATUS_ACTIVE || mStatus == STATUS_ERROR) {
                res = mRequestThread->clear();
                if (res != OK) {
                    SET_ERR_L("Can't stop streaming");
                    // Continue to close device even in case of error
                } else {
                    res = waitUntilStateThenRelock(/*active*/ false, maxExpectedDuration,
                                  /*requestThreadInvocation*/ false);
                    if (res != OK) {
                        SET_ERR_L("Timeout waiting for HAL to drain (% " PRIi64 " ns)",
                                maxExpectedDuration);
                        // Continue to close device even in case of error
                    }
                }
            }
            // Signal to request thread that we're not expecting any
            // more requests. This will be true since once we're in
            // disconnect and we've cleared off the request queue, the
            // request thread can't receive any new requests through
            // binder calls - since disconnect holds
            // mBinderSerialization lock.
            mRequestThread->setRequestClearing();
        }

        if (mStatus == STATUS_ERROR) {
            CLOGE("Shutting down in an error state");
        }

        if (mStatusTracker != NULL) {
            mStatusTracker->requestExit();
        }

        if (mRequestThread != NULL) {
            mRequestThread->requestExit();
        }

        streams.reserve(mOutputStreams.size() + (mInputStream != nullptr ? 1 : 0));
        for (size_t i = 0; i < mOutputStreams.size(); i++) {
            streams.push_back(mOutputStreams[i]);
        }
        if (mInputStream != nullptr) {
            streams.push_back(mInputStream);
        }
    }

    // Joining done without holding mLock, otherwise deadlocks may ensue
    // as the threads try to access parent state
    if (mRequestThread != NULL && mStatus != STATUS_ERROR) {
        // HAL may be in a bad state, so waiting for request thread
        // (which may be stuck in the HAL processCaptureRequest call)
        // could be dangerous.
        mRequestThread->join();
    }

    if (mStatusTracker != NULL) {
        mStatusTracker->join();
    }

    if (mInjectionMethods->isInjecting()) {
        mInjectionMethods->stopInjection();
    }

    HalInterface* interface;
    {
        Mutex::Autolock l(mLock);
        mRequestThread.clear();
        Mutex::Autolock stLock(mTrackerLock);
        mStatusTracker.clear();
        interface = mInterface.get();
    }

    // Call close without internal mutex held, as the HAL close may need to
    // wait on assorted callbacks,etc, to complete before it can return.
    mCameraServiceWatchdog->WATCH(interface->close());

    flushInflightRequests();

    {
        Mutex::Autolock l(mLock);
        mInterface->clear();
        mOutputStreams.clear();
        mInputStream.clear();
        mDeletedStreams.clear();
        mBufferManager.clear();
        internalUpdateStatusLocked(STATUS_UNINITIALIZED);
    }

    for (auto& weakStream : streams) {
        sp<Camera3StreamInterface> stream = weakStream.promote();
        if (stream != nullptr) {
            ALOGE("%s: Stream %d leaked! strong reference (%d)!",
                    __FUNCTION__, stream->getId(), stream->getStrongCount() - 1);
        }
    }
    ALOGI("%s: X", __FUNCTION__);

    if (mCameraServiceWatchdog != NULL) {
        mCameraServiceWatchdog->requestExit();
        mCameraServiceWatchdog.clear();
    }

    return res;
}

// For dumping/debugging only -
// try to acquire a lock a few times, eventually give up to proceed with
// debug/dump operations
bool Camera3Device::tryLockSpinRightRound(Mutex& lock) {
    bool gotLock = false;
    for (size_t i = 0; i < kDumpLockAttempts; ++i) {
        if (lock.tryLock() == NO_ERROR) {
            gotLock = true;
            break;
        } else {
            usleep(kDumpSleepDuration);
        }
    }
    return gotLock;
}

nsecs_t Camera3Device::getMonoToBoottimeOffset() {
    // try three times to get the clock offset, choose the one
    // with the minimum gap in measurements.
    const int tries = 3;
    nsecs_t bestGap, measured;
    for (int i = 0; i < tries; ++i) {
        const nsecs_t tmono = systemTime(SYSTEM_TIME_MONOTONIC);
        const nsecs_t tbase = systemTime(SYSTEM_TIME_BOOTTIME);
        const nsecs_t tmono2 = systemTime(SYSTEM_TIME_MONOTONIC);
        const nsecs_t gap = tmono2 - tmono;
        if (i == 0 || gap < bestGap) {
            bestGap = gap;
            measured = tbase - ((tmono + tmono2) >> 1);
        }
    }
    return measured;
}

ssize_t Camera3Device::getJpegBufferSize(const CameraMetadata &info, uint32_t width,
        uint32_t height) const {
    // Get max jpeg size (area-wise) for default sensor pixel mode
    camera3::Size maxDefaultJpegResolution =
            SessionConfigurationUtils::getMaxJpegResolution(info,
                    /*supportsUltraHighResolutionCapture*/false);
    // Get max jpeg size (area-wise) for max resolution sensor pixel mode / 0 if
    // not ultra high res sensor
    camera3::Size uhrMaxJpegResolution =
            SessionConfigurationUtils::getMaxJpegResolution(info,
                    /*isUltraHighResolution*/true);
    if (maxDefaultJpegResolution.width == 0) {
        ALOGE("%s: Camera %s: Can't find valid available jpeg sizes in static metadata!",
                __FUNCTION__, mId.c_str());
        return BAD_VALUE;
    }
    bool useMaxSensorPixelModeThreshold = false;
    if (uhrMaxJpegResolution.width != 0 &&
            width * height > maxDefaultJpegResolution.width * maxDefaultJpegResolution.height) {
        // Use the ultra high res max jpeg size and max jpeg buffer size
        useMaxSensorPixelModeThreshold = true;
    }

    // Get max jpeg buffer size
    ssize_t maxJpegBufferSize = 0;
    camera_metadata_ro_entry jpegBufMaxSize = info.find(ANDROID_JPEG_MAX_SIZE);
    if (jpegBufMaxSize.count == 0) {
        ALOGE("%s: Camera %s: Can't find maximum JPEG size in static metadata!", __FUNCTION__,
                mId.c_str());
        return BAD_VALUE;
    }
    maxJpegBufferSize = jpegBufMaxSize.data.i32[0];

    camera3::Size chosenMaxJpegResolution = maxDefaultJpegResolution;
    if (useMaxSensorPixelModeThreshold) {
        maxJpegBufferSize =
                SessionConfigurationUtils::getUHRMaxJpegBufferSize(uhrMaxJpegResolution,
                        maxDefaultJpegResolution, maxJpegBufferSize);
        chosenMaxJpegResolution = uhrMaxJpegResolution;
    }
    assert(kMinJpegBufferSize < maxJpegBufferSize);

    // Calculate final jpeg buffer size for the given resolution.
    float scaleFactor = ((float) (width * height)) /
            (chosenMaxJpegResolution.width * chosenMaxJpegResolution.height);
    ssize_t jpegBufferSize = scaleFactor * (maxJpegBufferSize - kMinJpegBufferSize) +
            kMinJpegBufferSize;
    if (jpegBufferSize > maxJpegBufferSize) {
        ALOGI("%s: jpeg buffer size calculated is > maxJpeg bufferSize(%zd), clamping",
                  __FUNCTION__, maxJpegBufferSize);
        jpegBufferSize = maxJpegBufferSize;
    }
    return jpegBufferSize;
}

ssize_t Camera3Device::getPointCloudBufferSize(const CameraMetadata &info) const {
    const int FLOATS_PER_POINT=4;
    camera_metadata_ro_entry maxPointCount = info.find(ANDROID_DEPTH_MAX_DEPTH_SAMPLES);
    if (maxPointCount.count == 0) {
        ALOGE("%s: Camera %s: Can't find maximum depth point cloud size in static metadata!",
                __FUNCTION__, mId.c_str());
        return BAD_VALUE;
    }
    ssize_t maxBytesForPointCloud = sizeof(android_depth_points) +
            maxPointCount.data.i32[0] * sizeof(float) * FLOATS_PER_POINT;
    return maxBytesForPointCloud;
}

ssize_t Camera3Device::getRawOpaqueBufferSize(const CameraMetadata &info, int32_t width,
        int32_t height, bool maxResolution) const {
    const int PER_CONFIGURATION_SIZE = 3;
    const int WIDTH_OFFSET = 0;
    const int HEIGHT_OFFSET = 1;
    const int SIZE_OFFSET = 2;
    camera_metadata_ro_entry rawOpaqueSizes =
        info.find(
            camera3::SessionConfigurationUtils::getAppropriateModeTag(
                    ANDROID_SENSOR_OPAQUE_RAW_SIZE,
                    maxResolution));
    size_t count = rawOpaqueSizes.count;
    if (count == 0 || (count % PER_CONFIGURATION_SIZE)) {
        ALOGE("%s: Camera %s: bad opaque RAW size static metadata length(%zu)!",
                __FUNCTION__, mId.c_str(), count);
        return BAD_VALUE;
    }

    for (size_t i = 0; i < count; i += PER_CONFIGURATION_SIZE) {
        if (width == rawOpaqueSizes.data.i32[i + WIDTH_OFFSET] &&
                height == rawOpaqueSizes.data.i32[i + HEIGHT_OFFSET]) {
            return rawOpaqueSizes.data.i32[i + SIZE_OFFSET];
        }
    }

    ALOGE("%s: Camera %s: cannot find size for %dx%d opaque RAW image!",
            __FUNCTION__, mId.c_str(), width, height);
    return BAD_VALUE;
}

status_t Camera3Device::dump(int fd, [[maybe_unused]] const Vector<String16> &args) {
    ATRACE_CALL();

    // Try to lock, but continue in case of failure (to avoid blocking in
    // deadlocks)
    bool gotInterfaceLock = tryLockSpinRightRound(mInterfaceLock);
    bool gotLock = tryLockSpinRightRound(mLock);

    ALOGW_IF(!gotInterfaceLock,
            "Camera %s: %s: Unable to lock interface lock, proceeding anyway",
            mId.c_str(), __FUNCTION__);
    ALOGW_IF(!gotLock,
            "Camera %s: %s: Unable to lock main lock, proceeding anyway",
            mId.c_str(), __FUNCTION__);

    bool dumpTemplates = false;

    String16 templatesOption("-t");
    int n = args.size();
    for (int i = 0; i < n; i++) {
        if (args[i] == templatesOption) {
            dumpTemplates = true;
        }
        if (args[i] == toString16(TagMonitor::kMonitorOption)) {
            if (i + 1 < n) {
                std::string monitorTags = toStdString(args[i + 1]);
                if (monitorTags == "off") {
                    mTagMonitor.disableMonitoring();
                } else {
                    mTagMonitor.parseTagsToMonitor(monitorTags);
                }
            } else {
                mTagMonitor.disableMonitoring();
            }
        }
    }

    std::string lines;

    const char *status =
            mStatus == STATUS_ERROR         ? "ERROR" :
            mStatus == STATUS_UNINITIALIZED ? "UNINITIALIZED" :
            mStatus == STATUS_UNCONFIGURED  ? "UNCONFIGURED" :
            mStatus == STATUS_CONFIGURED    ? "CONFIGURED" :
            mStatus == STATUS_ACTIVE        ? "ACTIVE" :
            "Unknown";

    lines += fmt::sprintf("    Device status: %s\n", status);
    if (mStatus == STATUS_ERROR) {
        lines += fmt::sprintf("    Error cause: %s\n", mErrorCause.c_str());
    }
    lines += "    Stream configuration:\n";
    const char *mode =
            mOperatingMode == CAMERA_STREAM_CONFIGURATION_NORMAL_MODE ? "NORMAL" :
            mOperatingMode == CAMERA_STREAM_CONFIGURATION_CONSTRAINED_HIGH_SPEED_MODE ?
                    "CONSTRAINED_HIGH_SPEED" : "CUSTOM";
    lines += fmt::sprintf("    Operation mode: %s (%d) \n", mode, mOperatingMode);

    if (mInputStream != NULL) {
        write(fd, lines.c_str(), lines.size());
        mInputStream->dump(fd, args);
    } else {
        lines += "      No input stream.\n";
        write(fd, lines.c_str(), lines.size());
    }
    for (size_t i = 0; i < mOutputStreams.size(); i++) {
        mOutputStreams[i]->dump(fd,args);
    }

    if (mBufferManager != NULL) {
        lines = "    Camera3 Buffer Manager:\n";
        write(fd, lines.c_str(), lines.size());
        mBufferManager->dump(fd, args);
    }

    lines = "    In-flight requests:\n";
    if (mInFlightLock.try_lock()) {
        if (mInFlightMap.size() == 0) {
            lines += "      None\n";
        } else {
            for (size_t i = 0; i < mInFlightMap.size(); i++) {
                InFlightRequest r = mInFlightMap.valueAt(i);
                lines += fmt::sprintf("      Frame %d |  Timestamp: %" PRId64 ", metadata"
                        " arrived: %s, buffers left: %d\n", mInFlightMap.keyAt(i),
                        r.shutterTimestamp, r.haveResultMetadata ? "true" : "false",
                        r.numBuffersLeft);
            }
        }
        mInFlightLock.unlock();
    } else {
        lines += "      Failed to acquire In-flight lock!\n";
    }
    write(fd, lines.c_str(), lines.size());

    if (mRequestThread != NULL) {
        mRequestThread->dumpCaptureRequestLatency(fd,
                "    ProcessCaptureRequest latency histogram:");
    }

    {
        lines = "    Last request sent:\n";
        write(fd, lines.c_str(), lines.size());

        CameraMetadata lastRequest = getLatestRequestLocked();
        lastRequest.dump(fd, /*verbosity*/2, /*indentation*/6);
    }

    if (dumpTemplates) {
        const char *templateNames[CAMERA_TEMPLATE_COUNT] = {
            "TEMPLATE_PREVIEW",
            "TEMPLATE_STILL_CAPTURE",
            "TEMPLATE_VIDEO_RECORD",
            "TEMPLATE_VIDEO_SNAPSHOT",
            "TEMPLATE_ZERO_SHUTTER_LAG",
            "TEMPLATE_MANUAL",
        };

        for (int i = 1; i < CAMERA_TEMPLATE_COUNT; i++) {
            camera_metadata_t *templateRequest = nullptr;
            mInterface->constructDefaultRequestSettings(
                    (camera_request_template_t) i, &templateRequest);
            lines = fmt::sprintf("    HAL Request %s:\n", templateNames[i-1]);
            if (templateRequest == nullptr) {
                lines += "       Not supported\n";
                write(fd, lines.c_str(), lines.size());
            } else {
                write(fd, lines.c_str(), lines.size());
                dump_indented_camera_metadata(templateRequest,
                        fd, /*verbosity*/2, /*indentation*/8);
            }
            free_camera_metadata(templateRequest);
        }
    }

    mTagMonitor.dumpMonitoredMetadata(fd);

    if (mInterface->valid()) {
        lines = "     HAL device dump:\n";
        write(fd, lines.c_str(), lines.size());
        mInterface->dump(fd);
    }

    if (gotLock) mLock.unlock();
    if (gotInterfaceLock) mInterfaceLock.unlock();

    return OK;
}

status_t Camera3Device::startWatchingTags(const std::string &tags) {
    mTagMonitor.parseTagsToMonitor(tags);
    return OK;
}

status_t Camera3Device::stopWatchingTags() {
    mTagMonitor.disableMonitoring();
    return OK;
}

status_t Camera3Device::dumpWatchedEventsToVector(std::vector<std::string> &out) {
    mTagMonitor.getLatestMonitoredTagEvents(out);
    return OK;
}

const CameraMetadata& Camera3Device::infoPhysical(const std::string& physicalId) const {
    ALOGVV("%s: E", __FUNCTION__);
    if (CC_UNLIKELY(mStatus == STATUS_UNINITIALIZED ||
                    mStatus == STATUS_ERROR)) {
        ALOGW("%s: Access to static info %s!", __FUNCTION__,
                mStatus == STATUS_ERROR ?
                "when in error state" : "before init");
    }
    if (physicalId.empty()) {
        return mDeviceInfo;
    } else {
        if (mPhysicalDeviceInfoMap.find(physicalId) != mPhysicalDeviceInfoMap.end()) {
            return mPhysicalDeviceInfoMap.at(physicalId);
        } else {
            ALOGE("%s: Invalid physical camera id %s", __FUNCTION__, physicalId.c_str());
            return mDeviceInfo;
        }
    }
}

const CameraMetadata& Camera3Device::info() const {
    return infoPhysical(/*physicalId*/ std::string());
}

status_t Camera3Device::checkStatusOkToCaptureLocked() {
    switch (mStatus) {
        case STATUS_ERROR:
            CLOGE("Device has encountered a serious error");
            return INVALID_OPERATION;
        case STATUS_UNINITIALIZED:
            CLOGE("Device not initialized");
            return INVALID_OPERATION;
        case STATUS_UNCONFIGURED:
        case STATUS_CONFIGURED:
        case STATUS_ACTIVE:
            // OK
            break;
        default:
            SET_ERR_L("Unexpected status: %d", mStatus);
            return INVALID_OPERATION;
    }
    return OK;
}

status_t Camera3Device::convertMetadataListToRequestListLocked(
        const List<const PhysicalCameraSettingsList> &metadataList,
        const std::list<const SurfaceMap> &surfaceMaps,
        bool repeating, nsecs_t requestTimeNs,
        RequestList *requestList) {
    if (requestList == NULL) {
        CLOGE("requestList cannot be NULL.");
        return BAD_VALUE;
    }

    int32_t burstId = 0;
    List<const PhysicalCameraSettingsList>::const_iterator metadataIt = metadataList.begin();
    std::list<const SurfaceMap>::const_iterator surfaceMapIt = surfaceMaps.begin();
    for (; metadataIt != metadataList.end() && surfaceMapIt != surfaceMaps.end();
            ++metadataIt, ++surfaceMapIt) {
        sp<CaptureRequest> newRequest = setUpRequestLocked(*metadataIt, *surfaceMapIt);
        if (newRequest == 0) {
            CLOGE("Can't create capture request");
            return BAD_VALUE;
        }

        newRequest->mRepeating = repeating;
        newRequest->mRequestTimeNs = requestTimeNs;

        // Setup burst Id and request Id
        newRequest->mResultExtras.burstId = burstId++;
        auto requestIdEntry = metadataIt->begin()->metadata.find(ANDROID_REQUEST_ID);
        if (requestIdEntry.count == 0) {
            CLOGE("RequestID does not exist in metadata");
            return BAD_VALUE;
        }
        newRequest->mResultExtras.requestId = requestIdEntry.data.i32[0];

        requestList->push_back(newRequest);

        ALOGV("%s: requestId = %" PRId32, __FUNCTION__, newRequest->mResultExtras.requestId);
    }
    if (metadataIt != metadataList.end() || surfaceMapIt != surfaceMaps.end()) {
        ALOGE("%s: metadataList and surfaceMaps are not the same size!", __FUNCTION__);
        return BAD_VALUE;
    }

    // Setup batch size if this is a high speed video recording request.
    if (mIsConstrainedHighSpeedConfiguration && requestList->size() > 0) {
        auto firstRequest = requestList->begin();
        for (auto& outputStream : (*firstRequest)->mOutputStreams) {
            if (outputStream->isVideoStream()) {
                (*firstRequest)->mBatchSize = requestList->size();
                outputStream->setBatchSize(requestList->size());
                break;
            }
        }
    }

    return OK;
}

status_t Camera3Device::capture(CameraMetadata &request, int64_t* lastFrameNumber) {
    ATRACE_CALL();

    List<const PhysicalCameraSettingsList> requestsList;
    std::list<const SurfaceMap> surfaceMaps;
    convertToRequestList(requestsList, surfaceMaps, request);

    return captureList(requestsList, surfaceMaps, lastFrameNumber);
}

void Camera3Device::convertToRequestList(List<const PhysicalCameraSettingsList>& requestsList,
        std::list<const SurfaceMap>& surfaceMaps,
        const CameraMetadata& request) {
    PhysicalCameraSettingsList requestList;
    requestList.push_back({getId(), request});
    requestsList.push_back(requestList);

    SurfaceMap surfaceMap;
    camera_metadata_ro_entry streams = request.find(ANDROID_REQUEST_OUTPUT_STREAMS);
    // With no surface list passed in, stream and surface will have 1-to-1
    // mapping. So the surface index is 0 for each stream in the surfaceMap.
    for (size_t i = 0; i < streams.count; i++) {
        surfaceMap[streams.data.i32[i]].push_back(0);
    }
    surfaceMaps.push_back(surfaceMap);
}

status_t Camera3Device::submitRequestsHelper(
        const List<const PhysicalCameraSettingsList> &requests,
        const std::list<const SurfaceMap> &surfaceMaps,
        bool repeating,
        /*out*/
        int64_t *lastFrameNumber) {
    ATRACE_CALL();
    nsecs_t requestTimeNs = systemTime();

    Mutex::Autolock il(mInterfaceLock);
    Mutex::Autolock l(mLock);

    status_t res = checkStatusOkToCaptureLocked();
    if (res != OK) {
        // error logged by previous call
        return res;
    }

    RequestList requestList;

    res = convertMetadataListToRequestListLocked(requests, surfaceMaps,
            repeating, requestTimeNs, /*out*/&requestList);
    if (res != OK) {
        // error logged by previous call
        return res;
    }

    if (repeating) {
        res = mRequestThread->setRepeatingRequests(requestList, lastFrameNumber);
    } else {
        res = mRequestThread->queueRequestList(requestList, lastFrameNumber);
    }

    if (res == OK) {
        waitUntilStateThenRelock(/*active*/true, kActiveTimeout, /*requestThreadInvocation*/false);
        if (res != OK) {
            SET_ERR_L("Can't transition to active in %f seconds!",
                    kActiveTimeout/1e9);
        }
        ALOGV("Camera %s: Capture request %" PRId32 " enqueued", mId.c_str(),
              (*(requestList.begin()))->mResultExtras.requestId);
    } else {
        CLOGE("Cannot queue request. Impossible.");
        return BAD_VALUE;
    }

    return res;
}

status_t Camera3Device::captureList(const List<const PhysicalCameraSettingsList> &requestsList,
                                    const std::list<const SurfaceMap> &surfaceMaps,
                                    int64_t *lastFrameNumber) {
    ATRACE_CALL();

    return submitRequestsHelper(requestsList, surfaceMaps, /*repeating*/false, lastFrameNumber);
}

status_t Camera3Device::setStreamingRequest(const CameraMetadata &request,
                                            int64_t* /*lastFrameNumber*/) {
    ATRACE_CALL();

    List<const PhysicalCameraSettingsList> requestsList;
    std::list<const SurfaceMap> surfaceMaps;
    convertToRequestList(requestsList, surfaceMaps, request);

    return setStreamingRequestList(requestsList, /*surfaceMap*/surfaceMaps,
                                   /*lastFrameNumber*/NULL);
}

status_t Camera3Device::setStreamingRequestList(
        const List<const PhysicalCameraSettingsList> &requestsList,
        const std::list<const SurfaceMap> &surfaceMaps, int64_t *lastFrameNumber) {
    ATRACE_CALL();

    return submitRequestsHelper(requestsList, surfaceMaps, /*repeating*/true, lastFrameNumber);
}

sp<Camera3Device::CaptureRequest> Camera3Device::setUpRequestLocked(
        const PhysicalCameraSettingsList &request, const SurfaceMap &surfaceMap) {
    status_t res;

    if (mStatus == STATUS_UNCONFIGURED || mNeedConfig) {
        // This point should only be reached via API1 (API2 must explicitly call configureStreams)
        // so unilaterally select normal operating mode.
        res = filterParamsAndConfigureLocked(request.begin()->metadata,
                CAMERA_STREAM_CONFIGURATION_NORMAL_MODE);
        // Stream configuration failed. Client might try other configuraitons.
        if (res != OK) {
            CLOGE("Can't set up streams: %s (%d)", strerror(-res), res);
            return NULL;
        } else if (mStatus == STATUS_UNCONFIGURED) {
            // Stream configuration successfully configure to empty stream configuration.
            CLOGE("No streams configured");
            return NULL;
        }
    }

    sp<CaptureRequest> newRequest = createCaptureRequest(request, surfaceMap);
    return newRequest;
}

status_t Camera3Device::clearStreamingRequest(int64_t *lastFrameNumber) {
    ATRACE_CALL();
    Mutex::Autolock il(mInterfaceLock);
    Mutex::Autolock l(mLock);

    switch (mStatus) {
        case STATUS_ERROR:
            CLOGE("Device has encountered a serious error");
            return INVALID_OPERATION;
        case STATUS_UNINITIALIZED:
            CLOGE("Device not initialized");
            return INVALID_OPERATION;
        case STATUS_UNCONFIGURED:
        case STATUS_CONFIGURED:
        case STATUS_ACTIVE:
            // OK
            break;
        default:
            SET_ERR_L("Unexpected status: %d", mStatus);
            return INVALID_OPERATION;
    }
    ALOGV("Camera %s: Clearing repeating request", mId.c_str());

    return mRequestThread->clearRepeatingRequests(lastFrameNumber);
}

status_t Camera3Device::waitUntilRequestReceived(int32_t requestId, nsecs_t timeout) {
    ATRACE_CALL();
    Mutex::Autolock il(mInterfaceLock);

    return mRequestThread->waitUntilRequestProcessed(requestId, timeout);
}

status_t Camera3Device::createInputStream(
        uint32_t width, uint32_t height, int format, bool isMultiResolution, int *id) {
    ATRACE_CALL();
    Mutex::Autolock il(mInterfaceLock);
    nsecs_t maxExpectedDuration = getExpectedInFlightDuration();
    Mutex::Autolock l(mLock);
    ALOGV("Camera %s: Creating new input stream %d: %d x %d, format %d",
            mId.c_str(), mNextStreamId, width, height, format);

    status_t res;
    bool wasActive = false;

    switch (mStatus) {
        case STATUS_ERROR:
            ALOGE("%s: Device has encountered a serious error", __FUNCTION__);
            return INVALID_OPERATION;
        case STATUS_UNINITIALIZED:
            ALOGE("%s: Device not initialized", __FUNCTION__);
            return INVALID_OPERATION;
        case STATUS_UNCONFIGURED:
        case STATUS_CONFIGURED:
            // OK
            break;
        case STATUS_ACTIVE:
            ALOGV("%s: Stopping activity to reconfigure streams", __FUNCTION__);
            res = internalPauseAndWaitLocked(maxExpectedDuration,
                          /*requestThreadInvocation*/ false);
            if (res != OK) {
                SET_ERR_L("Can't pause captures to reconfigure streams!");
                return res;
            }
            wasActive = true;
            break;
        default:
            SET_ERR_L("%s: Unexpected status: %d", mStatus);
            return INVALID_OPERATION;
    }
    assert(mStatus != STATUS_ACTIVE);

    if (mInputStream != 0) {
        ALOGE("%s: Cannot create more than 1 input stream", __FUNCTION__);
        return INVALID_OPERATION;
    }

    sp<Camera3InputStream> newStream = new Camera3InputStream(mNextStreamId,
                width, height, format);
    newStream->setStatusTracker(mStatusTracker);

    mInputStream = newStream;
    mIsInputStreamMultiResolution = isMultiResolution;

    *id = mNextStreamId++;

    // Continue captures if active at start
    if (wasActive) {
        ALOGV("%s: Restarting activity to reconfigure streams", __FUNCTION__);
        // Reuse current operating mode and session parameters for new stream config
        res = configureStreamsLocked(mOperatingMode, mSessionParams);
        if (res != OK) {
            ALOGE("%s: Can't reconfigure device for new stream %d: %s (%d)",
                    __FUNCTION__, mNextStreamId, strerror(-res), res);
            return res;
        }
        internalResumeLocked();
    }

    ALOGV("Camera %s: Created input stream", mId.c_str());
    return OK;
}

status_t Camera3Device::createStream(sp<Surface> consumer,
            uint32_t width, uint32_t height, int format,
            android_dataspace dataSpace, camera_stream_rotation_t rotation, int *id,
            const std::string& physicalCameraId,
            const std::unordered_set<int32_t> &sensorPixelModesUsed,
            std::vector<int> *surfaceIds, int streamSetId, bool isShared, bool isMultiResolution,
            uint64_t consumerUsage, int64_t dynamicRangeProfile, int64_t streamUseCase,
            int timestampBase, int mirrorMode, int32_t colorSpace, bool useReadoutTimestamp) {
    ATRACE_CALL();

    if (consumer == nullptr) {
        ALOGE("%s: consumer must not be null", __FUNCTION__);
        return BAD_VALUE;
    }

    std::vector<sp<Surface>> consumers;
    consumers.push_back(consumer);

    return createStream(consumers, /*hasDeferredConsumer*/ false, width, height,
            format, dataSpace, rotation, id, physicalCameraId, sensorPixelModesUsed, surfaceIds,
            streamSetId, isShared, isMultiResolution, consumerUsage, dynamicRangeProfile,
            streamUseCase, timestampBase, mirrorMode, colorSpace, useReadoutTimestamp);
}

static bool isRawFormat(int format) {
    switch (format) {
        case HAL_PIXEL_FORMAT_RAW16:
        case HAL_PIXEL_FORMAT_RAW12:
        case HAL_PIXEL_FORMAT_RAW10:
        case HAL_PIXEL_FORMAT_RAW_OPAQUE:
            return true;
        default:
            return false;
    }
}

status_t Camera3Device::createStream(const std::vector<sp<Surface>>& consumers,
        bool hasDeferredConsumer, uint32_t width, uint32_t height, int format,
        android_dataspace dataSpace, camera_stream_rotation_t rotation, int *id,
        const std::string& physicalCameraId,
        const std::unordered_set<int32_t> &sensorPixelModesUsed,
        std::vector<int> *surfaceIds, int streamSetId, bool isShared, bool isMultiResolution,
        uint64_t consumerUsage, int64_t dynamicRangeProfile, int64_t streamUseCase,
        int timestampBase, int mirrorMode, int32_t colorSpace, bool useReadoutTimestamp) {
    ATRACE_CALL();

    Mutex::Autolock il(mInterfaceLock);
    nsecs_t maxExpectedDuration = getExpectedInFlightDuration();
    Mutex::Autolock l(mLock);
    ALOGV("Camera %s: Creating new stream %d: %d x %d, format %d, dataspace %d rotation %d"
            " consumer usage %" PRIu64 ", isShared %d, physicalCameraId %s, isMultiResolution %d"
            " dynamicRangeProfile 0x%" PRIx64 ", streamUseCase %" PRId64 ", timestampBase %d,"
<<<<<<< HEAD
            " mirrorMode %d",
            mId.c_str(), mNextStreamId, width, height, format, dataSpace, rotation,
            consumerUsage, isShared, physicalCameraId.c_str(), isMultiResolution,
            dynamicRangeProfile, streamUseCase, timestampBase, mirrorMode);
=======
            " mirrorMode %d, colorSpace %d, useReadoutTimestamp %d",
            mId.string(), mNextStreamId, width, height, format, dataSpace, rotation,
            consumerUsage, isShared, physicalCameraId.string(), isMultiResolution,
            dynamicRangeProfile, streamUseCase, timestampBase, mirrorMode, colorSpace,
            useReadoutTimestamp);
>>>>>>> ba248cd1

    status_t res;
    bool wasActive = false;

    switch (mStatus) {
        case STATUS_ERROR:
            CLOGE("Device has encountered a serious error");
            return INVALID_OPERATION;
        case STATUS_UNINITIALIZED:
            CLOGE("Device not initialized");
            return INVALID_OPERATION;
        case STATUS_UNCONFIGURED:
        case STATUS_CONFIGURED:
            // OK
            break;
        case STATUS_ACTIVE:
            ALOGV("%s: Stopping activity to reconfigure streams", __FUNCTION__);
            res = internalPauseAndWaitLocked(maxExpectedDuration,
                          /*requestThreadInvocation*/ false);
            if (res != OK) {
                SET_ERR_L("Can't pause captures to reconfigure streams!");
                return res;
            }
            wasActive = true;
            break;
        default:
            SET_ERR_L("Unexpected status: %d", mStatus);
            return INVALID_OPERATION;
    }
    assert(mStatus != STATUS_ACTIVE);

    sp<Camera3OutputStream> newStream;

    if (consumers.size() == 0 && !hasDeferredConsumer) {
        ALOGE("%s: Number of consumers cannot be smaller than 1", __FUNCTION__);
        return BAD_VALUE;
    }

    if (hasDeferredConsumer && format != HAL_PIXEL_FORMAT_IMPLEMENTATION_DEFINED) {
        ALOGE("Deferred consumer stream creation only support IMPLEMENTATION_DEFINED format");
        return BAD_VALUE;
    }

    if (isRawFormat(format) && sensorPixelModesUsed.size() > 1) {
        // We can't use one stream with a raw format in both sensor pixel modes since its going to
        // be found in only one sensor pixel mode.
        ALOGE("%s: RAW opaque stream cannot be used with > 1 sensor pixel modes", __FUNCTION__);
        return BAD_VALUE;
    }
    IPCTransport transport = getTransportType();
    if (format == HAL_PIXEL_FORMAT_BLOB) {
        ssize_t blobBufferSize;
        if (dataSpace == HAL_DATASPACE_DEPTH) {
            blobBufferSize = getPointCloudBufferSize(infoPhysical(physicalCameraId));
            if (blobBufferSize <= 0) {
                SET_ERR_L("Invalid point cloud buffer size %zd", blobBufferSize);
                return BAD_VALUE;
            }
        } else if (dataSpace == static_cast<android_dataspace>(HAL_DATASPACE_JPEG_APP_SEGMENTS)) {
            blobBufferSize = width * height;
        } else {
            blobBufferSize = getJpegBufferSize(infoPhysical(physicalCameraId), width, height);
            if (blobBufferSize <= 0) {
                SET_ERR_L("Invalid jpeg buffer size %zd", blobBufferSize);
                return BAD_VALUE;
            }
        }
        newStream = new Camera3OutputStream(mNextStreamId, consumers[0],
                width, height, blobBufferSize, format, dataSpace, rotation,
                mTimestampOffset, physicalCameraId, sensorPixelModesUsed, transport, streamSetId,
                isMultiResolution, dynamicRangeProfile, streamUseCase, mDeviceTimeBaseIsRealtime,
                timestampBase, mirrorMode, colorSpace, useReadoutTimestamp);
    } else if (format == HAL_PIXEL_FORMAT_RAW_OPAQUE) {
        bool maxResolution =
                sensorPixelModesUsed.find(ANDROID_SENSOR_PIXEL_MODE_MAXIMUM_RESOLUTION) !=
                        sensorPixelModesUsed.end();
        ssize_t rawOpaqueBufferSize = getRawOpaqueBufferSize(infoPhysical(physicalCameraId), width,
                height, maxResolution);
        if (rawOpaqueBufferSize <= 0) {
            SET_ERR_L("Invalid RAW opaque buffer size %zd", rawOpaqueBufferSize);
            return BAD_VALUE;
        }
        newStream = new Camera3OutputStream(mNextStreamId, consumers[0],
                width, height, rawOpaqueBufferSize, format, dataSpace, rotation,
                mTimestampOffset, physicalCameraId, sensorPixelModesUsed, transport, streamSetId,
                isMultiResolution, dynamicRangeProfile, streamUseCase, mDeviceTimeBaseIsRealtime,
                timestampBase, mirrorMode, colorSpace, useReadoutTimestamp);
    } else if (isShared) {
        newStream = new Camera3SharedOutputStream(mNextStreamId, consumers,
                width, height, format, consumerUsage, dataSpace, rotation,
                mTimestampOffset, physicalCameraId, sensorPixelModesUsed, transport, streamSetId,
                mUseHalBufManager, dynamicRangeProfile, streamUseCase, mDeviceTimeBaseIsRealtime,
                timestampBase, mirrorMode, colorSpace, useReadoutTimestamp);
    } else if (consumers.size() == 0 && hasDeferredConsumer) {
        newStream = new Camera3OutputStream(mNextStreamId,
                width, height, format, consumerUsage, dataSpace, rotation,
                mTimestampOffset, physicalCameraId, sensorPixelModesUsed, transport, streamSetId,
                isMultiResolution, dynamicRangeProfile, streamUseCase, mDeviceTimeBaseIsRealtime,
                timestampBase, mirrorMode, colorSpace, useReadoutTimestamp);
    } else {
        newStream = new Camera3OutputStream(mNextStreamId, consumers[0],
                width, height, format, dataSpace, rotation,
                mTimestampOffset, physicalCameraId, sensorPixelModesUsed, transport, streamSetId,
                isMultiResolution, dynamicRangeProfile, streamUseCase, mDeviceTimeBaseIsRealtime,
                timestampBase, mirrorMode, colorSpace, useReadoutTimestamp);
    }

    size_t consumerCount = consumers.size();
    for (size_t i = 0; i < consumerCount; i++) {
        int id = newStream->getSurfaceId(consumers[i]);
        if (id < 0) {
            SET_ERR_L("Invalid surface id");
            return BAD_VALUE;
        }
        if (surfaceIds != nullptr) {
            surfaceIds->push_back(id);
        }
    }

    newStream->setStatusTracker(mStatusTracker);

    newStream->setBufferManager(mBufferManager);

    newStream->setImageDumpMask(mImageDumpMask);

    res = mOutputStreams.add(mNextStreamId, newStream);
    if (res < 0) {
        SET_ERR_L("Can't add new stream to set: %s (%d)", strerror(-res), res);
        return res;
    }

    mSessionStatsBuilder.addStream(mNextStreamId);

    *id = mNextStreamId++;
    mNeedConfig = true;

    // Continue captures if active at start
    if (wasActive) {
        ALOGV("%s: Restarting activity to reconfigure streams", __FUNCTION__);
        // Reuse current operating mode and session parameters for new stream config
        res = configureStreamsLocked(mOperatingMode, mSessionParams);
        if (res != OK) {
            CLOGE("Can't reconfigure device for new stream %d: %s (%d)",
                    mNextStreamId, strerror(-res), res);
            return res;
        }
        internalResumeLocked();
    }
    ALOGV("Camera %s: Created new stream", mId.c_str());
    return OK;
}

status_t Camera3Device::getStreamInfo(int id, StreamInfo *streamInfo) {
    ATRACE_CALL();
    if (nullptr == streamInfo) {
        return BAD_VALUE;
    }
    Mutex::Autolock il(mInterfaceLock);
    Mutex::Autolock l(mLock);

    switch (mStatus) {
        case STATUS_ERROR:
            CLOGE("Device has encountered a serious error");
            return INVALID_OPERATION;
        case STATUS_UNINITIALIZED:
            CLOGE("Device not initialized!");
            return INVALID_OPERATION;
        case STATUS_UNCONFIGURED:
        case STATUS_CONFIGURED:
        case STATUS_ACTIVE:
            // OK
            break;
        default:
            SET_ERR_L("Unexpected status: %d", mStatus);
            return INVALID_OPERATION;
    }

    sp<Camera3StreamInterface> stream = mOutputStreams.get(id);
    if (stream == nullptr) {
        CLOGE("Stream %d is unknown", id);
        return BAD_VALUE;
    }

    streamInfo->width  = stream->getWidth();
    streamInfo->height = stream->getHeight();
    streamInfo->format = stream->getFormat();
    streamInfo->dataSpace = stream->getDataSpace();
    streamInfo->formatOverridden = stream->isFormatOverridden();
    streamInfo->originalFormat = stream->getOriginalFormat();
    streamInfo->dataSpaceOverridden = stream->isDataSpaceOverridden();
    streamInfo->originalDataSpace = stream->getOriginalDataSpace();
    streamInfo->dynamicRangeProfile = stream->getDynamicRangeProfile();
    streamInfo->colorSpace = stream->getColorSpace();
    return OK;
}

status_t Camera3Device::setStreamTransform(int id,
        int transform) {
    ATRACE_CALL();
    Mutex::Autolock il(mInterfaceLock);
    Mutex::Autolock l(mLock);

    switch (mStatus) {
        case STATUS_ERROR:
            CLOGE("Device has encountered a serious error");
            return INVALID_OPERATION;
        case STATUS_UNINITIALIZED:
            CLOGE("Device not initialized");
            return INVALID_OPERATION;
        case STATUS_UNCONFIGURED:
        case STATUS_CONFIGURED:
        case STATUS_ACTIVE:
            // OK
            break;
        default:
            SET_ERR_L("Unexpected status: %d", mStatus);
            return INVALID_OPERATION;
    }

    sp<Camera3OutputStreamInterface> stream = mOutputStreams.get(id);
    if (stream == nullptr) {
        CLOGE("Stream %d does not exist", id);
        return BAD_VALUE;
    }
    return stream->setTransform(transform, false /*mayChangeMirror*/);
}

status_t Camera3Device::deleteStream(int id) {
    ATRACE_CALL();
    Mutex::Autolock il(mInterfaceLock);
    Mutex::Autolock l(mLock);
    status_t res;

    ALOGV("%s: Camera %s: Deleting stream %d", __FUNCTION__, mId.c_str(), id);

    // CameraDevice semantics require device to already be idle before
    // deleteStream is called, unlike for createStream.
    if (mStatus == STATUS_ACTIVE) {
        ALOGW("%s: Camera %s: Device not idle", __FUNCTION__, mId.c_str());
        return -EBUSY;
    }

    if (mStatus == STATUS_ERROR) {
        ALOGW("%s: Camera %s: deleteStream not allowed in ERROR state",
                __FUNCTION__, mId.c_str());
        return -EBUSY;
    }

    sp<Camera3StreamInterface> deletedStream;
    sp<Camera3StreamInterface> stream = mOutputStreams.get(id);
    if (mInputStream != NULL && id == mInputStream->getId()) {
        deletedStream = mInputStream;
        mInputStream.clear();
    } else {
        if (stream == nullptr) {
            CLOGE("Stream %d does not exist", id);
            return BAD_VALUE;
        }
        mSessionStatsBuilder.removeStream(id);
    }

    // Delete output stream or the output part of a bi-directional stream.
    if (stream != nullptr) {
        deletedStream = stream;
        mOutputStreams.remove(id);
    }

    // Free up the stream endpoint so that it can be used by some other stream
    res = deletedStream->disconnect();
    if (res != OK) {
        SET_ERR_L("Can't disconnect deleted stream %d", id);
        // fall through since we want to still list the stream as deleted.
    }
    mDeletedStreams.add(deletedStream);
    mNeedConfig = true;

    return res;
}

status_t Camera3Device::configureStreams(const CameraMetadata& sessionParams, int operatingMode) {
    ATRACE_CALL();
    ALOGV("%s: E", __FUNCTION__);

    Mutex::Autolock il(mInterfaceLock);
    Mutex::Autolock l(mLock);

    // In case the client doesn't include any session parameter, try a
    // speculative configuration using the values from the last cached
    // default request.
    if (sessionParams.isEmpty() &&
            ((mLastTemplateId > 0) && (mLastTemplateId < CAMERA_TEMPLATE_COUNT)) &&
            (!mRequestTemplateCache[mLastTemplateId].isEmpty())) {
        ALOGV("%s: Speculative session param configuration with template id: %d", __func__,
                mLastTemplateId);
        return filterParamsAndConfigureLocked(mRequestTemplateCache[mLastTemplateId],
                operatingMode);
    }

    return filterParamsAndConfigureLocked(sessionParams, operatingMode);
}

status_t Camera3Device::filterParamsAndConfigureLocked(const CameraMetadata& sessionParams,
        int operatingMode) {
    //Filter out any incoming session parameters
    const CameraMetadata params(sessionParams);
    camera_metadata_entry_t availableSessionKeys = mDeviceInfo.find(
            ANDROID_REQUEST_AVAILABLE_SESSION_KEYS);
    CameraMetadata filteredParams(availableSessionKeys.count);
    camera_metadata_t *meta = const_cast<camera_metadata_t *>(
            filteredParams.getAndLock());
    set_camera_metadata_vendor_id(meta, mVendorTagId);
    filteredParams.unlock(meta);
    if (availableSessionKeys.count > 0) {
        bool rotateAndCropSessionKey = false;
        bool autoframingSessionKey = false;
        for (size_t i = 0; i < availableSessionKeys.count; i++) {
            camera_metadata_ro_entry entry = params.find(
                    availableSessionKeys.data.i32[i]);
            if (entry.count > 0) {
                filteredParams.update(entry);
            }
            if (ANDROID_SCALER_ROTATE_AND_CROP == availableSessionKeys.data.i32[i]) {
                rotateAndCropSessionKey = true;
            }
            if (ANDROID_CONTROL_AUTOFRAMING == availableSessionKeys.data.i32[i]) {
                autoframingSessionKey = true;
            }
        }

        if (rotateAndCropSessionKey || autoframingSessionKey) {
            sp<CaptureRequest> request = new CaptureRequest();
            PhysicalCameraSettings settingsList;
            settingsList.metadata = filteredParams;
            request->mSettingsList.push_back(settingsList);

            if (rotateAndCropSessionKey) {
                auto rotateAndCropEntry = filteredParams.find(ANDROID_SCALER_ROTATE_AND_CROP);
                if (rotateAndCropEntry.count > 0 &&
                        rotateAndCropEntry.data.u8[0] == ANDROID_SCALER_ROTATE_AND_CROP_AUTO) {
                    request->mRotateAndCropAuto = true;
                } else {
                    request->mRotateAndCropAuto = false;
                }

                overrideAutoRotateAndCrop(request, mOverrideToPortrait, mRotateAndCropOverride);
            }

            if (autoframingSessionKey) {
                auto autoframingEntry = filteredParams.find(ANDROID_CONTROL_AUTOFRAMING);
                if (autoframingEntry.count > 0 &&
                        autoframingEntry.data.u8[0] == ANDROID_CONTROL_AUTOFRAMING_AUTO) {
                    overrideAutoframing(request, mAutoframingOverride);
                }
            }

            filteredParams = request->mSettingsList.begin()->metadata;
        }
    }

    return configureStreamsLocked(operatingMode, filteredParams);
}

status_t Camera3Device::getInputBufferProducer(
        sp<IGraphicBufferProducer> *producer) {
    ATRACE_CALL();
    Mutex::Autolock il(mInterfaceLock);
    Mutex::Autolock l(mLock);

    if (producer == NULL) {
        return BAD_VALUE;
    } else if (mInputStream == NULL) {
        return INVALID_OPERATION;
    }

    return mInputStream->getInputBufferProducer(producer);
}

status_t Camera3Device::createDefaultRequest(camera_request_template_t templateId,
        CameraMetadata *request) {
    ATRACE_CALL();
    ALOGV("%s: for template %d", __FUNCTION__, templateId);

    if (templateId <= 0 || templateId >= CAMERA_TEMPLATE_COUNT) {
        android_errorWriteWithInfoLog(CameraService::SN_EVENT_LOG_ID, "26866110",
                CameraThreadState::getCallingUid(), nullptr, 0);
        return BAD_VALUE;
    }

    Mutex::Autolock il(mInterfaceLock);

    {
        Mutex::Autolock l(mLock);
        switch (mStatus) {
            case STATUS_ERROR:
                CLOGE("Device has encountered a serious error");
                return INVALID_OPERATION;
            case STATUS_UNINITIALIZED:
                CLOGE("Device is not initialized!");
                return INVALID_OPERATION;
            case STATUS_UNCONFIGURED:
            case STATUS_CONFIGURED:
            case STATUS_ACTIVE:
                // OK
                break;
            default:
                SET_ERR_L("Unexpected status: %d", mStatus);
                return INVALID_OPERATION;
        }

        if (!mRequestTemplateCache[templateId].isEmpty()) {
            *request = mRequestTemplateCache[templateId];
            mLastTemplateId = templateId;
            return OK;
        }
    }

    camera_metadata_t *rawRequest;
    status_t res = mInterface->constructDefaultRequestSettings(
            (camera_request_template_t) templateId, &rawRequest);

    {
        Mutex::Autolock l(mLock);
        if (res == BAD_VALUE) {
            ALOGI("%s: template %d is not supported on this camera device",
                  __FUNCTION__, templateId);
            return res;
        } else if (res != OK) {
            CLOGE("Unable to construct request template %d: %s (%d)",
                    templateId, strerror(-res), res);
            return res;
        }

        set_camera_metadata_vendor_id(rawRequest, mVendorTagId);
        mRequestTemplateCache[templateId].acquire(rawRequest);

        // Override the template request with zoomRatioMapper
        res = mZoomRatioMappers[mId].initZoomRatioInTemplate(
                &mRequestTemplateCache[templateId]);
        if (res != OK) {
            CLOGE("Failed to update zoom ratio for template %d: %s (%d)",
                    templateId, strerror(-res), res);
            return res;
        }

        // Fill in JPEG_QUALITY if not available
        if (!mRequestTemplateCache[templateId].exists(ANDROID_JPEG_QUALITY)) {
            static const uint8_t kDefaultJpegQuality = 95;
            mRequestTemplateCache[templateId].update(ANDROID_JPEG_QUALITY,
                    &kDefaultJpegQuality, 1);
        }

        // Fill in AUTOFRAMING if not available
        if (!mRequestTemplateCache[templateId].exists(ANDROID_CONTROL_AUTOFRAMING)) {
            static const uint8_t kDefaultAutoframingMode = ANDROID_CONTROL_AUTOFRAMING_OFF;
            mRequestTemplateCache[templateId].update(ANDROID_CONTROL_AUTOFRAMING,
                    &kDefaultAutoframingMode, 1);
        }

        *request = mRequestTemplateCache[templateId];
        mLastTemplateId = templateId;
    }
    return OK;
}

status_t Camera3Device::waitUntilDrained() {
    ATRACE_CALL();
    Mutex::Autolock il(mInterfaceLock);
    nsecs_t maxExpectedDuration = getExpectedInFlightDuration();
    Mutex::Autolock l(mLock);

    return waitUntilDrainedLocked(maxExpectedDuration);
}

status_t Camera3Device::waitUntilDrainedLocked(nsecs_t maxExpectedDuration) {
    switch (mStatus) {
        case STATUS_UNINITIALIZED:
        case STATUS_UNCONFIGURED:
            ALOGV("%s: Already idle", __FUNCTION__);
            return OK;
        case STATUS_CONFIGURED:
            // To avoid race conditions, check with tracker to be sure
        case STATUS_ERROR:
        case STATUS_ACTIVE:
            // Need to verify shut down
            break;
        default:
            SET_ERR_L("Unexpected status: %d",mStatus);
            return INVALID_OPERATION;
    }
    ALOGV("%s: Camera %s: Waiting until idle (%" PRIi64 "ns)", __FUNCTION__, mId.c_str(),
            maxExpectedDuration);
    status_t res = waitUntilStateThenRelock(/*active*/ false, maxExpectedDuration,
                           /*requestThreadInvocation*/ false);
    if (res != OK) {
        mStatusTracker->dumpActiveComponents();
        SET_ERR_L("Error waiting for HAL to drain: %s (%d)", strerror(-res),
                res);
    }
    return res;
}

void Camera3Device::internalUpdateStatusLocked(Status status) {
    mStatus = status;
    mStatusIsInternal = mPauseStateNotify ? true : false;
    mRecentStatusUpdates.add({mStatus, mStatusIsInternal});
    mStatusChanged.broadcast();
}

// Pause to reconfigure
status_t Camera3Device::internalPauseAndWaitLocked(nsecs_t maxExpectedDuration,
        bool requestThreadInvocation) {
    if (mRequestThread.get() != nullptr) {
        mRequestThread->setPaused(true);
    } else {
        return NO_INIT;
    }

    ALOGV("%s: Camera %s: Internal wait until idle (% " PRIi64 " ns)", __FUNCTION__, mId.c_str(),
          maxExpectedDuration);
    status_t res = waitUntilStateThenRelock(/*active*/ false, maxExpectedDuration,
                           requestThreadInvocation);
    if (res != OK) {
        mStatusTracker->dumpActiveComponents();
        SET_ERR_L("Can't idle device in %f seconds!",
                maxExpectedDuration/1e9);
    }

    return res;
}

// Resume after internalPauseAndWaitLocked
status_t Camera3Device::internalResumeLocked() {
    status_t res;

    mRequestThread->setPaused(false);

    ALOGV("%s: Camera %s: Internal wait until active (% " PRIi64 " ns)", __FUNCTION__, mId.c_str(),
            kActiveTimeout);
    // internalResumeLocked is always called from a binder thread.
    res = waitUntilStateThenRelock(/*active*/ true, kActiveTimeout,
                  /*requestThreadInvocation*/ false);
    if (res != OK) {
        SET_ERR_L("Can't transition to active in %f seconds!",
                kActiveTimeout/1e9);
    }
    mPauseStateNotify = false;
    return OK;
}

status_t Camera3Device::waitUntilStateThenRelock(bool active, nsecs_t timeout,
        bool requestThreadInvocation) {
    status_t res = OK;

    size_t startIndex = 0;
    if (mStatusWaiters == 0) {
        // Clear the list of recent statuses if there are no existing threads waiting on updates to
        // this status list
        mRecentStatusUpdates.clear();
    } else {
        // If other threads are waiting on updates to this status list, set the position of the
        // first element that this list will check rather than clearing the list.
        startIndex = mRecentStatusUpdates.size();
    }

    mStatusWaiters++;

    bool signalPipelineDrain = false;
    if (!active && mUseHalBufManager) {
        auto streamIds = mOutputStreams.getStreamIds();
        if (mStatus == STATUS_ACTIVE) {
            mRequestThread->signalPipelineDrain(streamIds);
            signalPipelineDrain = true;
        }
        mRequestBufferSM.onWaitUntilIdle();
    }

    bool stateSeen = false;
    nsecs_t startTime = systemTime();
    do {
        if (mStatus == STATUS_ERROR) {
            // Device in error state. Return right away.
            break;
        }
        if (active == (mStatus == STATUS_ACTIVE) &&
            (requestThreadInvocation || !mStatusIsInternal)) {
            // Desired state is current
            break;
        }

        nsecs_t timeElapsed = systemTime() - startTime;
        nsecs_t timeToWait = timeout - timeElapsed;
        if (timeToWait <= 0) {
            // Thread woke up spuriously but has timed out since.
            // Force out of loop with TIMED_OUT result.
            res = TIMED_OUT;
            break;
        }
        res = mStatusChanged.waitRelative(mLock, timeToWait);
        if (res != OK) break;

        // This is impossible, but if not, could result in subtle deadlocks and invalid state
        // transitions.
        LOG_ALWAYS_FATAL_IF(startIndex > mRecentStatusUpdates.size(),
                "%s: Skipping status updates in Camera3Device, may result in deadlock.",
                __FUNCTION__);

        // Encountered desired state since we began waiting. Internal invocations coming from
        // request threads (such as reconfigureCamera) should be woken up immediately, whereas
        // invocations from binder threads (such as createInputStream) should only be woken up if
        // they are not paused. This avoids intermediate pause signals from reconfigureCamera as it
        // changes the status to active right after.
        for (size_t i = startIndex; i < mRecentStatusUpdates.size(); i++) {
            if (mRecentStatusUpdates[i].status == STATUS_ERROR) {
                // Device in error state. Return right away.
                stateSeen = true;
                break;
            }
            if (active == (mRecentStatusUpdates[i].status == STATUS_ACTIVE) &&
                (requestThreadInvocation || !mRecentStatusUpdates[i].isInternal)) {
                stateSeen = true;
                break;
            }
        }
    } while (!stateSeen);

    if (signalPipelineDrain) {
        mRequestThread->resetPipelineDrain();
    }

    mStatusWaiters--;

    return res;
}


status_t Camera3Device::setNotifyCallback(wp<NotificationListener> listener) {
    ATRACE_CALL();
    std::lock_guard<std::mutex> l(mOutputLock);

    if (listener != NULL && mListener != NULL) {
        ALOGW("%s: Replacing old callback listener", __FUNCTION__);
    }
    mListener = listener;
    mRequestThread->setNotificationListener(listener);
    mPreparerThread->setNotificationListener(listener);

    return OK;
}

bool Camera3Device::willNotify3A() {
    return false;
}

status_t Camera3Device::waitForNextFrame(nsecs_t timeout) {
    ATRACE_CALL();
    std::unique_lock<std::mutex> l(mOutputLock);

    while (mResultQueue.empty()) {
        auto st = mResultSignal.wait_for(l, std::chrono::nanoseconds(timeout));
        if (st == std::cv_status::timeout) {
            return TIMED_OUT;
        }
    }
    return OK;
}

status_t Camera3Device::getNextResult(CaptureResult *frame) {
    ATRACE_CALL();
    std::lock_guard<std::mutex> l(mOutputLock);

    if (mResultQueue.empty()) {
        return NOT_ENOUGH_DATA;
    }

    if (frame == NULL) {
        ALOGE("%s: argument cannot be NULL", __FUNCTION__);
        return BAD_VALUE;
    }

    CaptureResult &result = *(mResultQueue.begin());
    frame->mResultExtras = result.mResultExtras;
    frame->mMetadata.acquire(result.mMetadata);
    frame->mPhysicalMetadatas = std::move(result.mPhysicalMetadatas);
    mResultQueue.erase(mResultQueue.begin());

    return OK;
}

status_t Camera3Device::triggerAutofocus(uint32_t id) {
    ATRACE_CALL();
    Mutex::Autolock il(mInterfaceLock);

    ALOGV("%s: Triggering autofocus, id %d", __FUNCTION__, id);
    // Mix-in this trigger into the next request and only the next request.
    RequestTrigger trigger[] = {
        {
            ANDROID_CONTROL_AF_TRIGGER,
            ANDROID_CONTROL_AF_TRIGGER_START
        },
        {
            ANDROID_CONTROL_AF_TRIGGER_ID,
            static_cast<int32_t>(id)
        }
    };

    return mRequestThread->queueTrigger(trigger,
                                        sizeof(trigger)/sizeof(trigger[0]));
}

status_t Camera3Device::triggerCancelAutofocus(uint32_t id) {
    ATRACE_CALL();
    Mutex::Autolock il(mInterfaceLock);

    ALOGV("%s: Triggering cancel autofocus, id %d", __FUNCTION__, id);
    // Mix-in this trigger into the next request and only the next request.
    RequestTrigger trigger[] = {
        {
            ANDROID_CONTROL_AF_TRIGGER,
            ANDROID_CONTROL_AF_TRIGGER_CANCEL
        },
        {
            ANDROID_CONTROL_AF_TRIGGER_ID,
            static_cast<int32_t>(id)
        }
    };

    return mRequestThread->queueTrigger(trigger,
                                        sizeof(trigger)/sizeof(trigger[0]));
}

status_t Camera3Device::triggerPrecaptureMetering(uint32_t id) {
    ATRACE_CALL();
    Mutex::Autolock il(mInterfaceLock);

    ALOGV("%s: Triggering precapture metering, id %d", __FUNCTION__, id);
    // Mix-in this trigger into the next request and only the next request.
    RequestTrigger trigger[] = {
        {
            ANDROID_CONTROL_AE_PRECAPTURE_TRIGGER,
            ANDROID_CONTROL_AE_PRECAPTURE_TRIGGER_START
        },
        {
            ANDROID_CONTROL_AE_PRECAPTURE_ID,
            static_cast<int32_t>(id)
        }
    };

    return mRequestThread->queueTrigger(trigger,
                                        sizeof(trigger)/sizeof(trigger[0]));
}

status_t Camera3Device::flush(int64_t *frameNumber) {
    ATRACE_CALL();
    ALOGV("%s: Camera %s: Flushing all requests", __FUNCTION__, mId.c_str());
    Mutex::Autolock il(mInterfaceLock);

    {
        Mutex::Autolock l(mLock);

        // b/116514106 "disconnect()" can get called twice for the same device. The
        // camera device will not be initialized during the second run.
        if (mStatus == STATUS_UNINITIALIZED) {
            return OK;
        }

        mRequestThread->clear(/*out*/frameNumber);

        // Stop session and stream counter
        mSessionStatsBuilder.stopCounter();
    }

    // Calculate expected duration for flush with additional buffer time in ms for watchdog
    uint64_t maxExpectedDuration = ns2ms(getExpectedInFlightDuration() + kBaseGetBufferWait);
    status_t res = mCameraServiceWatchdog->WATCH_CUSTOM_TIMER(mRequestThread->flush(),
            maxExpectedDuration / kCycleLengthMs, kCycleLengthMs);

    return res;
}

status_t Camera3Device::prepare(int streamId) {
    return prepare(camera3::Camera3StreamInterface::ALLOCATE_PIPELINE_MAX, streamId);
}

status_t Camera3Device::prepare(int maxCount, int streamId) {
    ATRACE_CALL();
    ALOGV("%s: Camera %s: Preparing stream %d", __FUNCTION__, mId.c_str(), streamId);
    Mutex::Autolock il(mInterfaceLock);
    Mutex::Autolock l(mLock);

    sp<Camera3StreamInterface> stream = mOutputStreams.get(streamId);
    if (stream == nullptr) {
        CLOGE("Stream %d does not exist", streamId);
        return BAD_VALUE;
    }

    if (stream->isUnpreparable() || stream->hasOutstandingBuffers() ) {
        CLOGE("Stream %d has already been a request target", streamId);
        return BAD_VALUE;
    }

    if (mRequestThread->isStreamPending(stream)) {
        CLOGE("Stream %d is already a target in a pending request", streamId);
        return BAD_VALUE;
    }

    return mPreparerThread->prepare(maxCount, stream);
}

status_t Camera3Device::tearDown(int streamId) {
    ATRACE_CALL();
    ALOGV("%s: Camera %s: Tearing down stream %d", __FUNCTION__, mId.c_str(), streamId);
    Mutex::Autolock il(mInterfaceLock);
    Mutex::Autolock l(mLock);

    sp<Camera3StreamInterface> stream = mOutputStreams.get(streamId);
    if (stream == nullptr) {
        CLOGE("Stream %d does not exist", streamId);
        return BAD_VALUE;
    }

    if (stream->hasOutstandingBuffers() || mRequestThread->isStreamPending(stream)) {
        CLOGE("Stream %d is a target of a in-progress request", streamId);
        return BAD_VALUE;
    }

    return stream->tearDown();
}

status_t Camera3Device::addBufferListenerForStream(int streamId,
        wp<Camera3StreamBufferListener> listener) {
    ATRACE_CALL();
    ALOGV("%s: Camera %s: Adding buffer listener for stream %d", __FUNCTION__, mId.c_str(),
            streamId);
    Mutex::Autolock il(mInterfaceLock);
    Mutex::Autolock l(mLock);

    sp<Camera3StreamInterface> stream = mOutputStreams.get(streamId);
    if (stream == nullptr) {
        CLOGE("Stream %d does not exist", streamId);
        return BAD_VALUE;
    }
    stream->addBufferListener(listener);

    return OK;
}

float Camera3Device::getMaxPreviewFps(sp<camera3::Camera3OutputStreamInterface> stream) {
    camera_metadata_entry minDurations =
            mDeviceInfo.find(ANDROID_SCALER_AVAILABLE_MIN_FRAME_DURATIONS);
    for (size_t i = 0; i < minDurations.count; i += 4) {
        if (minDurations.data.i64[i] == stream->getOriginalFormat()
                && minDurations.data.i64[i+1] == stream->getWidth()
                && minDurations.data.i64[i+2] == stream->getHeight()) {
            int64_t minFrameDuration = minDurations.data.i64[i+3];
            return 1e9f / minFrameDuration;
        }
    }
    return 0.0f;
}

/**
 * Methods called by subclasses
 */

void Camera3Device::notifyStatus(bool idle) {
    ATRACE_CALL();
    std::vector<int> streamIds;
    std::vector<hardware::CameraStreamStats> streamStats;
    float sessionMaxPreviewFps = 0.0f;

    {
        // Need mLock to safely update state and synchronize to current
        // state of methods in flight.
        Mutex::Autolock l(mLock);
        // We can get various system-idle notices from the status tracker
        // while starting up. Only care about them if we've actually sent
        // in some requests recently.
        if (mStatus != STATUS_ACTIVE && mStatus != STATUS_CONFIGURED) {
            return;
        }
        ALOGV("%s: Camera %s: Now %s, pauseState: %s", __FUNCTION__, mId.c_str(),
                idle ? "idle" : "active", mPauseStateNotify ? "true" : "false");
        internalUpdateStatusLocked(idle ? STATUS_CONFIGURED : STATUS_ACTIVE);

        // Skip notifying listener if we're doing some user-transparent
        // state changes
        if (mPauseStateNotify) return;

        for (size_t i = 0; i < mOutputStreams.size(); i++) {
            auto stream = mOutputStreams[i];
            if (stream.get() == nullptr) continue;

            float streamMaxPreviewFps = getMaxPreviewFps(stream);
            sessionMaxPreviewFps = std::max(sessionMaxPreviewFps, streamMaxPreviewFps);

            // Populate stream statistics in case of Idle
            if (idle) {
                streamIds.push_back(stream->getId());
                Camera3Stream* camera3Stream = Camera3Stream::cast(stream->asHalStream());
                int64_t usage = 0LL;
                int64_t streamUseCase = ANDROID_SCALER_AVAILABLE_STREAM_USE_CASES_DEFAULT;
                if (camera3Stream != nullptr) {
                    usage = camera3Stream->getUsage();
                    streamUseCase = camera3Stream->getStreamUseCase();
                }
                streamStats.emplace_back(stream->getWidth(), stream->getHeight(),
                    stream->getOriginalFormat(), streamMaxPreviewFps, stream->getDataSpace(), usage,
                    stream->getMaxHalBuffers(),
                    stream->getMaxTotalBuffers() - stream->getMaxHalBuffers(),
                    stream->getDynamicRangeProfile(), streamUseCase,
                    stream->getColorSpace());
            }
        }
    }

    sp<NotificationListener> listener;
    {
        std::lock_guard<std::mutex> l(mOutputLock);
        listener = mListener.promote();
    }
    status_t res = OK;
    if (listener != nullptr) {
        if (idle) {
            // Get session stats from the builder, and notify the listener.
            int64_t requestCount, resultErrorCount;
            bool deviceError;
            std::map<int, StreamStats> streamStatsMap;
            mSessionStatsBuilder.buildAndReset(&requestCount, &resultErrorCount,
                    &deviceError, &streamStatsMap);
            for (size_t i = 0; i < streamIds.size(); i++) {
                int streamId = streamIds[i];
                auto stats = streamStatsMap.find(streamId);
                if (stats != streamStatsMap.end()) {
                    streamStats[i].mRequestCount = stats->second.mRequestedFrameCount;
                    streamStats[i].mErrorCount = stats->second.mDroppedFrameCount;
                    streamStats[i].mStartLatencyMs = stats->second.mStartLatencyMs;
                    streamStats[i].mHistogramType =
                            hardware::CameraStreamStats::HISTOGRAM_TYPE_CAPTURE_LATENCY;
                    streamStats[i].mHistogramBins.assign(
                            stats->second.mCaptureLatencyBins.begin(),
                            stats->second.mCaptureLatencyBins.end());
                    streamStats[i].mHistogramCounts.assign(
                           stats->second.mCaptureLatencyHistogram.begin(),
                           stats->second.mCaptureLatencyHistogram.end());
                }
            }
            listener->notifyIdle(requestCount, resultErrorCount, deviceError, streamStats);
        } else {
            res = listener->notifyActive(sessionMaxPreviewFps);
        }
    }
    if (res != OK) {
        SET_ERR("Camera access permission lost mid-operation: %s (%d)",
                strerror(-res), res);
    }
}

status_t Camera3Device::setConsumerSurfaces(int streamId,
        const std::vector<sp<Surface>>& consumers, std::vector<int> *surfaceIds) {
    ATRACE_CALL();
    ALOGV("%s: Camera %s: set consumer surface for stream %d",
            __FUNCTION__, mId.c_str(), streamId);

    if (surfaceIds == nullptr) {
        return BAD_VALUE;
    }

    Mutex::Autolock il(mInterfaceLock);
    Mutex::Autolock l(mLock);

    if (consumers.size() == 0) {
        CLOGE("No consumer is passed!");
        return BAD_VALUE;
    }

    sp<Camera3OutputStreamInterface> stream = mOutputStreams.get(streamId);
    if (stream == nullptr) {
        CLOGE("Stream %d is unknown", streamId);
        return BAD_VALUE;
    }

    // isConsumerConfigurationDeferred will be off after setConsumers
    bool isDeferred = stream->isConsumerConfigurationDeferred();
    status_t res = stream->setConsumers(consumers);
    if (res != OK) {
        CLOGE("Stream %d set consumer failed (error %d %s) ", streamId, res, strerror(-res));
        return res;
    }

    for (auto &consumer : consumers) {
        int id = stream->getSurfaceId(consumer);
        if (id < 0) {
            CLOGE("Invalid surface id!");
            return BAD_VALUE;
        }
        surfaceIds->push_back(id);
    }

    if (isDeferred) {
        if (!stream->isConfiguring()) {
            CLOGE("Stream %d was already fully configured.", streamId);
            return INVALID_OPERATION;
        }

        res = stream->finishConfiguration();
        if (res != OK) {
            // If finishConfiguration fails due to abandoned surface, do not set
            // device to error state.
            bool isSurfaceAbandoned =
                    (res == NO_INIT || res == DEAD_OBJECT) && stream->isAbandoned();
            if (!isSurfaceAbandoned) {
                SET_ERR_L("Can't finish configuring output stream %d: %s (%d)",
                        stream->getId(), strerror(-res), res);
            }
            return res;
        }
    }

    return OK;
}

status_t Camera3Device::updateStream(int streamId, const std::vector<sp<Surface>> &newSurfaces,
        const std::vector<OutputStreamInfo> &outputInfo,
        const std::vector<size_t> &removedSurfaceIds, KeyedVector<sp<Surface>, size_t> *outputMap) {
    Mutex::Autolock il(mInterfaceLock);
    Mutex::Autolock l(mLock);

    sp<Camera3OutputStreamInterface> stream = mOutputStreams.get(streamId);
    if (stream == nullptr) {
        CLOGE("Stream %d is unknown", streamId);
        return BAD_VALUE;
    }

    for (const auto &it : removedSurfaceIds) {
        if (mRequestThread->isOutputSurfacePending(streamId, it)) {
            CLOGE("Shared surface still part of a pending request!");
            return -EBUSY;
        }
    }

    status_t res = stream->updateStream(newSurfaces, outputInfo, removedSurfaceIds, outputMap);
    if (res != OK) {
        CLOGE("Stream %d failed to update stream (error %d %s) ",
              streamId, res, strerror(-res));
        if (res == UNKNOWN_ERROR) {
            SET_ERR_L("%s: Stream update failed to revert to previous output configuration!",
                    __FUNCTION__);
        }
        return res;
    }

    return res;
}

status_t Camera3Device::dropStreamBuffers(bool dropping, int streamId) {
    Mutex::Autolock il(mInterfaceLock);
    Mutex::Autolock l(mLock);

    sp<Camera3OutputStreamInterface> stream = mOutputStreams.get(streamId);
    if (stream == nullptr) {
        ALOGE("%s: Stream %d is not found.", __FUNCTION__, streamId);
        return BAD_VALUE;
    }

    if (dropping) {
        mSessionStatsBuilder.stopCounter(streamId);
    } else {
        mSessionStatsBuilder.startCounter(streamId);
    }
    return stream->dropBuffers(dropping);
}

/**
 * Camera3Device private methods
 */

sp<Camera3Device::CaptureRequest> Camera3Device::createCaptureRequest(
        const PhysicalCameraSettingsList &request, const SurfaceMap &surfaceMap) {
    ATRACE_CALL();

    sp<CaptureRequest> newRequest = new CaptureRequest();
    newRequest->mSettingsList = request;

    camera_metadata_entry_t inputStreams =
            newRequest->mSettingsList.begin()->metadata.find(ANDROID_REQUEST_INPUT_STREAMS);
    if (inputStreams.count > 0) {
        if (mInputStream == NULL ||
                mInputStream->getId() != inputStreams.data.i32[0]) {
            CLOGE("Request references unknown input stream %d",
                    inputStreams.data.u8[0]);
            return NULL;
        }

        if (mInputStream->isConfiguring()) {
            SET_ERR_L("%s: input stream %d is not configured!",
                    __FUNCTION__, mInputStream->getId());
            return NULL;
        }
        // Check if stream prepare is blocking requests.
        if (mInputStream->isBlockedByPrepare()) {
            CLOGE("Request references an input stream that's being prepared!");
            return NULL;
        }

        newRequest->mInputStream = mInputStream;
        newRequest->mSettingsList.begin()->metadata.erase(ANDROID_REQUEST_INPUT_STREAMS);
    }

    camera_metadata_entry_t streams =
            newRequest->mSettingsList.begin()->metadata.find(ANDROID_REQUEST_OUTPUT_STREAMS);
    if (streams.count == 0) {
        CLOGE("Zero output streams specified!");
        return NULL;
    }

    for (size_t i = 0; i < streams.count; i++) {
        sp<Camera3OutputStreamInterface> stream = mOutputStreams.get(streams.data.i32[i]);
        if (stream == nullptr) {
            CLOGE("Request references unknown stream %d",
                    streams.data.i32[i]);
            return NULL;
        }
        // It is illegal to include a deferred consumer output stream into a request
        auto iter = surfaceMap.find(streams.data.i32[i]);
        if (iter != surfaceMap.end()) {
            const std::vector<size_t>& surfaces = iter->second;
            for (const auto& surface : surfaces) {
                if (stream->isConsumerConfigurationDeferred(surface)) {
                    CLOGE("Stream %d surface %zu hasn't finished configuration yet "
                          "due to deferred consumer", stream->getId(), surface);
                    return NULL;
                }
            }
            newRequest->mOutputSurfaces[streams.data.i32[i]] = surfaces;
        }

        if (stream->isConfiguring()) {
            SET_ERR_L("%s: stream %d is not configured!", __FUNCTION__, stream->getId());
            return NULL;
        }
        // Check if stream prepare is blocking requests.
        if (stream->isBlockedByPrepare()) {
            CLOGE("Request references an output stream that's being prepared!");
            return NULL;
        }

        newRequest->mOutputStreams.push(stream);
    }
    newRequest->mSettingsList.begin()->metadata.erase(ANDROID_REQUEST_OUTPUT_STREAMS);
    newRequest->mBatchSize = 1;

    auto rotateAndCropEntry =
            newRequest->mSettingsList.begin()->metadata.find(ANDROID_SCALER_ROTATE_AND_CROP);
    if (rotateAndCropEntry.count > 0 &&
            rotateAndCropEntry.data.u8[0] == ANDROID_SCALER_ROTATE_AND_CROP_AUTO) {
        newRequest->mRotateAndCropAuto = true;
    } else {
        newRequest->mRotateAndCropAuto = false;
    }

    auto autoframingEntry =
            newRequest->mSettingsList.begin()->metadata.find(ANDROID_CONTROL_AUTOFRAMING);
    if (autoframingEntry.count > 0 &&
            autoframingEntry.data.u8[0] == ANDROID_CONTROL_AUTOFRAMING_AUTO) {
        newRequest->mAutoframingAuto = true;
    } else {
        newRequest->mAutoframingAuto = false;
    }

    auto zoomRatioEntry =
            newRequest->mSettingsList.begin()->metadata.find(ANDROID_CONTROL_ZOOM_RATIO);
    if (zoomRatioEntry.count > 0 &&
            zoomRatioEntry.data.f[0] == 1.0f) {
        newRequest->mZoomRatioIs1x = true;
    } else {
        newRequest->mZoomRatioIs1x = false;
    }

    if (mSupportCameraMute) {
        for (auto& settings : newRequest->mSettingsList) {
            auto testPatternModeEntry =
                    settings.metadata.find(ANDROID_SENSOR_TEST_PATTERN_MODE);
            settings.mOriginalTestPatternMode = testPatternModeEntry.count > 0 ?
                    testPatternModeEntry.data.i32[0] :
                    ANDROID_SENSOR_TEST_PATTERN_MODE_OFF;

            auto testPatternDataEntry =
                    settings.metadata.find(ANDROID_SENSOR_TEST_PATTERN_DATA);
            if (testPatternDataEntry.count >= 4) {
                memcpy(settings.mOriginalTestPatternData, testPatternDataEntry.data.i32,
                        sizeof(PhysicalCameraSettings::mOriginalTestPatternData));
            } else {
                settings.mOriginalTestPatternData[0] = 0;
                settings.mOriginalTestPatternData[1] = 0;
                settings.mOriginalTestPatternData[2] = 0;
                settings.mOriginalTestPatternData[3] = 0;
            }
        }
    }

    if (mSupportZoomOverride) {
        for (auto& settings : newRequest->mSettingsList) {
            auto settingsOverrideEntry =
                    settings.metadata.find(ANDROID_CONTROL_SETTINGS_OVERRIDE);
            settings.mOriginalSettingsOverride = settingsOverrideEntry.count > 0 ?
                    settingsOverrideEntry.data.i32[0] :
                    ANDROID_CONTROL_SETTINGS_OVERRIDE_OFF;
        }
    }

    return newRequest;
}

void Camera3Device::cancelStreamsConfigurationLocked() {
    int res = OK;
    if (mInputStream != NULL && mInputStream->isConfiguring()) {
        res = mInputStream->cancelConfiguration();
        if (res != OK) {
            CLOGE("Can't cancel configuring input stream %d: %s (%d)",
                    mInputStream->getId(), strerror(-res), res);
        }
    }

    for (size_t i = 0; i < mOutputStreams.size(); i++) {
        sp<Camera3OutputStreamInterface> outputStream = mOutputStreams[i];
        if (outputStream->isConfiguring()) {
            res = outputStream->cancelConfiguration();
            if (res != OK) {
                CLOGE("Can't cancel configuring output stream %d: %s (%d)",
                        outputStream->getId(), strerror(-res), res);
            }
        }
    }

    // Return state to that at start of call, so that future configures
    // properly clean things up
    internalUpdateStatusLocked(STATUS_UNCONFIGURED);
    mNeedConfig = true;

    res = mPreparerThread->resume();
    if (res != OK) {
        ALOGE("%s: Camera %s: Preparer thread failed to resume!", __FUNCTION__, mId.c_str());
    }
}

bool Camera3Device::checkAbandonedStreamsLocked() {
    if ((mInputStream.get() != nullptr) && (mInputStream->isAbandoned())) {
        return true;
    }

    for (size_t i = 0; i < mOutputStreams.size(); i++) {
        auto stream = mOutputStreams[i];
        if ((stream.get() != nullptr) && (stream->isAbandoned())) {
            return true;
        }
    }

    return false;
}

bool Camera3Device::reconfigureCamera(const CameraMetadata& sessionParams, int clientStatusId) {
    ATRACE_CALL();
    bool ret = false;

    nsecs_t startTime = systemTime();

    // We must not hold mInterfaceLock here since this function is called from
    // RequestThread::threadLoop and holding mInterfaceLock could lead to
    // deadlocks (http://b/143513518)
    nsecs_t maxExpectedDuration = getExpectedInFlightDuration();

    Mutex::Autolock l(mLock);
    if (checkAbandonedStreamsLocked()) {
        ALOGW("%s: Abandoned stream detected, session parameters can't be applied correctly!",
                __FUNCTION__);
        return true;
    }

    status_t rc = NO_ERROR;
    bool markClientActive = false;
    if (mStatus == STATUS_ACTIVE) {
        markClientActive = true;
        mPauseStateNotify = true;
        mStatusTracker->markComponentIdle(clientStatusId, Fence::NO_FENCE);

        // This is essentially the same as calling rc = internalPauseAndWaitLocked(..), except that
        // we don't want to call setPaused(true) to avoid it interfering with setPaused() called
        // from createInputStream/createStream.
        rc = waitUntilStateThenRelock(/*active*/ false, maxExpectedDuration,
                /*requestThreadInvocation*/ true);
        if (rc != OK) {
            mStatusTracker->dumpActiveComponents();
            SET_ERR_L("Can't idle device in %f seconds!",
                maxExpectedDuration/1e9);
        }
    }

    if (rc == NO_ERROR) {
        mNeedConfig = true;
        rc = configureStreamsLocked(mOperatingMode, sessionParams, /*notifyRequestThread*/ false);
        if (rc == NO_ERROR) {
            ret = true;
            mPauseStateNotify = false;
            //Moving to active state while holding 'mLock' is important.
            //There could be pending calls to 'create-/deleteStream' which
            //will trigger another stream configuration while the already
            //present streams end up with outstanding buffers that will
            //not get drained.
            internalUpdateStatusLocked(STATUS_ACTIVE);

            mCameraServiceProxyWrapper->logStreamConfigured(mId, mOperatingMode,
                    true /*internalReconfig*/, ns2ms(systemTime() - startTime));
        } else if (rc == DEAD_OBJECT) {
            // DEAD_OBJECT can be returned if either the consumer surface is
            // abandoned, or the HAL has died.
            // - If the HAL has died, configureStreamsLocked call will set
            // device to error state,
            // - If surface is abandoned, we should not set device to error
            // state.
            ALOGE("Failed to re-configure camera due to abandoned surface");
        } else {
            SET_ERR_L("Failed to re-configure camera: %d", rc);
        }
    } else {
        ALOGE("%s: Failed to pause streaming: %d", __FUNCTION__, rc);
    }

    if (markClientActive) {
        mStatusTracker->markComponentActive(clientStatusId);
    }

    return ret;
}

status_t Camera3Device::configureStreamsLocked(int operatingMode,
        const CameraMetadata& sessionParams, bool notifyRequestThread) {
    ATRACE_CALL();
    status_t res;

    if (mStatus != STATUS_UNCONFIGURED && mStatus != STATUS_CONFIGURED) {
        CLOGE("Not idle");
        return INVALID_OPERATION;
    }

    if (operatingMode < 0) {
        CLOGE("Invalid operating mode: %d", operatingMode);
        return BAD_VALUE;
    }

    bool isConstrainedHighSpeed =
            CAMERA_STREAM_CONFIGURATION_CONSTRAINED_HIGH_SPEED_MODE == operatingMode;

    if (mOperatingMode != operatingMode) {
        mNeedConfig = true;
        mIsConstrainedHighSpeedConfiguration = isConstrainedHighSpeed;
        mOperatingMode = operatingMode;
    }

    // Reset min expected duration when session is reconfigured.
    mMinExpectedDuration = 0;

    // In case called from configureStreams, abort queued input buffers not belonging to
    // any pending requests.
    if (mInputStream != NULL && notifyRequestThread) {
        while (true) {
            camera_stream_buffer_t inputBuffer;
            camera3::Size inputBufferSize;
            status_t res = mInputStream->getInputBuffer(&inputBuffer,
                    &inputBufferSize, /*respectHalLimit*/ false);
            if (res != OK) {
                // Exhausted acquiring all input buffers.
                break;
            }

            inputBuffer.status = CAMERA_BUFFER_STATUS_ERROR;
            res = mInputStream->returnInputBuffer(inputBuffer);
            if (res != OK) {
                ALOGE("%s: %d: couldn't return input buffer while clearing input queue: "
                        "%s (%d)", __FUNCTION__, __LINE__, strerror(-res), res);
            }
        }
    }

    if (!mNeedConfig) {
        ALOGV("%s: Skipping config, no stream changes", __FUNCTION__);
        return OK;
    }

    // Workaround for device HALv3.2 or older spec bug - zero streams requires
    // adding a fake stream instead.
    // TODO: Bug: 17321404 for fixing the HAL spec and removing this workaround.
    if (mOutputStreams.size() == 0) {
        addFakeStreamLocked();
    } else {
        tryRemoveFakeStreamLocked();
    }

    // Override stream use case based on "adb shell command"
    overrideStreamUseCaseLocked();

    // Start configuring the streams
    ALOGV("%s: Camera %s: Starting stream configuration", __FUNCTION__, mId.c_str());

    mPreparerThread->pause();

    camera_stream_configuration config;
    config.operation_mode = mOperatingMode;
    config.num_streams = (mInputStream != NULL) + mOutputStreams.size();
    config.input_is_multi_resolution = false;

    Vector<camera3::camera_stream_t*> streams;
    streams.setCapacity(config.num_streams);
    std::vector<uint32_t> bufferSizes(config.num_streams, 0);


    if (mInputStream != NULL) {
        camera3::camera_stream_t *inputStream;
        inputStream = mInputStream->startConfiguration();
        if (inputStream == NULL) {
            CLOGE("Can't start input stream configuration");
            cancelStreamsConfigurationLocked();
            return INVALID_OPERATION;
        }
        streams.add(inputStream);

        config.input_is_multi_resolution = mIsInputStreamMultiResolution;
    }

    mGroupIdPhysicalCameraMap.clear();
    mComposerOutput = false;
    for (size_t i = 0; i < mOutputStreams.size(); i++) {

        // Don't configure bidi streams twice, nor add them twice to the list
        if (mOutputStreams[i].get() ==
            static_cast<Camera3StreamInterface*>(mInputStream.get())) {

            config.num_streams--;
            continue;
        }

        camera3::camera_stream_t *outputStream;
        outputStream = mOutputStreams[i]->startConfiguration();
        if (outputStream == NULL) {
            CLOGE("Can't start output stream configuration");
            cancelStreamsConfigurationLocked();
            return INVALID_OPERATION;
        }
        streams.add(outputStream);

        if (outputStream->format == HAL_PIXEL_FORMAT_BLOB) {
            size_t k = i + ((mInputStream != nullptr) ? 1 : 0); // Input stream if present should
                                                                // always occupy the initial entry.
            if ((outputStream->data_space == HAL_DATASPACE_V0_JFIF) ||
                    (outputStream->data_space ==
                     static_cast<android_dataspace_t>(
                         aidl::android::hardware::graphics::common::Dataspace::JPEG_R))) {
                bufferSizes[k] = static_cast<uint32_t>(
                        getJpegBufferSize(infoPhysical(outputStream->physical_camera_id),
                                outputStream->width, outputStream->height));
            } else if (outputStream->data_space ==
                    static_cast<android_dataspace>(HAL_DATASPACE_JPEG_APP_SEGMENTS)) {
                bufferSizes[k] = outputStream->width * outputStream->height;
            } else {
                ALOGW("%s: Blob dataSpace %d not supported",
                        __FUNCTION__, outputStream->data_space);
            }
        }

        if (mOutputStreams[i]->isMultiResolution()) {
            int32_t streamGroupId = mOutputStreams[i]->getHalStreamGroupId();
            const std::string &physicalCameraId = mOutputStreams[i]->getPhysicalCameraId();
            mGroupIdPhysicalCameraMap[streamGroupId].insert(physicalCameraId);
        }

        if (outputStream->usage & GraphicBuffer::USAGE_HW_COMPOSER) {
            mComposerOutput = true;
        }
    }

    config.streams = streams.editArray();

    // Do the HAL configuration; will potentially touch stream
    // max_buffers, usage, and priv fields, as well as data_space and format
    // fields for IMPLEMENTATION_DEFINED formats.

    int64_t logId = mCameraServiceProxyWrapper->getCurrentLogIdForCamera(mId);
    const camera_metadata_t *sessionBuffer = sessionParams.getAndLock();
    res = mInterface->configureStreams(sessionBuffer, &config, bufferSizes, logId);
    sessionParams.unlock(sessionBuffer);

    if (res == BAD_VALUE) {
        // HAL rejected this set of streams as unsupported, clean up config
        // attempt and return to unconfigured state
        CLOGE("Set of requested inputs/outputs not supported by HAL");
        cancelStreamsConfigurationLocked();
        return BAD_VALUE;
    } else if (res != OK) {
        // Some other kind of error from configure_streams - this is not
        // expected
        SET_ERR_L("Unable to configure streams with HAL: %s (%d)",
                strerror(-res), res);
        return res;
    }

    // Finish all stream configuration immediately.
    // TODO: Try to relax this later back to lazy completion, which should be
    // faster

    if (mInputStream != NULL && mInputStream->isConfiguring()) {
        bool streamReConfigured = false;
        res = mInputStream->finishConfiguration(&streamReConfigured);
        if (res != OK) {
            CLOGE("Can't finish configuring input stream %d: %s (%d)",
                    mInputStream->getId(), strerror(-res), res);
            cancelStreamsConfigurationLocked();
            if ((res == NO_INIT || res == DEAD_OBJECT) && mInputStream->isAbandoned()) {
                return DEAD_OBJECT;
            }
            return BAD_VALUE;
        }
        if (streamReConfigured) {
            mInterface->onStreamReConfigured(mInputStream->getId());
        }
    }

    for (size_t i = 0; i < mOutputStreams.size(); i++) {
        sp<Camera3OutputStreamInterface> outputStream = mOutputStreams[i];
        if (outputStream->isConfiguring() && !outputStream->isConsumerConfigurationDeferred()) {
            bool streamReConfigured = false;
            res = outputStream->finishConfiguration(&streamReConfigured);
            if (res != OK) {
                CLOGE("Can't finish configuring output stream %d: %s (%d)",
                        outputStream->getId(), strerror(-res), res);
                cancelStreamsConfigurationLocked();
                if ((res == NO_INIT || res == DEAD_OBJECT) && outputStream->isAbandoned()) {
                    return DEAD_OBJECT;
                }
                return BAD_VALUE;
            }
            if (streamReConfigured) {
                mInterface->onStreamReConfigured(outputStream->getId());
            }
        }
    }

    mRequestThread->setComposerSurface(mComposerOutput);

    // Request thread needs to know to avoid using repeat-last-settings protocol
    // across configure_streams() calls
    if (notifyRequestThread) {
        mRequestThread->configurationComplete(mIsConstrainedHighSpeedConfiguration,
                sessionParams, mGroupIdPhysicalCameraMap);
    }

    char value[PROPERTY_VALUE_MAX];
    property_get("camera.fifo.disable", value, "0");
    int32_t disableFifo = atoi(value);
    if (disableFifo != 1) {
        // Boost priority of request thread to SCHED_FIFO.
        pid_t requestThreadTid = mRequestThread->getTid();
        res = requestPriority(getpid(), requestThreadTid,
                kRequestThreadPriority, /*isForApp*/ false, /*asynchronous*/ false);
        if (res != OK) {
            ALOGW("Can't set realtime priority for request processing thread: %s (%d)",
                    strerror(-res), res);
        } else {
            ALOGD("Set real time priority for request queue thread (tid %d)", requestThreadTid);
        }
    }

    // Update device state
    const camera_metadata_t *newSessionParams = sessionParams.getAndLock();
    const camera_metadata_t *currentSessionParams = mSessionParams.getAndLock();
    bool updateSessionParams = (newSessionParams != currentSessionParams) ? true : false;
    sessionParams.unlock(newSessionParams);
    mSessionParams.unlock(currentSessionParams);
    if (updateSessionParams)  {
        mSessionParams = sessionParams;
    }

    mNeedConfig = false;

    internalUpdateStatusLocked((mFakeStreamId == NO_STREAM) ?
            STATUS_CONFIGURED : STATUS_UNCONFIGURED);

    ALOGV("%s: Camera %s: Stream configuration complete", __FUNCTION__, mId.c_str());

    // tear down the deleted streams after configure streams.
    mDeletedStreams.clear();

    auto rc = mPreparerThread->resume();
    if (rc != OK) {
        SET_ERR_L("%s: Camera %s: Preparer thread failed to resume!", __FUNCTION__, mId.c_str());
        return rc;
    }

    if (mFakeStreamId == NO_STREAM) {
        mRequestBufferSM.onStreamsConfigured();
    }

    // First call injectCamera() and then run configureStreamsLocked() case:
    // Since the streams configuration of the injection camera is based on the internal camera, we
    // must wait until the internal camera configure streams before running the injection job to
    // configure the injection streams.
    if (mInjectionMethods->isInjecting()) {
        ALOGD("%s: Injection camera %s: Start to configure streams.",
              __FUNCTION__, mInjectionMethods->getInjectedCamId().c_str());
        res = mInjectionMethods->injectCamera(config, bufferSizes);
        if (res != OK) {
            ALOGE("Can't finish inject camera process!");
            return res;
        }
    } else {
        // First run configureStreamsLocked() and then call injectCamera() case:
        // If the stream configuration has been completed and camera deive is active, but the
        // injection camera has not been injected yet, we need to store the stream configuration of
        // the internal camera (because the stream configuration of the injection camera is based
        // on the internal camera). When injecting occurs later, this configuration can be used by
        // the injection camera.
        ALOGV("%s: The stream configuration is complete and the camera device is active, but the"
              " injection camera has not been injected yet.", __FUNCTION__);
        mInjectionMethods->storeInjectionConfig(config, bufferSizes);
    }

    return OK;
}

status_t Camera3Device::addFakeStreamLocked() {
    ATRACE_CALL();
    status_t res;

    if (mFakeStreamId != NO_STREAM) {
        // Should never be adding a second fake stream when one is already
        // active
        SET_ERR_L("%s: Camera %s: A fake stream already exists!",
                __FUNCTION__, mId.c_str());
        return INVALID_OPERATION;
    }

    ALOGV("%s: Camera %s: Adding a fake stream", __FUNCTION__, mId.c_str());

    sp<Camera3OutputStreamInterface> fakeStream =
            new Camera3FakeStream(mNextStreamId);

    res = mOutputStreams.add(mNextStreamId, fakeStream);
    if (res < 0) {
        SET_ERR_L("Can't add fake stream to set: %s (%d)", strerror(-res), res);
        return res;
    }

    mFakeStreamId = mNextStreamId;
    mNextStreamId++;

    return OK;
}

status_t Camera3Device::tryRemoveFakeStreamLocked() {
    ATRACE_CALL();
    status_t res;

    if (mFakeStreamId == NO_STREAM) return OK;
    if (mOutputStreams.size() == 1) return OK;

    ALOGV("%s: Camera %s: Removing the fake stream", __FUNCTION__, mId.c_str());

    // Ok, have a fake stream and there's at least one other output stream,
    // so remove the fake

    sp<Camera3StreamInterface> deletedStream = mOutputStreams.get(mFakeStreamId);
    if (deletedStream == nullptr) {
        SET_ERR_L("Fake stream %d does not appear to exist", mFakeStreamId);
        return INVALID_OPERATION;
    }
    mOutputStreams.remove(mFakeStreamId);

    // Free up the stream endpoint so that it can be used by some other stream
    res = deletedStream->disconnect();
    if (res != OK) {
        SET_ERR_L("Can't disconnect deleted fake stream %d", mFakeStreamId);
        // fall through since we want to still list the stream as deleted.
    }
    mDeletedStreams.add(deletedStream);
    mFakeStreamId = NO_STREAM;

    return res;
}

void Camera3Device::setErrorState(const char *fmt, ...) {
    ATRACE_CALL();
    Mutex::Autolock l(mLock);
    va_list args;
    va_start(args, fmt);

    setErrorStateLockedV(fmt, args);

    va_end(args);
}

void Camera3Device::setErrorStateV(const char *fmt, va_list args) {
    ATRACE_CALL();
    Mutex::Autolock l(mLock);
    setErrorStateLockedV(fmt, args);
}

void Camera3Device::setErrorStateLocked(const char *fmt, ...) {
    va_list args;
    va_start(args, fmt);

    setErrorStateLockedV(fmt, args);

    va_end(args);
}

void Camera3Device::setErrorStateLockedV(const char *fmt, va_list args) {
    // Print out all error messages to log
    std::string errorCause;
    base::StringAppendV(&errorCause, fmt, args);
    ALOGE("Camera %s: %s", mId.c_str(), errorCause.c_str());

    // But only do error state transition steps for the first error
    if (mStatus == STATUS_ERROR || mStatus == STATUS_UNINITIALIZED) return;

    mErrorCause = errorCause;

    if (mRequestThread != nullptr) {
        mRequestThread->setPaused(true);
    }
    internalUpdateStatusLocked(STATUS_ERROR);

    // Notify upstream about a device error
    sp<NotificationListener> listener = mListener.promote();
    if (listener != NULL) {
        listener->notifyError(hardware::camera2::ICameraDeviceCallbacks::ERROR_CAMERA_DEVICE,
                CaptureResultExtras());
        mSessionStatsBuilder.onDeviceError();
    }

    // Save stack trace. View by dumping it later.
    CameraTraces::saveTrace();
    // TODO: consider adding errorCause and client pid/procname
}

/**
 * In-flight request management
 */

status_t Camera3Device::registerInFlight(uint32_t frameNumber,
        int32_t numBuffers, CaptureResultExtras resultExtras, bool hasInput,
        bool hasAppCallback, nsecs_t minExpectedDuration, nsecs_t maxExpectedDuration,
<<<<<<< HEAD
        bool isFixedFps, const std::set<std::set<std::string>>& physicalCameraIds,
        bool isStillCapture, bool isZslCapture, bool rotateAndCropAuto,
=======
        bool isFixedFps, const std::set<std::set<String8>>& physicalCameraIds,
        bool isStillCapture, bool isZslCapture, bool rotateAndCropAuto, bool autoframingAuto,
>>>>>>> ba248cd1
        const std::set<std::string>& cameraIdsWithZoom,
        const SurfaceMap& outputSurfaces, nsecs_t requestTimeNs) {
    ATRACE_CALL();
    std::lock_guard<std::mutex> l(mInFlightLock);

    ssize_t res;
    res = mInFlightMap.add(frameNumber, InFlightRequest(numBuffers, resultExtras, hasInput,
            hasAppCallback, minExpectedDuration, maxExpectedDuration, isFixedFps, physicalCameraIds,
            isStillCapture, isZslCapture, rotateAndCropAuto, autoframingAuto, cameraIdsWithZoom,
            requestTimeNs, outputSurfaces));
    if (res < 0) return res;

    if (mInFlightMap.size() == 1) {
        // Hold a separate dedicated tracker lock to prevent race with disconnect and also
        // avoid a deadlock during reprocess requests.
        Mutex::Autolock l(mTrackerLock);
        if (mStatusTracker != nullptr) {
            mStatusTracker->markComponentActive(mInFlightStatusId);
        }
    }

    mExpectedInflightDuration += maxExpectedDuration;
    return OK;
}

void Camera3Device::onInflightEntryRemovedLocked(nsecs_t duration) {
    // Indicate idle inFlightMap to the status tracker
    if (mInFlightMap.size() == 0) {
        mRequestBufferSM.onInflightMapEmpty();
        // Hold a separate dedicated tracker lock to prevent race with disconnect and also
        // avoid a deadlock during reprocess requests.
        Mutex::Autolock l(mTrackerLock);
        if (mStatusTracker != nullptr) {
            mStatusTracker->markComponentIdle(mInFlightStatusId, Fence::NO_FENCE);
        }
    }
    mExpectedInflightDuration -= duration;
}

void Camera3Device::checkInflightMapLengthLocked() {
    // Validation check - if we have too many in-flight frames with long total inflight duration,
    // something has likely gone wrong. This might still be legit only if application send in
    // a long burst of long exposure requests.
    if (mExpectedInflightDuration > kMinWarnInflightDuration) {
        if (!mIsConstrainedHighSpeedConfiguration && mInFlightMap.size() > kInFlightWarnLimit) {
            CLOGW("In-flight list too large: %zu, total inflight duration %" PRIu64,
                    mInFlightMap.size(), mExpectedInflightDuration);
        } else if (mIsConstrainedHighSpeedConfiguration && mInFlightMap.size() >
                kInFlightWarnLimitHighSpeed) {
            CLOGW("In-flight list too large for high speed configuration: %zu,"
                    "total inflight duration %" PRIu64,
                    mInFlightMap.size(), mExpectedInflightDuration);
        }
    }
}

void Camera3Device::onInflightMapFlushedLocked() {
    mExpectedInflightDuration = 0;
}

void Camera3Device::removeInFlightMapEntryLocked(int idx) {
    ATRACE_HFR_CALL();
    nsecs_t duration = mInFlightMap.valueAt(idx).maxExpectedDuration;
    mInFlightMap.removeItemsAt(idx, 1);

    onInflightEntryRemovedLocked(duration);
}


void Camera3Device::flushInflightRequests() {
    ATRACE_CALL();
    sp<NotificationListener> listener;
    {
        std::lock_guard<std::mutex> l(mOutputLock);
        listener = mListener.promote();
    }

    FlushInflightReqStates states {
        mId, mInFlightLock, mInFlightMap, mUseHalBufManager,
        listener, *this, *mInterface, *this, mSessionStatsBuilder};

    camera3::flushInflightRequests(states);
}

CameraMetadata Camera3Device::getLatestRequestLocked() {
    ALOGV("%s", __FUNCTION__);

    CameraMetadata retVal;

    if (mRequestThread != NULL) {
        retVal = mRequestThread->getLatestRequest();
    }

    return retVal;
}

void Camera3Device::monitorMetadata(TagMonitor::eventSource source,
        int64_t frameNumber, nsecs_t timestamp, const CameraMetadata& metadata,
        const std::unordered_map<std::string, CameraMetadata>& physicalMetadata,
        const camera_stream_buffer_t *outputBuffers, uint32_t numOutputBuffers,
        int32_t inputStreamId) {

    mTagMonitor.monitorMetadata(source, frameNumber, timestamp, metadata,
            physicalMetadata, outputBuffers, numOutputBuffers, inputStreamId);
}

void Camera3Device::cleanupNativeHandles(
        std::vector<native_handle_t*> *handles, bool closeFd) {
    if (handles == nullptr) {
        return;
    }
    if (closeFd) {
        for (auto& handle : *handles) {
            native_handle_close(handle);
        }
    }
    for (auto& handle : *handles) {
        native_handle_delete(handle);
    }
    handles->clear();
    return;
}

/**
 * HalInterface inner class methods
 */

void Camera3Device::HalInterface::getInflightBufferKeys(
        std::vector<std::pair<int32_t, int32_t>>* out) {
    mBufferRecords.getInflightBufferKeys(out);
    return;
}

void Camera3Device::HalInterface::getInflightRequestBufferKeys(
        std::vector<uint64_t>* out) {
    mBufferRecords.getInflightRequestBufferKeys(out);
    return;
}

bool Camera3Device::HalInterface::verifyBufferIds(
        int32_t streamId, std::vector<uint64_t>& bufIds) {
    return mBufferRecords.verifyBufferIds(streamId, bufIds);
}

status_t Camera3Device::HalInterface::popInflightBuffer(
        int32_t frameNumber, int32_t streamId,
        /*out*/ buffer_handle_t **buffer) {
    return mBufferRecords.popInflightBuffer(frameNumber, streamId, buffer);
}

status_t Camera3Device::HalInterface::pushInflightRequestBuffer(
        uint64_t bufferId, buffer_handle_t* buf, int32_t streamId) {
    return mBufferRecords.pushInflightRequestBuffer(bufferId, buf, streamId);
}

// Find and pop a buffer_handle_t based on bufferId
status_t Camera3Device::HalInterface::popInflightRequestBuffer(
        uint64_t bufferId,
        /*out*/ buffer_handle_t** buffer,
        /*optional out*/ int32_t* streamId) {
    return mBufferRecords.popInflightRequestBuffer(bufferId, buffer, streamId);
}

std::pair<bool, uint64_t> Camera3Device::HalInterface::getBufferId(
        const buffer_handle_t& buf, int streamId) {
    return mBufferRecords.getBufferId(buf, streamId);
}

uint64_t Camera3Device::HalInterface::removeOneBufferCache(int streamId,
        const native_handle_t* handle) {
    return mBufferRecords.removeOneBufferCache(streamId, handle);
}

void Camera3Device::HalInterface::onBufferFreed(
        int streamId, const native_handle_t* handle) {
    uint32_t bufferId = mBufferRecords.removeOneBufferCache(streamId, handle);
    std::lock_guard<std::mutex> lock(mFreedBuffersLock);
    if (bufferId != BUFFER_ID_NO_BUFFER) {
        mFreedBuffers.push_back(std::make_pair(streamId, bufferId));
    }
}

void Camera3Device::HalInterface::onStreamReConfigured(int streamId) {
    std::vector<uint64_t> bufIds = mBufferRecords.clearBufferCaches(streamId);
    std::lock_guard<std::mutex> lock(mFreedBuffersLock);
    for (auto bufferId : bufIds) {
        mFreedBuffers.push_back(std::make_pair(streamId, bufferId));
    }
}

/**
 * RequestThread inner class methods
 */

Camera3Device::RequestThread::RequestThread(wp<Camera3Device> parent,
        sp<StatusTracker> statusTracker,
        sp<HalInterface> interface, const Vector<int32_t>& sessionParamKeys,
        bool useHalBufManager,
        bool supportCameraMute,
        bool overrideToPortrait,
        bool supportSettingsOverride) :
        Thread(/*canCallJava*/false),
        mParent(parent),
        mStatusTracker(statusTracker),
        mInterface(interface),
        mListener(nullptr),
        mId(getId(parent)),
        mRequestClearing(false),
        mFirstRepeating(false),
        mReconfigured(false),
        mDoPause(false),
        mPaused(true),
        mNotifyPipelineDrain(false),
        mFrameNumber(0),
        mLatestRequestId(NAME_NOT_FOUND),
        mCurrentAfTriggerId(0),
        mCurrentPreCaptureTriggerId(0),
        mRotateAndCropOverride(ANDROID_SCALER_ROTATE_AND_CROP_NONE),
        mAutoframingOverride(ANDROID_CONTROL_AUTOFRAMING_OFF),
        mComposerOutput(false),
        mCameraMute(ANDROID_SENSOR_TEST_PATTERN_MODE_OFF),
        mCameraMuteChanged(false),
        mSettingsOverride(ANDROID_CONTROL_SETTINGS_OVERRIDE_OFF),
        mRepeatingLastFrameNumber(
            hardware::camera2::ICameraDeviceUser::NO_IN_FLIGHT_REPEATING_FRAMES),
        mPrepareVideoStream(false),
        mConstrainedMode(false),
        mRequestLatency(kRequestLatencyBinSize),
        mSessionParamKeys(sessionParamKeys),
        mLatestSessionParams(sessionParamKeys.size()),
        mUseHalBufManager(useHalBufManager),
        mSupportCameraMute(supportCameraMute),
        mOverrideToPortrait(overrideToPortrait),
        mSupportSettingsOverride(supportSettingsOverride) {
    mStatusId = statusTracker->addComponent("RequestThread");
    mVndkVersion = property_get_int32("ro.vndk.version", __ANDROID_API_FUTURE__);
}

Camera3Device::RequestThread::~RequestThread() {}

void Camera3Device::RequestThread::setNotificationListener(
        wp<NotificationListener> listener) {
    ATRACE_CALL();
    Mutex::Autolock l(mRequestLock);
    mListener = listener;
}

void Camera3Device::RequestThread::configurationComplete(bool isConstrainedHighSpeed,
        const CameraMetadata& sessionParams,
        const std::map<int32_t, std::set<std::string>>& groupIdPhysicalCameraMap) {
    ATRACE_CALL();
    Mutex::Autolock l(mRequestLock);
    mReconfigured = true;
    mLatestSessionParams = sessionParams;
    mGroupIdPhysicalCameraMap = groupIdPhysicalCameraMap;
    // Prepare video stream for high speed recording.
    mPrepareVideoStream = isConstrainedHighSpeed;
    mConstrainedMode = isConstrainedHighSpeed;
}

status_t Camera3Device::RequestThread::queueRequestList(
        List<sp<CaptureRequest> > &requests,
        /*out*/
        int64_t *lastFrameNumber) {
    ATRACE_CALL();
    Mutex::Autolock l(mRequestLock);
    for (List<sp<CaptureRequest> >::iterator it = requests.begin(); it != requests.end();
            ++it) {
        mRequestQueue.push_back(*it);
    }

    if (lastFrameNumber != NULL) {
        *lastFrameNumber = mFrameNumber + mRequestQueue.size() - 1;
        ALOGV("%s: requestId %d, mFrameNumber %" PRId32 ", lastFrameNumber %" PRId64 ".",
              __FUNCTION__, (*(requests.begin()))->mResultExtras.requestId, mFrameNumber,
              *lastFrameNumber);
    }

    unpauseForNewRequests();

    return OK;
}


status_t Camera3Device::RequestThread::queueTrigger(
        RequestTrigger trigger[],
        size_t count) {
    ATRACE_CALL();
    Mutex::Autolock l(mTriggerMutex);
    status_t ret;

    for (size_t i = 0; i < count; ++i) {
        ret = queueTriggerLocked(trigger[i]);

        if (ret != OK) {
            return ret;
        }
    }

    return OK;
}

const std::string& Camera3Device::RequestThread::getId(const wp<Camera3Device> &device) {
    static std::string deadId("<DeadDevice>");
    sp<Camera3Device> d = device.promote();
    if (d != nullptr) return d->mId;
    return deadId;
}

status_t Camera3Device::RequestThread::queueTriggerLocked(
        RequestTrigger trigger) {

    uint32_t tag = trigger.metadataTag;
    ssize_t index = mTriggerMap.indexOfKey(tag);

    switch (trigger.getTagType()) {
        case TYPE_BYTE:
        // fall-through
        case TYPE_INT32:
            break;
        default:
            ALOGE("%s: Type not supported: 0x%x", __FUNCTION__,
                    trigger.getTagType());
            return INVALID_OPERATION;
    }

    /**
     * Collect only the latest trigger, since we only have 1 field
     * in the request settings per trigger tag, and can't send more than 1
     * trigger per request.
     */
    if (index != NAME_NOT_FOUND) {
        mTriggerMap.editValueAt(index) = trigger;
    } else {
        mTriggerMap.add(tag, trigger);
    }

    return OK;
}

status_t Camera3Device::RequestThread::setRepeatingRequests(
        const RequestList &requests,
        /*out*/
        int64_t *lastFrameNumber) {
    ATRACE_CALL();
    Mutex::Autolock l(mRequestLock);
    if (lastFrameNumber != NULL) {
        *lastFrameNumber = mRepeatingLastFrameNumber;
    }
    mRepeatingRequests.clear();
    mFirstRepeating = true;
    mRepeatingRequests.insert(mRepeatingRequests.begin(),
            requests.begin(), requests.end());

    unpauseForNewRequests();

    mRepeatingLastFrameNumber = hardware::camera2::ICameraDeviceUser::NO_IN_FLIGHT_REPEATING_FRAMES;
    return OK;
}

bool Camera3Device::RequestThread::isRepeatingRequestLocked(const sp<CaptureRequest>& requestIn) {
    if (mRepeatingRequests.empty()) {
        return false;
    }
    int32_t requestId = requestIn->mResultExtras.requestId;
    const RequestList &repeatRequests = mRepeatingRequests;
    // All repeating requests are guaranteed to have same id so only check first quest
    const sp<CaptureRequest> firstRequest = *repeatRequests.begin();
    return (firstRequest->mResultExtras.requestId == requestId);
}

status_t Camera3Device::RequestThread::clearRepeatingRequests(/*out*/int64_t *lastFrameNumber) {
    ATRACE_CALL();
    Mutex::Autolock l(mRequestLock);
    return clearRepeatingRequestsLocked(lastFrameNumber);

}

status_t Camera3Device::RequestThread::clearRepeatingRequestsLocked(
        /*out*/int64_t *lastFrameNumber) {
    std::vector<int32_t> streamIds;
    for (const auto& request : mRepeatingRequests) {
        for (const auto& stream : request->mOutputStreams) {
            streamIds.push_back(stream->getId());
        }
    }

    mRepeatingRequests.clear();
    if (lastFrameNumber != NULL) {
        *lastFrameNumber = mRepeatingLastFrameNumber;
    }

    mInterface->repeatingRequestEnd(mRepeatingLastFrameNumber, streamIds);

    mRepeatingLastFrameNumber = hardware::camera2::ICameraDeviceUser::NO_IN_FLIGHT_REPEATING_FRAMES;
    return OK;
}

status_t Camera3Device::RequestThread::clear(
        /*out*/int64_t *lastFrameNumber) {
    ATRACE_CALL();
    Mutex::Autolock l(mRequestLock);
    ALOGV("RequestThread::%s:", __FUNCTION__);

    // Send errors for all requests pending in the request queue, including
    // pending repeating requests
    sp<NotificationListener> listener = mListener.promote();
    if (listener != NULL) {
        for (RequestList::iterator it = mRequestQueue.begin();
                 it != mRequestQueue.end(); ++it) {
            // Abort the input buffers for reprocess requests.
            if ((*it)->mInputStream != NULL) {
                camera_stream_buffer_t inputBuffer;
                camera3::Size inputBufferSize;
                status_t res = (*it)->mInputStream->getInputBuffer(&inputBuffer,
                        &inputBufferSize, /*respectHalLimit*/ false);
                if (res != OK) {
                    ALOGW("%s: %d: couldn't get input buffer while clearing the request "
                            "list: %s (%d)", __FUNCTION__, __LINE__, strerror(-res), res);
                } else {
                    inputBuffer.status = CAMERA_BUFFER_STATUS_ERROR;
                    res = (*it)->mInputStream->returnInputBuffer(inputBuffer);
                    if (res != OK) {
                        ALOGE("%s: %d: couldn't return input buffer while clearing the request "
                                "list: %s (%d)", __FUNCTION__, __LINE__, strerror(-res), res);
                    }
                }
            }
            // Set the frame number this request would have had, if it
            // had been submitted; this frame number will not be reused.
            // The requestId and burstId fields were set when the request was
            // submitted originally (in convertMetadataListToRequestListLocked)
            (*it)->mResultExtras.frameNumber = mFrameNumber++;
            listener->notifyError(hardware::camera2::ICameraDeviceCallbacks::ERROR_CAMERA_REQUEST,
                    (*it)->mResultExtras);
        }
    }
    mRequestQueue.clear();

    Mutex::Autolock al(mTriggerMutex);
    mTriggerMap.clear();
    clearRepeatingRequestsLocked(lastFrameNumber);
    mRequestClearing = true;
    mRequestSignal.signal();
    return OK;
}

status_t Camera3Device::RequestThread::flush() {
    ATRACE_CALL();
    Mutex::Autolock l(mFlushLock);

    return mInterface->flush();
}

void Camera3Device::RequestThread::setPaused(bool paused) {
    ATRACE_CALL();
    Mutex::Autolock l(mPauseLock);
    mDoPause = paused;
    mDoPauseSignal.signal();
}

status_t Camera3Device::RequestThread::waitUntilRequestProcessed(
        int32_t requestId, nsecs_t timeout) {
    ATRACE_CALL();
    Mutex::Autolock l(mLatestRequestMutex);
    status_t res;
    while (mLatestRequestId != requestId) {
        nsecs_t startTime = systemTime();

        res = mLatestRequestSignal.waitRelative(mLatestRequestMutex, timeout);
        if (res != OK) return res;

        timeout -= (systemTime() - startTime);
    }

    return OK;
}

void Camera3Device::RequestThread::requestExit() {
    // Call parent to set up shutdown
    Thread::requestExit();
    // The exit from any possible waits
    mDoPauseSignal.signal();
    mRequestSignal.signal();

    mRequestLatency.log("ProcessCaptureRequest latency histogram");
    mRequestLatency.reset();
}

void Camera3Device::RequestThread::checkAndStopRepeatingRequest() {
    ATRACE_CALL();
    bool surfaceAbandoned = false;
    int64_t lastFrameNumber = 0;
    sp<NotificationListener> listener;
    {
        Mutex::Autolock l(mRequestLock);
        // Check all streams needed by repeating requests are still valid. Otherwise, stop
        // repeating requests.
        for (const auto& request : mRepeatingRequests) {
            for (const auto& s : request->mOutputStreams) {
                if (s->isAbandoned()) {
                    surfaceAbandoned = true;
                    clearRepeatingRequestsLocked(&lastFrameNumber);
                    break;
                }
            }
            if (surfaceAbandoned) {
                break;
            }
        }
        listener = mListener.promote();
    }

    if (listener != NULL && surfaceAbandoned) {
        listener->notifyRepeatingRequestError(lastFrameNumber);
    }
}

bool Camera3Device::RequestThread::sendRequestsBatch() {
    ATRACE_CALL();
    status_t res;
    size_t batchSize = mNextRequests.size();
    std::vector<camera_capture_request_t*> requests(batchSize);
    uint32_t numRequestProcessed = 0;
    for (size_t i = 0; i < batchSize; i++) {
        requests[i] = &mNextRequests.editItemAt(i).halRequest;
        ATRACE_ASYNC_BEGIN("frame capture", mNextRequests[i].halRequest.frame_number);
    }

    res = mInterface->processBatchCaptureRequests(requests, &numRequestProcessed);

    bool triggerRemoveFailed = false;
    NextRequest& triggerFailedRequest = mNextRequests.editItemAt(0);
    for (size_t i = 0; i < numRequestProcessed; i++) {
        NextRequest& nextRequest = mNextRequests.editItemAt(i);
        nextRequest.submitted = true;

        updateNextRequest(nextRequest);

        if (!triggerRemoveFailed) {
            // Remove any previously queued triggers (after unlock)
            status_t removeTriggerRes = removeTriggers(mPrevRequest);
            if (removeTriggerRes != OK) {
                triggerRemoveFailed = true;
                triggerFailedRequest = nextRequest;
            }
        }
    }

    if (triggerRemoveFailed) {
        SET_ERR("RequestThread: Unable to remove triggers "
              "(capture request %d, HAL device: %s (%d)",
              triggerFailedRequest.halRequest.frame_number, strerror(-res), res);
        cleanUpFailedRequests(/*sendRequestError*/ false);
        return false;
    }

    if (res != OK) {
        // Should only get a failure here for malformed requests or device-level
        // errors, so consider all errors fatal.  Bad metadata failures should
        // come through notify.
        SET_ERR("RequestThread: Unable to submit capture request %d to HAL device: %s (%d)",
                mNextRequests[numRequestProcessed].halRequest.frame_number,
                strerror(-res), res);
        cleanUpFailedRequests(/*sendRequestError*/ false);
        return false;
    }
    return true;
}

Camera3Device::RequestThread::ExpectedDurationInfo
        Camera3Device::RequestThread::calculateExpectedDurationRange(
                const camera_metadata_t *request) {
    ExpectedDurationInfo expectedDurationInfo = {
            InFlightRequest::kDefaultMinExpectedDuration,
            InFlightRequest::kDefaultMaxExpectedDuration,
            /*isFixedFps*/false};
    camera_metadata_ro_entry_t e = camera_metadata_ro_entry_t();
    find_camera_metadata_ro_entry(request,
            ANDROID_CONTROL_AE_MODE,
            &e);
    if (e.count == 0) return expectedDurationInfo;

    switch (e.data.u8[0]) {
        case ANDROID_CONTROL_AE_MODE_OFF:
            find_camera_metadata_ro_entry(request,
                    ANDROID_SENSOR_EXPOSURE_TIME,
                    &e);
            if (e.count > 0) {
                expectedDurationInfo.minDuration = e.data.i64[0];
                expectedDurationInfo.maxDuration = expectedDurationInfo.minDuration;
            }
            find_camera_metadata_ro_entry(request,
                    ANDROID_SENSOR_FRAME_DURATION,
                    &e);
            if (e.count > 0) {
                expectedDurationInfo.minDuration =
                        std::max(e.data.i64[0], expectedDurationInfo.minDuration);
                expectedDurationInfo.maxDuration = expectedDurationInfo.minDuration;
            }
            expectedDurationInfo.isFixedFps = false;
            break;
        default:
            find_camera_metadata_ro_entry(request,
                    ANDROID_CONTROL_AE_TARGET_FPS_RANGE,
                    &e);
            if (e.count > 1) {
                expectedDurationInfo.minDuration = 1e9 / e.data.i32[1];
                expectedDurationInfo.maxDuration = 1e9 / e.data.i32[0];
            }
            expectedDurationInfo.isFixedFps = (e.data.i32[1] == e.data.i32[0]);
            break;
    }

    return expectedDurationInfo;
}

bool Camera3Device::RequestThread::skipHFRTargetFPSUpdate(int32_t tag,
        const camera_metadata_ro_entry_t& newEntry, const camera_metadata_entry_t& currentEntry) {
    if (mConstrainedMode && (ANDROID_CONTROL_AE_TARGET_FPS_RANGE == tag) &&
            (newEntry.count == currentEntry.count) && (currentEntry.count == 2) &&
            (currentEntry.data.i32[1] == newEntry.data.i32[1])) {
        return true;
    }

    return false;
}

void Camera3Device::RequestThread::updateNextRequest(NextRequest& nextRequest) {
    // Update the latest request sent to HAL
    camera_capture_request_t& halRequest = nextRequest.halRequest;
    if (halRequest.settings != NULL) { // Don't update if they were unchanged
        Mutex::Autolock al(mLatestRequestMutex);

        camera_metadata_t* cloned = clone_camera_metadata(halRequest.settings);
        mLatestRequest.acquire(cloned);

        mLatestPhysicalRequest.clear();
        for (uint32_t i = 0; i < halRequest.num_physcam_settings; i++) {
            cloned = clone_camera_metadata(halRequest.physcam_settings[i]);
            mLatestPhysicalRequest.emplace(halRequest.physcam_id[i],
                    CameraMetadata(cloned));
        }

        sp<Camera3Device> parent = mParent.promote();
        if (parent != NULL) {
            int32_t inputStreamId = -1;
            if (halRequest.input_buffer != nullptr) {
              inputStreamId = Camera3Stream::cast(halRequest.input_buffer->stream)->getId();
            }

            parent->monitorMetadata(TagMonitor::REQUEST,
                    halRequest.frame_number,
                    0, mLatestRequest, mLatestPhysicalRequest, halRequest.output_buffers,
                    halRequest.num_output_buffers, inputStreamId);
        }
    }

    if (halRequest.settings != NULL) {
        nextRequest.captureRequest->mSettingsList.begin()->metadata.unlock(
                halRequest.settings);
    }

    cleanupPhysicalSettings(nextRequest.captureRequest, &halRequest);
}

bool Camera3Device::RequestThread::updateSessionParameters(const CameraMetadata& settings) {
    ATRACE_CALL();
    bool updatesDetected = false;

    CameraMetadata updatedParams(mLatestSessionParams);
    for (auto tag : mSessionParamKeys) {
        camera_metadata_ro_entry entry = settings.find(tag);
        camera_metadata_entry lastEntry = updatedParams.find(tag);

        if (entry.count > 0) {
            bool isDifferent = false;
            if (lastEntry.count > 0) {
                // Have a last value, compare to see if changed
                if (lastEntry.type == entry.type &&
                        lastEntry.count == entry.count) {
                    // Same type and count, compare values
                    size_t bytesPerValue = camera_metadata_type_size[lastEntry.type];
                    size_t entryBytes = bytesPerValue * lastEntry.count;
                    int cmp = memcmp(entry.data.u8, lastEntry.data.u8, entryBytes);
                    if (cmp != 0) {
                        isDifferent = true;
                    }
                } else {
                    // Count or type has changed
                    isDifferent = true;
                }
            } else {
                // No last entry, so always consider to be different
                isDifferent = true;
            }

            if (isDifferent) {
                ALOGV("%s: Session parameter tag id %d changed", __FUNCTION__, tag);
                if (!skipHFRTargetFPSUpdate(tag, entry, lastEntry)) {
                    updatesDetected = true;
                }
                updatedParams.update(entry);
            }
        } else if (lastEntry.count > 0) {
            // Value has been removed
            ALOGV("%s: Session parameter tag id %d removed", __FUNCTION__, tag);
            updatedParams.erase(tag);
            updatesDetected = true;
        }
    }

    bool reconfigureRequired;
    if (updatesDetected) {
        reconfigureRequired = mInterface->isReconfigurationRequired(mLatestSessionParams,
                updatedParams);
        mLatestSessionParams = updatedParams;
    } else {
        reconfigureRequired = false;
    }

    return reconfigureRequired;
}

bool Camera3Device::RequestThread::threadLoop() {
    ATRACE_CALL();
    status_t res;
    // Any function called from threadLoop() must not hold mInterfaceLock since
    // it could lead to deadlocks (disconnect() -> hold mInterfaceMutex -> wait for request thread
    // to finish -> request thread waits on mInterfaceMutex) http://b/143513518

    // Handle paused state.
    if (waitIfPaused()) {
        return true;
    }

    // Wait for the next batch of requests.
    waitForNextRequestBatch();
    if (mNextRequests.size() == 0) {
        return true;
    }

    // Get the latest request ID, if any
    int latestRequestId;
    camera_metadata_entry_t requestIdEntry = mNextRequests[mNextRequests.size() - 1].
            captureRequest->mSettingsList.begin()->metadata.find(ANDROID_REQUEST_ID);
    if (requestIdEntry.count > 0) {
        latestRequestId = requestIdEntry.data.i32[0];
    } else {
        ALOGW("%s: Did not have android.request.id set in the request.", __FUNCTION__);
        latestRequestId = NAME_NOT_FOUND;
    }

    for (size_t i = 0; i < mNextRequests.size(); i++) {
        auto& nextRequest = mNextRequests.editItemAt(i);
        sp<CaptureRequest> captureRequest = nextRequest.captureRequest;
        // Do not override rotate&crop for stream configurations that include
        // SurfaceViews(HW_COMPOSER) output, unless mOverrideToPortrait is set.
        // The display rotation there will be compensated by NATIVE_WINDOW_TRANSFORM_INVERSE_DISPLAY
        captureRequest->mRotateAndCropChanged = (mComposerOutput && !mOverrideToPortrait) ? false :
            overrideAutoRotateAndCrop(captureRequest);
        captureRequest->mAutoframingChanged = overrideAutoframing(captureRequest);
    }

    // 'mNextRequests' will at this point contain either a set of HFR batched requests
    //  or a single request from streaming or burst. In either case the first element
    //  should contain the latest camera settings that we need to check for any session
    //  parameter updates.
    if (updateSessionParameters(mNextRequests[0].captureRequest->mSettingsList.begin()->metadata)) {
        res = OK;

        //Input stream buffers are already acquired at this point so an input stream
        //will not be able to move to idle state unless we force it.
        if (mNextRequests[0].captureRequest->mInputStream != nullptr) {
            res = mNextRequests[0].captureRequest->mInputStream->forceToIdle();
            if (res != OK) {
                ALOGE("%s: Failed to force idle input stream: %d", __FUNCTION__, res);
                cleanUpFailedRequests(/*sendRequestError*/ false);
                return false;
            }
        }

        if (res == OK) {
            sp<Camera3Device> parent = mParent.promote();
            if (parent != nullptr) {
                mReconfigured |= parent->reconfigureCamera(mLatestSessionParams, mStatusId);
            }

            if (mNextRequests[0].captureRequest->mInputStream != nullptr) {
                mNextRequests[0].captureRequest->mInputStream->restoreConfiguredState();
                if (res != OK) {
                    ALOGE("%s: Failed to restore configured input stream: %d", __FUNCTION__, res);
                    cleanUpFailedRequests(/*sendRequestError*/ false);
                    return false;
                }
            }
        }
    }

    // Prepare a batch of HAL requests and output buffers.
    res = prepareHalRequests();
    if (res == TIMED_OUT) {
        // Not a fatal error if getting output buffers time out.
        cleanUpFailedRequests(/*sendRequestError*/ true);
        // Check if any stream is abandoned.
        checkAndStopRepeatingRequest();
        return true;
    } else if (res != OK) {
        cleanUpFailedRequests(/*sendRequestError*/ false);
        return false;
    }

    // Inform waitUntilRequestProcessed thread of a new request ID
    {
        Mutex::Autolock al(mLatestRequestMutex);

        mLatestRequestId = latestRequestId;
        mLatestRequestSignal.signal();
    }

    // Submit a batch of requests to HAL.
    // Use flush lock only when submitting multilple requests in a batch.
    // TODO: The problem with flush lock is flush() will be blocked by process_capture_request()
    // which may take a long time to finish so synchronizing flush() and
    // process_capture_request() defeats the purpose of cancelling requests ASAP with flush().
    // For now, only synchronize for high speed recording and we should figure something out for
    // removing the synchronization.
    bool useFlushLock = mNextRequests.size() > 1;

    if (useFlushLock) {
        mFlushLock.lock();
    }

    ALOGVV("%s: %d: submitting %zu requests in a batch.", __FUNCTION__, __LINE__,
            mNextRequests.size());

    sp<Camera3Device> parent = mParent.promote();
    if (parent != nullptr) {
        parent->mRequestBufferSM.onSubmittingRequest();
    }

    bool submitRequestSuccess = false;
    nsecs_t tRequestStart = systemTime(SYSTEM_TIME_MONOTONIC);
    submitRequestSuccess = sendRequestsBatch();

    nsecs_t tRequestEnd = systemTime(SYSTEM_TIME_MONOTONIC);
    mRequestLatency.add(tRequestStart, tRequestEnd);

    if (useFlushLock) {
        mFlushLock.unlock();
    }

    // Unset as current request
    {
        Mutex::Autolock l(mRequestLock);
        mNextRequests.clear();
    }
    mRequestSubmittedSignal.signal();

    return submitRequestSuccess;
}

status_t Camera3Device::removeFwkOnlyRegionKeys(CameraMetadata *request) {
    static const std::array<uint32_t, 4> kFwkOnlyRegionKeys = {ANDROID_CONTROL_AF_REGIONS_SET,
        ANDROID_CONTROL_AE_REGIONS_SET, ANDROID_CONTROL_AWB_REGIONS_SET,
        ANDROID_SCALER_CROP_REGION_SET};
    if (request == nullptr) {
        ALOGE("%s request metadata nullptr", __FUNCTION__);
        return BAD_VALUE;
    }
    status_t res = OK;
    for (const auto &key : kFwkOnlyRegionKeys) {
        if (request->exists(key)) {
            res = request->erase(key);
            if (res != OK) {
                return res;
            }
        }
    }
    return OK;
}

status_t Camera3Device::RequestThread::prepareHalRequests() {
    ATRACE_CALL();

    bool batchedRequest = mNextRequests[0].captureRequest->mBatchSize > 1;
    for (size_t i = 0; i < mNextRequests.size(); i++) {
        auto& nextRequest = mNextRequests.editItemAt(i);
        sp<CaptureRequest> captureRequest = nextRequest.captureRequest;
        camera_capture_request_t* halRequest = &nextRequest.halRequest;
        Vector<camera_stream_buffer_t>* outputBuffers = &nextRequest.outputBuffers;

        // Prepare a request to HAL
        halRequest->frame_number = captureRequest->mResultExtras.frameNumber;

        // Insert any queued triggers (before metadata is locked)
        status_t res = insertTriggers(captureRequest);
        if (res < 0) {
            SET_ERR("RequestThread: Unable to insert triggers "
                    "(capture request %d, HAL device: %s (%d)",
                    halRequest->frame_number, strerror(-res), res);
            return INVALID_OPERATION;
        }

        int triggerCount = res;
        bool triggersMixedIn = (triggerCount > 0 || mPrevTriggers > 0);
        mPrevTriggers = triggerCount;

        bool testPatternChanged = overrideTestPattern(captureRequest);
        bool settingsOverrideChanged = overrideSettingsOverride(captureRequest);

        // If the request is the same as last, or we had triggers now or last time or
        // changing overrides this time
        bool newRequest =
                (mPrevRequest != captureRequest || triggersMixedIn ||
                         captureRequest->mRotateAndCropChanged ||
                         captureRequest->mAutoframingChanged ||
                         testPatternChanged || settingsOverrideChanged) &&
                // Request settings are all the same within one batch, so only treat the first
                // request in a batch as new
                !(batchedRequest && i > 0);
        if (newRequest) {
            std::set<std::string> cameraIdsWithZoom;
            /**
             * HAL workaround:
             * Insert a fake trigger ID if a trigger is set but no trigger ID is
             */
            res = addFakeTriggerIds(captureRequest);
            if (res != OK) {
                SET_ERR("RequestThread: Unable to insert fake trigger IDs "
                        "(capture request %d, HAL device: %s (%d)",
                        halRequest->frame_number, strerror(-res), res);
                return INVALID_OPERATION;
            }

            {
                sp<Camera3Device> parent = mParent.promote();
                if (parent != nullptr) {
                    List<PhysicalCameraSettings>::iterator it;
                    for (it = captureRequest->mSettingsList.begin();
                            it != captureRequest->mSettingsList.end(); it++) {
                        if (parent->mUHRCropAndMeteringRegionMappers.find(it->cameraId) ==
                                parent->mUHRCropAndMeteringRegionMappers.end()) {
                            if (removeFwkOnlyRegionKeys(&(it->metadata)) != OK) {
                                SET_ERR("RequestThread: Unable to remove fwk-only keys from request"
                                        "%d: %s (%d)", halRequest->frame_number, strerror(-res),
                                        res);
                                return INVALID_OPERATION;
                            }
                            continue;
                        }

                        if (!captureRequest->mUHRCropAndMeteringRegionsUpdated) {
                            res = parent->mUHRCropAndMeteringRegionMappers[it->cameraId].
                                    updateCaptureRequest(&(it->metadata));
                            if (res != OK) {
                                SET_ERR("RequestThread: Unable to correct capture requests "
                                        "for scaler crop region and metering regions for request "
                                        "%d: %s (%d)", halRequest->frame_number, strerror(-res),
                                        res);
                                return INVALID_OPERATION;
                            }
                            captureRequest->mUHRCropAndMeteringRegionsUpdated = true;
                            if (removeFwkOnlyRegionKeys(&(it->metadata)) != OK) {
                                SET_ERR("RequestThread: Unable to remove fwk-only keys from request"
                                        "%d: %s (%d)", halRequest->frame_number, strerror(-res),
                                        res);
                                return INVALID_OPERATION;
                            }
                        }
                    }

                    // Correct metadata regions for distortion correction if enabled
                    for (it = captureRequest->mSettingsList.begin();
                            it != captureRequest->mSettingsList.end(); it++) {
                        if (parent->mDistortionMappers.find(it->cameraId) ==
                                parent->mDistortionMappers.end()) {
                            continue;
                        }

                        if (!captureRequest->mDistortionCorrectionUpdated) {
                            res = parent->mDistortionMappers[it->cameraId].correctCaptureRequest(
                                    &(it->metadata));
                            if (res != OK) {
                                SET_ERR("RequestThread: Unable to correct capture requests "
                                        "for lens distortion for request %d: %s (%d)",
                                        halRequest->frame_number, strerror(-res), res);
                                return INVALID_OPERATION;
                            }
                            captureRequest->mDistortionCorrectionUpdated = true;
                        }
                    }

                    for (it = captureRequest->mSettingsList.begin();
                            it != captureRequest->mSettingsList.end(); it++) {
                        if (parent->mZoomRatioMappers.find(it->cameraId) ==
                                parent->mZoomRatioMappers.end()) {
                            continue;
                        }

                        if (!captureRequest->mZoomRatioIs1x) {
                            cameraIdsWithZoom.insert(it->cameraId);
                        }

                        if (!captureRequest->mZoomRatioUpdated) {
                            res = parent->mZoomRatioMappers[it->cameraId].updateCaptureRequest(
                                    &(it->metadata));
                            if (res != OK) {
                                SET_ERR("RequestThread: Unable to correct capture requests "
                                        "for zoom ratio for request %d: %s (%d)",
                                        halRequest->frame_number, strerror(-res), res);
                                return INVALID_OPERATION;
                            }
                            captureRequest->mZoomRatioUpdated = true;
                        }
                    }
                    if (captureRequest->mRotateAndCropAuto &&
                            !captureRequest->mRotationAndCropUpdated) {
                        for (it = captureRequest->mSettingsList.begin();
                                it != captureRequest->mSettingsList.end(); it++) {
                            auto mapper = parent->mRotateAndCropMappers.find(it->cameraId);
                            if (mapper != parent->mRotateAndCropMappers.end()) {
                                res = mapper->second.updateCaptureRequest(&(it->metadata));
                                if (res != OK) {
                                    SET_ERR("RequestThread: Unable to correct capture requests "
                                            "for rotate-and-crop for request %d: %s (%d)",
                                            halRequest->frame_number, strerror(-res), res);
                                    return INVALID_OPERATION;
                                }
                            }
                        }
                        captureRequest->mRotationAndCropUpdated = true;
                    }

                    for (it = captureRequest->mSettingsList.begin();
                            it != captureRequest->mSettingsList.end(); it++) {
                        res = hardware::cameraservice::utils::conversion::aidl::filterVndkKeys(
                                mVndkVersion, it->metadata, false /*isStatic*/);
                        if (res != OK) {
                            SET_ERR("RequestThread: Failed during VNDK filter of capture requests "
                                    "%d: %s (%d)", halRequest->frame_number, strerror(-res), res);
                            return INVALID_OPERATION;
                        }
                    }
                }
            }

            /**
             * The request should be presorted so accesses in HAL
             *   are O(logn). Sidenote, sorting a sorted metadata is nop.
             */
            captureRequest->mSettingsList.begin()->metadata.sort();
            halRequest->settings = captureRequest->mSettingsList.begin()->metadata.getAndLock();
            mPrevRequest = captureRequest;
            mPrevCameraIdsWithZoom = cameraIdsWithZoom;
            ALOGVV("%s: Request settings are NEW", __FUNCTION__);

            IF_ALOGV() {
                camera_metadata_ro_entry_t e = camera_metadata_ro_entry_t();
                find_camera_metadata_ro_entry(
                        halRequest->settings,
                        ANDROID_CONTROL_AF_TRIGGER,
                        &e
                );
                if (e.count > 0) {
                    ALOGV("%s: Request (frame num %d) had AF trigger 0x%x",
                          __FUNCTION__,
                          halRequest->frame_number,
                          e.data.u8[0]);
                }
            }
        } else {
            // leave request.settings NULL to indicate 'reuse latest given'
            ALOGVV("%s: Request settings are REUSED",
                   __FUNCTION__);
        }

        if (captureRequest->mSettingsList.size() > 1) {
            halRequest->num_physcam_settings = captureRequest->mSettingsList.size() - 1;
            halRequest->physcam_id = new const char* [halRequest->num_physcam_settings];
            if (newRequest) {
                halRequest->physcam_settings =
                    new const camera_metadata* [halRequest->num_physcam_settings];
            } else {
                halRequest->physcam_settings = nullptr;
            }
            auto it = ++captureRequest->mSettingsList.begin();
            size_t i = 0;
            for (; it != captureRequest->mSettingsList.end(); it++, i++) {
                halRequest->physcam_id[i] = it->cameraId.c_str();
                if (newRequest) {
                    it->metadata.sort();
                    halRequest->physcam_settings[i] = it->metadata.getAndLock();
                }
            }
        }

        uint32_t totalNumBuffers = 0;

        // Fill in buffers
        if (captureRequest->mInputStream != NULL) {
            halRequest->input_buffer = &captureRequest->mInputBuffer;

            halRequest->input_width = captureRequest->mInputBufferSize.width;
            halRequest->input_height = captureRequest->mInputBufferSize.height;
            totalNumBuffers += 1;
        } else {
            halRequest->input_buffer = NULL;
        }

        outputBuffers->insertAt(camera_stream_buffer_t(), 0,
                captureRequest->mOutputStreams.size());
        halRequest->output_buffers = outputBuffers->array();
        std::set<std::set<std::string>> requestedPhysicalCameras;

        sp<Camera3Device> parent = mParent.promote();
        if (parent == NULL) {
            // Should not happen, and nowhere to send errors to, so just log it
            CLOGE("RequestThread: Parent is gone");
            return INVALID_OPERATION;
        }
        nsecs_t waitDuration = kBaseGetBufferWait + parent->getExpectedInFlightDuration();

        SurfaceMap uniqueSurfaceIdMap;
        for (size_t j = 0; j < captureRequest->mOutputStreams.size(); j++) {
            sp<Camera3OutputStreamInterface> outputStream =
                    captureRequest->mOutputStreams.editItemAt(j);
            int streamId = outputStream->getId();

            // Prepare video buffers for high speed recording on the first video request.
            if (mPrepareVideoStream && outputStream->isVideoStream()) {
                // Only try to prepare video stream on the first video request.
                mPrepareVideoStream = false;

                res = outputStream->startPrepare(Camera3StreamInterface::ALLOCATE_PIPELINE_MAX,
                        false /*blockRequest*/);
                while (res == NOT_ENOUGH_DATA) {
                    res = outputStream->prepareNextBuffer();
                }
                if (res != OK) {
                    ALOGW("%s: Preparing video buffers for high speed failed: %s (%d)",
                        __FUNCTION__, strerror(-res), res);
                    outputStream->cancelPrepare();
                }
            }

            std::vector<size_t> uniqueSurfaceIds;
            res = outputStream->getUniqueSurfaceIds(
                    captureRequest->mOutputSurfaces[streamId],
                    &uniqueSurfaceIds);
            // INVALID_OPERATION is normal output for streams not supporting surfaceIds
            if (res != OK && res != INVALID_OPERATION) {
                ALOGE("%s: failed to query stream %d unique surface IDs",
                        __FUNCTION__, streamId);
                return res;
            }
            if (res == OK) {
                uniqueSurfaceIdMap.insert({streamId, std::move(uniqueSurfaceIds)});
            }

            if (mUseHalBufManager) {
                if (outputStream->isAbandoned()) {
                    ALOGV("%s: stream %d is abandoned, skipping request", __FUNCTION__, streamId);
                    return TIMED_OUT;
                }
                // HAL will request buffer through requestStreamBuffer API
                camera_stream_buffer_t& buffer = outputBuffers->editItemAt(j);
                buffer.stream = outputStream->asHalStream();
                buffer.buffer = nullptr;
                buffer.status = CAMERA_BUFFER_STATUS_OK;
                buffer.acquire_fence = -1;
                buffer.release_fence = -1;
                // Mark the output stream as unpreparable to block clients from calling
                // 'prepare' after this request reaches CameraHal and before the respective
                // buffers are requested.
                outputStream->markUnpreparable();
            } else {
                res = outputStream->getBuffer(&outputBuffers->editItemAt(j),
                        waitDuration,
                        captureRequest->mOutputSurfaces[streamId]);
                if (res != OK) {
                    // Can't get output buffer from gralloc queue - this could be due to
                    // abandoned queue or other consumer misbehavior, so not a fatal
                    // error
                    ALOGV("RequestThread: Can't get output buffer, skipping request:"
                            " %s (%d)", strerror(-res), res);

                    return TIMED_OUT;
                }
            }

            {
                sp<Camera3Device> parent = mParent.promote();
                if (parent != nullptr) {
                    const std::string& streamCameraId = outputStream->getPhysicalCameraId();
                    for (const auto& settings : captureRequest->mSettingsList) {
                        if ((streamCameraId.empty() &&
                                parent->getId() == settings.cameraId) ||
                                streamCameraId == settings.cameraId) {
                            outputStream->fireBufferRequestForFrameNumber(
                                    captureRequest->mResultExtras.frameNumber,
                                    settings.metadata);
                        }
                    }
                }
            }

            const std::string &physicalCameraId = outputStream->getPhysicalCameraId();
            int32_t streamGroupId = outputStream->getHalStreamGroupId();
            if (streamGroupId != -1 && mGroupIdPhysicalCameraMap.count(streamGroupId) == 1) {
                requestedPhysicalCameras.insert(mGroupIdPhysicalCameraMap[streamGroupId]);
            } else if (!physicalCameraId.empty()) {
                requestedPhysicalCameras.insert(std::set<std::string>({physicalCameraId}));
            }
            halRequest->num_output_buffers++;
        }
        totalNumBuffers += halRequest->num_output_buffers;

        // Log request in the in-flight queue
        // If this request list is for constrained high speed recording (not
        // preview), and the current request is not the last one in the batch,
        // do not send callback to the app.
        bool hasCallback = true;
        if (batchedRequest && i != mNextRequests.size()-1) {
            hasCallback = false;
        }
        bool isStillCapture = false;
        bool isZslCapture = false;
        const camera_metadata_t* settings = halRequest->settings;
        bool shouldUnlockSettings = false;
        if (settings == nullptr) {
            shouldUnlockSettings = true;
            settings = captureRequest->mSettingsList.begin()->metadata.getAndLock();
        }
        if (!mNextRequests[0].captureRequest->mSettingsList.begin()->metadata.isEmpty()) {
            camera_metadata_ro_entry_t e = camera_metadata_ro_entry_t();
            find_camera_metadata_ro_entry(settings, ANDROID_CONTROL_CAPTURE_INTENT, &e);
            if ((e.count > 0) && (e.data.u8[0] == ANDROID_CONTROL_CAPTURE_INTENT_STILL_CAPTURE)) {
                isStillCapture = true;
                ATRACE_ASYNC_BEGIN("still capture", mNextRequests[i].halRequest.frame_number);
            }

            e = camera_metadata_ro_entry_t();
            find_camera_metadata_ro_entry(settings, ANDROID_CONTROL_ENABLE_ZSL, &e);
            if ((e.count > 0) && (e.data.u8[0] == ANDROID_CONTROL_ENABLE_ZSL_TRUE)) {
                isZslCapture = true;
            }
        }
        auto expectedDurationInfo = calculateExpectedDurationRange(settings);
        res = parent->registerInFlight(halRequest->frame_number,
                totalNumBuffers, captureRequest->mResultExtras,
                /*hasInput*/halRequest->input_buffer != NULL,
                hasCallback,
                expectedDurationInfo.minDuration,
                expectedDurationInfo.maxDuration,
                expectedDurationInfo.isFixedFps,
                requestedPhysicalCameras, isStillCapture, isZslCapture,
                captureRequest->mRotateAndCropAuto, captureRequest->mAutoframingAuto,
                mPrevCameraIdsWithZoom,
                (mUseHalBufManager) ? uniqueSurfaceIdMap :
                                      SurfaceMap{}, captureRequest->mRequestTimeNs);
        ALOGVV("%s: registered in flight requestId = %" PRId32 ", frameNumber = %" PRId64
               ", burstId = %" PRId32 ".",
                __FUNCTION__,
                captureRequest->mResultExtras.requestId, captureRequest->mResultExtras.frameNumber,
                captureRequest->mResultExtras.burstId);

        if (shouldUnlockSettings) {
            captureRequest->mSettingsList.begin()->metadata.unlock(settings);
        }

        if (res != OK) {
            SET_ERR("RequestThread: Unable to register new in-flight request:"
                    " %s (%d)", strerror(-res), res);
            return INVALID_OPERATION;
        }
    }

    return OK;
}

CameraMetadata Camera3Device::RequestThread::getLatestRequest() const {
    ATRACE_CALL();
    Mutex::Autolock al(mLatestRequestMutex);

    ALOGV("RequestThread::%s", __FUNCTION__);

    return mLatestRequest;
}

bool Camera3Device::RequestThread::isStreamPending(
        sp<Camera3StreamInterface>& stream) {
    ATRACE_CALL();
    Mutex::Autolock l(mRequestLock);

    for (const auto& nextRequest : mNextRequests) {
        if (!nextRequest.submitted) {
            for (const auto& s : nextRequest.captureRequest->mOutputStreams) {
                if (stream == s) return true;
            }
            if (stream == nextRequest.captureRequest->mInputStream) return true;
        }
    }

    for (const auto& request : mRequestQueue) {
        for (const auto& s : request->mOutputStreams) {
            if (stream == s) return true;
        }
        if (stream == request->mInputStream) return true;
    }

    for (const auto& request : mRepeatingRequests) {
        for (const auto& s : request->mOutputStreams) {
            if (stream == s) return true;
        }
        if (stream == request->mInputStream) return true;
    }

    return false;
}

bool Camera3Device::RequestThread::isOutputSurfacePending(int streamId, size_t surfaceId) {
    ATRACE_CALL();
    Mutex::Autolock l(mRequestLock);

    for (const auto& nextRequest : mNextRequests) {
        for (const auto& s : nextRequest.captureRequest->mOutputSurfaces) {
            if (s.first == streamId) {
                const auto &it = std::find(s.second.begin(), s.second.end(), surfaceId);
                if (it != s.second.end()) {
                    return true;
                }
            }
        }
    }

    for (const auto& request : mRequestQueue) {
        for (const auto& s : request->mOutputSurfaces) {
            if (s.first == streamId) {
                const auto &it = std::find(s.second.begin(), s.second.end(), surfaceId);
                if (it != s.second.end()) {
                    return true;
                }
            }
        }
    }

    for (const auto& request : mRepeatingRequests) {
        for (const auto& s : request->mOutputSurfaces) {
            if (s.first == streamId) {
                const auto &it = std::find(s.second.begin(), s.second.end(), surfaceId);
                if (it != s.second.end()) {
                    return true;
                }
            }
        }
    }

    return false;
}

void Camera3Device::RequestThread::signalPipelineDrain(const std::vector<int>& streamIds) {
    if (!mUseHalBufManager) {
        ALOGE("%s called for camera device not supporting HAL buffer management", __FUNCTION__);
        return;
    }

    Mutex::Autolock pl(mPauseLock);
    if (mPaused) {
        mInterface->signalPipelineDrain(streamIds);
        return;
    }
    // If request thread is still busy, wait until paused then notify HAL
    mNotifyPipelineDrain = true;
    mStreamIdsToBeDrained = streamIds;
}

void Camera3Device::RequestThread::resetPipelineDrain() {
    Mutex::Autolock pl(mPauseLock);
    mNotifyPipelineDrain = false;
    mStreamIdsToBeDrained.clear();
}

void Camera3Device::RequestThread::clearPreviousRequest() {
    Mutex::Autolock l(mRequestLock);
    mPrevRequest.clear();
}

status_t Camera3Device::RequestThread::setRotateAndCropAutoBehavior(
        camera_metadata_enum_android_scaler_rotate_and_crop_t rotateAndCropValue) {
    ATRACE_CALL();
    Mutex::Autolock l(mTriggerMutex);
    mRotateAndCropOverride = rotateAndCropValue;
    return OK;
}

status_t Camera3Device::RequestThread::setAutoframingAutoBehaviour(
        camera_metadata_enum_android_control_autoframing_t autoframingValue) {
    ATRACE_CALL();
    Mutex::Autolock l(mTriggerMutex);
    mAutoframingOverride = autoframingValue;
    return OK;
}

status_t Camera3Device::RequestThread::setComposerSurface(bool composerSurfacePresent) {
    ATRACE_CALL();
    Mutex::Autolock l(mTriggerMutex);
    mComposerOutput = composerSurfacePresent;
    return OK;
}

status_t Camera3Device::RequestThread::setCameraMute(int32_t muteMode) {
    ATRACE_CALL();
    Mutex::Autolock l(mTriggerMutex);
    if (muteMode != mCameraMute) {
        mCameraMute = muteMode;
        mCameraMuteChanged = true;
    }
    return OK;
}

status_t Camera3Device::RequestThread::setZoomOverride(int32_t zoomOverride) {
    ATRACE_CALL();
    Mutex::Autolock l(mTriggerMutex);
    mSettingsOverride = zoomOverride;
    return OK;
}

nsecs_t Camera3Device::getExpectedInFlightDuration() {
    ATRACE_CALL();
    std::lock_guard<std::mutex> l(mInFlightLock);
    return mExpectedInflightDuration > kMinInflightDuration ?
            mExpectedInflightDuration : kMinInflightDuration;
}

void Camera3Device::RequestThread::cleanupPhysicalSettings(sp<CaptureRequest> request,
        camera_capture_request_t *halRequest) {
    if ((request == nullptr) || (halRequest == nullptr)) {
        ALOGE("%s: Invalid request!", __FUNCTION__);
        return;
    }

    if (halRequest->num_physcam_settings > 0) {
        if (halRequest->physcam_id != nullptr) {
            delete [] halRequest->physcam_id;
            halRequest->physcam_id = nullptr;
        }
        if (halRequest->physcam_settings != nullptr) {
            auto it = ++(request->mSettingsList.begin());
            size_t i = 0;
            for (; it != request->mSettingsList.end(); it++, i++) {
                it->metadata.unlock(halRequest->physcam_settings[i]);
            }
            delete [] halRequest->physcam_settings;
            halRequest->physcam_settings = nullptr;
        }
    }
}

status_t Camera3Device::setCameraServiceWatchdog(bool enabled) {
    Mutex::Autolock il(mInterfaceLock);
    Mutex::Autolock l(mLock);

    if (mCameraServiceWatchdog != NULL) {
        mCameraServiceWatchdog->setEnabled(enabled);
    }

    return OK;
}

void Camera3Device::setStreamUseCaseOverrides(
        const std::vector<int64_t>& useCaseOverrides) {
    Mutex::Autolock il(mInterfaceLock);
    Mutex::Autolock l(mLock);
    mStreamUseCaseOverrides = useCaseOverrides;
}

void Camera3Device::clearStreamUseCaseOverrides() {
    Mutex::Autolock il(mInterfaceLock);
    Mutex::Autolock l(mLock);
    mStreamUseCaseOverrides.clear();
}

bool Camera3Device::hasDeviceError() {
    Mutex::Autolock il(mInterfaceLock);
    Mutex::Autolock l(mLock);
    return mStatus == STATUS_ERROR;
}

void Camera3Device::RequestThread::cleanUpFailedRequests(bool sendRequestError) {
    if (mNextRequests.empty()) {
        return;
    }

    for (auto& nextRequest : mNextRequests) {
        // Skip the ones that have been submitted successfully.
        if (nextRequest.submitted) {
            continue;
        }

        sp<CaptureRequest> captureRequest = nextRequest.captureRequest;
        camera_capture_request_t* halRequest = &nextRequest.halRequest;
        Vector<camera_stream_buffer_t>* outputBuffers = &nextRequest.outputBuffers;

        if (halRequest->settings != NULL) {
            captureRequest->mSettingsList.begin()->metadata.unlock(halRequest->settings);
        }

        cleanupPhysicalSettings(captureRequest, halRequest);

        if (captureRequest->mInputStream != NULL) {
            captureRequest->mInputBuffer.status = CAMERA_BUFFER_STATUS_ERROR;
            captureRequest->mInputStream->returnInputBuffer(captureRequest->mInputBuffer);
        }

        // No output buffer can be returned when using HAL buffer manager
        if (!mUseHalBufManager) {
            for (size_t i = 0; i < halRequest->num_output_buffers; i++) {
                //Buffers that failed processing could still have
                //valid acquire fence.
                int acquireFence = (*outputBuffers)[i].acquire_fence;
                if (0 <= acquireFence) {
                    close(acquireFence);
                    outputBuffers->editItemAt(i).acquire_fence = -1;
                }
                outputBuffers->editItemAt(i).status = CAMERA_BUFFER_STATUS_ERROR;
                captureRequest->mOutputStreams.editItemAt(i)->returnBuffer((*outputBuffers)[i],
                        /*timestamp*/0, /*readoutTimestamp*/0,
                        /*timestampIncreasing*/true, std::vector<size_t> (),
                        captureRequest->mResultExtras.frameNumber);
            }
        }

        if (sendRequestError) {
            Mutex::Autolock l(mRequestLock);
            sp<NotificationListener> listener = mListener.promote();
            if (listener != NULL) {
                listener->notifyError(
                        hardware::camera2::ICameraDeviceCallbacks::ERROR_CAMERA_REQUEST,
                        captureRequest->mResultExtras);
            }
        }

        // Remove yet-to-be submitted inflight request from inflightMap
        {
          sp<Camera3Device> parent = mParent.promote();
          if (parent != NULL) {
              std::lock_guard<std::mutex> l(parent->mInFlightLock);
              ssize_t idx = parent->mInFlightMap.indexOfKey(captureRequest->mResultExtras.frameNumber);
              if (idx >= 0) {
                  ALOGV("%s: Remove inflight request from queue: frameNumber %" PRId64,
                        __FUNCTION__, captureRequest->mResultExtras.frameNumber);
                  parent->removeInFlightMapEntryLocked(idx);
              }
          }
        }
    }

    Mutex::Autolock l(mRequestLock);
    mNextRequests.clear();
}

void Camera3Device::RequestThread::waitForNextRequestBatch() {
    ATRACE_CALL();
    // Optimized a bit for the simple steady-state case (single repeating
    // request), to avoid putting that request in the queue temporarily.
    Mutex::Autolock l(mRequestLock);

    assert(mNextRequests.empty());

    NextRequest nextRequest;
    nextRequest.captureRequest = waitForNextRequestLocked();
    if (nextRequest.captureRequest == nullptr) {
        return;
    }

    nextRequest.halRequest = camera_capture_request_t();
    nextRequest.submitted = false;
    mNextRequests.add(nextRequest);

    // Wait for additional requests
    const size_t batchSize = nextRequest.captureRequest->mBatchSize;

    for (size_t i = 1; i < batchSize; i++) {
        NextRequest additionalRequest;
        additionalRequest.captureRequest = waitForNextRequestLocked();
        if (additionalRequest.captureRequest == nullptr) {
            break;
        }

        additionalRequest.halRequest = camera_capture_request_t();
        additionalRequest.submitted = false;
        mNextRequests.add(additionalRequest);
    }

    if (mNextRequests.size() < batchSize) {
        ALOGE("RequestThread: only get %zu out of %zu requests. Skipping requests.",
                mNextRequests.size(), batchSize);
        cleanUpFailedRequests(/*sendRequestError*/true);
    }

    return;
}

void Camera3Device::RequestThread::setRequestClearing() {
    Mutex::Autolock l(mRequestLock);
    mRequestClearing = true;
}

sp<Camera3Device::CaptureRequest>
        Camera3Device::RequestThread::waitForNextRequestLocked() {
    status_t res;
    sp<CaptureRequest> nextRequest;

    while (mRequestQueue.empty()) {
        if (!mRepeatingRequests.empty()) {
            // Always atomically enqueue all requests in a repeating request
            // list. Guarantees a complete in-sequence set of captures to
            // application.
            const RequestList &requests = mRepeatingRequests;
            if (mFirstRepeating) {
                mFirstRepeating = false;
            } else {
                for (auto& request : requests) {
                    // For repeating requests, override timestamp request using
                    // the time a request is inserted into the request queue,
                    // because the original repeating request will have an old
                    // fixed timestamp.
                    request->mRequestTimeNs = systemTime();
                }
            }
            RequestList::const_iterator firstRequest =
                    requests.begin();
            nextRequest = *firstRequest;
            mRequestQueue.insert(mRequestQueue.end(),
                    ++firstRequest,
                    requests.end());
            // No need to wait any longer

            mRepeatingLastFrameNumber = mFrameNumber + requests.size() - 1;

            break;
        }

        if (!mRequestClearing) {
            res = mRequestSignal.waitRelative(mRequestLock, kRequestTimeout);
        }

        if ((mRequestQueue.empty() && mRepeatingRequests.empty()) ||
                exitPending()) {
            Mutex::Autolock pl(mPauseLock);
            if (mPaused == false) {
                ALOGV("%s: RequestThread: Going idle", __FUNCTION__);
                mPaused = true;
                if (mNotifyPipelineDrain) {
                    mInterface->signalPipelineDrain(mStreamIdsToBeDrained);
                    mNotifyPipelineDrain = false;
                    mStreamIdsToBeDrained.clear();
                }
                // Let the tracker know
                sp<StatusTracker> statusTracker = mStatusTracker.promote();
                if (statusTracker != 0) {
                    statusTracker->markComponentIdle(mStatusId, Fence::NO_FENCE);
                }
                sp<Camera3Device> parent = mParent.promote();
                if (parent != nullptr) {
                    parent->mRequestBufferSM.onRequestThreadPaused();
                }
            }
            mRequestClearing = false;
            // Stop waiting for now and let thread management happen
            return NULL;
        }
    }

    if (nextRequest == NULL) {
        // Don't have a repeating request already in hand, so queue
        // must have an entry now.
        RequestList::iterator firstRequest =
                mRequestQueue.begin();
        nextRequest = *firstRequest;
        mRequestQueue.erase(firstRequest);
        if (mRequestQueue.empty() && !nextRequest->mRepeating) {
            sp<NotificationListener> listener = mListener.promote();
            if (listener != NULL) {
                listener->notifyRequestQueueEmpty();
            }
        }
    }

    // In case we've been unpaused by setPaused clearing mDoPause, need to
    // update internal pause state (capture/setRepeatingRequest unpause
    // directly).
    Mutex::Autolock pl(mPauseLock);
    if (mPaused) {
        ALOGV("%s: RequestThread: Unpaused", __FUNCTION__);
        sp<StatusTracker> statusTracker = mStatusTracker.promote();
        if (statusTracker != 0) {
            statusTracker->markComponentActive(mStatusId);
        }
    }
    mPaused = false;

    // Check if we've reconfigured since last time, and reset the preview
    // request if so. Can't use 'NULL request == repeat' across configure calls.
    if (mReconfigured) {
        mPrevRequest.clear();
        mReconfigured = false;
    }

    if (nextRequest != NULL) {
        nextRequest->mResultExtras.frameNumber = mFrameNumber++;
        nextRequest->mResultExtras.afTriggerId = mCurrentAfTriggerId;
        nextRequest->mResultExtras.precaptureTriggerId = mCurrentPreCaptureTriggerId;

        // Since RequestThread::clear() removes buffers from the input stream,
        // get the right buffer here before unlocking mRequestLock
        if (nextRequest->mInputStream != NULL) {
            res = nextRequest->mInputStream->getInputBuffer(&nextRequest->mInputBuffer,
                    &nextRequest->mInputBufferSize);
            if (res != OK) {
                // Can't get input buffer from gralloc queue - this could be due to
                // disconnected queue or other producer misbehavior, so not a fatal
                // error
                ALOGE("%s: Can't get input buffer, skipping request:"
                        " %s (%d)", __FUNCTION__, strerror(-res), res);

                sp<NotificationListener> listener = mListener.promote();
                if (listener != NULL) {
                    listener->notifyError(
                            hardware::camera2::ICameraDeviceCallbacks::ERROR_CAMERA_REQUEST,
                            nextRequest->mResultExtras);
                }
                return NULL;
            }
        }
    }

    return nextRequest;
}

bool Camera3Device::RequestThread::waitIfPaused() {
    ATRACE_CALL();
    status_t res;
    Mutex::Autolock l(mPauseLock);
    while (mDoPause) {
        if (mPaused == false) {
            mPaused = true;
            ALOGV("%s: RequestThread: Paused", __FUNCTION__);
            if (mNotifyPipelineDrain) {
                mInterface->signalPipelineDrain(mStreamIdsToBeDrained);
                mNotifyPipelineDrain = false;
                mStreamIdsToBeDrained.clear();
            }
            // Let the tracker know
            sp<StatusTracker> statusTracker = mStatusTracker.promote();
            if (statusTracker != 0) {
                statusTracker->markComponentIdle(mStatusId, Fence::NO_FENCE);
            }
            sp<Camera3Device> parent = mParent.promote();
            if (parent != nullptr) {
                parent->mRequestBufferSM.onRequestThreadPaused();
            }
        }

        res = mDoPauseSignal.waitRelative(mPauseLock, kRequestTimeout);
        if (res == TIMED_OUT || exitPending()) {
            return true;
        }
    }
    // We don't set mPaused to false here, because waitForNextRequest needs
    // to further manage the paused state in case of starvation.
    return false;
}

void Camera3Device::RequestThread::unpauseForNewRequests() {
    ATRACE_CALL();
    // With work to do, mark thread as unpaused.
    // If paused by request (setPaused), don't resume, to avoid
    // extra signaling/waiting overhead to waitUntilPaused
    mRequestSignal.signal();
    Mutex::Autolock p(mPauseLock);
    if (!mDoPause) {
        ALOGV("%s: RequestThread: Going active", __FUNCTION__);
        if (mPaused) {
            sp<StatusTracker> statusTracker = mStatusTracker.promote();
            if (statusTracker != 0) {
                statusTracker->markComponentActive(mStatusId);
            }
        }
        mPaused = false;
    }
}

void Camera3Device::RequestThread::setErrorState(const char *fmt, ...) {
    sp<Camera3Device> parent = mParent.promote();
    if (parent != NULL) {
        va_list args;
        va_start(args, fmt);

        parent->setErrorStateV(fmt, args);

        va_end(args);
    }
}

status_t Camera3Device::RequestThread::insertTriggers(
        const sp<CaptureRequest> &request) {
    ATRACE_CALL();
    Mutex::Autolock al(mTriggerMutex);

    sp<Camera3Device> parent = mParent.promote();
    if (parent == NULL) {
        CLOGE("RequestThread: Parent is gone");
        return DEAD_OBJECT;
    }

    CameraMetadata &metadata = request->mSettingsList.begin()->metadata;
    size_t count = mTriggerMap.size();

    for (size_t i = 0; i < count; ++i) {
        RequestTrigger trigger = mTriggerMap.valueAt(i);
        uint32_t tag = trigger.metadataTag;

        if (tag == ANDROID_CONTROL_AF_TRIGGER_ID || tag == ANDROID_CONTROL_AE_PRECAPTURE_ID) {
            bool isAeTrigger = (trigger.metadataTag == ANDROID_CONTROL_AE_PRECAPTURE_ID);
            uint32_t triggerId = static_cast<uint32_t>(trigger.entryValue);
            if (isAeTrigger) {
                request->mResultExtras.precaptureTriggerId = triggerId;
                mCurrentPreCaptureTriggerId = triggerId;
            } else {
                request->mResultExtras.afTriggerId = triggerId;
                mCurrentAfTriggerId = triggerId;
            }
            continue;
        }

        camera_metadata_entry entry = metadata.find(tag);

        if (entry.count > 0) {
            /**
             * Already has an entry for this trigger in the request.
             * Rewrite it with our requested trigger value.
             */
            RequestTrigger oldTrigger = trigger;

            oldTrigger.entryValue = entry.data.u8[0];

            mTriggerReplacedMap.add(tag, oldTrigger);
        } else {
            /**
             * More typical, no trigger entry, so we just add it
             */
            mTriggerRemovedMap.add(tag, trigger);
        }

        status_t res;

        switch (trigger.getTagType()) {
            case TYPE_BYTE: {
                uint8_t entryValue = static_cast<uint8_t>(trigger.entryValue);
                res = metadata.update(tag,
                                      &entryValue,
                                      /*count*/1);
                break;
            }
            case TYPE_INT32:
                res = metadata.update(tag,
                                      &trigger.entryValue,
                                      /*count*/1);
                break;
            default:
                ALOGE("%s: Type not supported: 0x%x",
                      __FUNCTION__,
                      trigger.getTagType());
                return INVALID_OPERATION;
        }

        if (res != OK) {
            ALOGE("%s: Failed to update request metadata with trigger tag %s"
                  ", value %d", __FUNCTION__, trigger.getTagName(),
                  trigger.entryValue);
            return res;
        }

        ALOGV("%s: Mixed in trigger %s, value %d", __FUNCTION__,
              trigger.getTagName(),
              trigger.entryValue);
    }

    mTriggerMap.clear();

    return count;
}

status_t Camera3Device::RequestThread::removeTriggers(
        const sp<CaptureRequest> &request) {
    ATRACE_CALL();
    Mutex::Autolock al(mTriggerMutex);

    CameraMetadata &metadata = request->mSettingsList.begin()->metadata;

    /**
     * Replace all old entries with their old values.
     */
    for (size_t i = 0; i < mTriggerReplacedMap.size(); ++i) {
        RequestTrigger trigger = mTriggerReplacedMap.valueAt(i);

        status_t res;

        uint32_t tag = trigger.metadataTag;
        switch (trigger.getTagType()) {
            case TYPE_BYTE: {
                uint8_t entryValue = static_cast<uint8_t>(trigger.entryValue);
                res = metadata.update(tag,
                                      &entryValue,
                                      /*count*/1);
                break;
            }
            case TYPE_INT32:
                res = metadata.update(tag,
                                      &trigger.entryValue,
                                      /*count*/1);
                break;
            default:
                ALOGE("%s: Type not supported: 0x%x",
                      __FUNCTION__,
                      trigger.getTagType());
                return INVALID_OPERATION;
        }

        if (res != OK) {
            ALOGE("%s: Failed to restore request metadata with trigger tag %s"
                  ", trigger value %d", __FUNCTION__,
                  trigger.getTagName(), trigger.entryValue);
            return res;
        }
    }
    mTriggerReplacedMap.clear();

    /**
     * Remove all new entries.
     */
    for (size_t i = 0; i < mTriggerRemovedMap.size(); ++i) {
        RequestTrigger trigger = mTriggerRemovedMap.valueAt(i);
        status_t res = metadata.erase(trigger.metadataTag);

        if (res != OK) {
            ALOGE("%s: Failed to erase metadata with trigger tag %s"
                  ", trigger value %d", __FUNCTION__,
                  trigger.getTagName(), trigger.entryValue);
            return res;
        }
    }
    mTriggerRemovedMap.clear();

    return OK;
}

status_t Camera3Device::RequestThread::addFakeTriggerIds(
        const sp<CaptureRequest> &request) {
    // Trigger ID 0 had special meaning in the HAL2 spec, so avoid it here
    static const int32_t fakeTriggerId = 1;
    status_t res;

    CameraMetadata &metadata = request->mSettingsList.begin()->metadata;

    // If AF trigger is active, insert a fake AF trigger ID if none already
    // exists
    camera_metadata_entry afTrigger = metadata.find(ANDROID_CONTROL_AF_TRIGGER);
    camera_metadata_entry afId = metadata.find(ANDROID_CONTROL_AF_TRIGGER_ID);
    if (afTrigger.count > 0 &&
            afTrigger.data.u8[0] != ANDROID_CONTROL_AF_TRIGGER_IDLE &&
            afId.count == 0) {
        res = metadata.update(ANDROID_CONTROL_AF_TRIGGER_ID, &fakeTriggerId, 1);
        if (res != OK) return res;
    }

    // If AE precapture trigger is active, insert a fake precapture trigger ID
    // if none already exists
    camera_metadata_entry pcTrigger =
            metadata.find(ANDROID_CONTROL_AE_PRECAPTURE_TRIGGER);
    camera_metadata_entry pcId = metadata.find(ANDROID_CONTROL_AE_PRECAPTURE_ID);
    if (pcTrigger.count > 0 &&
            pcTrigger.data.u8[0] != ANDROID_CONTROL_AE_PRECAPTURE_TRIGGER_IDLE &&
            pcId.count == 0) {
        res = metadata.update(ANDROID_CONTROL_AE_PRECAPTURE_ID,
                &fakeTriggerId, 1);
        if (res != OK) return res;
    }

    return OK;
}

bool Camera3Device::RequestThread::overrideAutoRotateAndCrop(const sp<CaptureRequest> &request) {
    ATRACE_CALL();
    Mutex::Autolock l(mTriggerMutex);
    return Camera3Device::overrideAutoRotateAndCrop(request, this->mOverrideToPortrait,
            this->mRotateAndCropOverride);
}

bool Camera3Device::overrideAutoRotateAndCrop(const sp<CaptureRequest> &request,
        bool overrideToPortrait,
        camera_metadata_enum_android_scaler_rotate_and_crop_t rotateAndCropOverride) {
    ATRACE_CALL();

    if (overrideToPortrait) {
        uint8_t rotateAndCrop_u8 = rotateAndCropOverride;
        CameraMetadata &metadata = request->mSettingsList.begin()->metadata;
        metadata.update(ANDROID_SCALER_ROTATE_AND_CROP,
                &rotateAndCrop_u8, 1);
        return true;
    }

    if (request->mRotateAndCropAuto) {
        CameraMetadata &metadata = request->mSettingsList.begin()->metadata;

        auto rotateAndCropEntry = metadata.find(ANDROID_SCALER_ROTATE_AND_CROP);
        if (rotateAndCropEntry.count > 0) {
            if (rotateAndCropEntry.data.u8[0] == rotateAndCropOverride) {
                return false;
            } else {
                rotateAndCropEntry.data.u8[0] = rotateAndCropOverride;
                return true;
            }
        } else {
            uint8_t rotateAndCrop_u8 = rotateAndCropOverride;
            metadata.update(ANDROID_SCALER_ROTATE_AND_CROP, &rotateAndCrop_u8, 1);
            return true;
        }
    }

    return false;
}

bool Camera3Device::overrideAutoframing(const sp<CaptureRequest> &request /*out*/,
        camera_metadata_enum_android_control_autoframing_t autoframingOverride) {
    CameraMetadata &metadata = request->mSettingsList.begin()->metadata;
    auto autoframingEntry = metadata.find(ANDROID_CONTROL_AUTOFRAMING);
    if (autoframingEntry.count > 0) {
        if (autoframingEntry.data.u8[0] == autoframingOverride) {
            return false;
        } else {
            autoframingEntry.data.u8[0] = autoframingOverride;
            return true;
        }
    } else {
        uint8_t autoframing_u8 = autoframingOverride;
        metadata.update(ANDROID_CONTROL_AUTOFRAMING,
                &autoframing_u8, 1);
        return true;
    }

    return false;
}

bool Camera3Device::RequestThread::overrideAutoframing(const sp<CaptureRequest> &request) {
    ATRACE_CALL();

    if (request->mAutoframingAuto) {
        Mutex::Autolock l(mTriggerMutex);
        return Camera3Device::overrideAutoframing(request, mAutoframingOverride);
    }

    return false;
}

bool Camera3Device::RequestThread::overrideTestPattern(
        const sp<CaptureRequest> &request) {
    ATRACE_CALL();

    if (!mSupportCameraMute) return false;

    Mutex::Autolock l(mTriggerMutex);

    bool changed = false;

    // For a multi-camera, the physical cameras support the same set of
    // test pattern modes as the logical camera.
    for (auto& settings : request->mSettingsList) {
        CameraMetadata &metadata = settings.metadata;

        int32_t testPatternMode = settings.mOriginalTestPatternMode;
        int32_t testPatternData[4] = {
            settings.mOriginalTestPatternData[0],
            settings.mOriginalTestPatternData[1],
            settings.mOriginalTestPatternData[2],
            settings.mOriginalTestPatternData[3]
        };
        if (mCameraMute != ANDROID_SENSOR_TEST_PATTERN_MODE_OFF) {
            testPatternMode = mCameraMute;
            testPatternData[0] = 0;
            testPatternData[1] = 0;
            testPatternData[2] = 0;
            testPatternData[3] = 0;
        }

        auto testPatternEntry = metadata.find(ANDROID_SENSOR_TEST_PATTERN_MODE);
        bool supportTestPatternModeKey = settings.mHasTestPatternModeTag;
        if (testPatternEntry.count > 0) {
            if (testPatternEntry.data.i32[0] != testPatternMode) {
                testPatternEntry.data.i32[0] = testPatternMode;
                changed = true;
            }
        } else if (supportTestPatternModeKey) {
            metadata.update(ANDROID_SENSOR_TEST_PATTERN_MODE,
                    &testPatternMode, 1);
            changed = true;
        }

        auto testPatternColor = metadata.find(ANDROID_SENSOR_TEST_PATTERN_DATA);
        bool supportTestPatternDataKey = settings.mHasTestPatternDataTag;
        if (testPatternColor.count >= 4) {
            for (size_t i = 0; i < 4; i++) {
                if (testPatternColor.data.i32[i] != testPatternData[i]) {
                    testPatternColor.data.i32[i] = testPatternData[i];
                    changed = true;
                }
            }
        } else if (supportTestPatternDataKey) {
            metadata.update(ANDROID_SENSOR_TEST_PATTERN_DATA,
                    testPatternData, 4);
            changed = true;
        }
    }

    return changed;
}

bool Camera3Device::RequestThread::overrideSettingsOverride(
        const sp<CaptureRequest> &request) {
    ATRACE_CALL();

    if (!mSupportSettingsOverride) return false;

    Mutex::Autolock l(mTriggerMutex);

    // For a multi-camera, only override the logical camera's metadata.
    CameraMetadata &metadata = request->mSettingsList.begin()->metadata;
    camera_metadata_entry entry = metadata.find(ANDROID_CONTROL_SETTINGS_OVERRIDE);
    int32_t originalValue = request->mSettingsList.begin()->mOriginalSettingsOverride;
    if (mSettingsOverride != -1 &&
            (entry.count == 0 || entry.data.i32[0] != mSettingsOverride)) {
        metadata.update(ANDROID_CONTROL_SETTINGS_OVERRIDE,
                &mSettingsOverride, 1);
        return true;
    } else if (mSettingsOverride == -1 &&
            (entry.count == 0 || entry.data.i32[0] != originalValue)) {
        metadata.update(ANDROID_CONTROL_SETTINGS_OVERRIDE,
                &originalValue, 1);
        return true;
    }

    return false;
}

status_t Camera3Device::RequestThread::setHalInterface(
        sp<HalInterface> newHalInterface) {
    if (newHalInterface.get() == nullptr) {
        ALOGE("%s: The newHalInterface does not exist!", __FUNCTION__);
        return DEAD_OBJECT;
    }

    mInterface = newHalInterface;

    return OK;
}

/**
 * PreparerThread inner class methods
 */

Camera3Device::PreparerThread::PreparerThread() :
        Thread(/*canCallJava*/false), mListener(nullptr),
        mActive(false), mCancelNow(false), mCurrentMaxCount(0), mCurrentPrepareComplete(false) {
}

Camera3Device::PreparerThread::~PreparerThread() {
    Thread::requestExitAndWait();
    if (mCurrentStream != nullptr) {
        mCurrentStream->cancelPrepare();
        ATRACE_ASYNC_END("stream prepare", mCurrentStream->getId());
        mCurrentStream.clear();
    }
    clear();
}

status_t Camera3Device::PreparerThread::prepare(int maxCount, sp<Camera3StreamInterface>& stream) {
    ATRACE_CALL();
    status_t res;

    Mutex::Autolock l(mLock);
    sp<NotificationListener> listener = mListener.promote();

    res = stream->startPrepare(maxCount, true /*blockRequest*/);
    if (res == OK) {
        // No preparation needed, fire listener right off
        ALOGV("%s: Stream %d already prepared", __FUNCTION__, stream->getId());
        if (listener != NULL) {
            listener->notifyPrepared(stream->getId());
        }
        return OK;
    } else if (res != NOT_ENOUGH_DATA) {
        return res;
    }

    // Need to prepare, start up thread if necessary
    if (!mActive) {
        // mRunning will change to false before the thread fully shuts down, so wait to be sure it
        // isn't running
        Thread::requestExitAndWait();
        res = Thread::run("C3PrepThread", PRIORITY_BACKGROUND);
        if (res != OK) {
            ALOGE("%s: Unable to start preparer stream: %d (%s)", __FUNCTION__, res, strerror(-res));
            if (listener != NULL) {
                listener->notifyPrepared(stream->getId());
            }
            return res;
        }
        mCancelNow = false;
        mActive = true;
        ALOGV("%s: Preparer stream started", __FUNCTION__);
    }

    // queue up the work
    mPendingStreams.push_back(
            std::tuple<int, sp<camera3::Camera3StreamInterface>>(maxCount, stream));
    ALOGV("%s: Stream %d queued for preparing", __FUNCTION__, stream->getId());

    return OK;
}

void Camera3Device::PreparerThread::pause() {
    ATRACE_CALL();

    Mutex::Autolock l(mLock);

    std::list<std::tuple<int, sp<camera3::Camera3StreamInterface>>> pendingStreams;
    pendingStreams.insert(pendingStreams.begin(), mPendingStreams.begin(), mPendingStreams.end());
    sp<camera3::Camera3StreamInterface> currentStream = mCurrentStream;
    int currentMaxCount = mCurrentMaxCount;
    mPendingStreams.clear();
    mCancelNow = true;
    while (mActive) {
        auto res = mThreadActiveSignal.waitRelative(mLock, kActiveTimeout);
        if (res == TIMED_OUT) {
            ALOGE("%s: Timed out waiting on prepare thread!", __FUNCTION__);
            return;
        } else if (res != OK) {
            ALOGE("%s: Encountered an error: %d waiting on prepare thread!", __FUNCTION__, res);
            return;
        }
    }

    //Check whether the prepare thread was able to complete the current
    //stream. In case work is still pending emplace it along with the rest
    //of the streams in the pending list.
    if (currentStream != nullptr) {
        if (!mCurrentPrepareComplete) {
            pendingStreams.push_back(std::tuple(currentMaxCount, currentStream));
        }
    }

    mPendingStreams.insert(mPendingStreams.begin(), pendingStreams.begin(), pendingStreams.end());
    for (const auto& it : mPendingStreams) {
        std::get<1>(it)->cancelPrepare();
    }
}

status_t Camera3Device::PreparerThread::resume() {
    ATRACE_CALL();
    ALOGV("%s: PreparerThread", __FUNCTION__);
    status_t res;

    Mutex::Autolock l(mLock);
    sp<NotificationListener> listener = mListener.promote();

    if (mActive) {
        ALOGE("%s: Trying to resume an already active prepare thread!", __FUNCTION__);
        return NO_INIT;
    }

    auto it = mPendingStreams.begin();
    for (; it != mPendingStreams.end();) {
        res = std::get<1>(*it)->startPrepare(std::get<0>(*it), true /*blockRequest*/);
        if (res == OK) {
            if (listener != NULL) {
                listener->notifyPrepared(std::get<1>(*it)->getId());
            }
            it = mPendingStreams.erase(it);
        } else if (res != NOT_ENOUGH_DATA) {
            ALOGE("%s: Unable to start preparer stream: %d (%s)", __FUNCTION__,
                    res, strerror(-res));
            it = mPendingStreams.erase(it);
        } else {
            it++;
        }
    }

    if (mPendingStreams.empty()) {
        return OK;
    }

    res = Thread::run("C3PrepThread", PRIORITY_BACKGROUND);
    if (res != OK) {
        ALOGE("%s: Unable to start preparer stream: %d (%s)",
                __FUNCTION__, res, strerror(-res));
        return res;
    }
    mCancelNow = false;
    mActive = true;
    ALOGV("%s: Preparer stream started", __FUNCTION__);

    return OK;
}

status_t Camera3Device::PreparerThread::clear() {
    ATRACE_CALL();
    Mutex::Autolock l(mLock);

    for (const auto& it : mPendingStreams) {
        std::get<1>(it)->cancelPrepare();
    }
    mPendingStreams.clear();
    mCancelNow = true;

    return OK;
}

void Camera3Device::PreparerThread::setNotificationListener(wp<NotificationListener> listener) {
    ATRACE_CALL();
    Mutex::Autolock l(mLock);
    mListener = listener;
}

bool Camera3Device::PreparerThread::threadLoop() {
    status_t res;
    {
        Mutex::Autolock l(mLock);
        if (mCurrentStream == nullptr) {
            // End thread if done with work
            if (mPendingStreams.empty()) {
                ALOGV("%s: Preparer stream out of work", __FUNCTION__);
                // threadLoop _must not_ re-acquire mLock after it sets mActive to false; would
                // cause deadlock with prepare()'s requestExitAndWait triggered by !mActive.
                mActive = false;
                mThreadActiveSignal.signal();
                return false;
            }

            // Get next stream to prepare
            auto it = mPendingStreams.begin();
            mCurrentMaxCount = std::get<0>(*it);
            mCurrentStream = std::get<1>(*it);
            mCurrentPrepareComplete = false;
            mPendingStreams.erase(it);
            ATRACE_ASYNC_BEGIN("stream prepare", mCurrentStream->getId());
            ALOGV("%s: Preparing stream %d", __FUNCTION__, mCurrentStream->getId());
        } else if (mCancelNow) {
            mCurrentStream->cancelPrepare();
            ATRACE_ASYNC_END("stream prepare", mCurrentStream->getId());
            ALOGV("%s: Cancelling stream %d prepare", __FUNCTION__, mCurrentStream->getId());
            mCurrentStream.clear();
            mCancelNow = false;
            return true;
        }
    }

    res = mCurrentStream->prepareNextBuffer();
    if (res == NOT_ENOUGH_DATA) return true;
    if (res != OK) {
        // Something bad happened; try to recover by cancelling prepare and
        // signalling listener anyway
        ALOGE("%s: Stream %d returned error %d (%s) during prepare", __FUNCTION__,
                mCurrentStream->getId(), res, strerror(-res));
        mCurrentStream->cancelPrepare();
    }

    // This stream has finished, notify listener
    Mutex::Autolock l(mLock);
    sp<NotificationListener> listener = mListener.promote();
    if (listener != NULL) {
        ALOGV("%s: Stream %d prepare done, signaling listener", __FUNCTION__,
                mCurrentStream->getId());
        listener->notifyPrepared(mCurrentStream->getId());
    }

    ATRACE_ASYNC_END("stream prepare", mCurrentStream->getId());
    mCurrentStream.clear();
    mCurrentPrepareComplete = true;

    return true;
}

status_t Camera3Device::RequestBufferStateMachine::initialize(
        sp<camera3::StatusTracker> statusTracker) {
    if (statusTracker == nullptr) {
        ALOGE("%s: statusTracker is null", __FUNCTION__);
        return BAD_VALUE;
    }

    std::lock_guard<std::mutex> lock(mLock);
    mStatusTracker = statusTracker;
    mRequestBufferStatusId = statusTracker->addComponent("BufferRequestSM");
    return OK;
}

bool Camera3Device::RequestBufferStateMachine::startRequestBuffer() {
    std::lock_guard<std::mutex> lock(mLock);
    if (mStatus == RB_STATUS_READY || mStatus == RB_STATUS_PENDING_STOP) {
        mRequestBufferOngoing = true;
        notifyTrackerLocked(/*active*/true);
        return true;
    }
    return false;
}

void Camera3Device::RequestBufferStateMachine::endRequestBuffer() {
    std::lock_guard<std::mutex> lock(mLock);
    if (!mRequestBufferOngoing) {
        ALOGE("%s called without a successful startRequestBuffer call first!", __FUNCTION__);
        return;
    }
    mRequestBufferOngoing = false;
    if (mStatus == RB_STATUS_PENDING_STOP) {
        checkSwitchToStopLocked();
    }
    notifyTrackerLocked(/*active*/false);
}

void Camera3Device::RequestBufferStateMachine::onStreamsConfigured() {
    std::lock_guard<std::mutex> lock(mLock);
    mSwitchedToOffline = false;
    mStatus = RB_STATUS_READY;
    return;
}

void Camera3Device::RequestBufferStateMachine::onSubmittingRequest() {
    std::lock_guard<std::mutex> lock(mLock);
    mRequestThreadPaused = false;
    // inflight map register actually happens in prepareHalRequest now, but it is close enough
    // approximation.
    mInflightMapEmpty = false;
    if (mStatus == RB_STATUS_STOPPED) {
        mStatus = RB_STATUS_READY;
    }
    return;
}

void Camera3Device::RequestBufferStateMachine::onRequestThreadPaused() {
    std::lock_guard<std::mutex> lock(mLock);
    mRequestThreadPaused = true;
    if (mStatus == RB_STATUS_PENDING_STOP) {
        checkSwitchToStopLocked();
    }
    return;
}

void Camera3Device::RequestBufferStateMachine::onInflightMapEmpty() {
    std::lock_guard<std::mutex> lock(mLock);
    mInflightMapEmpty = true;
    if (mStatus == RB_STATUS_PENDING_STOP) {
        checkSwitchToStopLocked();
    }
    return;
}

void Camera3Device::RequestBufferStateMachine::onWaitUntilIdle() {
    std::lock_guard<std::mutex> lock(mLock);
    if (!checkSwitchToStopLocked()) {
        mStatus = RB_STATUS_PENDING_STOP;
    }
    return;
}

bool Camera3Device::RequestBufferStateMachine::onSwitchToOfflineSuccess() {
    std::lock_guard<std::mutex> lock(mLock);
    if (mRequestBufferOngoing) {
        ALOGE("%s: HAL must not be requesting buffer after HAL returns switchToOffline!",
                __FUNCTION__);
        return false;
    }
    mSwitchedToOffline = true;
    mInflightMapEmpty = true;
    mRequestThreadPaused = true;
    mStatus = RB_STATUS_STOPPED;
    return true;
}

void Camera3Device::RequestBufferStateMachine::notifyTrackerLocked(bool active) {
    sp<StatusTracker> statusTracker = mStatusTracker.promote();
    if (statusTracker != nullptr) {
        if (active) {
            statusTracker->markComponentActive(mRequestBufferStatusId);
        } else {
            statusTracker->markComponentIdle(mRequestBufferStatusId, Fence::NO_FENCE);
        }
    }
}

bool Camera3Device::RequestBufferStateMachine::checkSwitchToStopLocked() {
    if (mInflightMapEmpty && mRequestThreadPaused && !mRequestBufferOngoing) {
        mStatus = RB_STATUS_STOPPED;
        return true;
    }
    return false;
}

bool Camera3Device::startRequestBuffer() {
    return mRequestBufferSM.startRequestBuffer();
}

void Camera3Device::endRequestBuffer() {
    mRequestBufferSM.endRequestBuffer();
}

nsecs_t Camera3Device::getWaitDuration() {
    return kBaseGetBufferWait + getExpectedInFlightDuration();
}

void Camera3Device::getInflightBufferKeys(std::vector<std::pair<int32_t, int32_t>>* out) {
    mInterface->getInflightBufferKeys(out);
}

void Camera3Device::getInflightRequestBufferKeys(std::vector<uint64_t>* out) {
    mInterface->getInflightRequestBufferKeys(out);
}

std::vector<sp<Camera3StreamInterface>> Camera3Device::getAllStreams() {
    std::vector<sp<Camera3StreamInterface>> ret;
    bool hasInputStream = mInputStream != nullptr;
    ret.reserve(mOutputStreams.size() + mDeletedStreams.size() + ((hasInputStream) ? 1 : 0));
    if (hasInputStream) {
        ret.push_back(mInputStream);
    }
    for (size_t i = 0; i < mOutputStreams.size(); i++) {
        ret.push_back(mOutputStreams[i]);
    }
    for (size_t i = 0; i < mDeletedStreams.size(); i++) {
        ret.push_back(mDeletedStreams[i]);
    }
    return ret;
}

void Camera3Device::getOfflineStreamIds(std::vector<int> *offlineStreamIds) {
    ATRACE_CALL();

    if (offlineStreamIds == nullptr) {
        return;
    }

    Mutex::Autolock il(mInterfaceLock);

    auto streamIds = mOutputStreams.getStreamIds();
    bool hasInputStream = mInputStream != nullptr;
    if (hasInputStream && mInputStream->getOfflineProcessingSupport()) {
        offlineStreamIds->push_back(mInputStream->getId());
    }

    for (const auto & streamId : streamIds) {
        sp<camera3::Camera3OutputStreamInterface> stream = mOutputStreams.get(streamId);
        // Streams that use the camera buffer manager are currently not supported in
        // offline mode
        if (stream->getOfflineProcessingSupport() &&
                (stream->getStreamSetId() == CAMERA3_STREAM_SET_ID_INVALID)) {
            offlineStreamIds->push_back(streamId);
        }
    }
}

status_t Camera3Device::setRotateAndCropAutoBehavior(
    camera_metadata_enum_android_scaler_rotate_and_crop_t rotateAndCropValue) {
    ATRACE_CALL();
    Mutex::Autolock il(mInterfaceLock);
    Mutex::Autolock l(mLock);
    if (mRequestThread == nullptr) {
        return INVALID_OPERATION;
    }
    if (rotateAndCropValue == ANDROID_SCALER_ROTATE_AND_CROP_AUTO) {
        return BAD_VALUE;
    }
    mRotateAndCropOverride = rotateAndCropValue;
    return mRequestThread->setRotateAndCropAutoBehavior(rotateAndCropValue);
}

status_t Camera3Device::setAutoframingAutoBehavior(
    camera_metadata_enum_android_control_autoframing_t autoframingValue) {
    ATRACE_CALL();
    Mutex::Autolock il(mInterfaceLock);
    Mutex::Autolock l(mLock);
    if (mRequestThread == nullptr) {
        return INVALID_OPERATION;
    }
    if (autoframingValue == ANDROID_CONTROL_AUTOFRAMING_AUTO) {
        return BAD_VALUE;
    }
    mAutoframingOverride = autoframingValue;
    return mRequestThread->setAutoframingAutoBehaviour(autoframingValue);
}

bool Camera3Device::supportsCameraMute() {
    Mutex::Autolock il(mInterfaceLock);
    Mutex::Autolock l(mLock);

    return mSupportCameraMute;
}

status_t Camera3Device::setCameraMute(bool enabled) {
    ATRACE_CALL();
    Mutex::Autolock il(mInterfaceLock);
    Mutex::Autolock l(mLock);

    if (mRequestThread == nullptr || !mSupportCameraMute) {
        return INVALID_OPERATION;
    }
    int32_t muteMode =
            !enabled                      ? ANDROID_SENSOR_TEST_PATTERN_MODE_OFF :
            mSupportTestPatternSolidColor ? ANDROID_SENSOR_TEST_PATTERN_MODE_SOLID_COLOR :
                                            ANDROID_SENSOR_TEST_PATTERN_MODE_BLACK;
    return mRequestThread->setCameraMute(muteMode);
}

<<<<<<< HEAD
status_t Camera3Device::injectCamera(const std::string& injectedCamId,
=======
bool Camera3Device::supportsZoomOverride() {
    Mutex::Autolock il(mInterfaceLock);
    Mutex::Autolock l(mLock);

    return mSupportZoomOverride;
}

status_t Camera3Device::setZoomOverride(int32_t zoomOverride) {
    ATRACE_CALL();
    Mutex::Autolock il(mInterfaceLock);
    Mutex::Autolock l(mLock);

    if (mRequestThread == nullptr || !mSupportZoomOverride) {
        return INVALID_OPERATION;
    }

    return mRequestThread->setZoomOverride(zoomOverride);
}

status_t Camera3Device::injectCamera(const String8& injectedCamId,
>>>>>>> ba248cd1
                                     sp<CameraProviderManager> manager) {
    ALOGI("%s Injection camera: injectedCamId = %s", __FUNCTION__, injectedCamId.c_str());
    ATRACE_CALL();
    Mutex::Autolock il(mInterfaceLock);
    // When the camera device is active, injectCamera() and stopInjection() will call
    // internalPauseAndWaitLocked() and internalResumeLocked(), and then they will call
    // mStatusChanged.waitRelative(mLock, timeout) of waitUntilStateThenRelock(). But
    // mStatusChanged.waitRelative(mLock, timeout)'s parameter: mutex "mLock" must be in the locked
    // state, so we need to add "Mutex::Autolock l(mLock)" to lock the "mLock" before calling
    // waitUntilStateThenRelock().
    Mutex::Autolock l(mLock);

    status_t res = NO_ERROR;
    if (mInjectionMethods->isInjecting()) {
        if (injectedCamId == mInjectionMethods->getInjectedCamId()) {
            return OK;
        } else {
            res = mInjectionMethods->stopInjection();
            if (res != OK) {
                ALOGE("%s: Failed to stop the injection camera! ret != NO_ERROR: %d",
                        __FUNCTION__, res);
                return res;
            }
        }
    }

    res = injectionCameraInitialize(injectedCamId, manager);
    if (res != OK) {
        ALOGE("%s: Failed to initialize the injection camera! ret != NO_ERROR: %d",
                __FUNCTION__, res);
        return res;
    }

    // When the second display of android is cast to the remote device, and the opened camera is
    // also cast to the second display, in this case, because the camera has configured the streams
    // at this time, we can directly call injectCamera() to replace the internal camera with
    // injection camera.
    if (mInjectionMethods->isStreamConfigCompleteButNotInjected()) {
        ALOGD("%s: The opened camera is directly cast to the remote device.", __FUNCTION__);

        camera3::camera_stream_configuration injectionConfig;
        std::vector<uint32_t> injectionBufferSizes;
        mInjectionMethods->getInjectionConfig(&injectionConfig, &injectionBufferSizes);
        if (mOperatingMode < 0 || injectionConfig.num_streams <= 0
                    || injectionBufferSizes.size() <= 0) {
            ALOGE("Failed to inject camera due to abandoned configuration! "
                    "mOperatingMode: %d injectionConfig.num_streams: %d "
                    "injectionBufferSizes.size(): %zu", mOperatingMode,
                    injectionConfig.num_streams, injectionBufferSizes.size());
            return DEAD_OBJECT;
        }

        res = mInjectionMethods->injectCamera(
                injectionConfig, injectionBufferSizes);
        if (res != OK) {
            ALOGE("Can't finish inject camera process!");
            return res;
        }
    }

    return OK;
}

status_t Camera3Device::stopInjection() {
    ALOGI("%s: Injection camera: stopInjection", __FUNCTION__);
    Mutex::Autolock il(mInterfaceLock);
    Mutex::Autolock l(mLock);
    return mInjectionMethods->stopInjection();
}

void Camera3Device::overrideStreamUseCaseLocked() {
    if (mStreamUseCaseOverrides.size() == 0) {
        return;
    }

    // Start from an array of indexes in mStreamUseCaseOverrides, and sort them
    // based first on size, and second on formats of [JPEG, RAW, YUV, PRIV].
    // Refer to CameraService::printHelp for details.
    std::vector<int> outputStreamsIndices(mOutputStreams.size());
    for (size_t i = 0; i < outputStreamsIndices.size(); i++) {
        outputStreamsIndices[i] = i;
    }

    std::sort(outputStreamsIndices.begin(), outputStreamsIndices.end(),
            [&](int a, int b) -> bool {

                auto formatScore = [](int format) {
                    switch (format) {
                    case HAL_PIXEL_FORMAT_BLOB:
                        return 4;
                    case HAL_PIXEL_FORMAT_RAW16:
                    case HAL_PIXEL_FORMAT_RAW10:
                    case HAL_PIXEL_FORMAT_RAW12:
                        return 3;
                    case HAL_PIXEL_FORMAT_YCBCR_420_888:
                        return 2;
                    case HAL_PIXEL_FORMAT_IMPLEMENTATION_DEFINED:
                        return 1;
                    default:
                        return 0;
                    }
                };

                int sizeA = mOutputStreams[a]->getWidth() * mOutputStreams[a]->getHeight();
                int sizeB = mOutputStreams[a]->getWidth() * mOutputStreams[a]->getHeight();
                int formatAScore = formatScore(mOutputStreams[a]->getFormat());
                int formatBScore = formatScore(mOutputStreams[b]->getFormat());
                if (sizeA > sizeB ||
                        (sizeA == sizeB && formatAScore >= formatBScore)) {
                    return true;
                } else {
                    return false;
                }
            });

    size_t overlapSize = std::min(mStreamUseCaseOverrides.size(), mOutputStreams.size());
    for (size_t i = 0; i < mOutputStreams.size(); i++) {
        mOutputStreams[outputStreamsIndices[i]]->setStreamUseCase(
                mStreamUseCaseOverrides[std::min(i, overlapSize-1)]);
    }
}

}; // namespace android<|MERGE_RESOLUTION|>--- conflicted
+++ resolved
@@ -76,14 +76,10 @@
 
 namespace android {
 
-<<<<<<< HEAD
-Camera3Device::Camera3Device(const std::string &id, bool overrideForPerfClass, bool overrideToPortrait,
+Camera3Device::Camera3Device(std::shared_ptr<CameraServiceProxyWrapper>& cameraServiceProxyWrapper,
+        const std::string &id, bool overrideForPerfClass, bool overrideToPortrait,
         bool legacyClient):
-=======
-Camera3Device::Camera3Device(std::shared_ptr<CameraServiceProxyWrapper>& cameraServiceProxyWrapper,
-        const String8 &id, bool overrideForPerfClass, bool overrideToPortrait, bool legacyClient):
         mCameraServiceProxyWrapper(cameraServiceProxyWrapper),
->>>>>>> ba248cd1
         mId(id),
         mLegacyClient(legacyClient),
         mOperatingMode(NO_MODE),
@@ -193,14 +189,9 @@
     /** Start up request queue thread */
     mRequestThread = createNewRequestThread(
             this, mStatusTracker, mInterface, sessionParamKeys,
-<<<<<<< HEAD
-            mUseHalBufManager, mSupportCameraMute, mOverrideToPortrait);
-    res = mRequestThread->run((std::string("C3Dev-") + mId + "-ReqQueue").c_str());
-=======
             mUseHalBufManager, mSupportCameraMute, mOverrideToPortrait,
             mSupportZoomOverride);
-    res = mRequestThread->run(String8::format("C3Dev-%s-ReqQueue", mId.string()).string());
->>>>>>> ba248cd1
+    res = mRequestThread->run((std::string("C3Dev-") + mId + "-ReqQueue").c_str());
     if (res != OK) {
         SET_ERR_L("Unable to start request queue thread: %s (%d)",
                 strerror(-res), res);
@@ -247,13 +238,8 @@
     mZoomRatioMappers[mId] = ZoomRatioMapper(&mDeviceInfo,
             mSupportNativeZoomRatio, usePrecorrectArray);
 
-<<<<<<< HEAD
-    if (SessionConfigurationUtils::isUltraHighResolutionSensor(mDeviceInfo)) {
+    if (SessionConfigurationUtils::supportsUltraHighResolutionCapture(mDeviceInfo)) {
         mUHRCropAndMeteringRegionMappers[mId] =
-=======
-    if (SessionConfigurationUtils::supportsUltraHighResolutionCapture(mDeviceInfo)) {
-        mUHRCropAndMeteringRegionMappers[mId.c_str()] =
->>>>>>> ba248cd1
                 UHRCropAndMeteringRegionMapper(mDeviceInfo, usePrecorrectArray);
     }
 
@@ -1077,18 +1063,11 @@
     ALOGV("Camera %s: Creating new stream %d: %d x %d, format %d, dataspace %d rotation %d"
             " consumer usage %" PRIu64 ", isShared %d, physicalCameraId %s, isMultiResolution %d"
             " dynamicRangeProfile 0x%" PRIx64 ", streamUseCase %" PRId64 ", timestampBase %d,"
-<<<<<<< HEAD
-            " mirrorMode %d",
+            " mirrorMode %d, colorSpace %d, useReadoutTimestamp %d",
             mId.c_str(), mNextStreamId, width, height, format, dataSpace, rotation,
             consumerUsage, isShared, physicalCameraId.c_str(), isMultiResolution,
-            dynamicRangeProfile, streamUseCase, timestampBase, mirrorMode);
-=======
-            " mirrorMode %d, colorSpace %d, useReadoutTimestamp %d",
-            mId.string(), mNextStreamId, width, height, format, dataSpace, rotation,
-            consumerUsage, isShared, physicalCameraId.string(), isMultiResolution,
             dynamicRangeProfile, streamUseCase, timestampBase, mirrorMode, colorSpace,
             useReadoutTimestamp);
->>>>>>> ba248cd1
 
     status_t res;
     bool wasActive = false;
@@ -2838,13 +2817,8 @@
 status_t Camera3Device::registerInFlight(uint32_t frameNumber,
         int32_t numBuffers, CaptureResultExtras resultExtras, bool hasInput,
         bool hasAppCallback, nsecs_t minExpectedDuration, nsecs_t maxExpectedDuration,
-<<<<<<< HEAD
         bool isFixedFps, const std::set<std::set<std::string>>& physicalCameraIds,
-        bool isStillCapture, bool isZslCapture, bool rotateAndCropAuto,
-=======
-        bool isFixedFps, const std::set<std::set<String8>>& physicalCameraIds,
         bool isStillCapture, bool isZslCapture, bool rotateAndCropAuto, bool autoframingAuto,
->>>>>>> ba248cd1
         const std::set<std::string>& cameraIdsWithZoom,
         const SurfaceMap& outputSurfaces, nsecs_t requestTimeNs) {
     ATRACE_CALL();
@@ -5467,9 +5441,6 @@
     return mRequestThread->setCameraMute(muteMode);
 }
 
-<<<<<<< HEAD
-status_t Camera3Device::injectCamera(const std::string& injectedCamId,
-=======
 bool Camera3Device::supportsZoomOverride() {
     Mutex::Autolock il(mInterfaceLock);
     Mutex::Autolock l(mLock);
@@ -5489,8 +5460,7 @@
     return mRequestThread->setZoomOverride(zoomOverride);
 }
 
-status_t Camera3Device::injectCamera(const String8& injectedCamId,
->>>>>>> ba248cd1
+status_t Camera3Device::injectCamera(const std::string& injectedCamId,
                                      sp<CameraProviderManager> manager) {
     ALOGI("%s Injection camera: injectedCamId = %s", __FUNCTION__, injectedCamId.c_str());
     ATRACE_CALL();
