--- conflicted
+++ resolved
@@ -2555,17 +2555,15 @@
 
     sCameraService->mUidPolicy->registerMonitorUid(mClientUid);
 
-<<<<<<< HEAD
 #ifdef TARGET_NEEDS_CLIENT_INFO
     std::ofstream cpf("/data/misc/omni/client_package_name");
     std::string cpn = String8(mClientPackageName).string();
     cpf << cpn;
 #endif
-=======
+
     // Notify listeners of camera open/close status
     sCameraService->updateOpenCloseStatus(mCameraIdStr, true/*open*/, mClientPackageName);
 
->>>>>>> bc7c5411
     return OK;
 }
 
