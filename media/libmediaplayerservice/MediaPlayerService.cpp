--- conflicted
+++ resolved
@@ -1398,12 +1398,9 @@
 
     setMinBufferCount();
     mBitWidth = 16;
-<<<<<<< HEAD
-=======
 #ifdef DOLBY_ENABLE
     mProcessedAudio = false;
 #endif // DOLBY_END
->>>>>>> 884a05c9
 }
 
 MediaPlayerService::AudioOutput::~AudioOutput()
