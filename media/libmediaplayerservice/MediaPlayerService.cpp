/*
**
** Copyright 2008, The Android Open Source Project
**
** Licensed under the Apache License, Version 2.0 (the "License");
** you may not use this file except in compliance with the License.
** You may obtain a copy of the License at
**
**     http://www.apache.org/licenses/LICENSE-2.0
**
** Unless required by applicable law or agreed to in writing, software
** distributed under the License is distributed on an "AS IS" BASIS,
** WITHOUT WARRANTIES OR CONDITIONS OF ANY KIND, either express or implied.
** See the License for the specific language governing permissions and
** limitations under the License.
*/

// Proxy for media player implementations

//#define LOG_NDEBUG 0
#define LOG_TAG "MediaPlayerService"
#include <utils/Log.h>

#include <sys/types.h>
#include <sys/stat.h>
#include <sys/time.h>
#include <dirent.h>
#include <unistd.h>

#include <string.h>

#include <cutils/atomic.h>
#include <cutils/properties.h> // for property_get

#include <utils/misc.h>

#include <binder/IPCThreadState.h>
#include <binder/IServiceManager.h>
#include <binder/MemoryHeapBase.h>
#include <binder/MemoryBase.h>
#include <gui/Surface.h>
#include <utils/Errors.h>  // for status_t
#include <utils/String8.h>
#include <utils/SystemClock.h>
#include <utils/Timers.h>
#include <utils/Vector.h>

#include <media/AudioPolicyHelper.h>
#include <media/IMediaHTTPService.h>
#include <media/IRemoteDisplay.h>
#include <media/IRemoteDisplayClient.h>
#include <media/MediaPlayerInterface.h>
#include <media/mediarecorder.h>
#include <media/MediaMetadataRetrieverInterface.h>
#include <media/Metadata.h>
#include <media/AudioTrack.h>
#include <media/MemoryLeakTrackUtil.h>
#include <media/stagefright/MediaCodecList.h>
#include <media/stagefright/MediaErrors.h>
#include <media/stagefright/Utils.h>
#include <media/stagefright/foundation/ADebug.h>
#include <media/stagefright/foundation/ALooperRoster.h>
#include <media/stagefright/SurfaceUtils.h>
#include <mediautils/BatteryNotifier.h>

#include <memunreachable/memunreachable.h>
#include <system/audio.h>

#include <private/android_filesystem_config.h>

#include "ActivityManager.h"
#include "MediaRecorderClient.h"
#include "MediaPlayerService.h"
#include "MetadataRetrieverClient.h"
#include "MediaPlayerFactory.h"

#include "TestPlayerStub.h"
#include "nuplayer/NuPlayerDriver.h"

#include <media/stagefright/omx/OMX.h>

#include "HDCP.h"
#include "HTTPBase.h"
#include "RemoteDisplay.h"

static const int kDumpLockRetries = 50;
static const int kDumpLockSleepUs = 20000;

namespace {
using android::media::Metadata;
using android::status_t;
using android::OK;
using android::BAD_VALUE;
using android::NOT_ENOUGH_DATA;
using android::Parcel;

// Max number of entries in the filter.
const int kMaxFilterSize = 64;  // I pulled that out of thin air.

const float kMaxRequiredSpeed = 8.0f; // for PCM tracks allow up to 8x speedup.

// FIXME: Move all the metadata related function in the Metadata.cpp


// Unmarshall a filter from a Parcel.
// Filter format in a parcel:
//
//  0 1 2 3 4 5 6 7 8 9 0 1 2 3 4 5 6 7 8 9 0 1 2 3 4 5 6 7 8 9 0 1
// +-+-+-+-+-+-+-+-+-+-+-+-+-+-+-+-+-+-+-+-+-+-+-+-+-+-+-+-+-+-+-+-+
// |                       number of entries (n)                   |
// +-+-+-+-+-+-+-+-+-+-+-+-+-+-+-+-+-+-+-+-+-+-+-+-+-+-+-+-+-+-+-+-+
// |                       metadata type 1                         |
// +-+-+-+-+-+-+-+-+-+-+-+-+-+-+-+-+-+-+-+-+-+-+-+-+-+-+-+-+-+-+-+-+
// |                       metadata type 2                         |
// +-+-+-+-+-+-+-+-+-+-+-+-+-+-+-+-+-+-+-+-+-+-+-+-+-+-+-+-+-+-+-+-+
//  ....
// +-+-+-+-+-+-+-+-+-+-+-+-+-+-+-+-+-+-+-+-+-+-+-+-+-+-+-+-+-+-+-+-+
// |                       metadata type n                         |
// +-+-+-+-+-+-+-+-+-+-+-+-+-+-+-+-+-+-+-+-+-+-+-+-+-+-+-+-+-+-+-+-+
//
// @param p Parcel that should start with a filter.
// @param[out] filter On exit contains the list of metadata type to be
//                    filtered.
// @param[out] status On exit contains the status code to be returned.
// @return true if the parcel starts with a valid filter.
bool unmarshallFilter(const Parcel& p,
                      Metadata::Filter *filter,
                      status_t *status)
{
    int32_t val;
    if (p.readInt32(&val) != OK)
    {
        ALOGE("Failed to read filter's length");
        *status = NOT_ENOUGH_DATA;
        return false;
    }

    if( val > kMaxFilterSize || val < 0)
    {
        ALOGE("Invalid filter len %d", val);
        *status = BAD_VALUE;
        return false;
    }

    const size_t num = val;

    filter->clear();
    filter->setCapacity(num);

    size_t size = num * sizeof(Metadata::Type);


    if (p.dataAvail() < size)
    {
        ALOGE("Filter too short expected %zu but got %zu", size, p.dataAvail());
        *status = NOT_ENOUGH_DATA;
        return false;
    }

    const Metadata::Type *data =
            static_cast<const Metadata::Type*>(p.readInplace(size));

    if (NULL == data)
    {
        ALOGE("Filter had no data");
        *status = BAD_VALUE;
        return false;
    }

    // TODO: The stl impl of vector would be more efficient here
    // because it degenerates into a memcpy on pod types. Try to
    // replace later or use stl::set.
    for (size_t i = 0; i < num; ++i)
    {
        filter->add(*data);
        ++data;
    }
    *status = OK;
    return true;
}

// @param filter Of metadata type.
// @param val To be searched.
// @return true if a match was found.
bool findMetadata(const Metadata::Filter& filter, const int32_t val)
{
    // Deal with empty and ANY right away
    if (filter.isEmpty()) return false;
    if (filter[0] == Metadata::kAny) return true;

    return filter.indexOf(val) >= 0;
}

}  // anonymous namespace


namespace {
using android::Parcel;
using android::String16;

// marshalling tag indicating flattened utf16 tags
// keep in sync with frameworks/base/media/java/android/media/AudioAttributes.java
const int32_t kAudioAttributesMarshallTagFlattenTags = 1;

// Audio attributes format in a parcel:
//
//  0 1 2 3 4 5 6 7 8 9 0 1 2 3 4 5 6 7 8 9 0 1 2 3 4 5 6 7 8 9 0 1
// +-+-+-+-+-+-+-+-+-+-+-+-+-+-+-+-+-+-+-+-+-+-+-+-+-+-+-+-+-+-+-+-+
// |                       usage                                   |
// +-+-+-+-+-+-+-+-+-+-+-+-+-+-+-+-+-+-+-+-+-+-+-+-+-+-+-+-+-+-+-+-+
// |                       content_type                            |
// +-+-+-+-+-+-+-+-+-+-+-+-+-+-+-+-+-+-+-+-+-+-+-+-+-+-+-+-+-+-+-+-+
// |                       source                                  |
// +-+-+-+-+-+-+-+-+-+-+-+-+-+-+-+-+-+-+-+-+-+-+-+-+-+-+-+-+-+-+-+-+
// |                       flags                                   |
// +-+-+-+-+-+-+-+-+-+-+-+-+-+-+-+-+-+-+-+-+-+-+-+-+-+-+-+-+-+-+-+-+
// |                       kAudioAttributesMarshallTagFlattenTags  | // ignore tags if not found
// +-+-+-+-+-+-+-+-+-+-+-+-+-+-+-+-+-+-+-+-+-+-+-+-+-+-+-+-+-+-+-+-+
// |                       flattened tags in UTF16                 |
// |                         ...                                   |
// +-+-+-+-+-+-+-+-+-+-+-+-+-+-+-+-+-+-+-+-+-+-+-+-+-+-+-+-+-+-+-+-+
//
// @param p Parcel that contains audio attributes.
// @param[out] attributes On exit points to an initialized audio_attributes_t structure
// @param[out] status On exit contains the status code to be returned.
void unmarshallAudioAttributes(const Parcel& parcel, audio_attributes_t *attributes)
{
    attributes->usage = (audio_usage_t) parcel.readInt32();
    attributes->content_type = (audio_content_type_t) parcel.readInt32();
    attributes->source = (audio_source_t) parcel.readInt32();
    attributes->flags = (audio_flags_mask_t) parcel.readInt32();
    const bool hasFlattenedTag = (parcel.readInt32() == kAudioAttributesMarshallTagFlattenTags);
    if (hasFlattenedTag) {
        // the tags are UTF16, convert to UTF8
        String16 tags = parcel.readString16();
        ssize_t realTagSize = utf16_to_utf8_length(tags.string(), tags.size());
        if (realTagSize <= 0) {
            strcpy(attributes->tags, "");
        } else {
            // copy the flattened string into the attributes as the destination for the conversion:
            // copying array size -1, array for tags was calloc'd, no need to NULL-terminate it
            size_t tagSize = realTagSize > AUDIO_ATTRIBUTES_TAGS_MAX_SIZE - 1 ?
                    AUDIO_ATTRIBUTES_TAGS_MAX_SIZE - 1 : realTagSize;
            utf16_to_utf8(tags.string(), tagSize, attributes->tags,
                    sizeof(attributes->tags) / sizeof(attributes->tags[0]));
        }
    } else {
        ALOGE("unmarshallAudioAttributes() received unflattened tags, ignoring tag values");
        strcpy(attributes->tags, "");
    }
}
} // anonymous namespace


namespace android {

extern ALooperRoster gLooperRoster;


static bool checkPermission(const char* permissionString) {
    if (getpid() == IPCThreadState::self()->getCallingPid()) return true;
    bool ok = checkCallingPermission(String16(permissionString));
    if (!ok) ALOGE("Request requires %s", permissionString);
    return ok;
}

// TODO: Find real cause of Audio/Video delay in PV framework and remove this workaround
/* static */ int MediaPlayerService::AudioOutput::mMinBufferCount = 4;
/* static */ bool MediaPlayerService::AudioOutput::mIsOnEmulator = false;

void MediaPlayerService::instantiate() {
    defaultServiceManager()->addService(
            String16("media.player"), new MediaPlayerService());
}

MediaPlayerService::MediaPlayerService()
{
    ALOGV("MediaPlayerService created");
    mNextConnId = 1;

    MediaPlayerFactory::registerBuiltinFactories();
}

MediaPlayerService::~MediaPlayerService()
{
    ALOGV("MediaPlayerService destroyed");
}

sp<IMediaRecorder> MediaPlayerService::createMediaRecorder(const String16 &opPackageName)
{
    pid_t pid = IPCThreadState::self()->getCallingPid();
    sp<MediaRecorderClient> recorder = new MediaRecorderClient(this, pid, opPackageName);
    wp<MediaRecorderClient> w = recorder;
    Mutex::Autolock lock(mLock);
    mMediaRecorderClients.add(w);
    ALOGV("Create new media recorder client from pid %d", pid);
    return recorder;
}

void MediaPlayerService::removeMediaRecorderClient(const wp<MediaRecorderClient>& client)
{
    Mutex::Autolock lock(mLock);
    mMediaRecorderClients.remove(client);
    ALOGV("Delete media recorder client");
}

sp<IMediaMetadataRetriever> MediaPlayerService::createMetadataRetriever()
{
    pid_t pid = IPCThreadState::self()->getCallingPid();
    sp<MetadataRetrieverClient> retriever = new MetadataRetrieverClient(pid);
    ALOGV("Create new media retriever from pid %d", pid);
    return retriever;
}

sp<IMediaPlayer> MediaPlayerService::create(const sp<IMediaPlayerClient>& client,
        audio_session_t audioSessionId)
{
    pid_t pid = IPCThreadState::self()->getCallingPid();
    int32_t connId = android_atomic_inc(&mNextConnId);

    sp<Client> c = new Client(
            this, pid, connId, client, audioSessionId,
            IPCThreadState::self()->getCallingUid());

    ALOGV("Create new client(%d) from pid %d, uid %d, ", connId, pid,
         IPCThreadState::self()->getCallingUid());

    wp<Client> w = c;
    {
        Mutex::Autolock lock(mLock);
        mClients.add(w);
    }
    return c;
}

sp<IMediaCodecList> MediaPlayerService::getCodecList() const {
    return MediaCodecList::getLocalInstance();
}

sp<IOMX> MediaPlayerService::getOMX() {
    ALOGI("MediaPlayerService::getOMX");
    Mutex::Autolock autoLock(mLock);

    if (mOMX.get() == NULL) {
        mOMX = new OMX;
    }

    return mOMX;
}

sp<IHDCP> MediaPlayerService::makeHDCP(bool createEncryptionModule) {
    return new HDCP(createEncryptionModule);
}

sp<IRemoteDisplay> MediaPlayerService::listenForRemoteDisplay(
        const String16 &opPackageName,
        const sp<IRemoteDisplayClient>& client, const String8& iface) {
    if (!checkPermission("android.permission.CONTROL_WIFI_DISPLAY")) {
        return NULL;
    }

    return new RemoteDisplay(opPackageName, client, iface.string());
}

status_t MediaPlayerService::AudioOutput::dump(int fd, const Vector<String16>& args) const
{
    const size_t SIZE = 256;
    char buffer[SIZE];
    String8 result;

    result.append(" AudioOutput\n");
    snprintf(buffer, 255, "  stream type(%d), left - right volume(%f, %f)\n",
            mStreamType, mLeftVolume, mRightVolume);
    result.append(buffer);
    snprintf(buffer, 255, "  msec per frame(%f), latency (%d)\n",
            mMsecsPerFrame, (mTrack != 0) ? mTrack->latency() : -1);
    result.append(buffer);
    snprintf(buffer, 255, "  aux effect id(%d), send level (%f)\n",
            mAuxEffectId, mSendLevel);
    result.append(buffer);

    ::write(fd, result.string(), result.size());
    if (mTrack != 0) {
        mTrack->dump(fd, args);
    }
    return NO_ERROR;
}

status_t MediaPlayerService::Client::dump(int fd, const Vector<String16>& args)
{
    const size_t SIZE = 256;
    char buffer[SIZE];
    String8 result;
    result.append(" Client\n");
    snprintf(buffer, 255, "  pid(%d), connId(%d), status(%d), looping(%s)\n",
            mPid, mConnId, mStatus, mLoop?"true": "false");
    result.append(buffer);

    sp<MediaPlayerBase> p;
    sp<AudioOutput> audioOutput;
    bool locked = false;
    for (int i = 0; i < kDumpLockRetries; ++i) {
        if (mLock.tryLock() == NO_ERROR) {
            locked = true;
            break;
        }
        usleep(kDumpLockSleepUs);
    }

    if (locked) {
        p = mPlayer;
        audioOutput = mAudioOutput;
        mLock.unlock();
    } else {
        result.append("  lock is taken, no dump from player and audio output\n");
    }
    write(fd, result.string(), result.size());

    if (p != NULL) {
        p->dump(fd, args);
    }
    if (audioOutput != 0) {
        audioOutput->dump(fd, args);
    }
    write(fd, "\n", 1);
    return NO_ERROR;
}

/**
 * The only arguments this understands right now are -c, -von and -voff,
 * which are parsed by ALooperRoster::dump()
 */
status_t MediaPlayerService::dump(int fd, const Vector<String16>& args)
{
    const size_t SIZE = 256;
    char buffer[SIZE];
    String8 result;
    SortedVector< sp<Client> > clients; //to serialise the mutex unlock & client destruction.
    SortedVector< sp<MediaRecorderClient> > mediaRecorderClients;

    if (checkCallingPermission(String16("android.permission.DUMP")) == false) {
        snprintf(buffer, SIZE, "Permission Denial: "
                "can't dump MediaPlayerService from pid=%d, uid=%d\n",
                IPCThreadState::self()->getCallingPid(),
                IPCThreadState::self()->getCallingUid());
        result.append(buffer);
    } else {
        Mutex::Autolock lock(mLock);
        for (int i = 0, n = mClients.size(); i < n; ++i) {
            sp<Client> c = mClients[i].promote();
            if (c != 0) c->dump(fd, args);
            clients.add(c);
        }
        if (mMediaRecorderClients.size() == 0) {
                result.append(" No media recorder client\n\n");
        } else {
            for (int i = 0, n = mMediaRecorderClients.size(); i < n; ++i) {
                sp<MediaRecorderClient> c = mMediaRecorderClients[i].promote();
                if (c != 0) {
                    snprintf(buffer, 255, " MediaRecorderClient pid(%d)\n", c->mPid);
                    result.append(buffer);
                    write(fd, result.string(), result.size());
                    result = "\n";
                    c->dump(fd, args);
                    mediaRecorderClients.add(c);
                }
            }
        }

        result.append(" Files opened and/or mapped:\n");
        snprintf(buffer, SIZE, "/proc/%d/maps", getpid());
        FILE *f = fopen(buffer, "r");
        if (f) {
            while (!feof(f)) {
                fgets(buffer, SIZE, f);
                if (strstr(buffer, " /storage/") ||
                    strstr(buffer, " /system/sounds/") ||
                    strstr(buffer, " /data/") ||
                    strstr(buffer, " /system/media/")) {
                    result.append("  ");
                    result.append(buffer);
                }
            }
            fclose(f);
        } else {
            result.append("couldn't open ");
            result.append(buffer);
            result.append("\n");
        }

        snprintf(buffer, SIZE, "/proc/%d/fd", getpid());
        DIR *d = opendir(buffer);
        if (d) {
            struct dirent *ent;
            while((ent = readdir(d)) != NULL) {
                if (strcmp(ent->d_name,".") && strcmp(ent->d_name,"..")) {
                    snprintf(buffer, SIZE, "/proc/%d/fd/%s", getpid(), ent->d_name);
                    struct stat s;
                    if (lstat(buffer, &s) == 0) {
                        if ((s.st_mode & S_IFMT) == S_IFLNK) {
                            char linkto[256];
                            int len = readlink(buffer, linkto, sizeof(linkto));
                            if(len > 0) {
                                if(len > 255) {
                                    linkto[252] = '.';
                                    linkto[253] = '.';
                                    linkto[254] = '.';
                                    linkto[255] = 0;
                                } else {
                                    linkto[len] = 0;
                                }
                                if (strstr(linkto, "/storage/") == linkto ||
                                    strstr(linkto, "/system/sounds/") == linkto ||
                                    strstr(linkto, "/data/") == linkto ||
                                    strstr(linkto, "/system/media/") == linkto) {
                                    result.append("  ");
                                    result.append(buffer);
                                    result.append(" -> ");
                                    result.append(linkto);
                                    result.append("\n");
                                }
                            }
                        } else {
                            result.append("  unexpected type for ");
                            result.append(buffer);
                            result.append("\n");
                        }
                    }
                }
            }
            closedir(d);
        } else {
            result.append("couldn't open ");
            result.append(buffer);
            result.append("\n");
        }

        gLooperRoster.dump(fd, args);

        bool dumpMem = false;
        bool unreachableMemory = false;
        for (size_t i = 0; i < args.size(); i++) {
            if (args[i] == String16("-m")) {
                dumpMem = true;
            } else if (args[i] == String16("--unreachable")) {
                unreachableMemory = true;
            }
        }
        if (dumpMem) {
            result.append("\nDumping memory:\n");
            std::string s = dumpMemoryAddresses(100 /* limit */);
            result.append(s.c_str(), s.size());
        }
        if (unreachableMemory) {
            result.append("\nDumping unreachable memory:\n");
            // TODO - should limit be an argument parameter?
            std::string s = GetUnreachableMemoryString(true /* contents */, 10000 /* limit */);
            result.append(s.c_str(), s.size());
        }
    }
    write(fd, result.string(), result.size());
    return NO_ERROR;
}

void MediaPlayerService::removeClient(const wp<Client>& client)
{
    Mutex::Autolock lock(mLock);
    mClients.remove(client);
}

bool MediaPlayerService::hasClient(wp<Client> client)
{
    Mutex::Autolock lock(mLock);
    return mClients.indexOf(client) != NAME_NOT_FOUND;
}

MediaPlayerService::Client::Client(
        const sp<MediaPlayerService>& service, pid_t pid,
        int32_t connId, const sp<IMediaPlayerClient>& client,
        audio_session_t audioSessionId, uid_t uid)
{
    ALOGV("Client(%d) constructor", connId);
    mPid = pid;
    mConnId = connId;
    mService = service;
    mClient = client;
    mLoop = false;
    mStatus = NO_INIT;
    mAudioSessionId = audioSessionId;
    mUid = uid;
    mRetransmitEndpointValid = false;
    mAudioAttributes = NULL;
    mListener = new Listener(this);

#if CALLBACK_ANTAGONIZER
    ALOGD("create Antagonizer");
    mAntagonizer = new Antagonizer(mListener);
#endif
}

MediaPlayerService::Client::~Client()
{
    ALOGV("Client(%d) destructor pid = %d", mConnId, mPid);
    mAudioOutput.clear();
    wp<Client> client(this);
    disconnect();
    mService->removeClient(client);
    if (mAudioAttributes != NULL) {
        free(mAudioAttributes);
    }
    clearDeathNotifiers_l();
}

void MediaPlayerService::Client::disconnect()
{
    ALOGV("disconnect(%d) from pid %d", mConnId, mPid);
    // grab local reference and clear main reference to prevent future
    // access to object
    sp<MediaPlayerBase> p;
    {
        Mutex::Autolock l(mLock);
        p = mPlayer;
        mClient.clear();
        mPlayer.clear();
    }

    // clear the notification to prevent callbacks to dead client
    // and reset the player. We assume the player will serialize
    // access to itself if necessary.
    if (p != 0) {
        p->setNotifyCallback(0);
#if CALLBACK_ANTAGONIZER
        ALOGD("kill Antagonizer");
        mAntagonizer->kill();
#endif
        p->reset();
    }

    {
        Mutex::Autolock l(mLock);
        disconnectNativeWindow_l();
    }

    IPCThreadState::self()->flushCommands();
}

sp<MediaPlayerBase> MediaPlayerService::Client::createPlayer(player_type playerType)
{
    // determine if we have the right player type
    sp<MediaPlayerBase> p = getPlayer();
    if ((p != NULL) && (p->playerType() != playerType)) {
        ALOGV("delete player");
        p.clear();
    }
    if (p == NULL) {
        p = MediaPlayerFactory::createPlayer(playerType, mListener, mPid);
    }

    if (p != NULL) {
        p->setUID(mUid);
    }

    return p;
}

MediaPlayerService::Client::ServiceDeathNotifier::ServiceDeathNotifier(
        const sp<IBinder>& service,
        const sp<MediaPlayerBase>& listener,
        int which) {
    mService = service;
    mOmx = nullptr;
    mListener = listener;
    mWhich = which;
}

MediaPlayerService::Client::ServiceDeathNotifier::ServiceDeathNotifier(
        const sp<IOmx>& omx,
        const sp<MediaPlayerBase>& listener,
        int which) {
    mService = nullptr;
    mOmx = omx;
    mListener = listener;
    mWhich = which;
}

MediaPlayerService::Client::ServiceDeathNotifier::~ServiceDeathNotifier() {
}

void MediaPlayerService::Client::ServiceDeathNotifier::binderDied(const wp<IBinder>& /*who*/) {
    sp<MediaPlayerBase> listener = mListener.promote();
    if (listener != NULL) {
        listener->sendEvent(MEDIA_ERROR, MEDIA_ERROR_SERVER_DIED, mWhich);
    } else {
        ALOGW("listener for process %d death is gone", mWhich);
    }
}

void MediaPlayerService::Client::ServiceDeathNotifier::serviceDied(
        uint64_t /* cookie */,
        const wp<::android::hidl::base::V1_0::IBase>& /* who */) {
    sp<MediaPlayerBase> listener = mListener.promote();
    if (listener != NULL) {
        listener->sendEvent(MEDIA_ERROR, MEDIA_ERROR_SERVER_DIED, mWhich);
    } else {
        ALOGW("listener for process %d death is gone", mWhich);
    }
}

void MediaPlayerService::Client::ServiceDeathNotifier::unlinkToDeath() {
    if (mService != nullptr) {
        mService->unlinkToDeath(this);
        mService = nullptr;
    } else if (mOmx != nullptr) {
        mOmx->unlinkToDeath(this);
        mOmx = nullptr;
    }
}

void MediaPlayerService::Client::clearDeathNotifiers_l() {
    if (mExtractorDeathListener != nullptr) {
        mExtractorDeathListener->unlinkToDeath();
        mExtractorDeathListener = nullptr;
    }
    if (mCodecDeathListener != nullptr) {
        mCodecDeathListener->unlinkToDeath();
        mCodecDeathListener = nullptr;
    }
}

sp<MediaPlayerBase> MediaPlayerService::Client::setDataSource_pre(
        player_type playerType)
{
    ALOGV("player type = %d", playerType);

    // create the right type of player
    sp<MediaPlayerBase> p = createPlayer(playerType);
    if (p == NULL) {
        return p;
    }

    sp<IServiceManager> sm = defaultServiceManager();
    sp<IBinder> binder = sm->getService(String16("media.extractor"));
    if (binder == NULL) {
        ALOGE("extractor service not available");
        return NULL;
    }
    sp<ServiceDeathNotifier> extractorDeathListener =
            new ServiceDeathNotifier(binder, p, MEDIAEXTRACTOR_PROCESS_DEATH);
    binder->linkToDeath(extractorDeathListener);

    sp<ServiceDeathNotifier> codecDeathListener;
    if (property_get_bool("persist.media.treble_omx", true)) {
        // Treble IOmx
        sp<IOmx> omx = IOmx::getService();
        if (omx == nullptr) {
            ALOGE("Treble IOmx not available");
            return NULL;
        }
        codecDeathListener = new ServiceDeathNotifier(omx, p, MEDIACODEC_PROCESS_DEATH);
        omx->linkToDeath(codecDeathListener, 0);
    } else {
        // Legacy IOMX
        binder = sm->getService(String16("media.codec"));
        if (binder == NULL) {
            ALOGE("codec service not available");
            return NULL;
        }
        codecDeathListener = new ServiceDeathNotifier(binder, p, MEDIACODEC_PROCESS_DEATH);
        binder->linkToDeath(codecDeathListener);
    }

    Mutex::Autolock lock(mLock);

    clearDeathNotifiers_l();
    mExtractorDeathListener = extractorDeathListener;
    mCodecDeathListener = codecDeathListener;

    if (!p->hardwareOutput()) {
        mAudioOutput = new AudioOutput(mAudioSessionId, IPCThreadState::self()->getCallingUid(),
                mPid, mAudioAttributes);
        static_cast<MediaPlayerInterface*>(p.get())->setAudioSink(mAudioOutput);
    }

    return p;
}

status_t MediaPlayerService::Client::setDataSource_post(
        const sp<MediaPlayerBase>& p,
        status_t status)
{
    ALOGV(" setDataSource");
    if (status != OK) {
        ALOGE("  error: %d", status);
        return status;
    }

    // Set the re-transmission endpoint if one was chosen.
    if (mRetransmitEndpointValid) {
        status = p->setRetransmitEndpoint(&mRetransmitEndpoint);
        if (status != NO_ERROR) {
            ALOGE("setRetransmitEndpoint error: %d", status);
        }
    }

    if (status == OK) {
        Mutex::Autolock lock(mLock);
        mPlayer = p;
    }
    return status;
}

status_t MediaPlayerService::Client::setDataSource(
        const sp<IMediaHTTPService> &httpService,
        const char *url,
        const KeyedVector<String8, String8> *headers)
{
    ALOGV("setDataSource(%s)", url);
    if (url == NULL)
        return UNKNOWN_ERROR;

    if ((strncmp(url, "http://", 7) == 0) ||
        (strncmp(url, "https://", 8) == 0) ||
        (strncmp(url, "rtsp://", 7) == 0)) {
        if (!checkPermission("android.permission.INTERNET")) {
            return PERMISSION_DENIED;
        }
    }

    if (strncmp(url, "content://", 10) == 0) {
        // get a filedescriptor for the content Uri and
        // pass it to the setDataSource(fd) method

        String16 url16(url);
        int fd = android::openContentProviderFile(url16);
        if (fd < 0)
        {
            ALOGE("Couldn't open fd for %s", url);
            return UNKNOWN_ERROR;
        }
        status_t status = setDataSource(fd, 0, 0x7fffffffffLL); // this sets mStatus
        close(fd);
        return mStatus = status;
    } else {
        player_type playerType = MediaPlayerFactory::getPlayerType(this, url);
        sp<MediaPlayerBase> p = setDataSource_pre(playerType);
        if (p == NULL) {
            return NO_INIT;
        }

        return mStatus =
                setDataSource_post(
                p, p->setDataSource(httpService, url, headers));
    }
}

status_t MediaPlayerService::Client::setDataSource(int fd, int64_t offset, int64_t length)
{
    ALOGV("setDataSource fd=%d (%s), offset=%lld, length=%lld",
            fd, nameForFd(fd).c_str(), (long long) offset, (long long) length);
    struct stat sb;
    int ret = fstat(fd, &sb);
    if (ret != 0) {
        ALOGE("fstat(%d) failed: %d, %s", fd, ret, strerror(errno));
        return UNKNOWN_ERROR;
    }

    ALOGV("st_dev  = %llu", static_cast<unsigned long long>(sb.st_dev));
    ALOGV("st_mode = %u", sb.st_mode);
    ALOGV("st_uid  = %lu", static_cast<unsigned long>(sb.st_uid));
    ALOGV("st_gid  = %lu", static_cast<unsigned long>(sb.st_gid));
    ALOGV("st_size = %llu", static_cast<unsigned long long>(sb.st_size));

    if (offset >= sb.st_size) {
        ALOGE("offset error");
        return UNKNOWN_ERROR;
    }
    if (offset + length > sb.st_size) {
        length = sb.st_size - offset;
        ALOGV("calculated length = %lld", (long long)length);
    }

    player_type playerType = MediaPlayerFactory::getPlayerType(this,
                                                               fd,
                                                               offset,
                                                               length);
    sp<MediaPlayerBase> p = setDataSource_pre(playerType);
    if (p == NULL) {
        return NO_INIT;
    }

    // now set data source
    return mStatus = setDataSource_post(p, p->setDataSource(fd, offset, length));
}

status_t MediaPlayerService::Client::setDataSource(
        const sp<IStreamSource> &source) {
    // create the right type of player
    player_type playerType = MediaPlayerFactory::getPlayerType(this, source);
    sp<MediaPlayerBase> p = setDataSource_pre(playerType);
    if (p == NULL) {
        return NO_INIT;
    }

    // now set data source
    return mStatus = setDataSource_post(p, p->setDataSource(source));
}

status_t MediaPlayerService::Client::setDataSource(
        const sp<IDataSource> &source) {
    sp<DataSource> dataSource = DataSource::CreateFromIDataSource(source);
    player_type playerType = MediaPlayerFactory::getPlayerType(this, dataSource);
    sp<MediaPlayerBase> p = setDataSource_pre(playerType);
    if (p == NULL) {
        return NO_INIT;
    }
    // now set data source
    return mStatus = setDataSource_post(p, p->setDataSource(dataSource));
}

void MediaPlayerService::Client::disconnectNativeWindow_l() {
    if (mConnectedWindow != NULL) {
        status_t err = nativeWindowDisconnect(
                mConnectedWindow.get(), "disconnectNativeWindow");

        if (err != OK) {
            ALOGW("nativeWindowDisconnect returned an error: %s (%d)",
                    strerror(-err), err);
        }
    }
    mConnectedWindow.clear();
}

status_t MediaPlayerService::Client::setVideoSurfaceTexture(
        const sp<IGraphicBufferProducer>& bufferProducer)
{
    ALOGV("[%d] setVideoSurfaceTexture(%p)", mConnId, bufferProducer.get());
    sp<MediaPlayerBase> p = getPlayer();
    if (p == 0) return UNKNOWN_ERROR;

    sp<IBinder> binder(IInterface::asBinder(bufferProducer));
    if (mConnectedWindowBinder == binder) {
        return OK;
    }

    sp<ANativeWindow> anw;
    if (bufferProducer != NULL) {
        anw = new Surface(bufferProducer, true /* controlledByApp */);
        status_t err = nativeWindowConnect(anw.get(), "setVideoSurfaceTexture");

        if (err != OK) {
            ALOGE("setVideoSurfaceTexture failed: %d", err);
            // Note that we must do the reset before disconnecting from the ANW.
            // Otherwise queue/dequeue calls could be made on the disconnected
            // ANW, which may result in errors.
            reset();

            Mutex::Autolock lock(mLock);
            disconnectNativeWindow_l();

            return err;
        }
    }

    // Note that we must set the player's new GraphicBufferProducer before
    // disconnecting the old one.  Otherwise queue/dequeue calls could be made
    // on the disconnected ANW, which may result in errors.
    status_t err = p->setVideoSurfaceTexture(bufferProducer);

    mLock.lock();
    disconnectNativeWindow_l();

    if (err == OK) {
        mConnectedWindow = anw;
        mConnectedWindowBinder = binder;
        mLock.unlock();
    } else {
        mLock.unlock();
        status_t err = nativeWindowDisconnect(
                anw.get(), "disconnectNativeWindow");

        if (err != OK) {
            ALOGW("nativeWindowDisconnect returned an error: %s (%d)",
                    strerror(-err), err);
        }
    }

    return err;
}

status_t MediaPlayerService::Client::invoke(const Parcel& request,
                                            Parcel *reply)
{
    sp<MediaPlayerBase> p = getPlayer();
    if (p == NULL) return UNKNOWN_ERROR;
    return p->invoke(request, reply);
}

// This call doesn't need to access the native player.
status_t MediaPlayerService::Client::setMetadataFilter(const Parcel& filter)
{
    status_t status;
    media::Metadata::Filter allow, drop;

    if (unmarshallFilter(filter, &allow, &status) &&
        unmarshallFilter(filter, &drop, &status)) {
        Mutex::Autolock lock(mLock);

        mMetadataAllow = allow;
        mMetadataDrop = drop;
    }
    return status;
}

status_t MediaPlayerService::Client::getMetadata(
        bool update_only, bool /*apply_filter*/, Parcel *reply)
{
    sp<MediaPlayerBase> player = getPlayer();
    if (player == 0) return UNKNOWN_ERROR;

    status_t status;
    // Placeholder for the return code, updated by the caller.
    reply->writeInt32(-1);

    media::Metadata::Filter ids;

    // We don't block notifications while we fetch the data. We clear
    // mMetadataUpdated first so we don't lose notifications happening
    // during the rest of this call.
    {
        Mutex::Autolock lock(mLock);
        if (update_only) {
            ids = mMetadataUpdated;
        }
        mMetadataUpdated.clear();
    }

    media::Metadata metadata(reply);

    metadata.appendHeader();
    status = player->getMetadata(ids, reply);

    if (status != OK) {
        metadata.resetParcel();
        ALOGE("getMetadata failed %d", status);
        return status;
    }

    // FIXME: Implement filtering on the result. Not critical since
    // filtering takes place on the update notifications already. This
    // would be when all the metadata are fetch and a filter is set.

    // Everything is fine, update the metadata length.
    metadata.updateLength();
    return OK;
}

status_t MediaPlayerService::Client::setBufferingSettings(
        const BufferingSettings& buffering)
{
    ALOGV("[%d] setBufferingSettings{%s}",
            mConnId, buffering.toString().string());
    sp<MediaPlayerBase> p = getPlayer();
    if (p == 0) return UNKNOWN_ERROR;
    return p->setBufferingSettings(buffering);
}

status_t MediaPlayerService::Client::getDefaultBufferingSettings(
        BufferingSettings* buffering /* nonnull */)
{
    sp<MediaPlayerBase> p = getPlayer();
    // TODO: create mPlayer on demand.
    if (p == 0) return UNKNOWN_ERROR;
    status_t ret = p->getDefaultBufferingSettings(buffering);
    if (ret == NO_ERROR) {
        ALOGV("[%d] getDefaultBufferingSettings{%s}",
                mConnId, buffering->toString().string());
    } else {
        ALOGV("[%d] getDefaultBufferingSettings returned %d", mConnId, ret);
    }
    return ret;
}

status_t MediaPlayerService::Client::prepareAsync()
{
    ALOGV("[%d] prepareAsync", mConnId);
    sp<MediaPlayerBase> p = getPlayer();
    if (p == 0) return UNKNOWN_ERROR;
    status_t ret = p->prepareAsync();
#if CALLBACK_ANTAGONIZER
    ALOGD("start Antagonizer");
    if (ret == NO_ERROR) mAntagonizer->start();
#endif
    return ret;
}

status_t MediaPlayerService::Client::start()
{
    ALOGV("[%d] start", mConnId);
    sp<MediaPlayerBase> p = getPlayer();
    if (p == 0) return UNKNOWN_ERROR;
    p->setLooping(mLoop);
    return p->start();
}

status_t MediaPlayerService::Client::stop()
{
    ALOGV("[%d] stop", mConnId);
    sp<MediaPlayerBase> p = getPlayer();
    if (p == 0) return UNKNOWN_ERROR;
    return p->stop();
}

status_t MediaPlayerService::Client::pause()
{
    ALOGV("[%d] pause", mConnId);
    sp<MediaPlayerBase> p = getPlayer();
    if (p == 0) return UNKNOWN_ERROR;
    return p->pause();
}

status_t MediaPlayerService::Client::isPlaying(bool* state)
{
    *state = false;
    sp<MediaPlayerBase> p = getPlayer();
    if (p == 0) return UNKNOWN_ERROR;
    *state = p->isPlaying();
    ALOGV("[%d] isPlaying: %d", mConnId, *state);
    return NO_ERROR;
}

status_t MediaPlayerService::Client::setPlaybackSettings(const AudioPlaybackRate& rate)
{
    ALOGV("[%d] setPlaybackSettings(%f, %f, %d, %d)",
            mConnId, rate.mSpeed, rate.mPitch, rate.mFallbackMode, rate.mStretchMode);
    sp<MediaPlayerBase> p = getPlayer();
    if (p == 0) return UNKNOWN_ERROR;
    return p->setPlaybackSettings(rate);
}

status_t MediaPlayerService::Client::getPlaybackSettings(AudioPlaybackRate* rate /* nonnull */)
{
    sp<MediaPlayerBase> p = getPlayer();
    if (p == 0) return UNKNOWN_ERROR;
    status_t ret = p->getPlaybackSettings(rate);
    if (ret == NO_ERROR) {
        ALOGV("[%d] getPlaybackSettings(%f, %f, %d, %d)",
                mConnId, rate->mSpeed, rate->mPitch, rate->mFallbackMode, rate->mStretchMode);
    } else {
        ALOGV("[%d] getPlaybackSettings returned %d", mConnId, ret);
    }
    return ret;
}

status_t MediaPlayerService::Client::setSyncSettings(
        const AVSyncSettings& sync, float videoFpsHint)
{
    ALOGV("[%d] setSyncSettings(%u, %u, %f, %f)",
            mConnId, sync.mSource, sync.mAudioAdjustMode, sync.mTolerance, videoFpsHint);
    sp<MediaPlayerBase> p = getPlayer();
    if (p == 0) return UNKNOWN_ERROR;
    return p->setSyncSettings(sync, videoFpsHint);
}

status_t MediaPlayerService::Client::getSyncSettings(
        AVSyncSettings* sync /* nonnull */, float* videoFps /* nonnull */)
{
    sp<MediaPlayerBase> p = getPlayer();
    if (p == 0) return UNKNOWN_ERROR;
    status_t ret = p->getSyncSettings(sync, videoFps);
    if (ret == NO_ERROR) {
        ALOGV("[%d] getSyncSettings(%u, %u, %f, %f)",
                mConnId, sync->mSource, sync->mAudioAdjustMode, sync->mTolerance, *videoFps);
    } else {
        ALOGV("[%d] getSyncSettings returned %d", mConnId, ret);
    }
    return ret;
}

status_t MediaPlayerService::Client::getCurrentPosition(int *msec)
{
    ALOGV("getCurrentPosition");
    sp<MediaPlayerBase> p = getPlayer();
    if (p == 0) return UNKNOWN_ERROR;
    status_t ret = p->getCurrentPosition(msec);
    if (ret == NO_ERROR) {
        ALOGV("[%d] getCurrentPosition = %d", mConnId, *msec);
    } else {
        ALOGE("getCurrentPosition returned %d", ret);
    }
    return ret;
}

status_t MediaPlayerService::Client::getDuration(int *msec)
{
    ALOGV("getDuration");
    sp<MediaPlayerBase> p = getPlayer();
    if (p == 0) return UNKNOWN_ERROR;
    status_t ret = p->getDuration(msec);
    if (ret == NO_ERROR) {
        ALOGV("[%d] getDuration = %d", mConnId, *msec);
    } else {
        ALOGE("getDuration returned %d", ret);
    }
    return ret;
}

status_t MediaPlayerService::Client::setNextPlayer(const sp<IMediaPlayer>& player) {
    ALOGV("setNextPlayer");
    Mutex::Autolock l(mLock);
    sp<Client> c = static_cast<Client*>(player.get());
    if (c != NULL && !mService->hasClient(c)) {
      return BAD_VALUE;
    }

    mNextClient = c;

    if (c != NULL) {
        if (mAudioOutput != NULL) {
            mAudioOutput->setNextOutput(c->mAudioOutput);
        } else if ((mPlayer != NULL) && !mPlayer->hardwareOutput()) {
            ALOGE("no current audio output");
        }

        if ((mPlayer != NULL) && (mNextClient->getPlayer() != NULL)) {
            mPlayer->setNextPlayer(mNextClient->getPlayer());
        }
    }

    return OK;
}

VolumeShaper::Status MediaPlayerService::Client::applyVolumeShaper(
        const sp<VolumeShaper::Configuration>& configuration,
        const sp<VolumeShaper::Operation>& operation) {
    // for hardware output, call player instead
    ALOGV("Client::applyVolumeShaper(%p)", this);
    sp<MediaPlayerBase> p = getPlayer();
    {
        Mutex::Autolock l(mLock);
        if (p != 0 && p->hardwareOutput()) {
            // TODO: investigate internal implementation
            return VolumeShaper::Status(INVALID_OPERATION);
        }
        if (mAudioOutput.get() != nullptr) {
            return mAudioOutput->applyVolumeShaper(configuration, operation);
        }
    }
    return VolumeShaper::Status(INVALID_OPERATION);
}

sp<VolumeShaper::State> MediaPlayerService::Client::getVolumeShaperState(int id) {
    // for hardware output, call player instead
    ALOGV("Client::getVolumeShaperState(%p)", this);
    sp<MediaPlayerBase> p = getPlayer();
    {
        Mutex::Autolock l(mLock);
        if (p != 0 && p->hardwareOutput()) {
            // TODO: investigate internal implementation.
            return nullptr;
        }
        if (mAudioOutput.get() != nullptr) {
            return mAudioOutput->getVolumeShaperState(id);
        }
    }
    return nullptr;
}

status_t MediaPlayerService::Client::seekTo(int msec, MediaPlayerSeekMode mode)
{
    ALOGV("[%d] seekTo(%d, %d)", mConnId, msec, mode);
    sp<MediaPlayerBase> p = getPlayer();
    if (p == 0) return UNKNOWN_ERROR;
    return p->seekTo(msec, mode);
}

status_t MediaPlayerService::Client::reset()
{
    ALOGV("[%d] reset", mConnId);
    mRetransmitEndpointValid = false;
    sp<MediaPlayerBase> p = getPlayer();
    if (p == 0) return UNKNOWN_ERROR;
    return p->reset();
}

status_t MediaPlayerService::Client::setAudioStreamType(audio_stream_type_t type)
{
    ALOGV("[%d] setAudioStreamType(%d)", mConnId, type);
    // TODO: for hardware output, call player instead
    Mutex::Autolock l(mLock);
    if (mAudioOutput != 0) mAudioOutput->setAudioStreamType(type);
    return NO_ERROR;
}

status_t MediaPlayerService::Client::setAudioAttributes_l(const Parcel &parcel)
{
    if (mAudioAttributes != NULL) { free(mAudioAttributes); }
    mAudioAttributes = (audio_attributes_t *) calloc(1, sizeof(audio_attributes_t));
    if (mAudioAttributes == NULL) {
        return NO_MEMORY;
    }
    unmarshallAudioAttributes(parcel, mAudioAttributes);

    ALOGV("setAudioAttributes_l() usage=%d content=%d flags=0x%x tags=%s",
            mAudioAttributes->usage, mAudioAttributes->content_type, mAudioAttributes->flags,
            mAudioAttributes->tags);

    if (mAudioOutput != 0) {
        mAudioOutput->setAudioAttributes(mAudioAttributes);
    }
    return NO_ERROR;
}

status_t MediaPlayerService::Client::setLooping(int loop)
{
    ALOGV("[%d] setLooping(%d)", mConnId, loop);
    mLoop = loop;
    sp<MediaPlayerBase> p = getPlayer();
    if (p != 0) return p->setLooping(loop);
    return NO_ERROR;
}

status_t MediaPlayerService::Client::setVolume(float leftVolume, float rightVolume)
{
    ALOGV("[%d] setVolume(%f, %f)", mConnId, leftVolume, rightVolume);

    // for hardware output, call player instead
    sp<MediaPlayerBase> p = getPlayer();
    {
      Mutex::Autolock l(mLock);
      if (p != 0 && p->hardwareOutput()) {
          MediaPlayerHWInterface* hwp =
                  reinterpret_cast<MediaPlayerHWInterface*>(p.get());
          return hwp->setVolume(leftVolume, rightVolume);
      } else {
          if (mAudioOutput != 0) mAudioOutput->setVolume(leftVolume, rightVolume);
          return NO_ERROR;
      }
    }

    return NO_ERROR;
}

status_t MediaPlayerService::Client::setAuxEffectSendLevel(float level)
{
    ALOGV("[%d] setAuxEffectSendLevel(%f)", mConnId, level);
    Mutex::Autolock l(mLock);
    if (mAudioOutput != 0) return mAudioOutput->setAuxEffectSendLevel(level);
    return NO_ERROR;
}

status_t MediaPlayerService::Client::attachAuxEffect(int effectId)
{
    ALOGV("[%d] attachAuxEffect(%d)", mConnId, effectId);
    Mutex::Autolock l(mLock);
    if (mAudioOutput != 0) return mAudioOutput->attachAuxEffect(effectId);
    return NO_ERROR;
}

status_t MediaPlayerService::Client::setParameter(int key, const Parcel &request) {
    ALOGV("[%d] setParameter(%d)", mConnId, key);
    switch (key) {
    case KEY_PARAMETER_AUDIO_ATTRIBUTES:
    {
        Mutex::Autolock l(mLock);
        return setAudioAttributes_l(request);
    }
    default:
        sp<MediaPlayerBase> p = getPlayer();
        if (p == 0) { return UNKNOWN_ERROR; }
        return p->setParameter(key, request);
    }
}

status_t MediaPlayerService::Client::getParameter(int key, Parcel *reply) {
    ALOGV("[%d] getParameter(%d)", mConnId, key);
    sp<MediaPlayerBase> p = getPlayer();
    if (p == 0) return UNKNOWN_ERROR;
    return p->getParameter(key, reply);
}

status_t MediaPlayerService::Client::setRetransmitEndpoint(
        const struct sockaddr_in* endpoint) {

    if (NULL != endpoint) {
        uint32_t a = ntohl(endpoint->sin_addr.s_addr);
        uint16_t p = ntohs(endpoint->sin_port);
        ALOGV("[%d] setRetransmitEndpoint(%u.%u.%u.%u:%hu)", mConnId,
                (a >> 24), (a >> 16) & 0xFF, (a >> 8) & 0xFF, (a & 0xFF), p);
    } else {
        ALOGV("[%d] setRetransmitEndpoint = <none>", mConnId);
    }

    sp<MediaPlayerBase> p = getPlayer();

    // Right now, the only valid time to set a retransmit endpoint is before
    // player selection has been made (since the presence or absence of a
    // retransmit endpoint is going to determine which player is selected during
    // setDataSource).
    if (p != 0) return INVALID_OPERATION;

    if (NULL != endpoint) {
        Mutex::Autolock lock(mLock);
        mRetransmitEndpoint = *endpoint;
        mRetransmitEndpointValid = true;
    } else {
        Mutex::Autolock lock(mLock);
        mRetransmitEndpointValid = false;
    }

    return NO_ERROR;
}

status_t MediaPlayerService::Client::getRetransmitEndpoint(
        struct sockaddr_in* endpoint)
{
    if (NULL == endpoint)
        return BAD_VALUE;

    sp<MediaPlayerBase> p = getPlayer();

    if (p != NULL)
        return p->getRetransmitEndpoint(endpoint);

    Mutex::Autolock lock(mLock);
    if (!mRetransmitEndpointValid)
        return NO_INIT;

    *endpoint = mRetransmitEndpoint;

    return NO_ERROR;
}

void MediaPlayerService::Client::notify(
<<<<<<< HEAD
        int msg, int ext1, int ext2, const Parcel *obj)
{
=======
        const wp<IMediaPlayer> &listener, int msg, int ext1, int ext2, const Parcel *obj)
{
    sp<IMediaPlayer> spListener = listener.promote();
    if (spListener == NULL) {
        return;
    }
    Client* client = static_cast<Client*>(spListener.get());

>>>>>>> 18cd9b58
    sp<IMediaPlayerClient> c;
    sp<Client> nextClient;
    status_t errStartNext = NO_ERROR;
    {
        Mutex::Autolock l(mLock);
        c = mClient;
        if (msg == MEDIA_PLAYBACK_COMPLETE && mNextClient != NULL) {
            nextClient = mNextClient;

            if (mAudioOutput != NULL)
                mAudioOutput->switchToNextOutput();

            errStartNext = nextClient->start();
        }
    }

    if (nextClient != NULL) {
        sp<IMediaPlayerClient> nc;
        {
            Mutex::Autolock l(nextClient->mLock);
            nc = nextClient->mClient;
        }
        if (nc != NULL) {
            if (errStartNext == NO_ERROR) {
                nc->notify(MEDIA_INFO, MEDIA_INFO_STARTED_AS_NEXT, 0, obj);
            } else {
                nc->notify(MEDIA_ERROR, MEDIA_ERROR_UNKNOWN , 0, obj);
                ALOGE("gapless:start playback for next track failed, err(%d)", errStartNext);
            }
        }
    }

    if (MEDIA_INFO == msg &&
        MEDIA_INFO_METADATA_UPDATE == ext1) {
        const media::Metadata::Type metadata_type = ext2;

        if(shouldDropMetadata(metadata_type)) {
            return;
        }

        // Update the list of metadata that have changed. getMetadata
        // also access mMetadataUpdated and clears it.
        addNewMetadataUpdate(metadata_type);
    }

    if (c != NULL) {
<<<<<<< HEAD
        ALOGV("[%d] notify (%d, %d, %d)", mConnId, msg, ext1, ext2);
=======
        ALOGV("[%d] notify (%p, %d, %d, %d)", client->mConnId, spListener.get(), msg, ext1, ext2);
>>>>>>> 18cd9b58
        c->notify(msg, ext1, ext2, obj);
    }
}


bool MediaPlayerService::Client::shouldDropMetadata(media::Metadata::Type code) const
{
    Mutex::Autolock lock(mLock);

    if (findMetadata(mMetadataDrop, code)) {
        return true;
    }

    if (mMetadataAllow.isEmpty() || findMetadata(mMetadataAllow, code)) {
        return false;
    } else {
        return true;
    }
}


void MediaPlayerService::Client::addNewMetadataUpdate(media::Metadata::Type metadata_type) {
    Mutex::Autolock lock(mLock);
    if (mMetadataUpdated.indexOf(metadata_type) < 0) {
        mMetadataUpdated.add(metadata_type);
    }
}

// Modular DRM
status_t MediaPlayerService::Client::prepareDrm(const uint8_t uuid[16],
        const Vector<uint8_t>& drmSessionId)
{
    ALOGV("[%d] prepareDrm", mConnId);
    sp<MediaPlayerBase> p = getPlayer();
    if (p == 0) return UNKNOWN_ERROR;

    status_t ret = p->prepareDrm(uuid, drmSessionId);
    ALOGV("prepareDrm ret: %d", ret);

    return ret;
}

status_t MediaPlayerService::Client::releaseDrm()
{
    ALOGV("[%d] releaseDrm", mConnId);
    sp<MediaPlayerBase> p = getPlayer();
    if (p == 0) return UNKNOWN_ERROR;

    status_t ret = p->releaseDrm();
    ALOGV("releaseDrm ret: %d", ret);

    return ret;
}

#if CALLBACK_ANTAGONIZER
const int Antagonizer::interval = 10000; // 10 msecs

<<<<<<< HEAD
Antagonizer::Antagonizer(const sp<MediaPlayerBase::Listener> &listener) :
    mExit(false), mActive(false), mListener(listener)
=======
Antagonizer::Antagonizer(notify_callback_f cb, const wp<IMediaPlayer> &client) :
    mExit(false), mActive(false), mClient(client), mCb(cb)
>>>>>>> 18cd9b58
{
    createThread(callbackThread, this);
}

void Antagonizer::kill()
{
    Mutex::Autolock _l(mLock);
    mActive = false;
    mExit = true;
    mCondition.wait(mLock);
}

int Antagonizer::callbackThread(void* user)
{
    ALOGD("Antagonizer started");
    Antagonizer* p = reinterpret_cast<Antagonizer*>(user);
    while (!p->mExit) {
        if (p->mActive) {
            ALOGV("send event");
            p->mListener->notify(0, 0, 0, 0);
        }
        usleep(interval);
    }
    Mutex::Autolock _l(p->mLock);
    p->mCondition.signal();
    ALOGD("Antagonizer stopped");
    return 0;
}
#endif

#undef LOG_TAG
#define LOG_TAG "AudioSink"
MediaPlayerService::AudioOutput::AudioOutput(audio_session_t sessionId, uid_t uid, int pid,
        const audio_attributes_t* attr)
    : mCallback(NULL),
      mCallbackCookie(NULL),
      mCallbackData(NULL),
      mStreamType(AUDIO_STREAM_MUSIC),
      mLeftVolume(1.0),
      mRightVolume(1.0),
      mPlaybackRate(AUDIO_PLAYBACK_RATE_DEFAULT),
      mSampleRateHz(0),
      mMsecsPerFrame(0),
      mFrameSize(0),
      mSessionId(sessionId),
      mUid(uid),
      mPid(pid),
      mSendLevel(0.0),
      mAuxEffectId(0),
      mFlags(AUDIO_OUTPUT_FLAG_NONE),
      mVolumeHandler(new VolumeHandler())
{
    ALOGV("AudioOutput(%d)", sessionId);
    if (attr != NULL) {
        mAttributes = (audio_attributes_t *) calloc(1, sizeof(audio_attributes_t));
        if (mAttributes != NULL) {
            memcpy(mAttributes, attr, sizeof(audio_attributes_t));
            mStreamType = audio_attributes_to_stream_type(attr);
        }
    } else {
        mAttributes = NULL;
    }

    setMinBufferCount();
}

MediaPlayerService::AudioOutput::~AudioOutput()
{
    close();
    free(mAttributes);
    delete mCallbackData;
}

//static
void MediaPlayerService::AudioOutput::setMinBufferCount()
{
    char value[PROPERTY_VALUE_MAX];
    if (property_get("ro.kernel.qemu", value, 0)) {
        mIsOnEmulator = true;
        mMinBufferCount = 12;  // to prevent systematic buffer underrun for emulator
    }
}

// static
bool MediaPlayerService::AudioOutput::isOnEmulator()
{
    setMinBufferCount(); // benign race wrt other threads
    return mIsOnEmulator;
}

// static
int MediaPlayerService::AudioOutput::getMinBufferCount()
{
    setMinBufferCount(); // benign race wrt other threads
    return mMinBufferCount;
}

ssize_t MediaPlayerService::AudioOutput::bufferSize() const
{
    Mutex::Autolock lock(mLock);
    if (mTrack == 0) return NO_INIT;
    return mTrack->frameCount() * mFrameSize;
}

ssize_t MediaPlayerService::AudioOutput::frameCount() const
{
    Mutex::Autolock lock(mLock);
    if (mTrack == 0) return NO_INIT;
    return mTrack->frameCount();
}

ssize_t MediaPlayerService::AudioOutput::channelCount() const
{
    Mutex::Autolock lock(mLock);
    if (mTrack == 0) return NO_INIT;
    return mTrack->channelCount();
}

ssize_t MediaPlayerService::AudioOutput::frameSize() const
{
    Mutex::Autolock lock(mLock);
    if (mTrack == 0) return NO_INIT;
    return mFrameSize;
}

uint32_t MediaPlayerService::AudioOutput::latency () const
{
    Mutex::Autolock lock(mLock);
    if (mTrack == 0) return 0;
    return mTrack->latency();
}

float MediaPlayerService::AudioOutput::msecsPerFrame() const
{
    Mutex::Autolock lock(mLock);
    return mMsecsPerFrame;
}

status_t MediaPlayerService::AudioOutput::getPosition(uint32_t *position) const
{
    Mutex::Autolock lock(mLock);
    if (mTrack == 0) return NO_INIT;
    return mTrack->getPosition(position);
}

status_t MediaPlayerService::AudioOutput::getTimestamp(AudioTimestamp &ts) const
{
    Mutex::Autolock lock(mLock);
    if (mTrack == 0) return NO_INIT;
    return mTrack->getTimestamp(ts);
}

// TODO: Remove unnecessary calls to getPlayedOutDurationUs()
// as it acquires locks and may query the audio driver.
//
// Some calls could conceivably retrieve extrapolated data instead of
// accessing getTimestamp() or getPosition() every time a data buffer with
// a media time is received.
//
// Calculate duration of played samples if played at normal rate (i.e., 1.0).
int64_t MediaPlayerService::AudioOutput::getPlayedOutDurationUs(int64_t nowUs) const
{
    Mutex::Autolock lock(mLock);
    if (mTrack == 0 || mSampleRateHz == 0) {
        return 0;
    }

    uint32_t numFramesPlayed;
    int64_t numFramesPlayedAtUs;
    AudioTimestamp ts;

    status_t res = mTrack->getTimestamp(ts);
    if (res == OK) {                 // case 1: mixing audio tracks and offloaded tracks.
        numFramesPlayed = ts.mPosition;
        numFramesPlayedAtUs = ts.mTime.tv_sec * 1000000LL + ts.mTime.tv_nsec / 1000;
        //ALOGD("getTimestamp: OK %d %lld", numFramesPlayed, (long long)numFramesPlayedAtUs);
    } else if (res == WOULD_BLOCK) { // case 2: transitory state on start of a new track
        numFramesPlayed = 0;
        numFramesPlayedAtUs = nowUs;
        //ALOGD("getTimestamp: WOULD_BLOCK %d %lld",
        //        numFramesPlayed, (long long)numFramesPlayedAtUs);
    } else {                         // case 3: transitory at new track or audio fast tracks.
        res = mTrack->getPosition(&numFramesPlayed);
        CHECK_EQ(res, (status_t)OK);
        numFramesPlayedAtUs = nowUs;
        numFramesPlayedAtUs += 1000LL * mTrack->latency() / 2; /* XXX */
        //ALOGD("getPosition: %u %lld", numFramesPlayed, (long long)numFramesPlayedAtUs);
    }

    // CHECK_EQ(numFramesPlayed & (1 << 31), 0);  // can't be negative until 12.4 hrs, test
    // TODO: remove the (int32_t) casting below as it may overflow at 12.4 hours.
    int64_t durationUs = (int64_t)((int32_t)numFramesPlayed * 1000000LL / mSampleRateHz)
            + nowUs - numFramesPlayedAtUs;
    if (durationUs < 0) {
        // Occurs when numFramesPlayed position is very small and the following:
        // (1) In case 1, the time nowUs is computed before getTimestamp() is called and
        //     numFramesPlayedAtUs is greater than nowUs by time more than numFramesPlayed.
        // (2) In case 3, using getPosition and adding mAudioSink->latency() to
        //     numFramesPlayedAtUs, by a time amount greater than numFramesPlayed.
        //
        // Both of these are transitory conditions.
        ALOGV("getPlayedOutDurationUs: negative duration %lld set to zero", (long long)durationUs);
        durationUs = 0;
    }
    ALOGV("getPlayedOutDurationUs(%lld) nowUs(%lld) frames(%u) framesAt(%lld)",
            (long long)durationUs, (long long)nowUs,
            numFramesPlayed, (long long)numFramesPlayedAtUs);
    return durationUs;
}

status_t MediaPlayerService::AudioOutput::getFramesWritten(uint32_t *frameswritten) const
{
    Mutex::Autolock lock(mLock);
    if (mTrack == 0) return NO_INIT;
    ExtendedTimestamp ets;
    status_t status = mTrack->getTimestamp(&ets);
    if (status == OK || status == WOULD_BLOCK) {
        *frameswritten = (uint32_t)ets.mPosition[ExtendedTimestamp::LOCATION_CLIENT];
    }
    return status;
}

status_t MediaPlayerService::AudioOutput::setParameters(const String8& keyValuePairs)
{
    Mutex::Autolock lock(mLock);
    if (mTrack == 0) return NO_INIT;
    return mTrack->setParameters(keyValuePairs);
}

String8  MediaPlayerService::AudioOutput::getParameters(const String8& keys)
{
    Mutex::Autolock lock(mLock);
    if (mTrack == 0) return String8::empty();
    return mTrack->getParameters(keys);
}

void MediaPlayerService::AudioOutput::setAudioAttributes(const audio_attributes_t * attributes) {
    Mutex::Autolock lock(mLock);
    if (attributes == NULL) {
        free(mAttributes);
        mAttributes = NULL;
    } else {
        if (mAttributes == NULL) {
            mAttributes = (audio_attributes_t *) calloc(1, sizeof(audio_attributes_t));
        }
        memcpy(mAttributes, attributes, sizeof(audio_attributes_t));
        mStreamType = audio_attributes_to_stream_type(attributes);
    }
}

void MediaPlayerService::AudioOutput::setAudioStreamType(audio_stream_type_t streamType)
{
    Mutex::Autolock lock(mLock);
    // do not allow direct stream type modification if attributes have been set
    if (mAttributes == NULL) {
        mStreamType = streamType;
    }
}

void MediaPlayerService::AudioOutput::deleteRecycledTrack_l()
{
    ALOGV("deleteRecycledTrack_l");
    if (mRecycledTrack != 0) {

        if (mCallbackData != NULL) {
            mCallbackData->setOutput(NULL);
            mCallbackData->endTrackSwitch();
        }

        if ((mRecycledTrack->getFlags() & AUDIO_OUTPUT_FLAG_COMPRESS_OFFLOAD) == 0) {
            int32_t msec = 0;
            if (!mRecycledTrack->stopped()) { // check if active
                 (void)mRecycledTrack->pendingDuration(&msec);
            }
            mRecycledTrack->stop(); // ensure full data drain
            ALOGD("deleting recycled track, waiting for data drain (%d msec)", msec);
            if (msec > 0) {
                static const int32_t WAIT_LIMIT_MS = 3000;
                if (msec > WAIT_LIMIT_MS) {
                    msec = WAIT_LIMIT_MS;
                }
                usleep(msec * 1000LL);
            }
        }
        // An offloaded track isn't flushed because the STREAM_END is reported
        // slightly prematurely to allow time for the gapless track switch
        // but this means that if we decide not to recycle the track there
        // could be a small amount of residual data still playing. We leave
        // AudioFlinger to drain the track.

        mRecycledTrack.clear();
        close_l();
        delete mCallbackData;
        mCallbackData = NULL;
    }
}

void MediaPlayerService::AudioOutput::close_l()
{
    mTrack.clear();
}

status_t MediaPlayerService::AudioOutput::open(
        uint32_t sampleRate, int channelCount, audio_channel_mask_t channelMask,
        audio_format_t format, int bufferCount,
        AudioCallback cb, void *cookie,
        audio_output_flags_t flags,
        const audio_offload_info_t *offloadInfo,
        bool doNotReconnect,
        uint32_t suggestedFrameCount)
{
    ALOGV("open(%u, %d, 0x%x, 0x%x, %d, %d 0x%x)", sampleRate, channelCount, channelMask,
                format, bufferCount, mSessionId, flags);

    // offloading is only supported in callback mode for now.
    // offloadInfo must be present if offload flag is set
    if (((flags & AUDIO_OUTPUT_FLAG_COMPRESS_OFFLOAD) != 0) &&
            ((cb == NULL) || (offloadInfo == NULL))) {
        return BAD_VALUE;
    }

    // compute frame count for the AudioTrack internal buffer
    size_t frameCount;
    if ((flags & AUDIO_OUTPUT_FLAG_COMPRESS_OFFLOAD) != 0) {
        frameCount = 0; // AudioTrack will get frame count from AudioFlinger
    } else {
        // try to estimate the buffer processing fetch size from AudioFlinger.
        // framesPerBuffer is approximate and generally correct, except when it's not :-).
        uint32_t afSampleRate;
        size_t afFrameCount;
        if (AudioSystem::getOutputFrameCount(&afFrameCount, mStreamType) != NO_ERROR) {
            return NO_INIT;
        }
        if (AudioSystem::getOutputSamplingRate(&afSampleRate, mStreamType) != NO_ERROR) {
            return NO_INIT;
        }
        const size_t framesPerBuffer =
                (unsigned long long)sampleRate * afFrameCount / afSampleRate;

        if (bufferCount == 0) {
            // use suggestedFrameCount
            bufferCount = (suggestedFrameCount + framesPerBuffer - 1) / framesPerBuffer;
        }
        // Check argument bufferCount against the mininum buffer count
        if (bufferCount != 0 && bufferCount < mMinBufferCount) {
            ALOGV("bufferCount (%d) increased to %d", bufferCount, mMinBufferCount);
            bufferCount = mMinBufferCount;
        }
        // if frameCount is 0, then AudioTrack will get frame count from AudioFlinger
        // which will be the minimum size permitted.
        frameCount = bufferCount * framesPerBuffer;
    }

    if (channelMask == CHANNEL_MASK_USE_CHANNEL_ORDER) {
        channelMask = audio_channel_out_mask_from_count(channelCount);
        if (0 == channelMask) {
            ALOGE("open() error, can\'t derive mask for %d audio channels", channelCount);
            return NO_INIT;
        }
    }

    Mutex::Autolock lock(mLock);
    mCallback = cb;
    mCallbackCookie = cookie;

    // Check whether we can recycle the track
    bool reuse = false;
    bool bothOffloaded = false;

    if (mRecycledTrack != 0) {
        // check whether we are switching between two offloaded tracks
        bothOffloaded = (flags & mRecycledTrack->getFlags()
                                & AUDIO_OUTPUT_FLAG_COMPRESS_OFFLOAD) != 0;

        // check if the existing track can be reused as-is, or if a new track needs to be created.
        reuse = true;

        if ((mCallbackData == NULL && mCallback != NULL) ||
                (mCallbackData != NULL && mCallback == NULL)) {
            // recycled track uses callbacks but the caller wants to use writes, or vice versa
            ALOGV("can't chain callback and write");
            reuse = false;
        } else if ((mRecycledTrack->getSampleRate() != sampleRate) ||
                (mRecycledTrack->channelCount() != (uint32_t)channelCount) ) {
            ALOGV("samplerate, channelcount differ: %u/%u Hz, %u/%d ch",
                  mRecycledTrack->getSampleRate(), sampleRate,
                  mRecycledTrack->channelCount(), channelCount);
            reuse = false;
        } else if (flags != mFlags) {
            ALOGV("output flags differ %08x/%08x", flags, mFlags);
            reuse = false;
        } else if (mRecycledTrack->format() != format) {
            reuse = false;
        }
    } else {
        ALOGV("no track available to recycle");
    }

    ALOGV_IF(bothOffloaded, "both tracks offloaded");

    // If we can't recycle and both tracks are offloaded
    // we must close the previous output before opening a new one
    if (bothOffloaded && !reuse) {
        ALOGV("both offloaded and not recycling");
        deleteRecycledTrack_l();
    }

    sp<AudioTrack> t;
    CallbackData *newcbd = NULL;

    // We don't attempt to create a new track if we are recycling an
    // offloaded track. But, if we are recycling a non-offloaded or we
    // are switching where one is offloaded and one isn't then we create
    // the new track in advance so that we can read additional stream info

    if (!(reuse && bothOffloaded)) {
        ALOGV("creating new AudioTrack");

        if (mCallback != NULL) {
            newcbd = new CallbackData(this);
            t = new AudioTrack(
                    mStreamType,
                    sampleRate,
                    format,
                    channelMask,
                    frameCount,
                    flags,
                    CallbackWrapper,
                    newcbd,
                    0,  // notification frames
                    mSessionId,
                    AudioTrack::TRANSFER_CALLBACK,
                    offloadInfo,
                    mUid,
                    mPid,
                    mAttributes,
                    doNotReconnect);
        } else {
            // TODO: Due to buffer memory concerns, we use a max target playback speed
            // based on mPlaybackRate at the time of open (instead of kMaxRequiredSpeed),
            // also clamping the target speed to 1.0 <= targetSpeed <= kMaxRequiredSpeed.
            const float targetSpeed =
                    std::min(std::max(mPlaybackRate.mSpeed, 1.0f), kMaxRequiredSpeed);
            ALOGW_IF(targetSpeed != mPlaybackRate.mSpeed,
                    "track target speed:%f clamped from playback speed:%f",
                    targetSpeed, mPlaybackRate.mSpeed);
            t = new AudioTrack(
                    mStreamType,
                    sampleRate,
                    format,
                    channelMask,
                    frameCount,
                    flags,
                    NULL, // callback
                    NULL, // user data
                    0, // notification frames
                    mSessionId,
                    AudioTrack::TRANSFER_DEFAULT,
                    NULL, // offload info
                    mUid,
                    mPid,
                    mAttributes,
                    doNotReconnect,
                    targetSpeed);
        }

        if ((t == 0) || (t->initCheck() != NO_ERROR)) {
            ALOGE("Unable to create audio track");
            delete newcbd;
            // t goes out of scope, so reference count drops to zero
            return NO_INIT;
        } else {
            // successful AudioTrack initialization implies a legacy stream type was generated
            // from the audio attributes
            mStreamType = t->streamType();
        }
    }

    if (reuse) {
        CHECK(mRecycledTrack != NULL);

        if (!bothOffloaded) {
            if (mRecycledTrack->frameCount() != t->frameCount()) {
                ALOGV("framecount differs: %zu/%zu frames",
                      mRecycledTrack->frameCount(), t->frameCount());
                reuse = false;
            }
        }

        if (reuse) {
            ALOGV("chaining to next output and recycling track");
            close_l();
            mTrack = mRecycledTrack;
            mRecycledTrack.clear();
            if (mCallbackData != NULL) {
                mCallbackData->setOutput(this);
            }
            delete newcbd;
            return updateTrack();
        }
    }

    // we're not going to reuse the track, unblock and flush it
    // this was done earlier if both tracks are offloaded
    if (!bothOffloaded) {
        deleteRecycledTrack_l();
    }

    CHECK((t != NULL) && ((mCallback == NULL) || (newcbd != NULL)));

    mCallbackData = newcbd;
    ALOGV("setVolume");
    t->setVolume(mLeftVolume, mRightVolume);

    // Restore VolumeShapers for the MediaPlayer in case the track was recreated
    // due to an output sink error (e.g. offload to non-offload switch).
    mVolumeHandler->forall([&t](const VolumeShaper &shaper) -> VolumeShaper::Status {
        sp<VolumeShaper::Operation> operationToEnd =
                new VolumeShaper::Operation(shaper.mOperation);
        // TODO: Ideally we would restore to the exact xOffset position
        // as returned by getVolumeShaperState(), but we don't have that
        // information when restoring at the client unless we periodically poll
        // the server or create shared memory state.
        //
        // For now, we simply advance to the end of the VolumeShaper effect
        // if it has been started.
        if (shaper.isStarted()) {
            operationToEnd->setNormalizedTime(1.f);
        }
        return t->applyVolumeShaper(shaper.mConfiguration, operationToEnd);
    });

    mSampleRateHz = sampleRate;
    mFlags = flags;
    mMsecsPerFrame = 1E3f / (mPlaybackRate.mSpeed * sampleRate);
    mFrameSize = t->frameSize();
    mTrack = t;

    return updateTrack();
}

status_t MediaPlayerService::AudioOutput::updateTrack() {
    if (mTrack == NULL) {
        return NO_ERROR;
    }

    status_t res = NO_ERROR;
    // Note some output devices may give us a direct track even though we don't specify it.
    // Example: Line application b/17459982.
    if ((mTrack->getFlags()
            & (AUDIO_OUTPUT_FLAG_COMPRESS_OFFLOAD | AUDIO_OUTPUT_FLAG_DIRECT)) == 0) {
        res = mTrack->setPlaybackRate(mPlaybackRate);
        if (res == NO_ERROR) {
            mTrack->setAuxEffectSendLevel(mSendLevel);
            res = mTrack->attachAuxEffect(mAuxEffectId);
        }
    }
    ALOGV("updateTrack() DONE status %d", res);
    return res;
}

status_t MediaPlayerService::AudioOutput::start()
{
    ALOGV("start");
    Mutex::Autolock lock(mLock);
    if (mCallbackData != NULL) {
        mCallbackData->endTrackSwitch();
    }
    if (mTrack != 0) {
        mTrack->setVolume(mLeftVolume, mRightVolume);
        mTrack->setAuxEffectSendLevel(mSendLevel);
        status_t status = mTrack->start();
        if (status == NO_ERROR) {
            mVolumeHandler->setStarted();
        }
        return status;
    }
    return NO_INIT;
}

void MediaPlayerService::AudioOutput::setNextOutput(const sp<AudioOutput>& nextOutput) {
    Mutex::Autolock lock(mLock);
    mNextOutput = nextOutput;
}

void MediaPlayerService::AudioOutput::switchToNextOutput() {
    ALOGV("switchToNextOutput");

    // Try to acquire the callback lock before moving track (without incurring deadlock).
    const unsigned kMaxSwitchTries = 100;
    Mutex::Autolock lock(mLock);
    for (unsigned tries = 0;;) {
        if (mTrack == 0) {
            return;
        }
        if (mNextOutput != NULL && mNextOutput != this) {
            if (mCallbackData != NULL) {
                // two alternative approaches
#if 1
                CallbackData *callbackData = mCallbackData;
                mLock.unlock();
                // proper acquisition sequence
                callbackData->lock();
                mLock.lock();
                // Caution: it is unlikely that someone deleted our callback or changed our target
                if (callbackData != mCallbackData || mNextOutput == NULL || mNextOutput == this) {
                    // fatal if we are starved out.
                    LOG_ALWAYS_FATAL_IF(++tries > kMaxSwitchTries,
                            "switchToNextOutput() cannot obtain correct lock sequence");
                    callbackData->unlock();
                    continue;
                }
                callbackData->mSwitching = true; // begin track switch
                callbackData->setOutput(NULL);
#else
                // tryBeginTrackSwitch() returns false if the callback has the lock.
                if (!mCallbackData->tryBeginTrackSwitch()) {
                    // fatal if we are starved out.
                    LOG_ALWAYS_FATAL_IF(++tries > kMaxSwitchTries,
                            "switchToNextOutput() cannot obtain callback lock");
                    mLock.unlock();
                    usleep(5 * 1000 /* usec */); // allow callback to use AudioOutput
                    mLock.lock();
                    continue;
                }
#endif
            }

            Mutex::Autolock nextLock(mNextOutput->mLock);

            // If the next output track is not NULL, then it has been
            // opened already for playback.
            // This is possible even without the next player being started,
            // for example, the next player could be prepared and seeked.
            //
            // Presuming it isn't advisable to force the track over.
             if (mNextOutput->mTrack == NULL) {
                ALOGD("Recycling track for gapless playback");
                delete mNextOutput->mCallbackData;
                mNextOutput->mCallbackData = mCallbackData;
                mNextOutput->mRecycledTrack = mTrack;
                mNextOutput->mSampleRateHz = mSampleRateHz;
                mNextOutput->mMsecsPerFrame = mMsecsPerFrame;
                mNextOutput->mFlags = mFlags;
                mNextOutput->mFrameSize = mFrameSize;
                close_l();
                mCallbackData = NULL;  // destruction handled by mNextOutput
            } else {
                ALOGW("Ignoring gapless playback because next player has already started");
                // remove track in case resource needed for future players.
                if (mCallbackData != NULL) {
                    mCallbackData->endTrackSwitch();  // release lock for callbacks before close.
                }
                close_l();
            }
        }
        break;
    }
}

ssize_t MediaPlayerService::AudioOutput::write(const void* buffer, size_t size, bool blocking)
{
    Mutex::Autolock lock(mLock);
    LOG_ALWAYS_FATAL_IF(mCallback != NULL, "Don't call write if supplying a callback.");

    //ALOGV("write(%p, %u)", buffer, size);
    if (mTrack != 0) {
        return mTrack->write(buffer, size, blocking);
    }
    return NO_INIT;
}

void MediaPlayerService::AudioOutput::stop()
{
    ALOGV("stop");
    Mutex::Autolock lock(mLock);
    if (mTrack != 0) mTrack->stop();
}

void MediaPlayerService::AudioOutput::flush()
{
    ALOGV("flush");
    Mutex::Autolock lock(mLock);
    if (mTrack != 0) mTrack->flush();
}

void MediaPlayerService::AudioOutput::pause()
{
    ALOGV("pause");
    Mutex::Autolock lock(mLock);
    if (mTrack != 0) mTrack->pause();
}

void MediaPlayerService::AudioOutput::close()
{
    ALOGV("close");
    sp<AudioTrack> track;
    {
        Mutex::Autolock lock(mLock);
        track = mTrack;
        close_l(); // clears mTrack
    }
    // destruction of the track occurs outside of mutex.
}

void MediaPlayerService::AudioOutput::setVolume(float left, float right)
{
    ALOGV("setVolume(%f, %f)", left, right);
    Mutex::Autolock lock(mLock);
    mLeftVolume = left;
    mRightVolume = right;
    if (mTrack != 0) {
        mTrack->setVolume(left, right);
    }
}

status_t MediaPlayerService::AudioOutput::setPlaybackRate(const AudioPlaybackRate &rate)
{
    ALOGV("setPlaybackRate(%f %f %d %d)",
                rate.mSpeed, rate.mPitch, rate.mFallbackMode, rate.mStretchMode);
    Mutex::Autolock lock(mLock);
    if (mTrack == 0) {
        // remember rate so that we can set it when the track is opened
        mPlaybackRate = rate;
        return OK;
    }
    status_t res = mTrack->setPlaybackRate(rate);
    if (res != NO_ERROR) {
        return res;
    }
    // rate.mSpeed is always greater than 0 if setPlaybackRate succeeded
    CHECK_GT(rate.mSpeed, 0.f);
    mPlaybackRate = rate;
    if (mSampleRateHz != 0) {
        mMsecsPerFrame = 1E3f / (rate.mSpeed * mSampleRateHz);
    }
    return res;
}

status_t MediaPlayerService::AudioOutput::getPlaybackRate(AudioPlaybackRate *rate)
{
    ALOGV("setPlaybackRate");
    Mutex::Autolock lock(mLock);
    if (mTrack == 0) {
        return NO_INIT;
    }
    *rate = mTrack->getPlaybackRate();
    return NO_ERROR;
}

status_t MediaPlayerService::AudioOutput::setAuxEffectSendLevel(float level)
{
    ALOGV("setAuxEffectSendLevel(%f)", level);
    Mutex::Autolock lock(mLock);
    mSendLevel = level;
    if (mTrack != 0) {
        return mTrack->setAuxEffectSendLevel(level);
    }
    return NO_ERROR;
}

status_t MediaPlayerService::AudioOutput::attachAuxEffect(int effectId)
{
    ALOGV("attachAuxEffect(%d)", effectId);
    Mutex::Autolock lock(mLock);
    mAuxEffectId = effectId;
    if (mTrack != 0) {
        return mTrack->attachAuxEffect(effectId);
    }
    return NO_ERROR;
}

VolumeShaper::Status MediaPlayerService::AudioOutput::applyVolumeShaper(
                const sp<VolumeShaper::Configuration>& configuration,
                const sp<VolumeShaper::Operation>& operation)
{
    Mutex::Autolock lock(mLock);
    ALOGV("AudioOutput::applyVolumeShaper");

    mVolumeHandler->setIdIfNecessary(configuration);

    VolumeShaper::Status status;
    if (mTrack != 0) {
        status = mTrack->applyVolumeShaper(configuration, operation);
        if (status >= 0) {
            (void)mVolumeHandler->applyVolumeShaper(configuration, operation);
            if (mTrack->isPlaying()) { // match local AudioTrack to properly restore.
                mVolumeHandler->setStarted();
            }
        }
    } else {
        // VolumeShapers are not affected when a track moves between players for
        // gapless playback (setNextMediaPlayer).
        // We forward VolumeShaper operations that do not change configuration
        // to the new player so that unducking may occur as expected.
        // Unducking is an idempotent operation, same if applied back-to-back.
        if (configuration->getType() == VolumeShaper::Configuration::TYPE_ID
                && mNextOutput != nullptr) {
            ALOGV("applyVolumeShaper: Attempting to forward missed operation: %s %s",
                    configuration->toString().c_str(), operation->toString().c_str());
            Mutex::Autolock nextLock(mNextOutput->mLock);

            // recycled track should be forwarded from this AudioSink by switchToNextOutput
            sp<AudioTrack> track = mNextOutput->mRecycledTrack;
            if (track != nullptr) {
                ALOGD("Forward VolumeShaper operation to recycled track %p", track.get());
                (void)track->applyVolumeShaper(configuration, operation);
            } else {
                // There is a small chance that the unduck occurs after the next
                // player has already started, but before it is registered to receive
                // the unduck command.
                track = mNextOutput->mTrack;
                if (track != nullptr) {
                    ALOGD("Forward VolumeShaper operation to track %p", track.get());
                    (void)track->applyVolumeShaper(configuration, operation);
                }
            }
        }
        status = mVolumeHandler->applyVolumeShaper(configuration, operation);
    }
    return status;
}

sp<VolumeShaper::State> MediaPlayerService::AudioOutput::getVolumeShaperState(int id)
{
    Mutex::Autolock lock(mLock);
    if (mTrack != 0) {
        return mTrack->getVolumeShaperState(id);
    } else {
        return mVolumeHandler->getVolumeShaperState(id);
    }
}

// static
void MediaPlayerService::AudioOutput::CallbackWrapper(
        int event, void *cookie, void *info) {
    //ALOGV("callbackwrapper");
    CallbackData *data = (CallbackData*)cookie;
    // lock to ensure we aren't caught in the middle of a track switch.
    data->lock();
    AudioOutput *me = data->getOutput();
    AudioTrack::Buffer *buffer = (AudioTrack::Buffer *)info;
    if (me == NULL) {
        // no output set, likely because the track was scheduled to be reused
        // by another player, but the format turned out to be incompatible.
        data->unlock();
        if (buffer != NULL) {
            buffer->size = 0;
        }
        return;
    }

    switch(event) {
    case AudioTrack::EVENT_MORE_DATA: {
        size_t actualSize = (*me->mCallback)(
                me, buffer->raw, buffer->size, me->mCallbackCookie,
                CB_EVENT_FILL_BUFFER);

        // Log when no data is returned from the callback.
        // (1) We may have no data (especially with network streaming sources).
        // (2) We may have reached the EOS and the audio track is not stopped yet.
        // Note that AwesomePlayer/AudioPlayer will only return zero size when it reaches the EOS.
        // NuPlayerRenderer will return zero when it doesn't have data (it doesn't block to fill).
        //
        // This is a benign busy-wait, with the next data request generated 10 ms or more later;
        // nevertheless for power reasons, we don't want to see too many of these.

        ALOGV_IF(actualSize == 0 && buffer->size > 0, "callbackwrapper: empty buffer returned");

        buffer->size = actualSize;
        } break;

    case AudioTrack::EVENT_STREAM_END:
        // currently only occurs for offloaded callbacks
        ALOGV("callbackwrapper: deliver EVENT_STREAM_END");
        (*me->mCallback)(me, NULL /* buffer */, 0 /* size */,
                me->mCallbackCookie, CB_EVENT_STREAM_END);
        break;

    case AudioTrack::EVENT_NEW_IAUDIOTRACK :
        ALOGV("callbackwrapper: deliver EVENT_TEAR_DOWN");
        (*me->mCallback)(me,  NULL /* buffer */, 0 /* size */,
                me->mCallbackCookie, CB_EVENT_TEAR_DOWN);
        break;

    case AudioTrack::EVENT_UNDERRUN:
        // This occurs when there is no data available, typically
        // when there is a failure to supply data to the AudioTrack.  It can also
        // occur in non-offloaded mode when the audio device comes out of standby.
        //
        // If an AudioTrack underruns it outputs silence. Since this happens suddenly
        // it may sound like an audible pop or glitch.
        //
        // The underrun event is sent once per track underrun; the condition is reset
        // when more data is sent to the AudioTrack.
        ALOGD("callbackwrapper: EVENT_UNDERRUN (discarded)");
        break;

    default:
        ALOGE("received unknown event type: %d inside CallbackWrapper !", event);
    }

    data->unlock();
}

audio_session_t MediaPlayerService::AudioOutput::getSessionId() const
{
    Mutex::Autolock lock(mLock);
    return mSessionId;
}

uint32_t MediaPlayerService::AudioOutput::getSampleRate() const
{
    Mutex::Autolock lock(mLock);
    if (mTrack == 0) return 0;
    return mTrack->getSampleRate();
}

int64_t MediaPlayerService::AudioOutput::getBufferDurationInUs() const
{
    Mutex::Autolock lock(mLock);
    if (mTrack == 0) {
        return 0;
    }
    int64_t duration;
    if (mTrack->getBufferDurationInUs(&duration) != OK) {
        return 0;
    }
    return duration;
}

////////////////////////////////////////////////////////////////////////////////

struct CallbackThread : public Thread {
    CallbackThread(const wp<MediaPlayerBase::AudioSink> &sink,
                   MediaPlayerBase::AudioSink::AudioCallback cb,
                   void *cookie);

protected:
    virtual ~CallbackThread();

    virtual bool threadLoop();

private:
    wp<MediaPlayerBase::AudioSink> mSink;
    MediaPlayerBase::AudioSink::AudioCallback mCallback;
    void *mCookie;
    void *mBuffer;
    size_t mBufferSize;

    CallbackThread(const CallbackThread &);
    CallbackThread &operator=(const CallbackThread &);
};

CallbackThread::CallbackThread(
        const wp<MediaPlayerBase::AudioSink> &sink,
        MediaPlayerBase::AudioSink::AudioCallback cb,
        void *cookie)
    : mSink(sink),
      mCallback(cb),
      mCookie(cookie),
      mBuffer(NULL),
      mBufferSize(0) {
}

CallbackThread::~CallbackThread() {
    if (mBuffer) {
        free(mBuffer);
        mBuffer = NULL;
    }
}

bool CallbackThread::threadLoop() {
    sp<MediaPlayerBase::AudioSink> sink = mSink.promote();
    if (sink == NULL) {
        return false;
    }

    if (mBuffer == NULL) {
        mBufferSize = sink->bufferSize();
        mBuffer = malloc(mBufferSize);
    }

    size_t actualSize =
        (*mCallback)(sink.get(), mBuffer, mBufferSize, mCookie,
                MediaPlayerBase::AudioSink::CB_EVENT_FILL_BUFFER);

    if (actualSize > 0) {
        sink->write(mBuffer, actualSize);
        // Could return false on sink->write() error or short count.
        // Not necessarily appropriate but would work for AudioCache behavior.
    }

    return true;
}

////////////////////////////////////////////////////////////////////////////////

void MediaPlayerService::addBatteryData(uint32_t params) {
    mBatteryTracker.addBatteryData(params);
}

status_t MediaPlayerService::pullBatteryData(Parcel* reply) {
    return mBatteryTracker.pullBatteryData(reply);
}

MediaPlayerService::BatteryTracker::BatteryTracker() {
    mBatteryAudio.refCount = 0;
    for (int i = 0; i < NUM_AUDIO_DEVICES; i++) {
        mBatteryAudio.deviceOn[i] = 0;
        mBatteryAudio.lastTime[i] = 0;
        mBatteryAudio.totalTime[i] = 0;
    }
    // speaker is on by default
    mBatteryAudio.deviceOn[SPEAKER] = 1;

    // reset battery stats
    // if the mediaserver has crashed, battery stats could be left
    // in bad state, reset the state upon service start.
    BatteryNotifier::getInstance().noteResetVideo();
}

void MediaPlayerService::BatteryTracker::addBatteryData(uint32_t params)
{
    Mutex::Autolock lock(mLock);

    int32_t time = systemTime() / 1000000L;

    // change audio output devices. This notification comes from AudioFlinger
    if ((params & kBatteryDataSpeakerOn)
            || (params & kBatteryDataOtherAudioDeviceOn)) {

        int deviceOn[NUM_AUDIO_DEVICES];
        for (int i = 0; i < NUM_AUDIO_DEVICES; i++) {
            deviceOn[i] = 0;
        }

        if ((params & kBatteryDataSpeakerOn)
                && (params & kBatteryDataOtherAudioDeviceOn)) {
            deviceOn[SPEAKER_AND_OTHER] = 1;
        } else if (params & kBatteryDataSpeakerOn) {
            deviceOn[SPEAKER] = 1;
        } else {
            deviceOn[OTHER_AUDIO_DEVICE] = 1;
        }

        for (int i = 0; i < NUM_AUDIO_DEVICES; i++) {
            if (mBatteryAudio.deviceOn[i] != deviceOn[i]){

                if (mBatteryAudio.refCount > 0) { // if playing audio
                    if (!deviceOn[i]) {
                        mBatteryAudio.lastTime[i] += time;
                        mBatteryAudio.totalTime[i] += mBatteryAudio.lastTime[i];
                        mBatteryAudio.lastTime[i] = 0;
                    } else {
                        mBatteryAudio.lastTime[i] = 0 - time;
                    }
                }

                mBatteryAudio.deviceOn[i] = deviceOn[i];
            }
        }
        return;
    }

    // an audio stream is started
    if (params & kBatteryDataAudioFlingerStart) {
        // record the start time only if currently no other audio
        // is being played
        if (mBatteryAudio.refCount == 0) {
            for (int i = 0; i < NUM_AUDIO_DEVICES; i++) {
                if (mBatteryAudio.deviceOn[i]) {
                    mBatteryAudio.lastTime[i] -= time;
                }
            }
        }

        mBatteryAudio.refCount ++;
        return;

    } else if (params & kBatteryDataAudioFlingerStop) {
        if (mBatteryAudio.refCount <= 0) {
            ALOGW("Battery track warning: refCount is <= 0");
            return;
        }

        // record the stop time only if currently this is the only
        // audio being played
        if (mBatteryAudio.refCount == 1) {
            for (int i = 0; i < NUM_AUDIO_DEVICES; i++) {
                if (mBatteryAudio.deviceOn[i]) {
                    mBatteryAudio.lastTime[i] += time;
                    mBatteryAudio.totalTime[i] += mBatteryAudio.lastTime[i];
                    mBatteryAudio.lastTime[i] = 0;
                }
            }
        }

        mBatteryAudio.refCount --;
        return;
    }

    uid_t uid = IPCThreadState::self()->getCallingUid();
    if (uid == AID_MEDIA) {
        return;
    }
    int index = mBatteryData.indexOfKey(uid);

    if (index < 0) { // create a new entry for this UID
        BatteryUsageInfo info;
        info.audioTotalTime = 0;
        info.videoTotalTime = 0;
        info.audioLastTime = 0;
        info.videoLastTime = 0;
        info.refCount = 0;

        if (mBatteryData.add(uid, info) == NO_MEMORY) {
            ALOGE("Battery track error: no memory for new app");
            return;
        }
    }

    BatteryUsageInfo &info = mBatteryData.editValueFor(uid);

    if (params & kBatteryDataCodecStarted) {
        if (params & kBatteryDataTrackAudio) {
            info.audioLastTime -= time;
            info.refCount ++;
        }
        if (params & kBatteryDataTrackVideo) {
            info.videoLastTime -= time;
            info.refCount ++;
        }
    } else {
        if (info.refCount == 0) {
            ALOGW("Battery track warning: refCount is already 0");
            return;
        } else if (info.refCount < 0) {
            ALOGE("Battery track error: refCount < 0");
            mBatteryData.removeItem(uid);
            return;
        }

        if (params & kBatteryDataTrackAudio) {
            info.audioLastTime += time;
            info.refCount --;
        }
        if (params & kBatteryDataTrackVideo) {
            info.videoLastTime += time;
            info.refCount --;
        }

        // no stream is being played by this UID
        if (info.refCount == 0) {
            info.audioTotalTime += info.audioLastTime;
            info.audioLastTime = 0;
            info.videoTotalTime += info.videoLastTime;
            info.videoLastTime = 0;
        }
    }
}

status_t MediaPlayerService::BatteryTracker::pullBatteryData(Parcel* reply) {
    Mutex::Autolock lock(mLock);

    // audio output devices usage
    int32_t time = systemTime() / 1000000L; //in ms
    int32_t totalTime;

    for (int i = 0; i < NUM_AUDIO_DEVICES; i++) {
        totalTime = mBatteryAudio.totalTime[i];

        if (mBatteryAudio.deviceOn[i]
            && (mBatteryAudio.lastTime[i] != 0)) {
                int32_t tmpTime = mBatteryAudio.lastTime[i] + time;
                totalTime += tmpTime;
        }

        reply->writeInt32(totalTime);
        // reset the total time
        mBatteryAudio.totalTime[i] = 0;
   }

    // codec usage
    BatteryUsageInfo info;
    int size = mBatteryData.size();

    reply->writeInt32(size);
    int i = 0;

    while (i < size) {
        info = mBatteryData.valueAt(i);

        reply->writeInt32(mBatteryData.keyAt(i)); //UID
        reply->writeInt32(info.audioTotalTime);
        reply->writeInt32(info.videoTotalTime);

        info.audioTotalTime = 0;
        info.videoTotalTime = 0;

        // remove the UID entry where no stream is being played
        if (info.refCount <= 0) {
            mBatteryData.removeItemsAt(i);
            size --;
            i --;
        }
        i++;
    }
    return NO_ERROR;
}
} // namespace android<|MERGE_RESOLUTION|>--- conflicted
+++ resolved
@@ -590,11 +590,10 @@
     mUid = uid;
     mRetransmitEndpointValid = false;
     mAudioAttributes = NULL;
-    mListener = new Listener(this);
 
 #if CALLBACK_ANTAGONIZER
     ALOGD("create Antagonizer");
-    mAntagonizer = new Antagonizer(mListener);
+    mAntagonizer = new Antagonizer(notify, this);
 #endif
 }
 
@@ -628,7 +627,7 @@
     // and reset the player. We assume the player will serialize
     // access to itself if necessary.
     if (p != 0) {
-        p->setNotifyCallback(0);
+        p->setNotifyCallback(0, 0);
 #if CALLBACK_ANTAGONIZER
         ALOGD("kill Antagonizer");
         mAntagonizer->kill();
@@ -653,7 +652,7 @@
         p.clear();
     }
     if (p == NULL) {
-        p = MediaPlayerFactory::createPlayer(playerType, mListener, mPid);
+        p = MediaPlayerFactory::createPlayer(playerType, this, notify, mPid);
     }
 
     if (p != NULL) {
@@ -1431,10 +1430,6 @@
 }
 
 void MediaPlayerService::Client::notify(
-<<<<<<< HEAD
-        int msg, int ext1, int ext2, const Parcel *obj)
-{
-=======
         const wp<IMediaPlayer> &listener, int msg, int ext1, int ext2, const Parcel *obj)
 {
     sp<IMediaPlayer> spListener = listener.promote();
@@ -1443,18 +1438,17 @@
     }
     Client* client = static_cast<Client*>(spListener.get());
 
->>>>>>> 18cd9b58
     sp<IMediaPlayerClient> c;
     sp<Client> nextClient;
     status_t errStartNext = NO_ERROR;
     {
-        Mutex::Autolock l(mLock);
-        c = mClient;
-        if (msg == MEDIA_PLAYBACK_COMPLETE && mNextClient != NULL) {
-            nextClient = mNextClient;
-
-            if (mAudioOutput != NULL)
-                mAudioOutput->switchToNextOutput();
+        Mutex::Autolock l(client->mLock);
+        c = client->mClient;
+        if (msg == MEDIA_PLAYBACK_COMPLETE && client->mNextClient != NULL) {
+            nextClient = client->mNextClient;
+
+            if (client->mAudioOutput != NULL)
+                client->mAudioOutput->switchToNextOutput();
 
             errStartNext = nextClient->start();
         }
@@ -1480,21 +1474,17 @@
         MEDIA_INFO_METADATA_UPDATE == ext1) {
         const media::Metadata::Type metadata_type = ext2;
 
-        if(shouldDropMetadata(metadata_type)) {
+        if(client->shouldDropMetadata(metadata_type)) {
             return;
         }
 
         // Update the list of metadata that have changed. getMetadata
         // also access mMetadataUpdated and clears it.
-        addNewMetadataUpdate(metadata_type);
+        client->addNewMetadataUpdate(metadata_type);
     }
 
     if (c != NULL) {
-<<<<<<< HEAD
-        ALOGV("[%d] notify (%d, %d, %d)", mConnId, msg, ext1, ext2);
-=======
         ALOGV("[%d] notify (%p, %d, %d, %d)", client->mConnId, spListener.get(), msg, ext1, ext2);
->>>>>>> 18cd9b58
         c->notify(msg, ext1, ext2, obj);
     }
 }
@@ -1552,13 +1542,8 @@
 #if CALLBACK_ANTAGONIZER
 const int Antagonizer::interval = 10000; // 10 msecs
 
-<<<<<<< HEAD
-Antagonizer::Antagonizer(const sp<MediaPlayerBase::Listener> &listener) :
-    mExit(false), mActive(false), mListener(listener)
-=======
 Antagonizer::Antagonizer(notify_callback_f cb, const wp<IMediaPlayer> &client) :
     mExit(false), mActive(false), mClient(client), mCb(cb)
->>>>>>> 18cd9b58
 {
     createThread(callbackThread, this);
 }
@@ -1578,7 +1563,7 @@
     while (!p->mExit) {
         if (p->mActive) {
             ALOGV("send event");
-            p->mListener->notify(0, 0, 0, 0);
+            p->mCb(p->mClient, 0, 0, 0);
         }
         usleep(interval);
     }
