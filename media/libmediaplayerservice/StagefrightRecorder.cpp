--- conflicted
+++ resolved
@@ -1471,11 +1471,7 @@
                 mTimeBetweenCaptureUs);
         *cameraSource = mCameraSourceTimeLapse;
     } else {
-<<<<<<< HEAD
-        *cameraSource = AVFactory::get()->CreateFromCamera(
-=======
         *cameraSource = AVFactory::get()->CreateCameraSourceFromCamera(
->>>>>>> 884a05c9
                 mCamera, mCameraProxy, mCameraId, mClientName, mClientUid,
                 videoSize, mFrameRate,
                 mPreviewSurface);
