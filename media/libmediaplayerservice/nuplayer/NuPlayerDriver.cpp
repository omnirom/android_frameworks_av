/*
 * Copyright (C) 2010 The Android Open Source Project
 *
 * Licensed under the Apache License, Version 2.0 (the "License");
 * you may not use this file except in compliance with the License.
 * You may obtain a copy of the License at
 *
 *      http://www.apache.org/licenses/LICENSE-2.0
 *
 * Unless required by applicable law or agreed to in writing, software
 * distributed under the License is distributed on an "AS IS" BASIS,
 * WITHOUT WARRANTIES OR CONDITIONS OF ANY KIND, either express or implied.
 * See the License for the specific language governing permissions and
 * limitations under the License.
 */

//#define LOG_NDEBUG 0
#define LOG_TAG "NuPlayerDriver"
#include <inttypes.h>
#include <android-base/macros.h>
#include <utils/Log.h>
#include <cutils/properties.h>

#include "NuPlayerDriver.h"

#include "NuPlayer.h"
#include "NuPlayerSource.h"

#include <media/stagefright/foundation/ADebug.h>
#include <media/stagefright/foundation/ALooper.h>
#include <media/stagefright/foundation/AUtils.h>
#include <media/stagefright/foundation/ByteUtils.h>
#include <media/stagefright/MediaClock.h>
#include <media/stagefright/MetaData.h>
#include <media/stagefright/Utils.h>

#include <media/IMediaAnalyticsService.h>

static const int kDumpLockRetries = 50;
static const int kDumpLockSleepUs = 20000;
#include "mediaplayerservice/AVNuExtensions.h"
#include "mediaplayerservice/AVMediaServiceExtensions.h"

namespace android {

// key for media statistics
static const char *kKeyPlayer = "nuplayer";
// attrs for media statistics
    // NB: these are matched with public Java API constants defined
    // in frameworks/base/media/java/android/media/MediaPlayer.java
    // These must be kept synchronized with the constants there.
static const char *kPlayerVMime = "android.media.mediaplayer.video.mime";
static const char *kPlayerVCodec = "android.media.mediaplayer.video.codec";
static const char *kPlayerWidth = "android.media.mediaplayer.width";
static const char *kPlayerHeight = "android.media.mediaplayer.height";
static const char *kPlayerFrames = "android.media.mediaplayer.frames";
static const char *kPlayerFramesDropped = "android.media.mediaplayer.dropped";
static const char *kPlayerFrameRate = "android.media.mediaplayer.fps";
static const char *kPlayerAMime = "android.media.mediaplayer.audio.mime";
static const char *kPlayerACodec = "android.media.mediaplayer.audio.codec";
static const char *kPlayerDuration = "android.media.mediaplayer.durationMs";
static const char *kPlayerPlaying = "android.media.mediaplayer.playingMs";
static const char *kPlayerError = "android.media.mediaplayer.err";
static const char *kPlayerErrorCode = "android.media.mediaplayer.errcode";

    // NB: These are not yet exposed as public Java API constants.
static const char *kPlayerErrorState = "android.media.mediaplayer.errstate";
static const char *kPlayerDataSourceType = "android.media.mediaplayer.dataSource";
//
static const char *kPlayerRebuffering = "android.media.mediaplayer.rebufferingMs";
static const char *kPlayerRebufferingCount = "android.media.mediaplayer.rebuffers";
static const char *kPlayerRebufferingAtExit = "android.media.mediaplayer.rebufferExit";


NuPlayerDriver::NuPlayerDriver(pid_t pid)
    : mState(STATE_IDLE),
      mIsAsyncPrepare(false),
      mAsyncResult(UNKNOWN_ERROR),
      mSetSurfaceInProgress(false),
      mDurationUs(-1),
      mPositionUs(-1),
      mSeekInProgress(false),
      mPlayingTimeUs(0),
      mRebufferingTimeUs(0),
      mRebufferingEvents(0),
      mRebufferingAtExit(false),
      mLooper(new ALooper),
      mMediaClock(new MediaClock),
      mPlayer(AVNuFactory::get()->createNuPlayer(pid, mMediaClock)),
      mPlayerFlags(0),
      mAnalyticsItem(NULL),
      mClientUid(-1),
      mAtEOS(false),
      mLooping(false),
      mAutoLoop(false) {
    ALOGD("NuPlayerDriver(%p) created, clientPid(%d)", this, pid);
    mLooper->setName("NuPlayerDriver Looper");

    mMediaClock->init();

    // set up an analytics record
    mAnalyticsItem = MediaAnalyticsItem::create(kKeyPlayer);

    mLooper->start(
            false, /* runOnCallingThread */
            true,  /* canCallJava */
            PRIORITY_AUDIO);

    mLooper->registerHandler(mPlayer);

    mPlayer->init(this);
}

NuPlayerDriver::~NuPlayerDriver() {
    ALOGV("~NuPlayerDriver(%p)", this);
    mLooper->stop();

    // finalize any pending metrics, usually a no-op.
    updateMetrics("destructor");
    logMetrics("destructor");

    Mutex::Autolock autoLock(mMetricsLock);
    if (mAnalyticsItem != NULL) {
        delete mAnalyticsItem;
        mAnalyticsItem = NULL;
    }
}

status_t NuPlayerDriver::initCheck() {
    return OK;
}

status_t NuPlayerDriver::setUID(uid_t uid) {
    mPlayer->setUID(uid);
    mClientUid = uid;

    Mutex::Autolock autoLock(mMetricsLock);
    if (mAnalyticsItem) {
        mAnalyticsItem->setUid(mClientUid);
    }

    return OK;
}

status_t NuPlayerDriver::setDataSource(
        const sp<IMediaHTTPService> &httpService,
        const char *url,
        const KeyedVector<String8, String8> *headers) {
    ALOGV("setDataSource(%p) url(%s)", this, uriDebugString(url, false).c_str());
    Mutex::Autolock autoLock(mLock);

    if (mState != STATE_IDLE) {
        return INVALID_OPERATION;
    }

    mState = STATE_SET_DATASOURCE_PENDING;

    mPlayer->setDataSourceAsync(httpService, url, headers);

    while (mState == STATE_SET_DATASOURCE_PENDING) {
        mCondition.wait(mLock);
    }

    return mAsyncResult;
}

status_t NuPlayerDriver::setDataSource(int fd, int64_t offset, int64_t length) {
    ALOGV("setDataSource(%p) file(%d)", this, fd);
    Mutex::Autolock autoLock(mLock);

    if (mState != STATE_IDLE) {
        return INVALID_OPERATION;
    }

    mState = STATE_SET_DATASOURCE_PENDING;

    mPlayer->setDataSourceAsync(fd, offset, length);

    while (mState == STATE_SET_DATASOURCE_PENDING) {
        mCondition.wait(mLock);
    }

    AVNuUtils::get()->printFileName(fd);
    return mAsyncResult;
}

status_t NuPlayerDriver::setDataSource(const sp<IStreamSource> &source) {
    ALOGV("setDataSource(%p) stream source", this);
    Mutex::Autolock autoLock(mLock);

    if (mState != STATE_IDLE) {
        return INVALID_OPERATION;
    }

    mState = STATE_SET_DATASOURCE_PENDING;

    mPlayer->setDataSourceAsync(source);

    while (mState == STATE_SET_DATASOURCE_PENDING) {
        mCondition.wait(mLock);
    }

    return mAsyncResult;
}

status_t NuPlayerDriver::setDataSource(const sp<DataSource> &source) {
    ALOGV("setDataSource(%p) callback source", this);
    Mutex::Autolock autoLock(mLock);

    if (mState != STATE_IDLE) {
        return INVALID_OPERATION;
    }

    mState = STATE_SET_DATASOURCE_PENDING;

    mPlayer->setDataSourceAsync(source);

    while (mState == STATE_SET_DATASOURCE_PENDING) {
        mCondition.wait(mLock);
    }

    return mAsyncResult;
}

status_t NuPlayerDriver::setVideoSurfaceTexture(
        const sp<IGraphicBufferProducer> &bufferProducer) {
    ALOGV("setVideoSurfaceTexture(%p)", this);
    Mutex::Autolock autoLock(mLock);

    if (mSetSurfaceInProgress) {
        return INVALID_OPERATION;
    }

    switch (mState) {
        case STATE_SET_DATASOURCE_PENDING:
        case STATE_RESET_IN_PROGRESS:
            return INVALID_OPERATION;

        default:
            break;
    }

    mSetSurfaceInProgress = true;

    mPlayer->setVideoSurfaceTextureAsync(bufferProducer);

    while (mSetSurfaceInProgress) {
        mCondition.wait(mLock);
    }

    return OK;
}

status_t NuPlayerDriver::getBufferingSettings(BufferingSettings* buffering) {
    ALOGV("getBufferingSettings(%p)", this);
    {
        Mutex::Autolock autoLock(mLock);
        if (mState == STATE_IDLE) {
            return INVALID_OPERATION;
        }
    }

    return mPlayer->getBufferingSettings(buffering);
}

status_t NuPlayerDriver::setBufferingSettings(const BufferingSettings& buffering) {
    ALOGV("setBufferingSettings(%p)", this);
    {
        Mutex::Autolock autoLock(mLock);
        if (mState == STATE_IDLE) {
            return INVALID_OPERATION;
        }
    }

    return mPlayer->setBufferingSettings(buffering);
}

status_t NuPlayerDriver::prepare() {
    ALOGV("prepare(%p)", this);
    Mutex::Autolock autoLock(mLock);
    return prepare_l();
}

status_t NuPlayerDriver::prepare_l() {
    switch (mState) {
        case STATE_UNPREPARED:
            mState = STATE_PREPARING;

            // Make sure we're not posting any notifications, success or
            // failure information is only communicated through our result
            // code.
            mIsAsyncPrepare = false;
            mPlayer->prepareAsync();
            while (mState == STATE_PREPARING) {
                mCondition.wait(mLock);
            }
            return (mState == STATE_PREPARED) ? OK : UNKNOWN_ERROR;
        case STATE_STOPPED:
            // this is really just paused. handle as seek to start
            mAtEOS = false;
            mState = STATE_STOPPED_AND_PREPARING;
            mIsAsyncPrepare = false;
            mPlayer->seekToAsync(0, MediaPlayerSeekMode::SEEK_PREVIOUS_SYNC /* mode */,
                    true /* needNotify */);
            while (mState == STATE_STOPPED_AND_PREPARING) {
                mCondition.wait(mLock);
            }
            return (mState == STATE_STOPPED_AND_PREPARED) ? OK : UNKNOWN_ERROR;
        default:
            return INVALID_OPERATION;
    };
}

status_t NuPlayerDriver::prepareAsync() {
    ALOGV("prepareAsync(%p)", this);
    Mutex::Autolock autoLock(mLock);

    switch (mState) {
        case STATE_UNPREPARED:
            mState = STATE_PREPARING;
            mIsAsyncPrepare = true;
            mPlayer->prepareAsync();
            return OK;
        case STATE_STOPPED:
            // this is really just paused. handle as seek to start
            mAtEOS = false;
            mState = STATE_STOPPED_AND_PREPARING;
            mIsAsyncPrepare = true;
            mPlayer->seekToAsync(0, MediaPlayerSeekMode::SEEK_PREVIOUS_SYNC /* mode */,
                    true /* needNotify */);
            return OK;
        default:
            return INVALID_OPERATION;
    };
}

status_t NuPlayerDriver::start() {
    ALOGV("start(%p), state is %d, eos is %d", this, mState, mAtEOS);
    Mutex::Autolock autoLock(mLock);
    return start_l();
}

status_t NuPlayerDriver::start_l() {
    switch (mState) {
        case STATE_UNPREPARED:
        {
            status_t err = prepare_l();

            if (err != OK) {
                return err;
            }

            CHECK_EQ(mState, STATE_PREPARED);

            FALLTHROUGH_INTENDED;
        }

        case STATE_PAUSED:
        case STATE_STOPPED_AND_PREPARED:
        case STATE_PREPARED:
        {
            mPlayer->start();

            FALLTHROUGH_INTENDED;
        }

        case STATE_RUNNING:
        {
            if (mAtEOS) {
                mPlayer->seekToAsync(0);
                mAtEOS = false;
                mPositionUs = -1;
            }
            break;
        }

        default:
            return INVALID_OPERATION;
    }

    mState = STATE_RUNNING;

    return OK;
}

status_t NuPlayerDriver::stop() {
    ALOGD("stop(%p)", this);
    Mutex::Autolock autoLock(mLock);

    switch (mState) {
        case STATE_RUNNING:
            mPlayer->pause();
            FALLTHROUGH_INTENDED;

        case STATE_PAUSED:
            mState = STATE_STOPPED;
            notifyListener_l(MEDIA_STOPPED);
            break;

        case STATE_PREPARED:
        case STATE_STOPPED:
        case STATE_STOPPED_AND_PREPARING:
        case STATE_STOPPED_AND_PREPARED:
            mState = STATE_STOPPED;
            break;

        default:
            return INVALID_OPERATION;
    }

    return OK;
}

status_t NuPlayerDriver::pause() {
    ALOGD("pause(%p)", this);
    // The NuPlayerRenderer may get flushed if pause for long enough, e.g. the pause timeout tear
    // down for audio offload mode. If that happens, the NuPlayerRenderer will no longer know the
    // current position. So similar to seekTo, update |mPositionUs| to the pause position by calling
    // getCurrentPosition here.
    int unused;
    getCurrentPosition(&unused);

    Mutex::Autolock autoLock(mLock);

    switch (mState) {
        case STATE_PAUSED:
        case STATE_PREPARED:
            return OK;

        case STATE_RUNNING:
            mState = STATE_PAUSED;
            notifyListener_l(MEDIA_PAUSED);
            mPlayer->pause();
            break;

        default:
            return INVALID_OPERATION;
    }

    return OK;
}

bool NuPlayerDriver::isPlaying() {
    return mState == STATE_RUNNING && !mAtEOS;
}

status_t NuPlayerDriver::setPlaybackSettings(const AudioPlaybackRate &rate) {
    status_t err = mPlayer->setPlaybackSettings(rate);
    if (err == OK) {
        // try to update position
        int unused;
        getCurrentPosition(&unused);
        Mutex::Autolock autoLock(mLock);
        if (rate.mSpeed == 0.f && mState == STATE_RUNNING) {
            mState = STATE_PAUSED;
            notifyListener_l(MEDIA_PAUSED);
        } else if (rate.mSpeed != 0.f
                && (mState == STATE_PAUSED
                    || mState == STATE_STOPPED_AND_PREPARED
                    || mState == STATE_PREPARED)) {
            err = start_l();
        }
    }
    return err;
}

status_t NuPlayerDriver::getPlaybackSettings(AudioPlaybackRate *rate) {
    return mPlayer->getPlaybackSettings(rate);
}

status_t NuPlayerDriver::setSyncSettings(const AVSyncSettings &sync, float videoFpsHint) {
    return mPlayer->setSyncSettings(sync, videoFpsHint);
}

status_t NuPlayerDriver::getSyncSettings(AVSyncSettings *sync, float *videoFps) {
    return mPlayer->getSyncSettings(sync, videoFps);
}

status_t NuPlayerDriver::seekTo(int msec, MediaPlayerSeekMode mode) {
    ALOGV("seekTo(%p) (%d ms, %d) at state %d", this, msec, mode, mState);
    Mutex::Autolock autoLock(mLock);

    int64_t seekTimeUs = msec * 1000LL;

    switch (mState) {
        case STATE_PREPARED:
        case STATE_STOPPED_AND_PREPARED:
        case STATE_PAUSED:
        case STATE_RUNNING:
        {
            mAtEOS = false;
            mSeekInProgress = true;
            // seeks can take a while, so we essentially paused
            notifyListener_l(MEDIA_PAUSED);
            mPlayer->seekToAsync(seekTimeUs, mode, true /* needNotify */);
            break;
        }

        default:
            return INVALID_OPERATION;
    }

    mPositionUs = seekTimeUs;
    return OK;
}

status_t NuPlayerDriver::getCurrentPosition(int *msec) {
    int64_t tempUs = 0;
    {
        Mutex::Autolock autoLock(mLock);
        if (mSeekInProgress || (mState == STATE_PAUSED && !mAtEOS)) {
            tempUs = (mPositionUs <= 0) ? 0 : mPositionUs;
            *msec = (int)divRound(tempUs, (int64_t)(1000));
            return OK;
        }
    }

    status_t ret = mPlayer->getCurrentPosition(&tempUs);

    Mutex::Autolock autoLock(mLock);
    // We need to check mSeekInProgress here because mPlayer->seekToAsync is an async call, which
    // means getCurrentPosition can be called before seek is completed. Iow, renderer may return a
    // position value that's different the seek to position.
    if (ret != OK) {
        tempUs = (mPositionUs <= 0) ? 0 : mPositionUs;
    } else {
        mPositionUs = tempUs;
    }
    *msec = (int)divRound(tempUs, (int64_t)(1000));
    return OK;
}

status_t NuPlayerDriver::getDuration(int *msec) {
    Mutex::Autolock autoLock(mLock);

    if (mDurationUs < 0) {
        return UNKNOWN_ERROR;
    }

    *msec = (mDurationUs + 500LL) / 1000;

    return OK;
}

void NuPlayerDriver::updateMetrics(const char *where) {

    if (where == NULL) {
        where = "unknown";
    }
    ALOGV("updateMetrics(%p) from %s at state %d", this, where, mState);

    // gather the final track statistics for this record
    Vector<sp<AMessage>> trackStats;
    mPlayer->getStats(&trackStats);

    // getDuration() uses mLock
    int duration_ms = -1;
    getDuration(&duration_ms);
    mAnalyticsItem->setInt64(kPlayerDuration, duration_ms);

    mPlayer->updateInternalTimers();

    int64_t playingTimeUs;
    int64_t rebufferingTimeUs;
    int32_t rebufferingEvents;
    bool rebufferingAtExit;
    {
        Mutex::Autolock autoLock(mLock);

        playingTimeUs = mPlayingTimeUs;
        rebufferingTimeUs = mRebufferingTimeUs;
        rebufferingEvents = mRebufferingEvents;
        rebufferingAtExit = mRebufferingAtExit;
    }

    // finish the rest of the gathering holding mLock;
    // some of the fields we read are updated under mLock.
    // we also avoid any races within mAnalyticsItem machinery
    Mutex::Autolock autoLock(mMetricsLock);

    mAnalyticsItem->setInt64(kPlayerPlaying, (playingTimeUs+500)/1000 );

    if (mRebufferingEvents != 0) {
        mAnalyticsItem->setInt64(kPlayerRebuffering, (rebufferingTimeUs+500)/1000 );
        mAnalyticsItem->setInt32(kPlayerRebufferingCount, rebufferingEvents);
        mAnalyticsItem->setInt32(kPlayerRebufferingAtExit, rebufferingAtExit);

     }

    mAnalyticsItem->setCString(kPlayerDataSourceType, mPlayer->getDataSourceType());

    if (trackStats.size() > 0) {
        for (size_t i = 0; i < trackStats.size(); ++i) {
            const sp<AMessage> &stats = trackStats.itemAt(i);

            AString mime;
            stats->findString("mime", &mime);

            AString name;
            stats->findString("component-name", &name);

            if (mime.startsWith("video/")) {
                int32_t width, height;
                mAnalyticsItem->setCString(kPlayerVMime, mime.c_str());
                if (!name.empty()) {
                    mAnalyticsItem->setCString(kPlayerVCodec, name.c_str());
                }

                if (stats->findInt32("width", &width)
                        && stats->findInt32("height", &height)) {
                    mAnalyticsItem->setInt32(kPlayerWidth, width);
                    mAnalyticsItem->setInt32(kPlayerHeight, height);
                }

                int64_t numFramesTotal = 0;
                int64_t numFramesDropped = 0;
                stats->findInt64("frames-total", &numFramesTotal);
                stats->findInt64("frames-dropped-output", &numFramesDropped);

                mAnalyticsItem->setInt64(kPlayerFrames, numFramesTotal);
                mAnalyticsItem->setInt64(kPlayerFramesDropped, numFramesDropped);

                float frameRate = 0;
                if (stats->findFloat("frame-rate-total", &frameRate)) {
                    mAnalyticsItem->setDouble(kPlayerFrameRate, (double) frameRate);
                }

            } else if (mime.startsWith("audio/")) {
                mAnalyticsItem->setCString(kPlayerAMime, mime.c_str());
                if (!name.empty()) {
                    mAnalyticsItem->setCString(kPlayerACodec, name.c_str());
                }
            }
        }
    }
}


void NuPlayerDriver::logMetrics(const char *where) {
    if (where == NULL) {
        where = "unknown";
    }
    ALOGV("logMetrics(%p) from %s at state %d", this, where, mState);

    // make sure that the stats are stable while we're writing them.
    Mutex::Autolock autoLock(mMetricsLock);

    if (mAnalyticsItem == NULL || mAnalyticsItem->isEnabled() == false) {
        return;
    }

    // log only non-empty records
    // we always updateMetrics() before we get here
    // and that always injects 3 fields (duration, playing time, and
    // datasource) into the record.
    // So the canonical "empty" record has 3 elements in it.
    if (mAnalyticsItem->count() > 3) {

        mAnalyticsItem->selfrecord();

        // re-init in case we prepare() and start() again.
        delete mAnalyticsItem ;
        mAnalyticsItem = MediaAnalyticsItem::create(kKeyPlayer);
        if (mAnalyticsItem) {
            mAnalyticsItem->setUid(mClientUid);
        }
    } else {
        ALOGV("nothing to record (only %d fields)", mAnalyticsItem->count());
    }
}

status_t NuPlayerDriver::reset() {
    ALOGD("reset(%p) at state %d", this, mState);

    updateMetrics("reset");
    logMetrics("reset");

    Mutex::Autolock autoLock(mLock);

    switch (mState) {
        case STATE_IDLE:
            return OK;

        case STATE_SET_DATASOURCE_PENDING:
        case STATE_RESET_IN_PROGRESS:
            return INVALID_OPERATION;

        case STATE_PREPARING:
        {
            CHECK(mIsAsyncPrepare);

            notifyListener_l(MEDIA_PREPARED);
            break;
        }

        default:
            break;
    }

    if (mState != STATE_STOPPED) {
        notifyListener_l(MEDIA_STOPPED);
    }

    if (property_get_bool("persist.debug.sf.stats", false)) {
        Vector<String16> args;
        dump(-1, args);
    }

    mState = STATE_RESET_IN_PROGRESS;
    mPlayer->resetAsync();

    while (mState == STATE_RESET_IN_PROGRESS) {
        mCondition.wait(mLock);
    }

    mDurationUs = -1;
    mPositionUs = -1;
    mLooping = false;
    mPlayingTimeUs = 0;
    mRebufferingTimeUs = 0;
    mRebufferingEvents = 0;
    mRebufferingAtExit = false;

    return OK;
}

status_t NuPlayerDriver::notifyAt(int64_t mediaTimeUs) {
    ALOGV("notifyAt(%p), time:%lld", this, (long long)mediaTimeUs);
    return mPlayer->notifyAt(mediaTimeUs);
}

status_t NuPlayerDriver::setLooping(int loop) {
    mLooping = loop != 0;
    return OK;
}

player_type NuPlayerDriver::playerType() {
    return NU_PLAYER;
}

status_t NuPlayerDriver::invoke(const Parcel &request, Parcel *reply) {
    if (reply == NULL) {
        ALOGE("reply is a NULL pointer");
        return BAD_VALUE;
    }

    int32_t methodId;
    status_t ret = request.readInt32(&methodId);
    if (ret != OK) {
        ALOGE("Failed to retrieve the requested method to invoke");
        return ret;
    }

    switch (methodId) {
        case INVOKE_ID_SET_VIDEO_SCALING_MODE:
        {
            int mode = request.readInt32();
            return mPlayer->setVideoScalingMode(mode);
        }

        case INVOKE_ID_GET_TRACK_INFO:
        {
            return mPlayer->getTrackInfo(reply);
        }

        case INVOKE_ID_SELECT_TRACK:
        {
            int trackIndex = request.readInt32();
            int msec = 0;
            // getCurrentPosition should always return OK
            getCurrentPosition(&msec);
            return mPlayer->selectTrack(trackIndex, true /* select */, msec * 1000LL);
        }

        case INVOKE_ID_UNSELECT_TRACK:
        {
            int trackIndex = request.readInt32();
            return mPlayer->selectTrack(trackIndex, false /* select */, 0xdeadbeef /* not used */);
        }

        case INVOKE_ID_GET_SELECTED_TRACK:
        {
            int32_t type = request.readInt32();
            return mPlayer->getSelectedTrack(type, reply);
        }

        default:
        {
            return INVALID_OPERATION;
        }
    }
}

void NuPlayerDriver::setAudioSink(const sp<AudioSink> &audioSink) {
    mPlayer->setAudioSink(audioSink);
    mAudioSink = audioSink;
}

status_t NuPlayerDriver::setParameter(
        int /* key */, const Parcel & /* request */) {
    return INVALID_OPERATION;
}

status_t NuPlayerDriver::getParameter(int key, Parcel *reply) {

    if (key == FOURCC('m','t','r','X')) {
        // mtrX -- a play on 'metrics' (not matrix)
        // gather current info all together, parcel it, and send it back
<<<<<<< HEAD
            updateMetrics("api");
            mAnalyticsItem->writeToParcel(reply);
            return OK;
=======
        updateMetrics("api");

        // ensure mAnalyticsItem stability while writing to parcel
        Mutex::Autolock autoLock(mMetricsLock);
        if (mAnalyticsItem != NULL) {
            mAnalyticsItem->writeToParcel(reply);
        }
        return OK;
>>>>>>> 30d53163
    }

    return INVALID_OPERATION;
}

status_t NuPlayerDriver::getMetadata(
        const media::Metadata::Filter& /* ids */, Parcel *records) {
    Mutex::Autolock autoLock(mLock);

    using media::Metadata;

    Metadata meta(records);

    meta.appendBool(
            Metadata::kPauseAvailable,
            mPlayerFlags & NuPlayer::Source::FLAG_CAN_PAUSE);

    meta.appendBool(
            Metadata::kSeekBackwardAvailable,
            mPlayerFlags & NuPlayer::Source::FLAG_CAN_SEEK_BACKWARD);

    meta.appendBool(
            Metadata::kSeekForwardAvailable,
            mPlayerFlags & NuPlayer::Source::FLAG_CAN_SEEK_FORWARD);

    meta.appendBool(
            Metadata::kSeekAvailable,
            mPlayerFlags & NuPlayer::Source::FLAG_CAN_SEEK);

    AVMediaServiceUtils::get()->appendMeta(&meta);

    return OK;
}

void NuPlayerDriver::notifyResetComplete() {
    ALOGD("notifyResetComplete(%p)", this);
    Mutex::Autolock autoLock(mLock);

    CHECK_EQ(mState, STATE_RESET_IN_PROGRESS);
    mState = STATE_IDLE;
    mCondition.broadcast();
}

void NuPlayerDriver::notifySetSurfaceComplete() {
    ALOGV("notifySetSurfaceComplete(%p)", this);
    Mutex::Autolock autoLock(mLock);

    CHECK(mSetSurfaceInProgress);
    mSetSurfaceInProgress = false;

    mCondition.broadcast();
}

void NuPlayerDriver::notifyDuration(int64_t durationUs) {
    Mutex::Autolock autoLock(mLock);
    mDurationUs = durationUs;
}

void NuPlayerDriver::notifyMorePlayingTimeUs(int64_t playingUs) {
    Mutex::Autolock autoLock(mLock);
    mPlayingTimeUs += playingUs;
}

void NuPlayerDriver::notifyMoreRebufferingTimeUs(int64_t rebufferingUs) {
    Mutex::Autolock autoLock(mLock);
    mRebufferingTimeUs += rebufferingUs;
    mRebufferingEvents++;
}

void NuPlayerDriver::notifyRebufferingWhenExit(bool status) {
    Mutex::Autolock autoLock(mLock);
    mRebufferingAtExit = status;
}

void NuPlayerDriver::notifySeekComplete() {
    ALOGV("notifySeekComplete(%p)", this);
    Mutex::Autolock autoLock(mLock);
    mSeekInProgress = false;
    notifySeekComplete_l();
}

void NuPlayerDriver::notifySeekComplete_l() {
    bool wasSeeking = true;
    if (mState == STATE_STOPPED_AND_PREPARING) {
        wasSeeking = false;
        mState = STATE_STOPPED_AND_PREPARED;
        mCondition.broadcast();
        if (!mIsAsyncPrepare) {
            // if we are preparing synchronously, no need to notify listener
            return;
        }
    } else if (mState == STATE_STOPPED) {
        // no need to notify listener
        return;
    }
    notifyListener_l(wasSeeking ? MEDIA_SEEK_COMPLETE : MEDIA_PREPARED);
}

status_t NuPlayerDriver::dump(
        int fd, const Vector<String16> & /* args */) const {

    Vector<sp<AMessage> > trackStats;
    mPlayer->getStats(&trackStats);

    AString logString(" NuPlayer\n");
    char buf[256] = {0};

    bool locked = false;
    for (int i = 0; i < kDumpLockRetries; ++i) {
        if (mLock.tryLock() == NO_ERROR) {
            locked = true;
            break;
        }
        usleep(kDumpLockSleepUs);
    }

    if (locked) {
        snprintf(buf, sizeof(buf), "  state(%d), atEOS(%d), looping(%d), autoLoop(%d)\n",
                mState, mAtEOS, mLooping, mAutoLoop);
        mLock.unlock();
    } else {
        snprintf(buf, sizeof(buf), "  NPD(%p) lock is taken\n", this);
    }
    logString.append(buf);

    for (size_t i = 0; i < trackStats.size(); ++i) {
        const sp<AMessage> &stats = trackStats.itemAt(i);

        AString mime;
        if (stats->findString("mime", &mime)) {
            snprintf(buf, sizeof(buf), "  mime(%s)\n", mime.c_str());
            logString.append(buf);
        }

        AString name;
        if (stats->findString("component-name", &name)) {
            snprintf(buf, sizeof(buf), "    decoder(%s)\n", name.c_str());
            logString.append(buf);
        }

        if (mime.startsWith("video/")) {
            int32_t width, height;
            if (stats->findInt32("width", &width)
                    && stats->findInt32("height", &height)) {
                snprintf(buf, sizeof(buf), "    resolution(%d x %d)\n", width, height);
                logString.append(buf);
            }

            int64_t numFramesTotal = 0;
            int64_t numFramesDropped = 0;

            stats->findInt64("frames-total", &numFramesTotal);
            stats->findInt64("frames-dropped-output", &numFramesDropped);
            snprintf(buf, sizeof(buf), "    numFramesTotal(%lld), numFramesDropped(%lld), "
                     "percentageDropped(%.2f%%)\n",
                     (long long)numFramesTotal,
                     (long long)numFramesDropped,
                     numFramesTotal == 0
                            ? 0.0 : (double)(numFramesDropped * 100) / numFramesTotal);
            logString.append(buf);
        }
    }

    ALOGI("%s", logString.c_str());

    if (fd >= 0) {
        FILE *out = fdopen(dup(fd), "w");
        fprintf(out, "%s", logString.c_str());
        fclose(out);
        out = NULL;
    }

    return OK;
}

void NuPlayerDriver::notifyListener(
        int msg, int ext1, int ext2, const Parcel *in) {
    Mutex::Autolock autoLock(mLock);
    notifyListener_l(msg, ext1, ext2, in);
}

void NuPlayerDriver::notifyListener_l(
        int msg, int ext1, int ext2, const Parcel *in) {
    ALOGV("notifyListener_l(%p), (%d, %d, %d, %d), loop setting(%d, %d)",
            this, msg, ext1, ext2, (in == NULL ? -1 : (int)in->dataSize()), mAutoLoop, mLooping);
    switch (msg) {
        case MEDIA_PLAYBACK_COMPLETE:
        {
            if (mState != STATE_RESET_IN_PROGRESS) {
                if (mAutoLoop) {
                    audio_stream_type_t streamType = AUDIO_STREAM_MUSIC;
                    if (mAudioSink != NULL) {
                        streamType = mAudioSink->getAudioStreamType();
                    }
                    if (streamType == AUDIO_STREAM_NOTIFICATION) {
                        ALOGW("disabling auto-loop for notification");
                        mAutoLoop = false;
                    }
                }
                if (mLooping || mAutoLoop) {
                    mPlayer->seekToAsync(0);
                    if (mAudioSink != NULL) {
                        // The renderer has stopped the sink at the end in order to play out
                        // the last little bit of audio. If we're looping, we need to restart it.
                        mAudioSink->start();
                    }
                    // don't send completion event when looping
                    return;
                }

                mPlayer->pause();
                mState = STATE_PAUSED;
            }
            FALLTHROUGH_INTENDED;
        }

        case MEDIA_ERROR:
        {
            // when we have an error, add it to the analytics for this playback.
            // ext1 is our primary 'error type' value. Only add ext2 when non-zero.
            // [test against msg is due to fall through from previous switch value]
            if (msg == MEDIA_ERROR) {
                Mutex::Autolock autoLock(mMetricsLock);
                if (mAnalyticsItem != NULL) {
                    mAnalyticsItem->setInt32(kPlayerError, ext1);
                    if (ext2 != 0) {
                        mAnalyticsItem->setInt32(kPlayerErrorCode, ext2);
                    }
                    mAnalyticsItem->setCString(kPlayerErrorState, stateString(mState).c_str());
                }
            }
            mAtEOS = true;
            break;
        }

        default:
            break;
    }

    mLock.unlock();
    sendEvent(msg, ext1, ext2, in);
    mLock.lock();
}

void NuPlayerDriver::notifySetDataSourceCompleted(status_t err) {
    Mutex::Autolock autoLock(mLock);

    CHECK_EQ(mState, STATE_SET_DATASOURCE_PENDING);

    mAsyncResult = err;
    mState = (err == OK) ? STATE_UNPREPARED : STATE_IDLE;
    mCondition.broadcast();
}

void NuPlayerDriver::notifyPrepareCompleted(status_t err) {
    ALOGV("notifyPrepareCompleted %d", err);

    Mutex::Autolock autoLock(mLock);

    if (mState != STATE_PREPARING) {
        // We were preparing asynchronously when the client called
        // reset(), we sent a premature "prepared" notification and
        // then initiated the reset. This notification is stale.
        CHECK(mState == STATE_RESET_IN_PROGRESS || mState == STATE_IDLE);
        return;
    }

    CHECK_EQ(mState, STATE_PREPARING);

    mAsyncResult = err;

    if (err == OK) {
        // update state before notifying client, so that if client calls back into NuPlayerDriver
        // in response, NuPlayerDriver has the right state
        mState = STATE_PREPARED;
        if (mIsAsyncPrepare) {
            notifyListener_l(MEDIA_PREPARED);
        }
    } else {
        mState = STATE_UNPREPARED;
        if (mIsAsyncPrepare) {
            notifyListener_l(MEDIA_ERROR, MEDIA_ERROR_UNKNOWN, err);
        }
    }

    sp<MetaData> meta = mPlayer->getFileMeta();
    int32_t loop;
    if (meta != NULL
            && meta->findInt32(kKeyAutoLoop, &loop) && loop != 0) {
        mAutoLoop = true;
    }

    mCondition.broadcast();
}

void NuPlayerDriver::notifyFlagsChanged(uint32_t flags) {
    Mutex::Autolock autoLock(mLock);

    mPlayerFlags = flags;
}

// Modular DRM
status_t NuPlayerDriver::prepareDrm(const uint8_t uuid[16], const Vector<uint8_t> &drmSessionId)
{
    ALOGV("prepareDrm(%p) state: %d", this, mState);

    // leaving the state verification for mediaplayer.cpp
    status_t ret = mPlayer->prepareDrm(uuid, drmSessionId);

    ALOGV("prepareDrm ret: %d", ret);

    return ret;
}

status_t NuPlayerDriver::releaseDrm()
{
    ALOGV("releaseDrm(%p) state: %d", this, mState);

    // leaving the state verification for mediaplayer.cpp
    status_t ret = mPlayer->releaseDrm();

    ALOGV("releaseDrm ret: %d", ret);

    return ret;
}

std::string NuPlayerDriver::stateString(State state) {
    const char *rval = NULL;
    char rawbuffer[16];  // allows "%d"

    switch (state) {
        case STATE_IDLE: rval = "IDLE"; break;
        case STATE_SET_DATASOURCE_PENDING: rval = "SET_DATASOURCE_PENDING"; break;
        case STATE_UNPREPARED: rval = "UNPREPARED"; break;
        case STATE_PREPARING: rval = "PREPARING"; break;
        case STATE_PREPARED: rval = "PREPARED"; break;
        case STATE_RUNNING: rval = "RUNNING"; break;
        case STATE_PAUSED: rval = "PAUSED"; break;
        case STATE_RESET_IN_PROGRESS: rval = "RESET_IN_PROGRESS"; break;
        case STATE_STOPPED: rval = "STOPPED"; break;
        case STATE_STOPPED_AND_PREPARING: rval = "STOPPED_AND_PREPARING"; break;
        case STATE_STOPPED_AND_PREPARED: rval = "STOPPED_AND_PREPARED"; break;
        default:
            // yes, this buffer is shared and vulnerable to races
            snprintf(rawbuffer, sizeof(rawbuffer), "%d", state);
            rval = rawbuffer;
            break;
    }

    return rval;
}

}  // namespace android<|MERGE_RESOLUTION|>--- conflicted
+++ resolved
@@ -806,11 +806,6 @@
     if (key == FOURCC('m','t','r','X')) {
         // mtrX -- a play on 'metrics' (not matrix)
         // gather current info all together, parcel it, and send it back
-<<<<<<< HEAD
-            updateMetrics("api");
-            mAnalyticsItem->writeToParcel(reply);
-            return OK;
-=======
         updateMetrics("api");
 
         // ensure mAnalyticsItem stability while writing to parcel
@@ -819,7 +814,6 @@
             mAnalyticsItem->writeToParcel(reply);
         }
         return OK;
->>>>>>> 30d53163
     }
 
     return INVALID_OPERATION;
