/*
 * Copyright (C) 2010 The Android Open Source Project
 *
 * Licensed under the Apache License, Version 2.0 (the "License");
 * you may not use this file except in compliance with the License.
 * You may obtain a copy of the License at
 *
 *      http://www.apache.org/licenses/LICENSE-2.0
 *
 * Unless required by applicable law or agreed to in writing, software
 * distributed under the License is distributed on an "AS IS" BASIS,
 * WITHOUT WARRANTIES OR CONDITIONS OF ANY KIND, either express or implied.
 * See the License for the specific language governing permissions and
 * limitations under the License.
 */

//#define LOG_NDEBUG 0
#define LOG_TAG "NuPlayerDriver"
#include <inttypes.h>
#include <android-base/macros.h>
#include <utils/Log.h>
#include <cutils/properties.h>

#include "NuPlayerDriver.h"

#include "NuPlayer.h"
#include "NuPlayerSource.h"

#include <media/stagefright/foundation/ADebug.h>
#include <media/stagefright/foundation/ALooper.h>
#include <media/stagefright/foundation/AUtils.h>
#include <media/stagefright/foundation/ByteUtils.h>
#include <media/stagefright/MediaClock.h>
#include <media/stagefright/MetaData.h>
#include <media/stagefright/Utils.h>

#include <media/IMediaAnalyticsService.h>

static const int kDumpLockRetries = 50;
static const int kDumpLockSleepUs = 20000;
#include "mediaplayerservice/AVNuExtensions.h"
#include "mediaplayerservice/AVMediaServiceExtensions.h"

namespace android {

// key for media statistics
static const char *kKeyPlayer = "nuplayer";
// attrs for media statistics
    // NB: these are matched with public Java API constants defined
    // in frameworks/base/media/java/android/media/MediaPlayer.java
    // These must be kept synchronized with the constants there.
static const char *kPlayerVMime = "android.media.mediaplayer.video.mime";
static const char *kPlayerVCodec = "android.media.mediaplayer.video.codec";
static const char *kPlayerWidth = "android.media.mediaplayer.width";
static const char *kPlayerHeight = "android.media.mediaplayer.height";
static const char *kPlayerFrames = "android.media.mediaplayer.frames";
static const char *kPlayerFramesDropped = "android.media.mediaplayer.dropped";
static const char *kPlayerFrameRate = "android.media.mediaplayer.fps";
static const char *kPlayerAMime = "android.media.mediaplayer.audio.mime";
static const char *kPlayerACodec = "android.media.mediaplayer.audio.codec";
static const char *kPlayerDuration = "android.media.mediaplayer.durationMs";
static const char *kPlayerPlaying = "android.media.mediaplayer.playingMs";
static const char *kPlayerError = "android.media.mediaplayer.err";
static const char *kPlayerErrorCode = "android.media.mediaplayer.errcode";

    // NB: These are not yet exposed as public Java API constants.
static const char *kPlayerErrorState = "android.media.mediaplayer.errstate";
static const char *kPlayerDataSourceType = "android.media.mediaplayer.dataSource";
//
static const char *kPlayerRebuffering = "android.media.mediaplayer.rebufferingMs";
static const char *kPlayerRebufferingCount = "android.media.mediaplayer.rebuffers";
static const char *kPlayerRebufferingAtExit = "android.media.mediaplayer.rebufferExit";


NuPlayerDriver::NuPlayerDriver(pid_t pid)
    : mState(STATE_IDLE),
      mIsAsyncPrepare(false),
      mAsyncResult(UNKNOWN_ERROR),
      mSetSurfaceInProgress(false),
      mDurationUs(-1),
      mPositionUs(-1),
      mSeekInProgress(false),
      mPlayingTimeUs(0),
      mRebufferingTimeUs(0),
      mRebufferingEvents(0),
      mRebufferingAtExit(false),
      mLooper(new ALooper),
      mMediaClock(new MediaClock),
      mPlayer(AVNuFactory::get()->createNuPlayer(pid, mMediaClock)),
      mPlayerFlags(0),
      mAnalyticsItem(NULL),
      mClientUid(-1),
      mAtEOS(false),
      mLooping(false),
      mAutoLoop(false) {
    ALOGD("NuPlayerDriver(%p) created, clientPid(%d)", this, pid);
    mLooper->setName("NuPlayerDriver Looper");

    mMediaClock->init();

    // set up an analytics record
    mAnalyticsItem = MediaAnalyticsItem::create(kKeyPlayer);

    mLooper->start(
            false, /* runOnCallingThread */
            true,  /* canCallJava */
            PRIORITY_AUDIO);

    mLooper->registerHandler(mPlayer);

    mPlayer->init(this);
}

NuPlayerDriver::~NuPlayerDriver() {
    ALOGV("~NuPlayerDriver(%p)", this);
    mLooper->stop();

    // finalize any pending metrics, usually a no-op.
    updateMetrics("destructor");
    logMetrics("destructor");

    Mutex::Autolock autoLock(mMetricsLock);
    if (mAnalyticsItem != NULL) {
        delete mAnalyticsItem;
        mAnalyticsItem = NULL;
    }
}

status_t NuPlayerDriver::initCheck() {
    return OK;
}

status_t NuPlayerDriver::setUID(uid_t uid) {
    mPlayer->setUID(uid);
    mClientUid = uid;

    Mutex::Autolock autoLock(mMetricsLock);
    if (mAnalyticsItem) {
        mAnalyticsItem->setUid(mClientUid);
    }

    return OK;
}

status_t NuPlayerDriver::setDataSource(
        const sp<IMediaHTTPService> &httpService,
        const char *url,
        const KeyedVector<String8, String8> *headers) {
    ALOGV("setDataSource(%p) url(%s)", this, uriDebugString(url, false).c_str());
    Mutex::Autolock autoLock(mLock);

    if (mState != STATE_IDLE) {
        return INVALID_OPERATION;
    }

    mState = STATE_SET_DATASOURCE_PENDING;

    mPlayer->setDataSourceAsync(httpService, url, headers);

    while (mState == STATE_SET_DATASOURCE_PENDING) {
        mCondition.wait(mLock);
    }

    return mAsyncResult;
}

status_t NuPlayerDriver::setDataSource(int fd, int64_t offset, int64_t length) {
    ALOGV("setDataSource(%p) file(%d)", this, fd);
    Mutex::Autolock autoLock(mLock);

    if (mState != STATE_IDLE) {
        return INVALID_OPERATION;
    }

    mState = STATE_SET_DATASOURCE_PENDING;

    mPlayer->setDataSourceAsync(fd, offset, length);

    while (mState == STATE_SET_DATASOURCE_PENDING) {
        mCondition.wait(mLock);
    }

    AVNuUtils::get()->printFileName(fd);
    return mAsyncResult;
}

status_t NuPlayerDriver::setDataSource(const sp<IStreamSource> &source) {
    ALOGV("setDataSource(%p) stream source", this);
    Mutex::Autolock autoLock(mLock);

    if (mState != STATE_IDLE) {
        return INVALID_OPERATION;
    }

    mState = STATE_SET_DATASOURCE_PENDING;

    mPlayer->setDataSourceAsync(source);

    while (mState == STATE_SET_DATASOURCE_PENDING) {
        mCondition.wait(mLock);
    }

    return mAsyncResult;
}

status_t NuPlayerDriver::setDataSource(const sp<DataSource> &source) {
    ALOGV("setDataSource(%p) callback source", this);
    Mutex::Autolock autoLock(mLock);

    if (mState != STATE_IDLE) {
        return INVALID_OPERATION;
    }

    mState = STATE_SET_DATASOURCE_PENDING;

    mPlayer->setDataSourceAsync(source);

    while (mState == STATE_SET_DATASOURCE_PENDING) {
        mCondition.wait(mLock);
    }

    return mAsyncResult;
}

status_t NuPlayerDriver::setVideoSurfaceTexture(
        const sp<IGraphicBufferProducer> &bufferProducer) {
    ALOGV("setVideoSurfaceTexture(%p)", this);
    Mutex::Autolock autoLock(mLock);

    if (mSetSurfaceInProgress) {
        return INVALID_OPERATION;
    }

    switch (mState) {
        case STATE_SET_DATASOURCE_PENDING:
        case STATE_RESET_IN_PROGRESS:
            return INVALID_OPERATION;

        default:
            break;
    }

    mSetSurfaceInProgress = true;

    mPlayer->setVideoSurfaceTextureAsync(bufferProducer);

    while (mSetSurfaceInProgress) {
        mCondition.wait(mLock);
    }

    return OK;
}

status_t NuPlayerDriver::getBufferingSettings(BufferingSettings* buffering) {
    ALOGV("getBufferingSettings(%p)", this);
    {
        Mutex::Autolock autoLock(mLock);
        if (mState == STATE_IDLE) {
            return INVALID_OPERATION;
        }
    }

    return mPlayer->getBufferingSettings(buffering);
}

status_t NuPlayerDriver::setBufferingSettings(const BufferingSettings& buffering) {
    ALOGV("setBufferingSettings(%p)", this);
    {
        Mutex::Autolock autoLock(mLock);
        if (mState == STATE_IDLE) {
            return INVALID_OPERATION;
        }
    }

    return mPlayer->setBufferingSettings(buffering);
}

status_t NuPlayerDriver::prepare() {
    ALOGV("prepare(%p)", this);
    Mutex::Autolock autoLock(mLock);
    return prepare_l();
}

status_t NuPlayerDriver::prepare_l() {
    switch (mState) {
        case STATE_UNPREPARED:
            mState = STATE_PREPARING;

            // Make sure we're not posting any notifications, success or
            // failure information is only communicated through our result
            // code.
            mIsAsyncPrepare = false;
            mPlayer->prepareAsync();
            while (mState == STATE_PREPARING) {
                mCondition.wait(mLock);
            }
            return (mState == STATE_PREPARED) ? OK : UNKNOWN_ERROR;
        case STATE_STOPPED:
            // this is really just paused. handle as seek to start
            mAtEOS = false;
            mState = STATE_STOPPED_AND_PREPARING;
            mIsAsyncPrepare = false;
            mPlayer->seekToAsync(0, MediaPlayerSeekMode::SEEK_PREVIOUS_SYNC /* mode */,
                    true /* needNotify */);
            while (mState == STATE_STOPPED_AND_PREPARING) {
                mCondition.wait(mLock);
            }
            return (mState == STATE_STOPPED_AND_PREPARED) ? OK : UNKNOWN_ERROR;
        default:
            return INVALID_OPERATION;
    };
}

status_t NuPlayerDriver::prepareAsync() {
    ALOGV("prepareAsync(%p)", this);
    Mutex::Autolock autoLock(mLock);

    switch (mState) {
        case STATE_UNPREPARED:
            mState = STATE_PREPARING;
            mIsAsyncPrepare = true;
            mPlayer->prepareAsync();
            return OK;
        case STATE_STOPPED:
            // this is really just paused. handle as seek to start
            mAtEOS = false;
            mState = STATE_STOPPED_AND_PREPARING;
            mIsAsyncPrepare = true;
            mPlayer->seekToAsync(0, MediaPlayerSeekMode::SEEK_PREVIOUS_SYNC /* mode */,
                    true /* needNotify */);
            return OK;
        default:
            return INVALID_OPERATION;
    };
}

status_t NuPlayerDriver::start() {
    ALOGV("start(%p), state is %d, eos is %d", this, mState, mAtEOS);
    Mutex::Autolock autoLock(mLock);
    return start_l();
}

status_t NuPlayerDriver::start_l() {
    switch (mState) {
        case STATE_UNPREPARED:
        {
            status_t err = prepare_l();

            if (err != OK) {
                return err;
            }

            CHECK_EQ(mState, STATE_PREPARED);

            FALLTHROUGH_INTENDED;
        }

        case STATE_PAUSED:
        case STATE_STOPPED_AND_PREPARED:
        case STATE_PREPARED:
        {
            mPlayer->start();

            FALLTHROUGH_INTENDED;
        }

        case STATE_RUNNING:
        {
            if (mAtEOS) {
                mPlayer->seekToAsync(0);
                mAtEOS = false;
                mPositionUs = -1;
            }
            break;
        }

        default:
            return INVALID_OPERATION;
    }

    mState = STATE_RUNNING;

    return OK;
}

status_t NuPlayerDriver::stop() {
    ALOGD("stop(%p)", this);
    Mutex::Autolock autoLock(mLock);

    switch (mState) {
        case STATE_RUNNING:
            mPlayer->pause();
            FALLTHROUGH_INTENDED;

        case STATE_PAUSED:
            mState = STATE_STOPPED;
            notifyListener_l(MEDIA_STOPPED);
            break;

        case STATE_PREPARED:
        case STATE_STOPPED:
        case STATE_STOPPED_AND_PREPARING:
        case STATE_STOPPED_AND_PREPARED:
            mState = STATE_STOPPED;
            break;

        default:
            return INVALID_OPERATION;
    }

    return OK;
}

status_t NuPlayerDriver::pause() {
    ALOGD("pause(%p)", this);
    // The NuPlayerRenderer may get flushed if pause for long enough, e.g. the pause timeout tear
    // down for audio offload mode. If that happens, the NuPlayerRenderer will no longer know the
    // current position. So similar to seekTo, update |mPositionUs| to the pause position by calling
    // getCurrentPosition here.
    int unused;
    getCurrentPosition(&unused);

    Mutex::Autolock autoLock(mLock);

    switch (mState) {
        case STATE_PAUSED:
        case STATE_PREPARED:
            return OK;

        case STATE_RUNNING:
            mState = STATE_PAUSED;
            notifyListener_l(MEDIA_PAUSED);
            mPlayer->pause();
            break;

        default:
            return INVALID_OPERATION;
    }

    return OK;
}

bool NuPlayerDriver::isPlaying() {
    return mState == STATE_RUNNING && !mAtEOS;
}

status_t NuPlayerDriver::setPlaybackSettings(const AudioPlaybackRate &rate) {
    status_t err = mPlayer->setPlaybackSettings(rate);
    if (err == OK) {
        // try to update position
        int unused;
        getCurrentPosition(&unused);
        Mutex::Autolock autoLock(mLock);
        if (rate.mSpeed == 0.f && mState == STATE_RUNNING) {
            mState = STATE_PAUSED;
            notifyListener_l(MEDIA_PAUSED);
        } else if (rate.mSpeed != 0.f
                && (mState == STATE_PAUSED
                    || mState == STATE_STOPPED_AND_PREPARED
                    || mState == STATE_PREPARED)) {
            err = start_l();
        }
    }
    return err;
}

status_t NuPlayerDriver::getPlaybackSettings(AudioPlaybackRate *rate) {
    return mPlayer->getPlaybackSettings(rate);
}

status_t NuPlayerDriver::setSyncSettings(const AVSyncSettings &sync, float videoFpsHint) {
    return mPlayer->setSyncSettings(sync, videoFpsHint);
}

status_t NuPlayerDriver::getSyncSettings(AVSyncSettings *sync, float *videoFps) {
    return mPlayer->getSyncSettings(sync, videoFps);
}

status_t NuPlayerDriver::seekTo(int msec, MediaPlayerSeekMode mode) {
    ALOGV("seekTo(%p) (%d ms, %d) at state %d", this, msec, mode, mState);
    Mutex::Autolock autoLock(mLock);

    int64_t seekTimeUs = msec * 1000LL;

    switch (mState) {
        case STATE_PREPARED:
        case STATE_STOPPED_AND_PREPARED:
        case STATE_PAUSED:
        case STATE_RUNNING:
        {
            mAtEOS = false;
            mSeekInProgress = true;
            // seeks can take a while, so we essentially paused
            notifyListener_l(MEDIA_PAUSED);
            mPlayer->seekToAsync(seekTimeUs, mode, true /* needNotify */);
            break;
        }

        default:
            return INVALID_OPERATION;
    }

    mPositionUs = seekTimeUs;
    return OK;
}

status_t NuPlayerDriver::getCurrentPosition(int *msec) {
    int64_t tempUs = 0;
    {
        Mutex::Autolock autoLock(mLock);
        if (mSeekInProgress || (mState == STATE_PAUSED && !mAtEOS)) {
            tempUs = (mPositionUs <= 0) ? 0 : mPositionUs;
            *msec = (int)divRound(tempUs, (int64_t)(1000));
            return OK;
        }
    }

    status_t ret = mPlayer->getCurrentPosition(&tempUs);

    Mutex::Autolock autoLock(mLock);
    // We need to check mSeekInProgress here because mPlayer->seekToAsync is an async call, which
    // means getCurrentPosition can be called before seek is completed. Iow, renderer may return a
    // position value that's different the seek to position.
    if (ret != OK) {
        tempUs = (mPositionUs <= 0) ? 0 : mPositionUs;
    } else {
        mPositionUs = tempUs;
    }
    *msec = (int)divRound(tempUs, (int64_t)(1000));
    return OK;
}

status_t NuPlayerDriver::getDuration(int *msec) {
    Mutex::Autolock autoLock(mLock);

    if (mDurationUs < 0) {
        return UNKNOWN_ERROR;
    }

    *msec = (mDurationUs + 500LL) / 1000;

    return OK;
}

void NuPlayerDriver::updateMetrics(const char *where) {

    if (where == NULL) {
        where = "unknown";
    }
    ALOGV("updateMetrics(%p) from %s at state %d", this, where, mState);

    // gather the final track statistics for this record
    Vector<sp<AMessage>> trackStats;
    mPlayer->getStats(&trackStats);

    // getDuration() uses mLock
    int duration_ms = -1;
    getDuration(&duration_ms);
    mAnalyticsItem->setInt64(kPlayerDuration, duration_ms);

    mPlayer->updateInternalTimers();

    int64_t playingTimeUs;
    int64_t rebufferingTimeUs;
    int32_t rebufferingEvents;
    bool rebufferingAtExit;
    {
        Mutex::Autolock autoLock(mLock);

        playingTimeUs = mPlayingTimeUs;
        rebufferingTimeUs = mRebufferingTimeUs;
        rebufferingEvents = mRebufferingEvents;
        rebufferingAtExit = mRebufferingAtExit;
    }

    // finish the rest of the gathering holding mLock;
    // some of the fields we read are updated under mLock.
    // we also avoid any races within mAnalyticsItem machinery
    Mutex::Autolock autoLock(mMetricsLock);

    mAnalyticsItem->setInt64(kPlayerPlaying, (playingTimeUs+500)/1000 );

    if (mRebufferingEvents != 0) {
        mAnalyticsItem->setInt64(kPlayerRebuffering, (rebufferingTimeUs+500)/1000 );
        mAnalyticsItem->setInt32(kPlayerRebufferingCount, rebufferingEvents);
        mAnalyticsItem->setInt32(kPlayerRebufferingAtExit, rebufferingAtExit);

     }

    mAnalyticsItem->setCString(kPlayerDataSourceType, mPlayer->getDataSourceType());

    if (trackStats.size() > 0) {
        for (size_t i = 0; i < trackStats.size(); ++i) {
            const sp<AMessage> &stats = trackStats.itemAt(i);

            AString mime;
            stats->findString("mime", &mime);

            AString name;
            stats->findString("component-name", &name);

            if (mime.startsWith("video/")) {
                int32_t width, height;
                mAnalyticsItem->setCString(kPlayerVMime, mime.c_str());
                if (!name.empty()) {
                    mAnalyticsItem->setCString(kPlayerVCodec, name.c_str());
                }

                if (stats->findInt32("width", &width)
                        && stats->findInt32("height", &height)) {
                    mAnalyticsItem->setInt32(kPlayerWidth, width);
                    mAnalyticsItem->setInt32(kPlayerHeight, height);
                }

                int64_t numFramesTotal = 0;
                int64_t numFramesDropped = 0;
                stats->findInt64("frames-total", &numFramesTotal);
                stats->findInt64("frames-dropped-output", &numFramesDropped);

                mAnalyticsItem->setInt64(kPlayerFrames, numFramesTotal);
                mAnalyticsItem->setInt64(kPlayerFramesDropped, numFramesDropped);

                float frameRate = 0;
                if (stats->findFloat("frame-rate-total", &frameRate)) {
                    mAnalyticsItem->setDouble(kPlayerFrameRate, (double) frameRate);
                }

            } else if (mime.startsWith("audio/")) {
                mAnalyticsItem->setCString(kPlayerAMime, mime.c_str());
                if (!name.empty()) {
                    mAnalyticsItem->setCString(kPlayerACodec, name.c_str());
                }
            }
        }
    }
}


void NuPlayerDriver::logMetrics(const char *where) {
    if (where == NULL) {
        where = "unknown";
    }
    ALOGV("logMetrics(%p) from %s at state %d", this, where, mState);

    // make sure that the stats are stable while we're writing them.
    Mutex::Autolock autoLock(mMetricsLock);

    if (mAnalyticsItem == NULL || mAnalyticsItem->isEnabled() == false) {
        return;
    }

    // log only non-empty records
    // we always updateMetrics() before we get here
    // and that always injects 3 fields (duration, playing time, and
    // datasource) into the record.
    // So the canonical "empty" record has 3 elements in it.
    if (mAnalyticsItem->count() > 3) {

        mAnalyticsItem->selfrecord();

        // re-init in case we prepare() and start() again.
        delete mAnalyticsItem ;
        mAnalyticsItem = MediaAnalyticsItem::create(kKeyPlayer);
        if (mAnalyticsItem) {
            mAnalyticsItem->setUid(mClientUid);
        }
    } else {
        ALOGV("nothing to record (only %d fields)", mAnalyticsItem->count());
    }
}

status_t NuPlayerDriver::reset() {
    ALOGD("reset(%p) at state %d", this, mState);

    updateMetrics("reset");
    logMetrics("reset");

    Mutex::Autolock autoLock(mLock);

    switch (mState) {
        case STATE_IDLE:
            return OK;

        case STATE_SET_DATASOURCE_PENDING:
        case STATE_RESET_IN_PROGRESS:
            return INVALID_OPERATION;

        case STATE_PREPARING:
        {
            CHECK(mIsAsyncPrepare);

            notifyListener_l(MEDIA_PREPARED);
            break;
        }

        default:
            break;
    }

    if (mState != STATE_STOPPED) {
        notifyListener_l(MEDIA_STOPPED);
    }

    if (property_get_bool("persist.debug.sf.stats", false)) {
        Vector<String16> args;
        dump(-1, args);
    }

    mState = STATE_RESET_IN_PROGRESS;
    mPlayer->resetAsync();

    while (mState == STATE_RESET_IN_PROGRESS) {
        mCondition.wait(mLock);
    }

    mDurationUs = -1;
    mPositionUs = -1;
    mLooping = false;
    mPlayingTimeUs = 0;
    mRebufferingTimeUs = 0;
    mRebufferingEvents = 0;
    mRebufferingAtExit = false;

    return OK;
}

status_t NuPlayerDriver::notifyAt(int64_t mediaTimeUs) {
    ALOGV("notifyAt(%p), time:%lld", this, (long long)mediaTimeUs);
    return mPlayer->notifyAt(mediaTimeUs);
}

status_t NuPlayerDriver::setLooping(int loop) {
    mLooping = loop != 0;
    return OK;
}

player_type NuPlayerDriver::playerType() {
    return NU_PLAYER;
}

status_t NuPlayerDriver::invoke(const Parcel &request, Parcel *reply) {
    if (reply == NULL) {
        ALOGE("reply is a NULL pointer");
        return BAD_VALUE;
    }

    int32_t methodId;
    status_t ret = request.readInt32(&methodId);
    if (ret != OK) {
        ALOGE("Failed to retrieve the requested method to invoke");
        return ret;
    }

    switch (methodId) {
        case INVOKE_ID_SET_VIDEO_SCALING_MODE:
        {
            int mode = request.readInt32();
            return mPlayer->setVideoScalingMode(mode);
        }

        case INVOKE_ID_GET_TRACK_INFO:
        {
            return mPlayer->getTrackInfo(reply);
        }

        case INVOKE_ID_SELECT_TRACK:
        {
            int trackIndex = request.readInt32();
            int msec = 0;
            // getCurrentPosition should always return OK
            getCurrentPosition(&msec);
            return mPlayer->selectTrack(trackIndex, true /* select */, msec * 1000LL);
        }

        case INVOKE_ID_UNSELECT_TRACK:
        {
            int trackIndex = request.readInt32();
            return mPlayer->selectTrack(trackIndex, false /* select */, 0xdeadbeef /* not used */);
        }

        case INVOKE_ID_GET_SELECTED_TRACK:
        {
            int32_t type = request.readInt32();
            return mPlayer->getSelectedTrack(type, reply);
        }

        default:
        {
            return INVALID_OPERATION;
        }
    }
}

void NuPlayerDriver::setAudioSink(const sp<AudioSink> &audioSink) {
    mPlayer->setAudioSink(audioSink);
    mAudioSink = audioSink;
}

status_t NuPlayerDriver::setParameter(
        int /* key */, const Parcel & /* request */) {
    return INVALID_OPERATION;
}

status_t NuPlayerDriver::getParameter(int key, Parcel *reply) {

    if (key == FOURCC('m','t','r','X')) {
        // mtrX -- a play on 'metrics' (not matrix)
        // gather current info all together, parcel it, and send it back
<<<<<<< HEAD
            updateMetrics("api");
            mAnalyticsItem->writeToParcel(reply);
            return OK;
=======
        updateMetrics("api");

        // ensure mAnalyticsItem stability while writing to parcel
        Mutex::Autolock autoLock(mMetricsLock);
        if (mAnalyticsItem != NULL) {
            mAnalyticsItem->writeToParcel(reply);
        }
        return OK;
>>>>>>> 30d53163
    }

    return INVALID_OPERATION;
}

status_t NuPlayerDriver::getMetadata(
        const media::Metadata::Filter& /* ids */, Parcel *records) {
    Mutex::Autolock autoLock(mLock);

    using media::Metadata;

    Metadata meta(records);

    meta.appendBool(
            Metadata::kPauseAvailable,
            mPlayerFlags & NuPlayer::Source::FLAG_CAN_PAUSE);

    meta.appendBool(
            Metadata::kSeekBackwardAvailable,
            mPlayerFlags & NuPlayer::Source::FLAG_CAN_SEEK_BACKWARD);

    meta.appendBool(
            Metadata::kSeekForwardAvailable,
            mPlayerFlags & NuPlayer::Source::FLAG_CAN_SEEK_FORWARD);

    meta.appendBool(
            Metadata::kSeekAvailable,
            mPlayerFlags & NuPlayer::Source::FLAG_CAN_SEEK);

    AVMediaServiceUtils::get()->appendMeta(&meta);

    return OK;
}

void NuPlayerDriver::notifyResetComplete() {
    ALOGD("notifyResetComplete(%p)", this);
    Mutex::Autolock autoLock(mLock);

    CHECK_EQ(mState, STATE_RESET_IN_PROGRESS);
    mState = STATE_IDLE;
    mCondition.broadcast();
}

void NuPlayerDriver::notifySetSurfaceComplete() {
    ALOGV("notifySetSurfaceComplete(%p)", this);
    Mutex::Autolock autoLock(mLock);

    CHECK(mSetSurfaceInProgress);
    mSetSurfaceInProgress = false;

    mCondition.broadcast();
}

void NuPlayerDriver::notifyDuration(int64_t durationUs) {
    Mutex::Autolock autoLock(mLock);
    mDurationUs = durationUs;
}

void NuPlayerDriver::notifyMorePlayingTimeUs(int64_t playingUs) {
    Mutex::Autolock autoLock(mLock);
    mPlayingTimeUs += playingUs;
}

void NuPlayerDriver::notifyMoreRebufferingTimeUs(int64_t rebufferingUs) {
    Mutex::Autolock autoLock(mLock);
    mRebufferingTimeUs += rebufferingUs;
    mRebufferingEvents++;
}

void NuPlayerDriver::notifyRebufferingWhenExit(bool status) {
    Mutex::Autolock autoLock(mLock);
    mRebufferingAtExit = status;
}

void NuPlayerDriver::notifySeekComplete() {
    ALOGV("notifySeekComplete(%p)", this);
    Mutex::Autolock autoLock(mLock);
    mSeekInProgress = false;
    notifySeekComplete_l();
}

void NuPlayerDriver::notifySeekComplete_l() {
    bool wasSeeking = true;
    if (mState == STATE_STOPPED_AND_PREPARING) {
        wasSeeking = false;
        mState = STATE_STOPPED_AND_PREPARED;
        mCondition.broadcast();
        if (!mIsAsyncPrepare) {
            // if we are preparing synchronously, no need to notify listener
            return;
        }
    } else if (mState == STATE_STOPPED) {
        // no need to notify listener
        return;
    }
    notifyListener_l(wasSeeking ? MEDIA_SEEK_COMPLETE : MEDIA_PREPARED);
}

status_t NuPlayerDriver::dump(
        int fd, const Vector<String16> & /* args */) const {

    Vector<sp<AMessage> > trackStats;
    mPlayer->getStats(&trackStats);

    AString logString(" NuPlayer\n");
    char buf[256] = {0};

    bool locked = false;
    for (int i = 0; i < kDumpLockRetries; ++i) {
        if (mLock.tryLock() == NO_ERROR) {
            locked = true;
            break;
        }
        usleep(kDumpLockSleepUs);
    }

    if (locked) {
        snprintf(buf, sizeof(buf), "  state(%d), atEOS(%d), looping(%d), autoLoop(%d)\n",
                mState, mAtEOS, mLooping, mAutoLoop);
        mLock.unlock();
    } else {
        snprintf(buf, sizeof(buf), "  NPD(%p) lock is taken\n", this);
    }
    logString.append(buf);

    for (size_t i = 0; i < trackStats.size(); ++i) {
        const sp<AMessage> &stats = trackStats.itemAt(i);

        AString mime;
        if (stats->findString("mime", &mime)) {
            snprintf(buf, sizeof(buf), "  mime(%s)\n", mime.c_str());
            logString.append(buf);
        }

        AString name;
        if (stats->findString("component-name", &name)) {
            snprintf(buf, sizeof(buf), "    decoder(%s)\n", name.c_str());
            logString.append(buf);
        }

        if (mime.startsWith("video/")) {
            int32_t width, height;
            if (stats->findInt32("width", &width)
                    && stats->findInt32("height", &height)) {
                snprintf(buf, sizeof(buf), "    resolution(%d x %d)\n", width, height);
                logString.append(buf);
            }

            int64_t numFramesTotal = 0;
            int64_t numFramesDropped = 0;

            stats->findInt64("frames-total", &numFramesTotal);
            stats->findInt64("frames-dropped-output", &numFramesDropped);
            snprintf(buf, sizeof(buf), "    numFramesTotal(%lld), numFramesDropped(%lld), "
                     "percentageDropped(%.2f%%)\n",
                     (long long)numFramesTotal,
                     (long long)numFramesDropped,
                     numFramesTotal == 0
                            ? 0.0 : (double)(numFramesDropped * 100) / numFramesTotal);
            logString.append(buf);
        }
    }

    ALOGI("%s", logString.c_str());

    if (fd >= 0) {
        FILE *out = fdopen(dup(fd), "w");
        fprintf(out, "%s", logString.c_str());
        fclose(out);
        out = NULL;
    }

    return OK;
}

void NuPlayerDriver::notifyListener(
        int msg, int ext1, int ext2, const Parcel *in) {
    Mutex::Autolock autoLock(mLock);
    notifyListener_l(msg, ext1, ext2, in);
}

void NuPlayerDriver::notifyListener_l(
        int msg, int ext1, int ext2, const Parcel *in) {
    ALOGV("notifyListener_l(%p), (%d, %d, %d, %d), loop setting(%d, %d)",
            this, msg, ext1, ext2, (in == NULL ? -1 : (int)in->dataSize()), mAutoLoop, mLooping);
    switch (msg) {
        case MEDIA_PLAYBACK_COMPLETE:
        {
            if (mState != STATE_RESET_IN_PROGRESS) {
                if (mAutoLoop) {
                    audio_stream_type_t streamType = AUDIO_STREAM_MUSIC;
                    if (mAudioSink != NULL) {
                        streamType = mAudioSink->getAudioStreamType();
                    }
                    if (streamType == AUDIO_STREAM_NOTIFICATION) {
                        ALOGW("disabling auto-loop for notification");
                        mAutoLoop = false;
                    }
                }
                if (mLooping || mAutoLoop) {
                    mPlayer->seekToAsync(0);
                    if (mAudioSink != NULL) {
                        // The renderer has stopped the sink at the end in order to play out
                        // the last little bit of audio. If we're looping, we need to restart it.
                        mAudioSink->start();
                    }
                    // don't send completion event when looping
                    return;
                }

                mPlayer->pause();
                mState = STATE_PAUSED;
            }
            FALLTHROUGH_INTENDED;
        }

        case MEDIA_ERROR:
        {
            // when we have an error, add it to the analytics for this playback.
            // ext1 is our primary 'error type' value. Only add ext2 when non-zero.
            // [test against msg is due to fall through from previous switch value]
            if (msg == MEDIA_ERROR) {
                Mutex::Autolock autoLock(mMetricsLock);
                if (mAnalyticsItem != NULL) {
                    mAnalyticsItem->setInt32(kPlayerError, ext1);
                    if (ext2 != 0) {
                        mAnalyticsItem->setInt32(kPlayerErrorCode, ext2);
                    }
                    mAnalyticsItem->setCString(kPlayerErrorState, stateString(mState).c_str());
                }
            }
            mAtEOS = true;
            break;
        }

        default:
            break;
    }

    mLock.unlock();
    sendEvent(msg, ext1, ext2, in);
    mLock.lock();
}

void NuPlayerDriver::notifySetDataSourceCompleted(status_t err) {
    Mutex::Autolock autoLock(mLock);

    CHECK_EQ(mState, STATE_SET_DATASOURCE_PENDING);

    mAsyncResult = err;
    mState = (err == OK) ? STATE_UNPREPARED : STATE_IDLE;
    mCondition.broadcast();
}

void NuPlayerDriver::notifyPrepareCompleted(status_t err) {
    ALOGV("notifyPrepareCompleted %d", err);

    Mutex::Autolock autoLock(mLock);

    if (mState != STATE_PREPARING) {
        // We were preparing asynchronously when the client called
        // reset(), we sent a premature "prepared" notification and
        // then initiated the reset. This notification is stale.
        CHECK(mState == STATE_RESET_IN_PROGRESS || mState == STATE_IDLE);
        return;
    }

    CHECK_EQ(mState, STATE_PREPARING);

    mAsyncResult = err;

    if (err == OK) {
        // update state before notifying client, so that if client calls back into NuPlayerDriver
        // in response, NuPlayerDriver has the right state
        mState = STATE_PREPARED;
        if (mIsAsyncPrepare) {
            notifyListener_l(MEDIA_PREPARED);
        }
    } else {
        mState = STATE_UNPREPARED;
        if (mIsAsyncPrepare) {
            notifyListener_l(MEDIA_ERROR, MEDIA_ERROR_UNKNOWN, err);
        }
    }

    sp<MetaData> meta = mPlayer->getFileMeta();
    int32_t loop;
    if (meta != NULL
            && meta->findInt32(kKeyAutoLoop, &loop) && loop != 0) {
        mAutoLoop = true;
    }

    mCondition.broadcast();
}

void NuPlayerDriver::notifyFlagsChanged(uint32_t flags) {
    Mutex::Autolock autoLock(mLock);

    mPlayerFlags = flags;
}

// Modular DRM
status_t NuPlayerDriver::prepareDrm(const uint8_t uuid[16], const Vector<uint8_t> &drmSessionId)
{
    ALOGV("prepareDrm(%p) state: %d", this, mState);

    // leaving the state verification for mediaplayer.cpp
    status_t ret = mPlayer->prepareDrm(uuid, drmSessionId);

    ALOGV("prepareDrm ret: %d", ret);

    return ret;
}

status_t NuPlayerDriver::releaseDrm()
{
    ALOGV("releaseDrm(%p) state: %d", this, mState);

    // leaving the state verification for mediaplayer.cpp
    status_t ret = mPlayer->releaseDrm();

    ALOGV("releaseDrm ret: %d", ret);

    return ret;
}

std::string NuPlayerDriver::stateString(State state) {
    const char *rval = NULL;
    char rawbuffer[16];  // allows "%d"

    switch (state) {
        case STATE_IDLE: rval = "IDLE"; break;
        case STATE_SET_DATASOURCE_PENDING: rval = "SET_DATASOURCE_PENDING"; break;
        case STATE_UNPREPARED: rval = "UNPREPARED"; break;
        case STATE_PREPARING: rval = "PREPARING"; break;
        case STATE_PREPARED: rval = "PREPARED"; break;
        case STATE_RUNNING: rval = "RUNNING"; break;
        case STATE_PAUSED: rval = "PAUSED"; break;
        case STATE_RESET_IN_PROGRESS: rval = "RESET_IN_PROGRESS"; break;
        case STATE_STOPPED: rval = "STOPPED"; break;
        case STATE_STOPPED_AND_PREPARING: rval = "STOPPED_AND_PREPARING"; break;
        case STATE_STOPPED_AND_PREPARED: rval = "STOPPED_AND_PREPARED"; break;
        default:
            // yes, this buffer is shared and vulnerable to races
            snprintf(rawbuffer, sizeof(rawbuffer), "%d", state);
            rval = rawbuffer;
            break;
    }

    return rval;
}

}  // namespace android<|MERGE_RESOLUTION|>--- conflicted
+++ resolved
@@ -806,20 +806,14 @@
     if (key == FOURCC('m','t','r','X')) {
         // mtrX -- a play on 'metrics' (not matrix)
         // gather current info all together, parcel it, and send it back
-<<<<<<< HEAD
             updateMetrics("api");
-            mAnalyticsItem->writeToParcel(reply);
-            return OK;
-=======
-        updateMetrics("api");
 
         // ensure mAnalyticsItem stability while writing to parcel
         Mutex::Autolock autoLock(mMetricsLock);
         if (mAnalyticsItem != NULL) {
             mAnalyticsItem->writeToParcel(reply);
         }
-        return OK;
->>>>>>> 30d53163
+            return OK;
     }
 
     return INVALID_OPERATION;
