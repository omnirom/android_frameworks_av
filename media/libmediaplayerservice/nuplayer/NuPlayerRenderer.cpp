--- conflicted
+++ resolved
@@ -1420,11 +1420,7 @@
     mVideoQueue.erase(mVideoQueue.begin());
     entry = NULL;
 
-<<<<<<< HEAD
-    if (!mVideoSampleReceived) {
-=======
     if (mPaused && !mVideoSampleReceived) {
->>>>>>> 0d19442b
         sp<AMessage> notify = mNotify->dup();
         notify->setInt32("what", kWhatVideoPrerollComplete);
         ALOGI("NOTE: notifying video preroll complete");
@@ -2204,11 +2200,7 @@
 }
 
 bool NuPlayer::Renderer::isVideoPrerollCompleted() const {
-<<<<<<< HEAD
-    return mVideoSampleReceived;
-=======
     return mVideoSampleReceived || !mPaused;
->>>>>>> 0d19442b
 }
 
 }  // namespace android