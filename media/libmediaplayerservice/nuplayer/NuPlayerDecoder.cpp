--- conflicted
+++ resolved
@@ -108,28 +108,17 @@
     releaseAndResetMediaBuffers();
 }
 
-<<<<<<< HEAD
-sp<AMessage> NuPlayer::Decoder::getStats() const {
-
-=======
 sp<AMessage> NuPlayer::Decoder::getStats() {
 
     Mutex::Autolock autolock(mStatsLock);
->>>>>>> c1aabf30
     mStats->setInt64("frames-total", mNumFramesTotal);
     mStats->setInt64("frames-dropped-input", mNumInputFramesDropped);
     mStats->setInt64("frames-dropped-output", mNumOutputFramesDropped);
     mStats->setFloat("frame-rate-total", mFrameRateTotal);
 
-<<<<<<< HEAD
-    // i'm mutexed right now.
     // make our own copy, so we aren't victim to any later changes.
     sp<AMessage> copiedStats = mStats->dup();
-=======
-    // make our own copy, so we aren't victim to any later changes.
-    sp<AMessage> copiedStats = mStats->dup();
-
->>>>>>> c1aabf30
+
     return copiedStats;
 }
 
