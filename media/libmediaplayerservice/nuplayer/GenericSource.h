--- conflicted
+++ resolved
@@ -222,11 +222,8 @@
     int32_t mFetchTimedTextDataGeneration;
     int64_t mDurationUs;
     bool mAudioIsVorbis;
-<<<<<<< HEAD
     bool mIsByteMode;
-=======
     // Secure codec is required.
->>>>>>> b59a1d6b
     bool mIsSecure;
     bool mIsStreaming;
     bool mUIDValid;
