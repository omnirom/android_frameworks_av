--- conflicted
+++ resolved
@@ -16,309 +16,39 @@
 
 #include <android-base/logging.h>
 #include <android-base/properties.h>
+#include <asyncio/AsyncIO.h>
 #include <dirent.h>
 #include <errno.h>
 #include <fcntl.h>
-#include <linux/usb/ch9.h>
-#include <linux/usb/functionfs.h>
-#include <mutex>
+#include <memory>
 #include <stdio.h>
 #include <stdlib.h>
 #include <string.h>
-#include <sys/endian.h>
+#include <sys/eventfd.h>
 #include <sys/ioctl.h>
 #include <sys/mman.h>
+#include <sys/poll.h>
 #include <sys/stat.h>
 #include <sys/types.h>
 #include <unistd.h>
-#include <vector>
-
-#include "AsyncIO.h"
+
+#include "PosixAsyncIO.h"
+#include "MtpDescriptors.h"
 #include "MtpFfsHandle.h"
 #include "mtp.h"
 
-#define cpu_to_le16(x)  htole16(x)
-#define cpu_to_le32(x)  htole32(x)
-
-#define FUNCTIONFS_ENDPOINT_ALLOC       _IOR('g', 231, __u32)
-
 namespace {
 
-<<<<<<< HEAD
-constexpr char FFS_MTP_EP_IN[] = "/dev/usb-ffs/mtp/ep1";
-constexpr char FFS_MTP_EP_OUT[] = "/dev/usb-ffs/mtp/ep2";
-constexpr char FFS_MTP_EP_INTR[] = "/dev/usb-ffs/mtp/ep3";
-
-constexpr int MAX_PACKET_SIZE_FS = 64;
-constexpr int MAX_PACKET_SIZE_HS = 512;
-constexpr int MAX_PACKET_SIZE_SS = 1024;
-
-// Must be divisible by all max packet size values
-constexpr int MAX_FILE_CHUNK_SIZE = 3145728;
-
-// Safe values since some devices cannot handle large DMAs
-// To get good performance, override these with
-// higher values per device using the properties
-// sys.usb.ffs.max_read and sys.usb.ffs.max_write
-constexpr int USB_FFS_MAX_WRITE = MTP_BUFFER_SIZE;
-constexpr int USB_FFS_MAX_READ = MTP_BUFFER_SIZE;
-
-static_assert(USB_FFS_MAX_WRITE > 0, "Max r/w values must be > 0!");
-static_assert(USB_FFS_MAX_READ > 0, "Max r/w values must be > 0!");
-
-constexpr unsigned int MAX_MTP_FILE_SIZE = 0xFFFFFFFF;
-
-constexpr size_t ENDPOINT_ALLOC_RETRIES = 10;
-
-struct func_desc {
-    struct usb_interface_descriptor intf;
-    struct usb_endpoint_descriptor_no_audio sink;
-    struct usb_endpoint_descriptor_no_audio source;
-    struct usb_endpoint_descriptor_no_audio intr;
-} __attribute__((packed));
-
-struct ss_func_desc {
-    struct usb_interface_descriptor intf;
-    struct usb_endpoint_descriptor_no_audio sink;
-    struct usb_ss_ep_comp_descriptor sink_comp;
-    struct usb_endpoint_descriptor_no_audio source;
-    struct usb_ss_ep_comp_descriptor source_comp;
-    struct usb_endpoint_descriptor_no_audio intr;
-    struct usb_ss_ep_comp_descriptor intr_comp;
-} __attribute__((packed));
-
-struct desc_v1 {
-    struct usb_functionfs_descs_head_v1 {
-        __le32 magic;
-        __le32 length;
-        __le32 fs_count;
-        __le32 hs_count;
-    } __attribute__((packed)) header;
-    struct func_desc fs_descs, hs_descs;
-} __attribute__((packed));
-
-struct desc_v2 {
-    struct usb_functionfs_descs_head_v2 header;
-    // The rest of the structure depends on the flags in the header.
-    __le32 fs_count;
-    __le32 hs_count;
-    __le32 ss_count;
-    __le32 os_count;
-    struct func_desc fs_descs, hs_descs;
-    struct ss_func_desc ss_descs;
-    struct usb_os_desc_header os_header;
-    struct usb_ext_compat_desc os_desc;
-} __attribute__((packed));
-
-const struct usb_interface_descriptor mtp_interface_desc = {
-    .bLength = USB_DT_INTERFACE_SIZE,
-    .bDescriptorType = USB_DT_INTERFACE,
-    .bInterfaceNumber = 0,
-    .bNumEndpoints = 3,
-    .bInterfaceClass = USB_CLASS_STILL_IMAGE,
-    .bInterfaceSubClass = 1,
-    .bInterfaceProtocol = 1,
-    .iInterface = 1,
-};
-
-const struct usb_interface_descriptor ptp_interface_desc = {
-    .bLength = USB_DT_INTERFACE_SIZE,
-    .bDescriptorType = USB_DT_INTERFACE,
-    .bInterfaceNumber = 0,
-    .bNumEndpoints = 3,
-    .bInterfaceClass = USB_CLASS_STILL_IMAGE,
-    .bInterfaceSubClass = 1,
-    .bInterfaceProtocol = 1,
-};
-
-const struct usb_endpoint_descriptor_no_audio fs_sink = {
-    .bLength = USB_DT_ENDPOINT_SIZE,
-    .bDescriptorType = USB_DT_ENDPOINT,
-    .bEndpointAddress = 1 | USB_DIR_IN,
-    .bmAttributes = USB_ENDPOINT_XFER_BULK,
-    .wMaxPacketSize = MAX_PACKET_SIZE_FS,
-};
-
-const struct usb_endpoint_descriptor_no_audio fs_source = {
-    .bLength = USB_DT_ENDPOINT_SIZE,
-    .bDescriptorType = USB_DT_ENDPOINT,
-    .bEndpointAddress = 2 | USB_DIR_OUT,
-    .bmAttributes = USB_ENDPOINT_XFER_BULK,
-    .wMaxPacketSize = MAX_PACKET_SIZE_FS,
-};
-
-const struct usb_endpoint_descriptor_no_audio fs_intr = {
-    .bLength = USB_DT_ENDPOINT_SIZE,
-    .bDescriptorType = USB_DT_ENDPOINT,
-    .bEndpointAddress = 3 | USB_DIR_IN,
-    .bmAttributes = USB_ENDPOINT_XFER_INT,
-    .wMaxPacketSize = MAX_PACKET_SIZE_FS,
-    .bInterval = 6,
-};
-
-const struct usb_endpoint_descriptor_no_audio hs_sink = {
-    .bLength = USB_DT_ENDPOINT_SIZE,
-    .bDescriptorType = USB_DT_ENDPOINT,
-    .bEndpointAddress = 1 | USB_DIR_IN,
-    .bmAttributes = USB_ENDPOINT_XFER_BULK,
-    .wMaxPacketSize = MAX_PACKET_SIZE_HS,
-};
-
-const struct usb_endpoint_descriptor_no_audio hs_source = {
-    .bLength = USB_DT_ENDPOINT_SIZE,
-    .bDescriptorType = USB_DT_ENDPOINT,
-    .bEndpointAddress = 2 | USB_DIR_OUT,
-    .bmAttributes = USB_ENDPOINT_XFER_BULK,
-    .wMaxPacketSize = MAX_PACKET_SIZE_HS,
-};
-
-const struct usb_endpoint_descriptor_no_audio hs_intr = {
-    .bLength = USB_DT_ENDPOINT_SIZE,
-    .bDescriptorType = USB_DT_ENDPOINT,
-    .bEndpointAddress = 3 | USB_DIR_IN,
-    .bmAttributes = USB_ENDPOINT_XFER_INT,
-    .wMaxPacketSize = MAX_PACKET_SIZE_HS,
-    .bInterval = 6,
-};
-
-const struct usb_endpoint_descriptor_no_audio ss_sink = {
-    .bLength = USB_DT_ENDPOINT_SIZE,
-    .bDescriptorType = USB_DT_ENDPOINT,
-    .bEndpointAddress = 1 | USB_DIR_IN,
-    .bmAttributes = USB_ENDPOINT_XFER_BULK,
-    .wMaxPacketSize = MAX_PACKET_SIZE_SS,
-};
-
-const struct usb_endpoint_descriptor_no_audio ss_source = {
-    .bLength = USB_DT_ENDPOINT_SIZE,
-    .bDescriptorType = USB_DT_ENDPOINT,
-    .bEndpointAddress = 2 | USB_DIR_OUT,
-    .bmAttributes = USB_ENDPOINT_XFER_BULK,
-    .wMaxPacketSize = MAX_PACKET_SIZE_SS,
-};
-
-const struct usb_endpoint_descriptor_no_audio ss_intr = {
-    .bLength = USB_DT_ENDPOINT_SIZE,
-    .bDescriptorType = USB_DT_ENDPOINT,
-    .bEndpointAddress = 3 | USB_DIR_IN,
-    .bmAttributes = USB_ENDPOINT_XFER_INT,
-    .wMaxPacketSize = MAX_PACKET_SIZE_SS,
-    .bInterval = 6,
-};
-
-const struct usb_ss_ep_comp_descriptor ss_sink_comp = {
-    .bLength = sizeof(ss_sink_comp),
-    .bDescriptorType = USB_DT_SS_ENDPOINT_COMP,
-    .bMaxBurst = 6,
-};
-
-const struct usb_ss_ep_comp_descriptor ss_source_comp = {
-    .bLength = sizeof(ss_source_comp),
-    .bDescriptorType = USB_DT_SS_ENDPOINT_COMP,
-    .bMaxBurst = 6,
-};
-
-const struct usb_ss_ep_comp_descriptor ss_intr_comp = {
-    .bLength = sizeof(ss_intr_comp),
-    .bDescriptorType = USB_DT_SS_ENDPOINT_COMP,
-};
-
-const struct func_desc mtp_fs_descriptors = {
-    .intf = mtp_interface_desc,
-    .sink = fs_sink,
-    .source = fs_source,
-    .intr = fs_intr,
-};
-
-const struct func_desc mtp_hs_descriptors = {
-    .intf = mtp_interface_desc,
-    .sink = hs_sink,
-    .source = hs_source,
-    .intr = hs_intr,
-};
-
-const struct ss_func_desc mtp_ss_descriptors = {
-    .intf = mtp_interface_desc,
-    .sink = ss_sink,
-    .sink_comp = ss_sink_comp,
-    .source = ss_source,
-    .source_comp = ss_source_comp,
-    .intr = ss_intr,
-    .intr_comp = ss_intr_comp,
-};
-
-const struct func_desc ptp_fs_descriptors = {
-    .intf = ptp_interface_desc,
-    .sink = fs_sink,
-    .source = fs_source,
-    .intr = fs_intr,
-};
-
-const struct func_desc ptp_hs_descriptors = {
-    .intf = ptp_interface_desc,
-    .sink = hs_sink,
-    .source = hs_source,
-    .intr = hs_intr,
-};
-
-const struct ss_func_desc ptp_ss_descriptors = {
-    .intf = ptp_interface_desc,
-    .sink = ss_sink,
-    .sink_comp = ss_sink_comp,
-    .source = ss_source,
-    .source_comp = ss_source_comp,
-    .intr = ss_intr,
-    .intr_comp = ss_intr_comp,
-};
-=======
 constexpr unsigned AIO_BUFS_MAX = 128;
 constexpr unsigned AIO_BUF_LEN = 16384;
->>>>>>> 32b2cee7
-
-#define STR_INTERFACE "MTP"
-const struct {
-    struct usb_functionfs_strings_head header;
-    struct {
-        __le16 code;
-        const char str1[sizeof(STR_INTERFACE)];
-    } __attribute__((packed)) lang0;
-} __attribute__((packed)) strings = {
-    .header = {
-        .magic = cpu_to_le32(FUNCTIONFS_STRINGS_MAGIC),
-        .length = cpu_to_le32(sizeof(strings)),
-        .str_count = cpu_to_le32(1),
-        .lang_count = cpu_to_le32(1),
-    },
-    .lang0 = {
-        .code = cpu_to_le16(0x0409),
-        .str1 = STR_INTERFACE,
-    },
-};
-
-struct usb_os_desc_header mtp_os_desc_header = {
-    .interface = htole32(1),
-    .dwLength = htole32(sizeof(usb_os_desc_header) + sizeof(usb_ext_compat_desc)),
-    .bcdVersion = htole16(1),
-    .wIndex = htole16(4),
-    .bCount = htole16(1),
-    .Reserved = htole16(0),
-};
-
-struct usb_ext_compat_desc mtp_os_desc_compat = {
-    .bFirstInterfaceNumber = 0,
-    .Reserved1 = htole32(1),
-    .CompatibleID = { 'M', 'T', 'P' },
-    .SubCompatibleID = {0},
-    .Reserved2 = {0},
-};
-
-struct usb_ext_compat_desc ptp_os_desc_compat = {
-    .bFirstInterfaceNumber = 0,
-    .Reserved1 = htole32(1),
-    .CompatibleID = { 'P', 'T', 'P' },
-    .SubCompatibleID = {0},
-    .Reserved2 = {0},
-};
+
+constexpr unsigned FFS_NUM_EVENTS = 5;
+
+constexpr unsigned MAX_FILE_CHUNK_SIZE = AIO_BUFS_MAX * AIO_BUF_LEN;
+
+constexpr uint32_t MAX_MTP_FILE_SIZE = 0xFFFFFFFF;
+
+struct timespec ZERO_TIMEOUT = { 0, 0 };
 
 struct mtp_device_status {
     uint16_t  wLength;
@@ -329,11 +59,6 @@
 
 namespace android {
 
-<<<<<<< HEAD
-MtpFfsHandle::MtpFfsHandle() :
-    mMaxWrite(USB_FFS_MAX_WRITE),
-    mMaxRead(USB_FFS_MAX_READ) {}
-=======
 int MtpFfsHandle::getPacketSize(int ffs_fd) {
     struct usb_endpoint_descriptor desc;
     if (ioctl(ffs_fd, FUNCTIONFS_ENDPOINT_DESC, reinterpret_cast<unsigned long>(&desc))) {
@@ -347,7 +72,6 @@
 MtpFfsHandle::MtpFfsHandle(int controlFd) {
     mControl.reset(controlFd);
 }
->>>>>>> 32b2cee7
 
 MtpFfsHandle::~MtpFfsHandle() {}
 
@@ -357,63 +81,6 @@
     mBulkOut.reset();
 }
 
-<<<<<<< HEAD
-bool MtpFfsHandle::initFunctionfs() {
-    ssize_t ret;
-    struct desc_v1 v1_descriptor;
-    struct desc_v2 v2_descriptor;
-
-    v2_descriptor.header.magic = cpu_to_le32(FUNCTIONFS_DESCRIPTORS_MAGIC_V2);
-    v2_descriptor.header.length = cpu_to_le32(sizeof(v2_descriptor));
-    v2_descriptor.header.flags = FUNCTIONFS_HAS_FS_DESC | FUNCTIONFS_HAS_HS_DESC |
-                                 FUNCTIONFS_HAS_SS_DESC | FUNCTIONFS_HAS_MS_OS_DESC;
-    v2_descriptor.fs_count = 4;
-    v2_descriptor.hs_count = 4;
-    v2_descriptor.ss_count = 7;
-    v2_descriptor.os_count = 1;
-    v2_descriptor.fs_descs = mPtp ? ptp_fs_descriptors : mtp_fs_descriptors;
-    v2_descriptor.hs_descs = mPtp ? ptp_hs_descriptors : mtp_hs_descriptors;
-    v2_descriptor.ss_descs = mPtp ? ptp_ss_descriptors : mtp_ss_descriptors;
-    v2_descriptor.os_header = mtp_os_desc_header;
-    v2_descriptor.os_desc = mPtp ? ptp_os_desc_compat : mtp_os_desc_compat;
-
-    if (mControl < 0) { // might have already done this before
-        mControl.reset(TEMP_FAILURE_RETRY(open(FFS_MTP_EP0, O_RDWR)));
-        if (mControl < 0) {
-            PLOG(ERROR) << FFS_MTP_EP0 << ": cannot open control endpoint";
-            goto err;
-        }
-
-        ret = TEMP_FAILURE_RETRY(::write(mControl, &v2_descriptor, sizeof(v2_descriptor)));
-        if (ret < 0) {
-            v1_descriptor.header.magic = cpu_to_le32(FUNCTIONFS_DESCRIPTORS_MAGIC);
-            v1_descriptor.header.length = cpu_to_le32(sizeof(v1_descriptor));
-            v1_descriptor.header.fs_count = 4;
-            v1_descriptor.header.hs_count = 4;
-            v1_descriptor.fs_descs = mPtp ? ptp_fs_descriptors : mtp_fs_descriptors;
-            v1_descriptor.hs_descs = mPtp ? ptp_hs_descriptors : mtp_hs_descriptors;
-            PLOG(ERROR) << FFS_MTP_EP0 << "Switching to V1 descriptor format";
-            ret = TEMP_FAILURE_RETRY(::write(mControl, &v1_descriptor, sizeof(v1_descriptor)));
-            if (ret < 0) {
-                PLOG(ERROR) << FFS_MTP_EP0 << "Writing descriptors failed";
-                goto err;
-            }
-        }
-        ret = TEMP_FAILURE_RETRY(::write(mControl, &strings, sizeof(strings)));
-        if (ret < 0) {
-            PLOG(ERROR) << FFS_MTP_EP0 << "Writing strings failed";
-            goto err;
-        }
-    }
-    if (mBulkIn > -1 || mBulkOut > -1 || mIntr > -1)
-        LOG(WARNING) << "Endpoints were not closed before configure!";
-
-    return true;
-
-err:
-    closeConfig();
-    return false;
-=======
 bool MtpFfsHandle::openEndpoints(bool ptp) {
     if (mBulkIn < 0) {
         mBulkIn.reset(TEMP_FAILURE_RETRY(open(ptp ? FFS_PTP_EP_IN : FFS_MTP_EP_IN, O_RDWR)));
@@ -454,48 +121,45 @@
 
 bool MtpFfsHandle::writeDescriptors(bool ptp) {
     return ::android::writeDescriptors(mControl, ptp);
->>>>>>> 32b2cee7
 }
 
 void MtpFfsHandle::closeConfig() {
     mControl.reset();
 }
 
-int MtpFfsHandle::writeHandle(int fd, const void* data, int len) {
-    LOG(VERBOSE) << "MTP about to write fd = " << fd << ", len=" << len;
+int MtpFfsHandle::doAsync(void* data, size_t len, bool read) {
+    struct io_event ioevs[1];
+    if (len > AIO_BUF_LEN) {
+        LOG(ERROR) << "Mtp read/write too large " << len;
+        errno = EINVAL;
+        return -1;
+    }
+    mIobuf[0].buf[0] = reinterpret_cast<unsigned char*>(data);
+    if (iobufSubmit(&mIobuf[0], read ? mBulkOut : mBulkIn, len, read) == -1)
+        return -1;
+    int ret = waitEvents(&mIobuf[0], 1, ioevs, nullptr);
+    mIobuf[0].buf[0] = mIobuf[0].bufs.data();
+    return ret;
+}
+
+int MtpFfsHandle::read(void* data, size_t len) {
+    return doAsync(data, len, true);
+}
+
+int MtpFfsHandle::write(const void* data, size_t len) {
+    return doAsync(const_cast<void*>(data), len, false);
+}
+
+int MtpFfsHandle::handleEvent() {
+
+    std::vector<usb_functionfs_event> events(FFS_NUM_EVENTS);
+    usb_functionfs_event *event = events.data();
+    int nbytes = TEMP_FAILURE_RETRY(::read(mControl, event,
+                events.size() * sizeof(usb_functionfs_event)));
+    if (nbytes == -1) {
+        return -1;
+    }
     int ret = 0;
-    const char* buf = static_cast<const char*>(data);
-    while (len > 0) {
-        int write_len = std::min(mMaxWrite, len);
-        int n = TEMP_FAILURE_RETRY(::write(fd, buf, write_len));
-
-        if (n < 0) {
-            PLOG(ERROR) << "write ERROR: fd = " << fd << ", n = " << n;
-            return -1;
-        } else if (n < write_len) {
-            errno = EIO;
-            PLOG(ERROR) << "less written than expected";
-            return -1;
-        }
-        buf += n;
-        len -= n;
-        ret += n;
-    }
-    return ret;
-}
-
-int MtpFfsHandle::readHandle(int fd, void* data, int len) {
-    LOG(VERBOSE) << "MTP about to read fd = " << fd << ", len=" << len;
-    int ret = 0;
-<<<<<<< HEAD
-    char* buf = static_cast<char*>(data);
-    while (len > 0) {
-        int read_len = std::min(mMaxRead, len);
-        int n = TEMP_FAILURE_RETRY(::read(fd, buf, read_len));
-        if (n < 0) {
-            PLOG(ERROR) << "read ERROR: fd = " << fd << ", n = " << n;
-            return -1;
-=======
     for (size_t n = nbytes / sizeof *event; n; --n, ++event) {
         switch (event->type) {
         case FUNCTIONFS_BIND:
@@ -517,336 +181,457 @@
             break;
         default:
             LOG(ERROR) << "Mtp Event " << event->type << " (unknown)";
->>>>>>> 32b2cee7
-        }
-        ret += n;
-        if (n < read_len) // done reading early
-            break;
-        buf += n;
-        len -= n;
+        }
     }
     return ret;
 }
 
-int MtpFfsHandle::spliceReadHandle(int fd, int pipe_out, int len) {
-    LOG(VERBOSE) << "MTP about to splice read fd = " << fd << ", len=" << len;
+int MtpFfsHandle::handleControlRequest(const struct usb_ctrlrequest *setup) {
+    uint8_t type = setup->bRequestType;
+    uint8_t code = setup->bRequest;
+    uint16_t length = setup->wLength;
+    uint16_t index = setup->wIndex;
+    uint16_t value = setup->wValue;
+    std::vector<char> buf;
+    buf.resize(length);
     int ret = 0;
-    loff_t dummyoff;
-    while (len > 0) {
-        int read_len = std::min(mMaxRead, len);
-        dummyoff = 0;
-        int n = TEMP_FAILURE_RETRY(splice(fd, &dummyoff, pipe_out, nullptr, read_len, 0));
-        if (n < 0) {
-            PLOG(ERROR) << "splice read ERROR: fd = " << fd << ", n = " << n;
-            return -1;
-        }
-        ret += n;
-        if (n < read_len) // done reading early
-            break;
-        len -= n;
-    }
-    return ret;
-}
-
-int MtpFfsHandle::read(void* data, int len) {
-    return readHandle(mBulkOut, data, len);
-}
-
-int MtpFfsHandle::write(const void* data, int len) {
-    return writeHandle(mBulkIn, data, len);
-}
-
-<<<<<<< HEAD
-int MtpFfsHandle::start() {
-    mLock.lock();
-
-    mBulkIn.reset(TEMP_FAILURE_RETRY(open(FFS_MTP_EP_IN, O_RDWR)));
-    if (mBulkIn < 0) {
-        PLOG(ERROR) << FFS_MTP_EP_IN << ": cannot open bulk in ep";
-=======
+
+    if (!(type & USB_DIR_IN)) {
+        if (::read(mControl, buf.data(), length) != length) {
+            PLOG(ERROR) << "Mtp error ctrlreq read data";
+        }
+    }
+
+    if ((type & USB_TYPE_MASK) == USB_TYPE_CLASS && index == 0 && value == 0) {
+        switch(code) {
+        case MTP_REQ_RESET:
+        case MTP_REQ_CANCEL:
+            errno = ECANCELED;
+            ret = -1;
+            break;
+        case MTP_REQ_GET_DEVICE_STATUS:
+        {
+            if (length < sizeof(struct mtp_device_status) + 4) {
+                errno = EINVAL;
+                return -1;
+            }
+            struct mtp_device_status *st = reinterpret_cast<struct mtp_device_status*>(buf.data());
+            st->wLength = htole16(sizeof(st));
+            if (mCanceled) {
+                st->wLength += 4;
+                st->wCode = MTP_RESPONSE_TRANSACTION_CANCELLED;
+                uint16_t *endpoints = reinterpret_cast<uint16_t*>(st + 1);
+                endpoints[0] = ioctl(mBulkIn, FUNCTIONFS_ENDPOINT_REVMAP);
+                endpoints[1] = ioctl(mBulkOut, FUNCTIONFS_ENDPOINT_REVMAP);
+                mCanceled = false;
+            } else {
+                st->wCode = MTP_RESPONSE_OK;
+            }
+            length = st->wLength;
+            break;
+        }
+        default:
+            LOG(ERROR) << "Unrecognized Mtp class request! " << code;
+        }
+    } else {
+        LOG(ERROR) << "Unrecognized request type " << type;
+    }
+
+    if (type & USB_DIR_IN) {
+        if (::write(mControl, buf.data(), length) != length) {
+            PLOG(ERROR) << "Mtp error ctrlreq write data";
+        }
+    }
+    return 0;
+}
+
 int MtpFfsHandle::start(bool ptp) {
     if (!openEndpoints(ptp))
->>>>>>> 32b2cee7
         return -1;
-    }
-
-    mBulkOut.reset(TEMP_FAILURE_RETRY(open(FFS_MTP_EP_OUT, O_RDWR)));
-    if (mBulkOut < 0) {
-        PLOG(ERROR) << FFS_MTP_EP_OUT << ": cannot open bulk out ep";
+
+    for (unsigned i = 0; i < NUM_IO_BUFS; i++) {
+        mIobuf[i].bufs.resize(MAX_FILE_CHUNK_SIZE);
+        mIobuf[i].iocb.resize(AIO_BUFS_MAX);
+        mIobuf[i].iocbs.resize(AIO_BUFS_MAX);
+        mIobuf[i].buf.resize(AIO_BUFS_MAX);
+        for (unsigned j = 0; j < AIO_BUFS_MAX; j++) {
+            mIobuf[i].buf[j] = mIobuf[i].bufs.data() + j * AIO_BUF_LEN;
+            mIobuf[i].iocb[j] = &mIobuf[i].iocbs[j];
+        }
+    }
+
+    memset(&mCtx, 0, sizeof(mCtx));
+    if (io_setup(AIO_BUFS_MAX, &mCtx) < 0) {
+        PLOG(ERROR) << "unable to setup aio";
         return -1;
     }
-
-    mIntr.reset(TEMP_FAILURE_RETRY(open(FFS_MTP_EP_INTR, O_RDWR)));
-    if (mIntr < 0) {
-        PLOG(ERROR) << FFS_MTP_EP0 << ": cannot open intr ep";
-        return -1;
-    }
-
-    mBuffer1.resize(MAX_FILE_CHUNK_SIZE);
-    mBuffer2.resize(MAX_FILE_CHUNK_SIZE);
-    posix_madvise(mBuffer1.data(), MAX_FILE_CHUNK_SIZE,
-            POSIX_MADV_SEQUENTIAL | POSIX_MADV_WILLNEED);
-    posix_madvise(mBuffer2.data(), MAX_FILE_CHUNK_SIZE,
-            POSIX_MADV_SEQUENTIAL | POSIX_MADV_WILLNEED);
-
-    // Get device specific r/w size
-    mMaxWrite = android::base::GetIntProperty("sys.usb.ffs.max_write", USB_FFS_MAX_WRITE);
-    mMaxRead = android::base::GetIntProperty("sys.usb.ffs.max_read", USB_FFS_MAX_READ);
-
-    size_t attempts = 0;
-    while (mMaxWrite >= USB_FFS_MAX_WRITE && mMaxRead >= USB_FFS_MAX_READ &&
-            attempts < ENDPOINT_ALLOC_RETRIES) {
-        // If larger contiguous chunks of memory aren't available, attempt to try
-        // smaller allocations.
-        if (ioctl(mBulkIn, FUNCTIONFS_ENDPOINT_ALLOC, static_cast<__u32>(mMaxWrite)) ||
-            ioctl(mBulkOut, FUNCTIONFS_ENDPOINT_ALLOC, static_cast<__u32>(mMaxRead))) {
-            if (errno == ENODEV) {
-                // Driver hasn't enabled endpoints yet.
-                std::this_thread::sleep_for(std::chrono::milliseconds(100));
-                attempts += 1;
-                continue;
-            }
-            mMaxWrite /= 2;
-            mMaxRead /=2;
-        } else {
-            return 0;
-        }
-    }
-    // Try to start MtpServer anyway, with the smallest max r/w values
-    PLOG(ERROR) << "Functionfs could not allocate any memory!";
+    mEventFd.reset(eventfd(0, EFD_NONBLOCK));
+    mPollFds[0].fd = mControl;
+    mPollFds[0].events = POLLIN;
+    mPollFds[1].fd = mEventFd;
+    mPollFds[1].events = POLLIN;
+
+    mCanceled = false;
     return 0;
 }
 
-<<<<<<< HEAD
-int MtpFfsHandle::configure(bool usePtp) {
-    // Wait till previous server invocation has closed
-    if (!mLock.try_lock_for(std::chrono::milliseconds(1000))) {
-        LOG(ERROR) << "MtpServer was unable to get configure lock";
-        return -1;
-    }
-    int ret = 0;
-
-    // If ptp is changed, the configuration must be rewritten
-    if (mPtp != usePtp) {
-        closeEndpoints();
-        closeConfig();
-    }
-    mPtp = usePtp;
-
-    if (!initFunctionfs()) {
-        ret = -1;
-    }
-    mLock.unlock();
-    return ret;
-}
-
-=======
->>>>>>> 32b2cee7
 void MtpFfsHandle::close() {
+    io_destroy(mCtx);
     closeEndpoints();
     closeConfig();
 }
 
-/* Read from USB and write to a local file. */
+int MtpFfsHandle::waitEvents(struct io_buffer *buf, int min_events, struct io_event *events,
+        int *counter) {
+    int num_events = 0;
+    int ret = 0;
+    int error = 0;
+
+    while (num_events < min_events) {
+        if (poll(mPollFds, 2, 0) == -1) {
+            PLOG(ERROR) << "Mtp error during poll()";
+            return -1;
+        }
+        if (mPollFds[0].revents & POLLIN) {
+            mPollFds[0].revents = 0;
+            if (handleEvent() == -1) {
+                error = errno;
+            }
+        }
+        if (mPollFds[1].revents & POLLIN) {
+            mPollFds[1].revents = 0;
+            uint64_t ev_cnt = 0;
+
+            if (::read(mEventFd, &ev_cnt, sizeof(ev_cnt)) == -1) {
+                PLOG(ERROR) << "Mtp unable to read eventfd";
+                error = errno;
+                continue;
+            }
+
+            // It's possible that io_getevents will return more events than the eventFd reported,
+            // since events may appear in the time between the calls. In this case, the eventFd will
+            // show up as readable next iteration, but there will be fewer or no events to actually
+            // wait for. Thus we never want io_getevents to block.
+            int this_events = TEMP_FAILURE_RETRY(io_getevents(mCtx, 0, AIO_BUFS_MAX, events, &ZERO_TIMEOUT));
+            if (this_events == -1) {
+                PLOG(ERROR) << "Mtp error getting events";
+                error = errno;
+            }
+            // Add up the total amount of data and find errors on the way.
+            for (unsigned j = 0; j < static_cast<unsigned>(this_events); j++) {
+                if (events[j].res < 0) {
+                    errno = -events[j].res;
+                    PLOG(ERROR) << "Mtp got error event at " << j << " and " << buf->actual << " total";
+                    error = errno;
+                }
+                ret += events[j].res;
+            }
+            num_events += this_events;
+            if (counter)
+                *counter += this_events;
+        }
+        if (error) {
+            errno = error;
+            ret = -1;
+            break;
+        }
+    }
+    return ret;
+}
+
+void MtpFfsHandle::cancelTransaction() {
+    // Device cancels by stalling both bulk endpoints.
+    if (::read(mBulkIn, nullptr, 0) != -1 || errno != EBADMSG)
+        PLOG(ERROR) << "Mtp stall failed on bulk in";
+    if (::write(mBulkOut, nullptr, 0) != -1 || errno != EBADMSG)
+        PLOG(ERROR) << "Mtp stall failed on bulk out";
+    mCanceled = true;
+    errno = ECANCELED;
+}
+
+int MtpFfsHandle::cancelEvents(struct iocb **iocb, struct io_event *events, unsigned start,
+        unsigned end) {
+    // Some manpages for io_cancel are out of date and incorrect.
+    // io_cancel will return -EINPROGRESS on success and does
+    // not place the event in the given memory. We have to use
+    // io_getevents to wait for all the events we cancelled.
+    int ret = 0;
+    unsigned num_events = 0;
+    int save_errno = errno;
+    errno = 0;
+
+    for (unsigned j = start; j < end; j++) {
+        if (io_cancel(mCtx, iocb[j], nullptr) != -1 || errno != EINPROGRESS) {
+            PLOG(ERROR) << "Mtp couldn't cancel request " << j;
+        } else {
+            num_events++;
+        }
+    }
+    if (num_events != end - start) {
+        ret = -1;
+        errno = EIO;
+    }
+    int evs = TEMP_FAILURE_RETRY(io_getevents(mCtx, num_events, AIO_BUFS_MAX, events, nullptr));
+    if (static_cast<unsigned>(evs) != num_events) {
+        PLOG(ERROR) << "Mtp couldn't cancel all requests, got " << evs;
+        ret = -1;
+    }
+
+    uint64_t ev_cnt = 0;
+    if (num_events && ::read(mEventFd, &ev_cnt, sizeof(ev_cnt)) == -1)
+        PLOG(ERROR) << "Mtp Unable to read event fd";
+
+    if (ret == 0) {
+        // Restore errno since it probably got overriden with EINPROGRESS.
+        errno = save_errno;
+    }
+    return ret;
+}
+
+int MtpFfsHandle::iobufSubmit(struct io_buffer *buf, int fd, unsigned length, bool read) {
+    int ret = 0;
+    buf->actual = AIO_BUFS_MAX;
+    for (unsigned j = 0; j < AIO_BUFS_MAX; j++) {
+        unsigned rq_length = std::min(AIO_BUF_LEN, length - AIO_BUF_LEN * j);
+        io_prep(buf->iocb[j], fd, buf->buf[j], rq_length, 0, read);
+        buf->iocb[j]->aio_flags |= IOCB_FLAG_RESFD;
+        buf->iocb[j]->aio_resfd = mEventFd;
+
+        // Not enough data, so table is truncated.
+        if (rq_length < AIO_BUF_LEN || length == AIO_BUF_LEN * (j + 1)) {
+            buf->actual = j + 1;
+            break;
+        }
+    }
+
+    ret = io_submit(mCtx, buf->actual, buf->iocb.data());
+    if (ret != static_cast<int>(buf->actual)) {
+        PLOG(ERROR) << "Mtp io_submit got " << ret << " expected " << buf->actual;
+        if (ret != -1) {
+            errno = EIO;
+        }
+        ret = -1;
+    }
+    return ret;
+}
+
 int MtpFfsHandle::receiveFile(mtp_file_range mfr, bool zero_packet) {
     // When receiving files, the incoming length is given in 32 bits.
-    // A >4G file is given as 0xFFFFFFFF
+    // A >=4G file is given as 0xFFFFFFFF
     uint32_t file_length = mfr.length;
     uint64_t offset = mfr.offset;
-    struct usb_endpoint_descriptor mBulkOut_desc;
-    int packet_size;
-
-    if (ioctl(mBulkOut, FUNCTIONFS_ENDPOINT_DESC, reinterpret_cast<unsigned long>(&mBulkOut_desc))) {
-        PLOG(ERROR) << "Could not get FFS bulk-out descriptor";
-        packet_size = MAX_PACKET_SIZE_HS;
-    } else {
-        packet_size = mBulkOut_desc.wMaxPacketSize;
-    }
-
-    char *data = mBuffer1.data();
-    char *data2 = mBuffer2.data();
 
     struct aiocb aio;
     aio.aio_fildes = mfr.fd;
     aio.aio_buf = nullptr;
     struct aiocb *aiol[] = {&aio};
+
     int ret = -1;
+    unsigned i = 0;
     size_t length;
-    bool read = false;
-    bool write = false;
-
-    posix_fadvise(mfr.fd, 0, 0, POSIX_FADV_SEQUENTIAL | POSIX_FADV_NOREUSE);
+    struct io_event ioevs[AIO_BUFS_MAX];
+    bool has_write = false;
+    bool error = false;
+    bool write_error = false;
+    int packet_size = getPacketSize(mBulkOut);
+    bool short_packet = false;
+    advise(mfr.fd);
 
     // Break down the file into pieces that fit in buffers
-    while (file_length > 0 || write) {
+    while (file_length > 0 || has_write) {
+        // Queue an asynchronous read from USB.
         if (file_length > 0) {
             length = std::min(static_cast<uint32_t>(MAX_FILE_CHUNK_SIZE), file_length);
-
-            // Read data from USB, handle errors after waiting for write thread.
-            ret = readHandle(mBulkOut, data, length);
-
-            if (file_length != MAX_MTP_FILE_SIZE && ret < static_cast<int>(length)) {
-                ret = -1;
-                errno = EIO;
-            }
-            read = true;
-        }
-
-        if (write) {
-            // get the return status of the last write request
+            if (iobufSubmit(&mIobuf[i], mBulkOut, length, true) == -1)
+                error = true;
+        }
+
+        // Get the return status of the last write request.
+        if (has_write) {
             aio_suspend(aiol, 1, nullptr);
-
             int written = aio_return(&aio);
-            if (written == -1) {
-                errno = aio_error(&aio);
-                return -1;
-            }
             if (static_cast<size_t>(written) < aio.aio_nbytes) {
-                errno = EIO;
-                return -1;
-            }
-            write = false;
-        }
-
-        // If there was an error reading above
-        if (ret == -1) {
+                errno = written == -1 ? aio_error(&aio) : EIO;
+                PLOG(ERROR) << "Mtp error writing to disk";
+                write_error = true;
+            }
+            has_write = false;
+        }
+
+        if (error) {
             return -1;
         }
 
-        if (read) {
+        // Get the result of the read request, and queue a write to disk.
+        if (file_length > 0) {
+            unsigned num_events = 0;
+            ret = 0;
+            unsigned short_i = mIobuf[i].actual;
+            while (num_events < short_i) {
+                // Get all events up to the short read, if there is one.
+                // We must wait for each event since data transfer could end at any time.
+                int this_events = 0;
+                int event_ret = waitEvents(&mIobuf[i], 1, ioevs, &this_events);
+                num_events += this_events;
+
+                if (event_ret == -1) {
+                    cancelEvents(mIobuf[i].iocb.data(), ioevs, num_events, mIobuf[i].actual);
+                    return -1;
+                }
+                ret += event_ret;
+                for (int j = 0; j < this_events; j++) {
+                    // struct io_event contains a pointer to the associated struct iocb as a __u64.
+                    if (static_cast<__u64>(ioevs[j].res) <
+                            reinterpret_cast<struct iocb*>(ioevs[j].obj)->aio_nbytes) {
+                        // We've found a short event. Store the index since
+                        // events won't necessarily arrive in the order they are queued.
+                        short_i = (ioevs[j].obj - reinterpret_cast<uint64_t>(mIobuf[i].iocbs.data()))
+                            / sizeof(struct iocb) + 1;
+                        short_packet = true;
+                    }
+                }
+            }
+            if (short_packet) {
+                if (cancelEvents(mIobuf[i].iocb.data(), ioevs, short_i, mIobuf[i].actual)) {
+                    write_error = true;
+                }
+            }
             if (file_length == MAX_MTP_FILE_SIZE) {
                 // For larger files, receive until a short packet is received.
                 if (static_cast<size_t>(ret) < length) {
                     file_length = 0;
                 }
+            } else if (ret < static_cast<int>(length)) {
+                // If file is less than 4G and we get a short packet, it's an error.
+                errno = EIO;
+                LOG(ERROR) << "Mtp got unexpected short packet";
+                return -1;
             } else {
-                // Receive an empty packet if size is a multiple of the endpoint size.
                 file_length -= ret;
             }
+
+            if (write_error) {
+                cancelTransaction();
+                return -1;
+            }
+
             // Enqueue a new write request
-            aio.aio_buf = data;
-            aio.aio_sink = mfr.fd;
-            aio.aio_offset = offset;
-            aio.aio_nbytes = ret;
+            aio_prepare(&aio, mIobuf[i].bufs.data(), ret, offset);
             aio_write(&aio);
 
             offset += ret;
-            std::swap(data, data2);
-
-            write = true;
-            read = false;
-        }
-    }
-    if (ret % packet_size == 0 || zero_packet) {
-        if (TEMP_FAILURE_RETRY(::read(mBulkOut, data, packet_size)) != 0) {
+            i = (i + 1) % NUM_IO_BUFS;
+            has_write = true;
+        }
+    }
+    if ((ret % packet_size == 0 && !short_packet) || zero_packet) {
+        // Receive an empty packet if size is a multiple of the endpoint size
+        // and we didn't already get an empty packet from the header or large file.
+        if (read(mIobuf[0].bufs.data(), packet_size) != 0) {
             return -1;
         }
     }
     return 0;
 }
 
-/* Read from a local file and send over USB. */
 int MtpFfsHandle::sendFile(mtp_file_range mfr) {
     uint64_t file_length = mfr.length;
     uint32_t given_length = std::min(static_cast<uint64_t>(MAX_MTP_FILE_SIZE),
             file_length + sizeof(mtp_data_header));
     uint64_t offset = mfr.offset;
-    struct usb_endpoint_descriptor mBulkIn_desc;
-    int packet_size;
-
-    if (ioctl(mBulkIn, FUNCTIONFS_ENDPOINT_DESC, reinterpret_cast<unsigned long>(&mBulkIn_desc))) {
-        PLOG(ERROR) << "Could not get FFS bulk-in descriptor";
-        packet_size = MAX_PACKET_SIZE_HS;
-    } else {
-        packet_size = mBulkIn_desc.wMaxPacketSize;
-    }
+    int packet_size = getPacketSize(mBulkIn);
 
     // If file_length is larger than a size_t, truncating would produce the wrong comparison.
     // Instead, promote the left side to 64 bits, then truncate the small result.
     int init_read_len = std::min(
             static_cast<uint64_t>(packet_size - sizeof(mtp_data_header)), file_length);
 
-    char *data = mBuffer1.data();
-    char *data2 = mBuffer2.data();
-
-    posix_fadvise(mfr.fd, 0, 0, POSIX_FADV_SEQUENTIAL | POSIX_FADV_NOREUSE);
+    advise(mfr.fd);
 
     struct aiocb aio;
     aio.aio_fildes = mfr.fd;
     struct aiocb *aiol[] = {&aio};
-    int ret, length;
-    int error = 0;
-    bool read = false;
-    bool write = false;
+    int ret = 0;
+    int length, num_read;
+    unsigned i = 0;
+    struct io_event ioevs[AIO_BUFS_MAX];
+    bool error = false;
+    bool has_write = false;
 
     // Send the header data
-    mtp_data_header *header = reinterpret_cast<mtp_data_header*>(data);
-    header->length = __cpu_to_le32(given_length);
-    header->type = __cpu_to_le16(2); /* data packet */
-    header->command = __cpu_to_le16(mfr.command);
-    header->transaction_id = __cpu_to_le32(mfr.transaction_id);
+    mtp_data_header *header = reinterpret_cast<mtp_data_header*>(mIobuf[0].bufs.data());
+    header->length = htole32(given_length);
+    header->type = htole16(2); // data packet
+    header->command = htole16(mfr.command);
+    header->transaction_id = htole32(mfr.transaction_id);
 
     // Some hosts don't support header/data separation even though MTP allows it
     // Handle by filling first packet with initial file data
-    if (TEMP_FAILURE_RETRY(pread(mfr.fd, reinterpret_cast<char*>(data) +
+    if (TEMP_FAILURE_RETRY(pread(mfr.fd, mIobuf[0].bufs.data() +
                     sizeof(mtp_data_header), init_read_len, offset))
             != init_read_len) return -1;
-    if (writeHandle(mBulkIn, data, sizeof(mtp_data_header) + init_read_len) == -1) return -1;
+    if (write(mIobuf[0].bufs.data(), sizeof(mtp_data_header) + init_read_len) == -1)
+        return -1;
     file_length -= init_read_len;
     offset += init_read_len;
     ret = init_read_len + sizeof(mtp_data_header);
 
     // Break down the file into pieces that fit in buffers
-    while(file_length > 0) {
-        if (read) {
+    while(file_length > 0 || has_write) {
+        if (file_length > 0) {
+            // Queue up a read from disk.
+            length = std::min(static_cast<uint64_t>(MAX_FILE_CHUNK_SIZE), file_length);
+            aio_prepare(&aio, mIobuf[i].bufs.data(), length, offset);
+            aio_read(&aio);
+        }
+
+        if (has_write) {
+            // Wait for usb write. Cancel unwritten portion if there's an error.
+            int num_events = 0;
+            if (waitEvents(&mIobuf[(i-1)%NUM_IO_BUFS], mIobuf[(i-1)%NUM_IO_BUFS].actual, ioevs,
+                        &num_events) != ret) {
+                error = true;
+                cancelEvents(mIobuf[(i-1)%NUM_IO_BUFS].iocb.data(), ioevs, num_events,
+                        mIobuf[(i-1)%NUM_IO_BUFS].actual);
+            }
+            has_write = false;
+        }
+
+        if (file_length > 0) {
             // Wait for the previous read to finish
             aio_suspend(aiol, 1, nullptr);
-            ret = aio_return(&aio);
-            if (ret == -1) {
-                errno = aio_error(&aio);
+            num_read = aio_return(&aio);
+            if (static_cast<size_t>(num_read) < aio.aio_nbytes) {
+                errno = num_read == -1 ? aio_error(&aio) : EIO;
+                PLOG(ERROR) << "Mtp error reading from disk";
+                cancelTransaction();
                 return -1;
             }
-            if (static_cast<size_t>(ret) < aio.aio_nbytes) {
-                errno = EIO;
+
+            file_length -= num_read;
+            offset += num_read;
+
+            if (error) {
                 return -1;
             }
 
-            file_length -= ret;
-            offset += ret;
-            std::swap(data, data2);
-            read = false;
-            write = true;
-        }
-
-        if (error == -1) {
-            return -1;
-        }
-
-        if (file_length > 0) {
-            length = std::min(static_cast<uint64_t>(MAX_FILE_CHUNK_SIZE), file_length);
-            // Queue up another read
-            aio.aio_buf = data;
-            aio.aio_offset = offset;
-            aio.aio_nbytes = length;
-            aio_read(&aio);
-            read = true;
-        }
-
-        if (write) {
-            if (writeHandle(mBulkIn, data2, ret) == -1) {
-                error = -1;
-            }
-            write = false;
-        }
+            // Queue up a write to usb.
+            if (iobufSubmit(&mIobuf[i], mBulkIn, num_read, false) == -1) {
+                return -1;
+            }
+            has_write = true;
+            ret = num_read;
+        }
+
+        i = (i + 1) % NUM_IO_BUFS;
     }
 
     if (ret % packet_size == 0) {
         // If the last packet wasn't short, send a final empty packet
-        if (TEMP_FAILURE_RETRY(::write(mBulkIn, data, 0)) != 0) {
+        if (write(mIobuf[0].bufs.data(), 0) != 0) {
             return -1;
         }
     }
-
     return 0;
 }
 
@@ -870,7 +655,3 @@
 }
 
 } // namespace android
-
-IMtpHandle *get_ffs_handle() {
-    return new android::MtpFfsHandle();
-}
