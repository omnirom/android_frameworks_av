/*
 * Copyright (C) 2018 The Android Open Source Project
 *
 * Licensed under the Apache License, Version 2.0 (the "License");
 * you may not use this file except in compliance with the License.
 * You may obtain a copy of the License at
 *
 *      http://www.apache.org/licenses/LICENSE-2.0
 *
 * Unless required by applicable law or agreed to in writing, software
 * distributed under the License is distributed on an "AS IS" BASIS,
 * WITHOUT WARRANTIES OR CONDITIONS OF ANY KIND, either express or implied.
 * See the License for the specific language governing permissions and
 * limitations under the License.
 */

#pragma once

#include <chrono>
#include <vector>

#include <mediautils/TimerThread.h>

namespace android::mediautils {

// A class monitoring execution time for a code block (scoped variable) and causing an assert
// if it exceeds a certain time

class TimeCheck {
  public:

    // Duration for TimeCheck is based on steady_clock, typically nanoseconds.
    using Duration = std::chrono::steady_clock::duration;

    // Duration for printing is in milliseconds, using float for additional precision.
    using FloatMs = std::chrono::duration<float, std::milli>;

    // OnTimerFunc is the callback function with 2 parameters.
    //  bool timeout  (which is true when the TimeCheck object
    //                 times out, false when the TimeCheck object is
    //                 destroyed or leaves scope before the timer expires.)
    //  float elapsedMs (the elapsed time to this event).
    using OnTimerFunc = std::function<void(bool /* timeout */, float /* elapsedMs */ )>;

    // The default timeout is chosen to be less than system server watchdog timeout
    // Note: kDefaultTimeOutMs should be no less than 2 seconds, otherwise spurious timeouts
    // may occur with system suspend.
<<<<<<< HEAD
    static constexpr uint32_t kDefaultTimeOutMs = 5000;
=======
    static constexpr TimeCheck::Duration kDefaultTimeoutDuration = std::chrono::milliseconds(3000);

    // Due to suspend abort not incrementing the monotonic clock,
    // we allow another second chance timeout after the first timeout expires.
    //
    // The total timeout is therefore kDefaultTimeoutDuration + kDefaultSecondChanceDuration,
    // and the result is more stable when the monotonic clock increments during suspend.
    //
    static constexpr TimeCheck::Duration kDefaultSecondChanceDuration =
            std::chrono::milliseconds(2000);
>>>>>>> 1c7fb942

    /**
     * TimeCheck is a RAII object which will notify a callback
     * on timer expiration or when the object is deallocated.
     *
     * TimeCheck is used as a watchdog and aborts by default on timer expiration.
     * When it aborts, it will also send a debugger signal to pids passed in through
     * setAudioHalPids().
     *
     * If the callback function returns for timeout it will not be called again for
     * the deallocation.
     *
     * \param tag       string associated with the TimeCheck object.
     * \param onTimer   callback function with 2 parameters (described above in OnTimerFunc).
     *                  The callback when timeout is true will be called on a different thread.
     *                  This will cancel the callback on the destructor but is not guaranteed
     *                  to block for callback completion if it is already in progress
     *                  (for maximum concurrency and reduced deadlock potential), so use proper
     *                  lifetime analysis (e.g. shared or weak pointers).
<<<<<<< HEAD
     * \param requestedTimeoutMs timeout in milliseconds.
=======
     * \param requestedTimeoutDuration timeout in milliseconds.
>>>>>>> 1c7fb942
     *                  A zero timeout means no timeout is set -
     *                  the callback is called only when
     *                  the TimeCheck object is destroyed or leaves scope.
     * \param secondChanceDuration additional milliseconds to wait if the first timeout expires.
     *                  This is used to prevent false timeouts if the steady (monotonic)
     *                  clock advances on aborted suspend.
     * \param crashOnTimeout true if the object issues an abort on timeout.
     */
<<<<<<< HEAD
    explicit TimeCheck(std::string_view tag, OnTimerFunc&& onTimer = {},
            uint32_t requestedTimeoutMs = kDefaultTimeOutMs, bool crashOnTimeout = true);
=======
    explicit TimeCheck(std::string_view tag, OnTimerFunc&& onTimer,
            Duration requestedTimeoutDuration, Duration secondChanceDuration,
            bool crashOnTimeout);
>>>>>>> 1c7fb942

    TimeCheck() = default;
    // Remove copy constructors as there should only be one call to the destructor.
    // Move is kept implicitly disabled, but would be logically consistent if enabled.
    TimeCheck(const TimeCheck& other) = delete;
    TimeCheck& operator=(const TimeCheck&) = delete;

    ~TimeCheck();
    static std::string toString();
    static void setAudioHalPids(const std::vector<pid_t>& pids);
    static std::vector<pid_t> getAudioHalPids();

  private:
    // Helper class for handling events.
    // The usage here is const safe.
    class TimeCheckHandler {
    public:
        template <typename S, typename F>
        TimeCheckHandler(S&& _tag, F&& _onTimer, bool _crashOnTimeout,
<<<<<<< HEAD
            Duration _timeoutDuration,
=======
            Duration _timeoutDuration, Duration _secondChanceDuration,
>>>>>>> 1c7fb942
            std::chrono::system_clock::time_point _startSystemTime,
            pid_t _tid)
            : tag(std::forward<S>(_tag))
            , onTimer(std::forward<F>(_onTimer))
            , crashOnTimeout(_crashOnTimeout)
            , timeoutDuration(_timeoutDuration)
<<<<<<< HEAD
=======
            , secondChanceDuration(_secondChanceDuration)
>>>>>>> 1c7fb942
            , startSystemTime(_startSystemTime)
            , tid(_tid)
            {}
        const FixedString62 tag;
        const OnTimerFunc onTimer;
        const bool crashOnTimeout;
        const Duration timeoutDuration;
<<<<<<< HEAD
=======
        const Duration secondChanceDuration;
>>>>>>> 1c7fb942
        const std::chrono::system_clock::time_point startSystemTime;
        const pid_t tid;

        void onCancel(TimerThread::Handle handle) const;
        void onTimeout(TimerThread::Handle handle) const;
    };

    // Returns a string that represents the timeout vs elapsed time,
    // and diagnostics if there are any potential issues.
    static std::string analyzeTimeouts(
            float timeoutMs, float elapsedSteadyMs, float elapsedSystemMs);

    static TimerThread& getTimeCheckThread();
    static void accessAudioHalPids(std::vector<pid_t>* pids, bool update);

    // mTimeCheckHandler is immutable, prefer to be first initialized, last destroyed.
    // Technically speaking, we do not need a shared_ptr here because TimerThread::cancelTask()
    // is mutually exclusive of the callback, but the price paid for lifetime safety is minimal.
    const std::shared_ptr<const TimeCheckHandler> mTimeCheckHandler;
    const TimerThread::Handle mTimerHandle = TimerThread::INVALID_HANDLE;
};

// Returns a TimeCheck object that sends info to MethodStatistics
// obtained from getStatisticsForClass(className).
TimeCheck makeTimeCheckStatsForClassMethod(
        std::string_view className, std::string_view methodName);

}  // namespace android::mediautils<|MERGE_RESOLUTION|>--- conflicted
+++ resolved
@@ -45,9 +45,6 @@
     // The default timeout is chosen to be less than system server watchdog timeout
     // Note: kDefaultTimeOutMs should be no less than 2 seconds, otherwise spurious timeouts
     // may occur with system suspend.
-<<<<<<< HEAD
-    static constexpr uint32_t kDefaultTimeOutMs = 5000;
-=======
     static constexpr TimeCheck::Duration kDefaultTimeoutDuration = std::chrono::milliseconds(3000);
 
     // Due to suspend abort not incrementing the monotonic clock,
@@ -58,7 +55,6 @@
     //
     static constexpr TimeCheck::Duration kDefaultSecondChanceDuration =
             std::chrono::milliseconds(2000);
->>>>>>> 1c7fb942
 
     /**
      * TimeCheck is a RAII object which will notify a callback
@@ -78,11 +74,7 @@
      *                  to block for callback completion if it is already in progress
      *                  (for maximum concurrency and reduced deadlock potential), so use proper
      *                  lifetime analysis (e.g. shared or weak pointers).
-<<<<<<< HEAD
-     * \param requestedTimeoutMs timeout in milliseconds.
-=======
      * \param requestedTimeoutDuration timeout in milliseconds.
->>>>>>> 1c7fb942
      *                  A zero timeout means no timeout is set -
      *                  the callback is called only when
      *                  the TimeCheck object is destroyed or leaves scope.
@@ -91,14 +83,9 @@
      *                  clock advances on aborted suspend.
      * \param crashOnTimeout true if the object issues an abort on timeout.
      */
-<<<<<<< HEAD
-    explicit TimeCheck(std::string_view tag, OnTimerFunc&& onTimer = {},
-            uint32_t requestedTimeoutMs = kDefaultTimeOutMs, bool crashOnTimeout = true);
-=======
     explicit TimeCheck(std::string_view tag, OnTimerFunc&& onTimer,
             Duration requestedTimeoutDuration, Duration secondChanceDuration,
             bool crashOnTimeout);
->>>>>>> 1c7fb942
 
     TimeCheck() = default;
     // Remove copy constructors as there should only be one call to the destructor.
@@ -118,21 +105,14 @@
     public:
         template <typename S, typename F>
         TimeCheckHandler(S&& _tag, F&& _onTimer, bool _crashOnTimeout,
-<<<<<<< HEAD
-            Duration _timeoutDuration,
-=======
             Duration _timeoutDuration, Duration _secondChanceDuration,
->>>>>>> 1c7fb942
             std::chrono::system_clock::time_point _startSystemTime,
             pid_t _tid)
             : tag(std::forward<S>(_tag))
             , onTimer(std::forward<F>(_onTimer))
             , crashOnTimeout(_crashOnTimeout)
             , timeoutDuration(_timeoutDuration)
-<<<<<<< HEAD
-=======
             , secondChanceDuration(_secondChanceDuration)
->>>>>>> 1c7fb942
             , startSystemTime(_startSystemTime)
             , tid(_tid)
             {}
@@ -140,10 +120,7 @@
         const OnTimerFunc onTimer;
         const bool crashOnTimeout;
         const Duration timeoutDuration;
-<<<<<<< HEAD
-=======
         const Duration secondChanceDuration;
->>>>>>> 1c7fb942
         const std::chrono::system_clock::time_point startSystemTime;
         const pid_t tid;
 
