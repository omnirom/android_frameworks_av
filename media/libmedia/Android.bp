--- conflicted
+++ resolved
@@ -315,83 +315,4 @@
             cfi: true,
         },
     },
-<<<<<<< HEAD
-}
-
-cc_library {
-    name: "libmedia_player2",
-
-    srcs: [
-        "JAudioTrack.cpp",
-        "MediaPlayer2Manager.cpp",
-        "mediaplayer2.cpp",
-    ],
-
-    shared_libs: [
-        "libandroid_runtime",
-        "libaudioclient",
-        "libbinder",
-        "libcutils",
-        "libgui",
-        "liblog",
-        "libmedia_omx",
-        "libmedia_player2_util",
-        "libmediaextractor",
-        "libstagefright_foundation",
-        "libui",
-        "libutils",
-
-        "libcrypto",
-        "libmediadrm",
-        "libmediametrics",
-        "libmediandk",
-        "libmediautils",
-        "libmemunreachable",
-        "libnativewindow",
-        "libpowermanager",
-        "libstagefright_httplive",
-        "libstagefright_player2",
-        "libmediaplayerservice"
-    ],
-
-    export_shared_lib_headers: [
-        "libaudioclient",
-        "libbinder",
-        "libmedia_omx",
-    ],
-
-    header_libs: [
-        "media_plugin_headers",
-    ],
-
-    static_libs: [
-        "libmedia_helper",
-        "libstagefright_nuplayer2",
-        "libstagefright_rtsp",
-        "libstagefright_timedtext",
-        "libavmediaserviceextensions",
-    ],
-
-    export_include_dirs: [
-        "include",
-    ],
-
-    cflags: [
-        "-Werror",
-        "-Wno-error=deprecated-declarations",
-        "-Wall",
-    ],
-
-    sanitize: {
-        misc_undefined: [
-            "unsigned-integer-overflow",
-            "signed-integer-overflow",
-        ],
-        cfi: true,
-        diag: {
-            cfi: true,
-        },
-    },
-=======
->>>>>>> 56c0a4c8
 }