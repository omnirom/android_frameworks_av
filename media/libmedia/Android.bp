--- conflicted
+++ resolved
@@ -361,9 +361,12 @@
     ],
 
     static_libs: [
-<<<<<<< HEAD
-        "libc_malloc_debug_backtrace",  // for memory heap analysis
-        "libmedia_midiiowrapper",
+        "libc_malloc_debug_backtrace", // for memory heap analysis
+        "resourcemanager_aidl_interface-cpp",
+    ],
+
+    export_static_lib_headers: [
+        "resourcemanager_aidl_interface-cpp",
     ],
 
     whole_static_libs: [
@@ -389,45 +392,4 @@
         ],
         cfi: true,
     },
-}
-
-cc_library_static {
-    name: "libmedia_player2_util",
-
-    srcs: [
-        "AudioParameter.cpp",
-        "BufferingSettings.cpp",
-        "DataSourceDesc.cpp",
-        "MediaCodecBuffer.cpp",
-        "Metadata.cpp",
-        "NdkWrapper.cpp",
-=======
-        "libc_malloc_debug_backtrace", // for memory heap analysis
-        "resourcemanager_aidl_interface-cpp",
->>>>>>> 8325530a
-    ],
-
-    export_static_lib_headers: [
-        "resourcemanager_aidl_interface-cpp",
-    ],
-
-    export_include_dirs: [
-        "include",
-    ],
-
-    cflags: [
-        "-Werror",
-        "-Wno-error=deprecated-declarations",
-        "-Wall",
-    ],
-
-    version_script: "exports.lds",
-
-    sanitize: {
-        misc_undefined: [
-            "unsigned-integer-overflow",
-            "signed-integer-overflow",
-        ],
-        cfi: true,
-    },
 }