--- conflicted
+++ resolved
@@ -1410,17 +1410,9 @@
         }
     }
 
-<<<<<<< HEAD
-    if (mFlags & AUDIO_OUTPUT_FLAG_COMPRESS_OFFLOAD) {
-        trackFlags |= IAudioFlinger::TRACK_OFFLOAD;
-    }
-
-    if ((mFlags & AUDIO_OUTPUT_FLAG_DIRECT) || mTrackOffloaded) {
-        trackFlags |= IAudioFlinger::TRACK_DIRECT;
-    }
-
-=======
->>>>>>> 9627e72f
+    if (mTrackOffloaded) {
+        flags = (audio_output_flags_t)(flags | AUDIO_OUTPUT_FLAG_DIRECT);
+    }
     size_t temp = frameCount;   // temp may be replaced by a revised value of frameCount,
                                 // but we will still need the original value also
     audio_session_t originalSessionId = mSessionId;
