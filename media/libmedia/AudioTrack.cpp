/*
**
** Copyright 2007, The Android Open Source Project
**
** Licensed under the Apache License, Version 2.0 (the "License");
** you may not use this file except in compliance with the License.
** You may obtain a copy of the License at
**
**     http://www.apache.org/licenses/LICENSE-2.0
**
** Unless required by applicable law or agreed to in writing, software
** distributed under the License is distributed on an "AS IS" BASIS,
** WITHOUT WARRANTIES OR CONDITIONS OF ANY KIND, either express or implied.
** See the License for the specific language governing permissions and
** limitations under the License.
*/

//#define LOG_NDEBUG 0
#define LOG_TAG "AudioTrack"

#include <inttypes.h>
#include <math.h>
#include <sys/resource.h>

#include <audio_utils/primitives.h>
#include <binder/IPCThreadState.h>
#include <media/AudioTrack.h>
#include <utils/Log.h>
#include <private/media/AudioTrackShared.h>
#include <media/IAudioFlinger.h>
#include <media/AudioPolicyHelper.h>
#include <media/AudioResamplerPublic.h>
#include "media/AVMediaExtensions.h"
#include <cutils/properties.h>

#define WAIT_PERIOD_MS                  10
#define WAIT_STREAM_END_TIMEOUT_SEC     120
static const int kMaxLoopCountNotifications = 32;

namespace android {
// ---------------------------------------------------------------------------

// TODO: Move to a separate .h

template <typename T>
static inline const T &min(const T &x, const T &y) {
    return x < y ? x : y;
}

template <typename T>
static inline const T &max(const T &x, const T &y) {
    return x > y ? x : y;
}

static inline nsecs_t framesToNanoseconds(ssize_t frames, uint32_t sampleRate, float speed)
{
    return ((double)frames * 1000000000) / ((double)sampleRate * speed);
}

static int64_t convertTimespecToUs(const struct timespec &tv)
{
    return tv.tv_sec * 1000000ll + tv.tv_nsec / 1000;
}

// current monotonic time in microseconds.
static int64_t getNowUs()
{
    struct timespec tv;
    (void) clock_gettime(CLOCK_MONOTONIC, &tv);
    return convertTimespecToUs(tv);
}

// FIXME: we don't use the pitch setting in the time stretcher (not working);
// instead we emulate it using our sample rate converter.
static const bool kFixPitch = true; // enable pitch fix
static inline uint32_t adjustSampleRate(uint32_t sampleRate, float pitch)
{
    return kFixPitch ? (sampleRate * pitch + 0.5) : sampleRate;
}

static inline float adjustSpeed(float speed, float pitch)
{
    return kFixPitch ? speed / max(pitch, AUDIO_TIMESTRETCH_PITCH_MIN_DELTA) : speed;
}

static inline float adjustPitch(float pitch)
{
    return kFixPitch ? AUDIO_TIMESTRETCH_PITCH_NORMAL : pitch;
}

// Must match similar computation in createTrack_l in Threads.cpp.
// TODO: Move to a common library
static size_t calculateMinFrameCount(
        uint32_t afLatencyMs, uint32_t afFrameCount, uint32_t afSampleRate,
        uint32_t sampleRate, float speed)
{
    // Ensure that buffer depth covers at least audio hardware latency
    uint32_t minBufCount = afLatencyMs / ((1000 * afFrameCount) / afSampleRate);
    if (minBufCount < 2) {
        minBufCount = 2;
    }
    ALOGV("calculateMinFrameCount afLatency %u  afFrameCount %u  afSampleRate %u  "
            "sampleRate %u  speed %f  minBufCount: %u",
            afLatencyMs, afFrameCount, afSampleRate, sampleRate, speed, minBufCount);
    return minBufCount * sourceFramesNeededWithTimestretch(
            sampleRate, afFrameCount, afSampleRate, speed);
}

// static
status_t AudioTrack::getMinFrameCount(
        size_t* frameCount,
        audio_stream_type_t streamType,
        uint32_t sampleRate)
{
    if (frameCount == NULL) {
        return BAD_VALUE;
    }

    // FIXME handle in server, like createTrack_l(), possible missing info:
    //          audio_io_handle_t output
    //          audio_format_t format
    //          audio_channel_mask_t channelMask
    //          audio_output_flags_t flags (FAST)
    uint32_t afSampleRate;
    status_t status;
    status = AudioSystem::getOutputSamplingRate(&afSampleRate, streamType);
    if (status != NO_ERROR) {
        ALOGE("Unable to query output sample rate for stream type %d; status %d",
                streamType, status);
        return status;
    }
    size_t afFrameCount;
    status = AudioSystem::getOutputFrameCount(&afFrameCount, streamType);
    if (status != NO_ERROR) {
        ALOGE("Unable to query output frame count for stream type %d; status %d",
                streamType, status);
        return status;
    }
    uint32_t afLatency;
    status = AudioSystem::getOutputLatency(&afLatency, streamType);
    if (status != NO_ERROR) {
        ALOGE("Unable to query output latency for stream type %d; status %d",
                streamType, status);
        return status;
    }

    // When called from createTrack, speed is 1.0f (normal speed).
    // This is rechecked again on setting playback rate (TODO: on setting sample rate, too).
    *frameCount = calculateMinFrameCount(afLatency, afFrameCount, afSampleRate, sampleRate, 1.0f);

    // The formula above should always produce a non-zero value under normal circumstances:
    // AudioTrack.SAMPLE_RATE_HZ_MIN <= sampleRate <= AudioTrack.SAMPLE_RATE_HZ_MAX.
    // Return error in the unlikely event that it does not, as that's part of the API contract.
    if (*frameCount == 0) {
        ALOGE("AudioTrack::getMinFrameCount failed for streamType %d, sampleRate %u",
                streamType, sampleRate);
        return BAD_VALUE;
    }
    ALOGV("getMinFrameCount=%zu: afFrameCount=%zu, afSampleRate=%u, afLatency=%u",
            *frameCount, afFrameCount, afSampleRate, afLatency);
    return NO_ERROR;
}

// ---------------------------------------------------------------------------

AudioTrack::AudioTrack()
    : mStatus(NO_INIT),
      mIsTimed(false),
      mPreviousPriority(ANDROID_PRIORITY_NORMAL),
      mPreviousSchedulingGroup(SP_DEFAULT),
      mPausedPosition(0),
      mSelectedDeviceId(AUDIO_PORT_HANDLE_NONE),
      mPlaybackRateSet(false)
{
    mAttributes.content_type = AUDIO_CONTENT_TYPE_UNKNOWN;
    mAttributes.usage = AUDIO_USAGE_UNKNOWN;
    mAttributes.flags = 0x0;
    strcpy(mAttributes.tags, "");
}

AudioTrack::AudioTrack(
        audio_stream_type_t streamType,
        uint32_t sampleRate,
        audio_format_t format,
        audio_channel_mask_t channelMask,
        size_t frameCount,
        audio_output_flags_t flags,
        callback_t cbf,
        void* user,
        uint32_t notificationFrames,
        int sessionId,
        transfer_type transferType,
        const audio_offload_info_t *offloadInfo,
        int uid,
        pid_t pid,
        const audio_attributes_t* pAttributes,
        bool doNotReconnect)
    : mStatus(NO_INIT),
      mIsTimed(false),
      mPreviousPriority(ANDROID_PRIORITY_NORMAL),
      mPreviousSchedulingGroup(SP_DEFAULT),
      mPausedPosition(0),
      mSelectedDeviceId(AUDIO_PORT_HANDLE_NONE),
      mPlaybackRateSet(false)
{
    mStatus = set(streamType, sampleRate, format, channelMask,
            frameCount, flags, cbf, user, notificationFrames,
            0 /*sharedBuffer*/, false /*threadCanCallJava*/, sessionId, transferType,
            offloadInfo, uid, pid, pAttributes, doNotReconnect);
}

AudioTrack::AudioTrack(
        audio_stream_type_t streamType,
        uint32_t sampleRate,
        audio_format_t format,
        audio_channel_mask_t channelMask,
        const sp<IMemory>& sharedBuffer,
        audio_output_flags_t flags,
        callback_t cbf,
        void* user,
        uint32_t notificationFrames,
        int sessionId,
        transfer_type transferType,
        const audio_offload_info_t *offloadInfo,
        int uid,
        pid_t pid,
        const audio_attributes_t* pAttributes,
        bool doNotReconnect)
    : mStatus(NO_INIT),
      mIsTimed(false),
      mPreviousPriority(ANDROID_PRIORITY_NORMAL),
      mPreviousSchedulingGroup(SP_DEFAULT),
      mPausedPosition(0),
      mSelectedDeviceId(AUDIO_PORT_HANDLE_NONE),
      mPlaybackRateSet(false)
{
    mStatus = set(streamType, sampleRate, format, channelMask,
            0 /*frameCount*/, flags, cbf, user, notificationFrames,
            sharedBuffer, false /*threadCanCallJava*/, sessionId, transferType, offloadInfo,
            uid, pid, pAttributes, doNotReconnect);
}

AudioTrack::~AudioTrack()
{
    if (mStatus == NO_ERROR) {
        // Make sure that callback function exits in the case where
        // it is looping on buffer full condition in obtainBuffer().
        // Otherwise the callback thread will never exit.
        stop();
        if (mAudioTrackThread != 0) {
            mProxy->interrupt();
            mAudioTrackThread->requestExit();   // see comment in AudioTrack.h
            mAudioTrackThread->requestExitAndWait();
            mAudioTrackThread.clear();
        }
        // No lock here: worst case we remove a NULL callback which will be a nop
        if (mDeviceCallback != 0 && mOutput != AUDIO_IO_HANDLE_NONE) {
            AudioSystem::removeAudioDeviceCallback(mDeviceCallback, mOutput);
        }
        IInterface::asBinder(mAudioTrack)->unlinkToDeath(mDeathNotifier, this);
        mAudioTrack.clear();
        mCblkMemory.clear();
        mSharedBuffer.clear();
        IPCThreadState::self()->flushCommands();
        ALOGV("~AudioTrack, releasing session id %d from %d on behalf of %d",
                mSessionId, IPCThreadState::self()->getCallingPid(), mClientPid);
        AudioSystem::releaseAudioSessionId(mSessionId, mClientPid);
    }
}

status_t AudioTrack::set(
        audio_stream_type_t streamType,
        uint32_t sampleRate,
        audio_format_t format,
        audio_channel_mask_t channelMask,
        size_t frameCount,
        audio_output_flags_t flags,
        callback_t cbf,
        void* user,
        uint32_t notificationFrames,
        const sp<IMemory>& sharedBuffer,
        bool threadCanCallJava,
        int sessionId,
        transfer_type transferType,
        const audio_offload_info_t *offloadInfo,
        int uid,
        pid_t pid,
        const audio_attributes_t* pAttributes,
        bool doNotReconnect)
{
    ALOGV("set(): streamType %d, sampleRate %u, format %#x, channelMask %#x, frameCount %zu, "
          "flags #%x, notificationFrames %u, sessionId %d, transferType %d, uid %d, pid %d",
          streamType, sampleRate, format, channelMask, frameCount, flags, notificationFrames,
          sessionId, transferType, uid, pid);

    switch (transferType) {
    case TRANSFER_DEFAULT:
        if (sharedBuffer != 0) {
            transferType = TRANSFER_SHARED;
        } else if (cbf == NULL || threadCanCallJava) {
            transferType = TRANSFER_SYNC;
        } else {
            transferType = TRANSFER_CALLBACK;
        }
        break;
    case TRANSFER_CALLBACK:
        if (cbf == NULL || sharedBuffer != 0) {
            ALOGE("Transfer type TRANSFER_CALLBACK but cbf == NULL || sharedBuffer != 0");
            return BAD_VALUE;
        }
        break;
    case TRANSFER_OBTAIN:
    case TRANSFER_SYNC:
        if (sharedBuffer != 0) {
            ALOGE("Transfer type TRANSFER_OBTAIN but sharedBuffer != 0");
            return BAD_VALUE;
        }
        break;
    case TRANSFER_SHARED:
        if (sharedBuffer == 0) {
            ALOGE("Transfer type TRANSFER_SHARED but sharedBuffer == 0");
            return BAD_VALUE;
        }
        break;
    default:
        ALOGE("Invalid transfer type %d", transferType);
        return BAD_VALUE;
    }
    mSharedBuffer = sharedBuffer;
    mTransfer = transferType;
    mDoNotReconnect = doNotReconnect;

    ALOGV_IF(sharedBuffer != 0, "sharedBuffer: %p, size: %zu", sharedBuffer->pointer(),
            sharedBuffer->size());

    ALOGV("set() streamType %d frameCount %zu flags %04x", streamType, frameCount, flags);

    // invariant that mAudioTrack != 0 is true only after set() returns successfully
    if (mAudioTrack != 0) {
        ALOGE("Track already in use");
        return INVALID_OPERATION;
    }

    // handle default values first.
    if (streamType == AUDIO_STREAM_DEFAULT) {
        streamType = AUDIO_STREAM_MUSIC;
    }
    if (pAttributes == NULL) {
        if (uint32_t(streamType) >= AUDIO_STREAM_PUBLIC_CNT) {
            ALOGE("Invalid stream type %d", streamType);
            return BAD_VALUE;
        }
        mStreamType = streamType;

    } else {
        // stream type shouldn't be looked at, this track has audio attributes
        memcpy(&mAttributes, pAttributes, sizeof(audio_attributes_t));
        ALOGV("Building AudioTrack with attributes: usage=%d content=%d flags=0x%x tags=[%s]",
                mAttributes.usage, mAttributes.content_type, mAttributes.flags, mAttributes.tags);
        mStreamType = AUDIO_STREAM_DEFAULT;
        if ((mAttributes.flags & AUDIO_FLAG_HW_AV_SYNC) != 0) {
            flags = (audio_output_flags_t)(flags | AUDIO_OUTPUT_FLAG_HW_AV_SYNC);
        }
    }

    // these below should probably come from the audioFlinger too...
    if (format == AUDIO_FORMAT_DEFAULT) {
        format = AUDIO_FORMAT_PCM_16_BIT;
    }

    // validate parameters
    if (!audio_is_valid_format(format)) {
        ALOGE("Invalid format %#x", format);
        return BAD_VALUE;
    }
    mFormat = format;

    if (!audio_is_output_channel(channelMask)) {
        ALOGE("Invalid channel mask %#x", channelMask);
        return BAD_VALUE;
    }
    mChannelMask = channelMask;
    uint32_t channelCount = audio_channel_count_from_out_mask(channelMask);
    mChannelCount = channelCount;

    // force direct flag if format is not linear PCM
    // or offload was requested
    if ((flags & AUDIO_OUTPUT_FLAG_COMPRESS_OFFLOAD)
            || !audio_is_linear_pcm(format)) {
        ALOGV( (flags & AUDIO_OUTPUT_FLAG_COMPRESS_OFFLOAD)
                    ? "Offload request, forcing to Direct Output"
                    : "Not linear PCM, forcing to Direct Output");
        flags = (audio_output_flags_t)
                // FIXME why can't we allow direct AND fast?
                ((flags | AUDIO_OUTPUT_FLAG_DIRECT) & ~AUDIO_OUTPUT_FLAG_FAST);
    }

    // force direct flag if HW A/V sync requested
    if ((flags & AUDIO_OUTPUT_FLAG_HW_AV_SYNC) != 0) {
        flags = (audio_output_flags_t)(flags | AUDIO_OUTPUT_FLAG_DIRECT);
    }

    if (flags & AUDIO_OUTPUT_FLAG_DIRECT) {
        if (audio_is_linear_pcm(format)) {
            mFrameSize = channelCount * audio_bytes_per_sample(format);
        } else {
            mFrameSize = sizeof(uint8_t);
        }
    } else {
        ALOG_ASSERT(audio_is_linear_pcm(format));
        mFrameSize = channelCount * audio_bytes_per_sample(format);
        // createTrack will return an error if PCM format is not supported by server,
        // so no need to check for specific PCM formats here
    }

    // sampling rate must be specified for direct outputs
    if (sampleRate == 0 && (flags & AUDIO_OUTPUT_FLAG_DIRECT) != 0) {
        return BAD_VALUE;
    }
    mSampleRate = sampleRate;
    mOriginalSampleRate = sampleRate;
    mPlaybackRate = AUDIO_PLAYBACK_RATE_DEFAULT;

    // Make copy of input parameter offloadInfo so that in the future:
    //  (a) createTrack_l doesn't need it as an input parameter
    //  (b) we can support re-creation of offloaded tracks
    if (offloadInfo != NULL) {
        mOffloadInfoCopy = *offloadInfo;
        mOffloadInfo = &mOffloadInfoCopy;
    } else {
        mOffloadInfo = NULL;
    }

    mVolume[AUDIO_INTERLEAVE_LEFT] = 1.0f;
    mVolume[AUDIO_INTERLEAVE_RIGHT] = 1.0f;
    mSendLevel = 0.0f;
    // mFrameCount is initialized in createTrack_l
    mReqFrameCount = frameCount;
    mNotificationFramesReq = notificationFrames;
    mNotificationFramesAct = 0;
    if (sessionId == AUDIO_SESSION_ALLOCATE) {
        mSessionId = AudioSystem::newAudioUniqueId();
    } else {
        mSessionId = sessionId;
    }
    int callingpid = IPCThreadState::self()->getCallingPid();
    int mypid = getpid();
    if (uid == -1 || (callingpid != mypid)) {
        mClientUid = IPCThreadState::self()->getCallingUid();
    } else {
        mClientUid = uid;
    }
    if (pid == -1 || (callingpid != mypid)) {
        mClientPid = callingpid;
    } else {
        mClientPid = pid;
    }
    mAuxEffectId = 0;
    mFlags = flags;
    mCbf = cbf;

    if (cbf != NULL) {
        mAudioTrackThread = new AudioTrackThread(*this, threadCanCallJava);
        mAudioTrackThread->run("AudioTrack", ANDROID_PRIORITY_AUDIO, 0 /*stack*/);
        // thread begins in paused state, and will not reference us until start()
    }

    // create the IAudioTrack
    status_t status = createTrack_l();

    if (status != NO_ERROR) {
        if (mAudioTrackThread != 0) {
            mAudioTrackThread->requestExit();   // see comment in AudioTrack.h
            mAudioTrackThread->requestExitAndWait();
            mAudioTrackThread.clear();
        }
        return status;
    }

    mStatus = NO_ERROR;
    mState = STATE_STOPPED;
    mUserData = user;
    mLoopCount = 0;
    mLoopStart = 0;
    mLoopEnd = 0;
    mLoopCountNotified = 0;
    mMarkerPosition = 0;
    mMarkerReached = false;
    mNewPosition = 0;
    mUpdatePeriod = 0;
    mPosition = 0;
    mReleased = 0;
    mStartUs = 0;
    AudioSystem::acquireAudioSessionId(mSessionId, mClientPid);
    mSequence = 1;
    mObservedSequence = mSequence;
    mInUnderrun = false;
    mPreviousTimestampValid = false;
    mTimestampStartupGlitchReported = false;
    mRetrogradeMotionReported = false;

    return NO_ERROR;
}

// -------------------------------------------------------------------------

status_t AudioTrack::start()
{
    AutoMutex lock(mLock);

    if (mState == STATE_ACTIVE) {
        return INVALID_OPERATION;
    }

    mInUnderrun = true;

    State previousState = mState;
    if (previousState == STATE_PAUSED_STOPPING) {
        mState = STATE_STOPPING;
    } else {
        mState = STATE_ACTIVE;
    }
    (void) updateAndGetPosition_l();
    if (previousState == STATE_STOPPED || previousState == STATE_FLUSHED) {
        // reset current position as seen by client to 0
        mPosition = 0;
        mPreviousTimestampValid = false;
        mTimestampStartupGlitchReported = false;
        mRetrogradeMotionReported = false;

        // If previousState == STATE_STOPPED, we reactivate markers (mMarkerPosition != 0)
        // as the position is reset to 0. This is legacy behavior. This is not done
        // in stop() to avoid a race condition where the last marker event is issued twice.
        // Note: the if is technically unnecessary because previousState == STATE_FLUSHED
        // is only for streaming tracks, and mMarkerReached is already set to false.
        if (previousState == STATE_STOPPED) {
            mMarkerReached = false;
        }

        // For offloaded tracks, we don't know if the hardware counters are really zero here,
        // since the flush is asynchronous and stop may not fully drain.
        // We save the time when the track is started to later verify whether
        // the counters are realistic (i.e. start from zero after this time).
        mStartUs = getNowUs();

        // force refresh of remaining frames by processAudioBuffer() as last
        // write before stop could be partial.
        mRefreshRemaining = true;

       // for static track, clear the old flags when start from stopped state
       if (mSharedBuffer != 0)
           android_atomic_and(
           ~(CBLK_LOOP_CYCLE | CBLK_LOOP_FINAL | CBLK_BUFFER_END),
           &mCblk->mFlags);
    }
    mNewPosition = mPosition + mUpdatePeriod;
    int32_t flags = android_atomic_and(~CBLK_DISABLED, &mCblk->mFlags);

    sp<AudioTrackThread> t = mAudioTrackThread;
    if (t != 0) {
        if (previousState == STATE_STOPPING) {
            mProxy->interrupt();
        } else {
            t->resume();
        }
    } else {
        mPreviousPriority = getpriority(PRIO_PROCESS, 0);
        get_sched_policy(0, &mPreviousSchedulingGroup);
        androidSetThreadPriority(0, ANDROID_PRIORITY_AUDIO);
    }

    status_t status = NO_ERROR;
    if (!(flags & CBLK_INVALID)) {
        status = mAudioTrack->start();
        if (status == DEAD_OBJECT) {
            flags |= CBLK_INVALID;
        }
    }
    if (flags & CBLK_INVALID) {
        status = restoreTrack_l("start");
    }

    if (status != NO_ERROR) {
        ALOGE("start() status %d", status);
        mState = previousState;
        if (t != 0) {
            if (previousState != STATE_STOPPING) {
                t->pause();
            }
        } else {
            setpriority(PRIO_PROCESS, 0, mPreviousPriority);
            set_sched_policy(0, mPreviousSchedulingGroup);
        }
    }

    return status;
}

void AudioTrack::stop()
{
    AutoMutex lock(mLock);
    if (mState != STATE_ACTIVE && mState != STATE_PAUSED) {
        return;
    }

    if (isOffloaded_l()) {
        mState = STATE_STOPPING;
    } else {
        mState = STATE_STOPPED;
        mReleased = 0;
    }

    mProxy->interrupt();
    mAudioTrack->stop();

    // Note: legacy handling - stop does not clear playback marker
    // and periodic update counter, but flush does for streaming tracks.

    if (mSharedBuffer != 0) {
        // clear buffer position and loop count.
        mStaticProxy->setBufferPositionAndLoop(0 /* position */,
                0 /* loopStart */, 0 /* loopEnd */, 0 /* loopCount */);
    }

    sp<AudioTrackThread> t = mAudioTrackThread;
    if (t != 0) {
        if (!isOffloaded_l()) {
            t->pause();
        }
    } else {
        setpriority(PRIO_PROCESS, 0, mPreviousPriority);
        set_sched_policy(0, mPreviousSchedulingGroup);
    }
}

bool AudioTrack::stopped() const
{
    AutoMutex lock(mLock);
    return mState != STATE_ACTIVE;
}

void AudioTrack::flush()
{
    if (mSharedBuffer != 0) {
        return;
    }
    AutoMutex lock(mLock);
    if (mState == STATE_ACTIVE || mState == STATE_FLUSHED) {
        return;
    }
    flush_l();
}

void AudioTrack::flush_l()
{
    ALOG_ASSERT(mState != STATE_ACTIVE);

    // clear playback marker and periodic update counter
    mMarkerPosition = 0;
    mMarkerReached = false;
    mUpdatePeriod = 0;
    mRefreshRemaining = true;

    mState = STATE_FLUSHED;
    mReleased = 0;
    if (isOffloaded_l()) {
        mProxy->interrupt();
    }
    mProxy->flush();
    mAudioTrack->flush();
}

void AudioTrack::pause()
{
    AutoMutex lock(mLock);
    if (mState == STATE_ACTIVE) {
        mState = STATE_PAUSED;
    } else if (mState == STATE_STOPPING) {
        mState = STATE_PAUSED_STOPPING;
    } else {
        return;
    }
    mProxy->interrupt();
    mAudioTrack->pause();

    if (isOffloaded_l()) {
        if (mOutput != AUDIO_IO_HANDLE_NONE) {
            // An offload output can be re-used between two audio tracks having
            // the same configuration. A timestamp query for a paused track
            // while the other is running would return an incorrect time.
            // To fix this, cache the playback position on a pause() and return
            // this time when requested until the track is resumed.

            // OffloadThread sends HAL pause in its threadLoop. Time saved
            // here can be slightly off.

            // TODO: check return code for getRenderPosition.

            uint32_t halFrames;
            AudioSystem::getRenderPosition(mOutput, &halFrames, &mPausedPosition);
            ALOGV("AudioTrack::pause for offload, cache current position %u", mPausedPosition);
        }
    }
}

status_t AudioTrack::setVolume(float left, float right)
{
    // This duplicates a test by AudioTrack JNI, but that is not the only caller
    if (isnanf(left) || left < GAIN_FLOAT_ZERO || left > GAIN_FLOAT_UNITY ||
            isnanf(right) || right < GAIN_FLOAT_ZERO || right > GAIN_FLOAT_UNITY) {
        return BAD_VALUE;
    }

    AutoMutex lock(mLock);
    mVolume[AUDIO_INTERLEAVE_LEFT] = left;
    mVolume[AUDIO_INTERLEAVE_RIGHT] = right;

    mProxy->setVolumeLR(gain_minifloat_pack(gain_from_float(left), gain_from_float(right)));

    if (isOffloaded_l()) {
        mAudioTrack->signal();
    }
    return NO_ERROR;
}

status_t AudioTrack::setVolume(float volume)
{
    return setVolume(volume, volume);
}

status_t AudioTrack::setAuxEffectSendLevel(float level)
{
    // This duplicates a test by AudioTrack JNI, but that is not the only caller
    if (isnanf(level) || level < GAIN_FLOAT_ZERO || level > GAIN_FLOAT_UNITY) {
        return BAD_VALUE;
    }

    AutoMutex lock(mLock);
    mSendLevel = level;
    mProxy->setSendLevel(level);

    return NO_ERROR;
}

void AudioTrack::getAuxEffectSendLevel(float* level) const
{
    if (level != NULL) {
        *level = mSendLevel;
    }
}

status_t AudioTrack::setSampleRate(uint32_t rate)
{
    AutoMutex lock(mLock);
    if (rate == mSampleRate) {
        return NO_ERROR;
    }
    if (mIsTimed || isOffloadedOrDirect_l() || (mFlags & AUDIO_OUTPUT_FLAG_FAST)) {
        return INVALID_OPERATION;
    }
    if (mOutput == AUDIO_IO_HANDLE_NONE) {
        return NO_INIT;
    }
    // NOTE: it is theoretically possible, but highly unlikely, that a device change
    // could mean a previously allowed sampling rate is no longer allowed.
    uint32_t afSamplingRate;
    if (AudioSystem::getSamplingRate(mOutput, &afSamplingRate) != NO_ERROR) {
        return NO_INIT;
    }
    // pitch is emulated by adjusting speed and sampleRate
    const uint32_t effectiveSampleRate = adjustSampleRate(rate, mPlaybackRate.mPitch);
    if (rate == 0 || effectiveSampleRate > afSamplingRate * AUDIO_RESAMPLER_DOWN_RATIO_MAX) {
        return BAD_VALUE;
    }
    // TODO: Should we also check if the buffer size is compatible?

    mSampleRate = rate;
    mProxy->setSampleRate(effectiveSampleRate);

    return NO_ERROR;
}

uint32_t AudioTrack::getSampleRate() const
{
    if (mIsTimed) {
        return 0;
    }

    AutoMutex lock(mLock);

    // sample rate can be updated during playback by the offloaded decoder so we need to
    // query the HAL and update if needed.
// FIXME use Proxy return channel to update the rate from server and avoid polling here
    if (isOffloadedOrDirect_l()) {
        if (mOutput != AUDIO_IO_HANDLE_NONE) {
            uint32_t sampleRate = 0;
            status_t status = AudioSystem::getSamplingRate(mOutput, &sampleRate);
            if (status == NO_ERROR) {
                mSampleRate = sampleRate;
            }
        }
    }
    return mSampleRate;
}

uint32_t AudioTrack::getOriginalSampleRate() const
{
    if (mIsTimed) {
        return 0;
    }

    return mOriginalSampleRate;
}

status_t AudioTrack::setPlaybackRate(const AudioPlaybackRate &playbackRate)
{
    AutoMutex lock(mLock);
    if (isAudioPlaybackRateEqual(playbackRate, mPlaybackRate)) {
        return NO_ERROR;
    }
    if (mIsTimed || isOffloadedOrDirect_l()) {
        return INVALID_OPERATION;
    }
    if (mFlags & AUDIO_OUTPUT_FLAG_FAST) {
        return INVALID_OPERATION;
    }
    // pitch is emulated by adjusting speed and sampleRate
    const uint32_t effectiveRate = adjustSampleRate(mSampleRate, playbackRate.mPitch);
    const float effectiveSpeed = adjustSpeed(playbackRate.mSpeed, playbackRate.mPitch);
    const float effectivePitch = adjustPitch(playbackRate.mPitch);
    AudioPlaybackRate playbackRateTemp = playbackRate;
    playbackRateTemp.mSpeed = effectiveSpeed;
    playbackRateTemp.mPitch = effectivePitch;

    if (!isAudioPlaybackRateValid(playbackRateTemp)) {
        return BAD_VALUE;
    }
    // Check if the buffer size is compatible.
    if (!isSampleRateSpeedAllowed_l(effectiveRate, effectiveSpeed)) {
        ALOGV("setPlaybackRate(%f, %f) failed", playbackRate.mSpeed, playbackRate.mPitch);
        return BAD_VALUE;
    }

    // Check resampler ratios are within bounds
    if (effectiveRate > mSampleRate * AUDIO_RESAMPLER_DOWN_RATIO_MAX) {
        ALOGV("setPlaybackRate(%f, %f) failed. Resample rate exceeds max accepted value",
                playbackRate.mSpeed, playbackRate.mPitch);
        return BAD_VALUE;
    }

    if (effectiveRate * AUDIO_RESAMPLER_UP_RATIO_MAX < mSampleRate) {
        ALOGV("setPlaybackRate(%f, %f) failed. Resample rate below min accepted value",
                        playbackRate.mSpeed, playbackRate.mPitch);
        return BAD_VALUE;
    }
    mPlaybackRate = playbackRate;
    //set effective rates
    mProxy->setPlaybackRate(playbackRateTemp);
    mProxy->setSampleRate(effectiveRate); // FIXME: not quite "atomic" with setPlaybackRate

    // fallback out of Direct PCM if setPlaybackRate is called on a track offloaded
    // session. Do this by setting mPlaybackRateSet to true
    if (mTrackOffloaded) {
        mPlaybackRateSet = true;
        android_atomic_or(CBLK_INVALID, &mCblk->mFlags);
    }

    return NO_ERROR;
}

const AudioPlaybackRate& AudioTrack::getPlaybackRate() const
{
    AutoMutex lock(mLock);
    return mPlaybackRate;
}

status_t AudioTrack::setLoop(uint32_t loopStart, uint32_t loopEnd, int loopCount)
{
    if (mSharedBuffer == 0 || mIsTimed || isOffloadedOrDirect()) {
        return INVALID_OPERATION;
    }

    if (loopCount == 0) {
        ;
    } else if (loopCount >= -1 && loopStart < loopEnd && loopEnd <= mFrameCount &&
            loopEnd - loopStart >= MIN_LOOP) {
        ;
    } else {
        return BAD_VALUE;
    }

    AutoMutex lock(mLock);
    // See setPosition() regarding setting parameters such as loop points or position while active
    if (mState == STATE_ACTIVE) {
        return INVALID_OPERATION;
    }
    setLoop_l(loopStart, loopEnd, loopCount);
    return NO_ERROR;
}

void AudioTrack::setLoop_l(uint32_t loopStart, uint32_t loopEnd, int loopCount)
{
    // We do not update the periodic notification point.
    // mNewPosition = updateAndGetPosition_l() + mUpdatePeriod;
    mLoopCount = loopCount;
    mLoopEnd = loopEnd;
    mLoopStart = loopStart;
    mLoopCountNotified = loopCount;
    mStaticProxy->setLoop(loopStart, loopEnd, loopCount);

    // Waking the AudioTrackThread is not needed as this cannot be called when active.
}

status_t AudioTrack::setMarkerPosition(uint32_t marker)
{
    // The only purpose of setting marker position is to get a callback
    if (mCbf == NULL || isOffloadedOrDirect()) {
        return INVALID_OPERATION;
    }

    AutoMutex lock(mLock);
    mMarkerPosition = marker;
    mMarkerReached = false;

    sp<AudioTrackThread> t = mAudioTrackThread;
    if (t != 0) {
        t->wake();
    }
    return NO_ERROR;
}

status_t AudioTrack::getMarkerPosition(uint32_t *marker) const
{
    if (isOffloadedOrDirect()) {
        return INVALID_OPERATION;
    }
    if (marker == NULL) {
        return BAD_VALUE;
    }

    AutoMutex lock(mLock);
    *marker = mMarkerPosition;

    return NO_ERROR;
}

status_t AudioTrack::setPositionUpdatePeriod(uint32_t updatePeriod)
{
    // The only purpose of setting position update period is to get a callback
    if (mCbf == NULL || isOffloadedOrDirect()) {
        return INVALID_OPERATION;
    }

    AutoMutex lock(mLock);
    mNewPosition = updateAndGetPosition_l() + updatePeriod;
    mUpdatePeriod = updatePeriod;

    sp<AudioTrackThread> t = mAudioTrackThread;
    if (t != 0) {
        t->wake();
    }
    return NO_ERROR;
}

status_t AudioTrack::getPositionUpdatePeriod(uint32_t *updatePeriod) const
{
    if (isOffloadedOrDirect()) {
        return INVALID_OPERATION;
    }
    if (updatePeriod == NULL) {
        return BAD_VALUE;
    }

    AutoMutex lock(mLock);
    *updatePeriod = mUpdatePeriod;

    return NO_ERROR;
}

status_t AudioTrack::setPosition(uint32_t position)
{
    if (mSharedBuffer == 0 || mIsTimed || isOffloadedOrDirect()) {
        return INVALID_OPERATION;
    }
    if (position > mFrameCount) {
        return BAD_VALUE;
    }

    AutoMutex lock(mLock);
    // Currently we require that the player is inactive before setting parameters such as position
    // or loop points.  Otherwise, there could be a race condition: the application could read the
    // current position, compute a new position or loop parameters, and then set that position or
    // loop parameters but it would do the "wrong" thing since the position has continued to advance
    // in the mean time.  If we ever provide a sequencer in server, we could allow a way for the app
    // to specify how it wants to handle such scenarios.
    if (mState == STATE_ACTIVE) {
        return INVALID_OPERATION;
    }
    // After setting the position, use full update period before notification.
    mNewPosition = updateAndGetPosition_l() + mUpdatePeriod;
    mStaticProxy->setBufferPosition(position);

    // Waking the AudioTrackThread is not needed as this cannot be called when active.
    return NO_ERROR;
}

status_t AudioTrack::getPosition(uint32_t *position)
{
    if (position == NULL) {
        return BAD_VALUE;
    }

    AutoMutex lock(mLock);
    if (isOffloadedOrDirect_l()) {
        uint32_t dspFrames = 0;

        if (isOffloaded_l() && ((mState == STATE_PAUSED) || (mState == STATE_PAUSED_STOPPING))) {
            ALOGV("getPosition called in paused state, return cached position %u", mPausedPosition);
            *position = mPausedPosition;
            return NO_ERROR;
        }

        if (AVMediaUtils::get()->AudioTrackIsPcmOffloaded(mFormat) &&
                AVMediaUtils::get()->AudioTrackGetPosition(this, position) == NO_ERROR) {
            return NO_ERROR;
        }

        if (mOutput != AUDIO_IO_HANDLE_NONE) {
            uint32_t halFrames; // actually unused
            status_t status = AudioSystem::getRenderPosition(mOutput, &halFrames, &dspFrames);
            if (status != NO_ERROR) {
                ALOGW("failed to getRenderPosition for offload session status %d", status);
                return INVALID_OPERATION;
            }
        }
        // FIXME: dspFrames may not be zero in (mState == STATE_STOPPED || mState == STATE_FLUSHED)
        // due to hardware latency. We leave this behavior for now.
        *position = dspFrames;
    } else {
        if (mCblk->mFlags & CBLK_INVALID) {
            (void) restoreTrack_l("getPosition");
            // FIXME: for compatibility with the Java API we ignore the restoreTrack_l()
            // error here (e.g. DEAD_OBJECT) and return OK with the last recorded server position.
        }

        // IAudioTrack::stop() isn't synchronous; we don't know when presentation completes
        *position = (mState == STATE_STOPPED || mState == STATE_FLUSHED) ?
                0 : updateAndGetPosition_l();
    }
    return NO_ERROR;
}

status_t AudioTrack::getBufferPosition(uint32_t *position)
{
    if (mSharedBuffer == 0 || mIsTimed) {
        return INVALID_OPERATION;
    }
    if (position == NULL) {
        return BAD_VALUE;
    }

    AutoMutex lock(mLock);
    *position = mStaticProxy->getBufferPosition();
    return NO_ERROR;
}

status_t AudioTrack::reload()
{
    if (mSharedBuffer == 0 || mIsTimed || isOffloadedOrDirect()) {
        return INVALID_OPERATION;
    }

    AutoMutex lock(mLock);
    // See setPosition() regarding setting parameters such as loop points or position while active
    if (mState == STATE_ACTIVE) {
        return INVALID_OPERATION;
    }
    mNewPosition = mUpdatePeriod;
    (void) updateAndGetPosition_l();
    mPosition = 0;
    mPreviousTimestampValid = false;
#if 0
    // The documentation is not clear on the behavior of reload() and the restoration
    // of loop count. Historically we have not restored loop count, start, end,
    // but it makes sense if one desires to repeat playing a particular sound.
    if (mLoopCount != 0) {
        mLoopCountNotified = mLoopCount;
        mStaticProxy->setLoop(mLoopStart, mLoopEnd, mLoopCount);
    }
#endif
    mStaticProxy->setBufferPosition(0);
    return NO_ERROR;
}

audio_io_handle_t AudioTrack::getOutput() const
{
    AutoMutex lock(mLock);
    return mOutput;
}

status_t AudioTrack::setOutputDevice(audio_port_handle_t deviceId) {
    AutoMutex lock(mLock);
    if (mSelectedDeviceId != deviceId) {
        mSelectedDeviceId = deviceId;
        android_atomic_or(CBLK_INVALID, &mCblk->mFlags);
    }
    return NO_ERROR;
}

audio_port_handle_t AudioTrack::getOutputDevice() {
    AutoMutex lock(mLock);
    return mSelectedDeviceId;
}

audio_port_handle_t AudioTrack::getRoutedDeviceId() {
    AutoMutex lock(mLock);
    if (mOutput == AUDIO_IO_HANDLE_NONE) {
        return AUDIO_PORT_HANDLE_NONE;
    }
    return AudioSystem::getDeviceIdForIo(mOutput);
}

status_t AudioTrack::attachAuxEffect(int effectId)
{
    AutoMutex lock(mLock);
    status_t status = mAudioTrack->attachAuxEffect(effectId);
    if (status == NO_ERROR) {
        mAuxEffectId = effectId;
    }
    return status;
}

audio_stream_type_t AudioTrack::streamType() const
{
    if (mStreamType == AUDIO_STREAM_DEFAULT) {
        return audio_attributes_to_stream_type(&mAttributes);
    }
    return mStreamType;
}

// -------------------------------------------------------------------------

// must be called with mLock held
status_t AudioTrack::createTrack_l()
{
    const sp<IAudioFlinger>& audioFlinger = AudioSystem::get_audio_flinger();
    if (audioFlinger == 0) {
        ALOGE("Could not get audioflinger");
        return NO_INIT;
    }

    if (mDeviceCallback != 0 && mOutput != AUDIO_IO_HANDLE_NONE) {
        AudioSystem::removeAudioDeviceCallback(mDeviceCallback, mOutput);
    }
    audio_io_handle_t output;
    audio_stream_type_t streamType = mStreamType;
    audio_attributes_t *attr = (mStreamType == AUDIO_STREAM_DEFAULT) ? &mAttributes : NULL;

    audio_offload_info_t tOffloadInfo = AUDIO_INFO_INITIALIZER;
    if (mPlaybackRateSet == true && mOffloadInfo == NULL && mFormat == AUDIO_FORMAT_PCM_16_BIT) {
        mOffloadInfo = &tOffloadInfo;
    }
    status_t status = AudioSystem::getOutputForAttr(attr, &output,
                                           (audio_session_t)mSessionId, &streamType, mClientUid,
                                           mSampleRate, mFormat, mChannelMask,
                                           mFlags, mSelectedDeviceId, mOffloadInfo);
    //reset offload info if forced
    mOffloadInfo = (mOffloadInfo == &tOffloadInfo) ? NULL : mOffloadInfo;

    if (status != NO_ERROR || output == AUDIO_IO_HANDLE_NONE) {
        ALOGE("Could not get audio output for session %d, stream type %d, usage %d, sample rate %u, format %#x,"
              " channel mask %#x, flags %#x",
              mSessionId, streamType, mAttributes.usage, mSampleRate, mFormat, mChannelMask, mFlags);
        return BAD_VALUE;
    }
    mTrackOffloaded = AVMediaUtils::get()->AudioTrackIsTrackOffloaded(output);
    {
    // Now that we have a reference to an I/O handle and have not yet handed it off to AudioFlinger,
    // we must release it ourselves if anything goes wrong.

    // Not all of these values are needed under all conditions, but it is easier to get them all
    status = AudioSystem::getLatency(output, &mAfLatency);
    if (status != NO_ERROR) {
        ALOGE("getLatency(%d) failed status %d", output, status);
        goto release;
    }
    ALOGV("createTrack_l() output %d afLatency %u", output, mAfLatency);

    status = AudioSystem::getFrameCount(output, &mAfFrameCount);
    if (status != NO_ERROR) {
        ALOGE("getFrameCount(output=%d) status %d", output, status);
        goto release;
    }

    status = AudioSystem::getSamplingRate(output, &mAfSampleRate);
    if (status != NO_ERROR) {
        ALOGE("getSamplingRate(output=%d) status %d", output, status);
        goto release;
    }
    if (mSampleRate == 0) {
        mSampleRate = mAfSampleRate;
        mOriginalSampleRate = mAfSampleRate;
    }
    // Client decides whether the track is TIMED (see below), but can only express a preference
    // for FAST.  Server will perform additional tests.
    if ((mFlags & AUDIO_OUTPUT_FLAG_FAST) && !((
            // either of these use cases:
            // use case 1: shared buffer
            (mSharedBuffer != 0) ||
            // use case 2: callback transfer mode
            (mTransfer == TRANSFER_CALLBACK) ||
            // use case 3: obtain/release mode
            (mTransfer == TRANSFER_OBTAIN)) &&
            // matching sample rate
            (mSampleRate == mAfSampleRate))) {
        ALOGW("AUDIO_OUTPUT_FLAG_FAST denied by client; transfer %d, track %u Hz, output %u Hz",
                mTransfer, mSampleRate, mAfSampleRate);
        // once denied, do not request again if IAudioTrack is re-created
        mFlags = (audio_output_flags_t) (mFlags & ~AUDIO_OUTPUT_FLAG_FAST);
    }

    // The client's AudioTrack buffer is divided into n parts for purpose of wakeup by server, where
    //  n = 1   fast track with single buffering; nBuffering is ignored
    //  n = 2   fast track with double buffering
    //  n = 2   normal track, (including those with sample rate conversion)
    //  n >= 3  very high latency or very small notification interval (unused).
    const uint32_t nBuffering = 2;

    mNotificationFramesAct = mNotificationFramesReq;

    size_t frameCount = mReqFrameCount;
    if (!audio_is_linear_pcm(mFormat)) {

        if (mSharedBuffer != 0) {
            // Same comment as below about ignoring frameCount parameter for set()
            frameCount = mSharedBuffer->size();
        } else if (frameCount == 0) {
            frameCount = mAfFrameCount;
            frameCount = AVMediaUtils::get()->AudioTrackGetOffloadFrameCount(frameCount);
        }
        if (mNotificationFramesAct != frameCount) {
            mNotificationFramesAct = frameCount;
        }
    } else if (mSharedBuffer != 0) {
        // FIXME: Ensure client side memory buffers need
        // not have additional alignment beyond sample
        // (e.g. 16 bit stereo accessed as 32 bit frame).
        size_t alignment = audio_bytes_per_sample(mFormat);
        if (alignment & 1) {
            // for AUDIO_FORMAT_PCM_24_BIT_PACKED (not exposed through Java).
            alignment = 1;
        }
        if (mChannelCount > 1) {
            // More than 2 channels does not require stronger alignment than stereo
            alignment <<= 1;
        }
        if (((uintptr_t)mSharedBuffer->pointer() & (alignment - 1)) != 0) {
            ALOGE("Invalid buffer alignment: address %p, channel count %u",
                    mSharedBuffer->pointer(), mChannelCount);
            status = BAD_VALUE;
            goto release;
        }

        // When initializing a shared buffer AudioTrack via constructors,
        // there's no frameCount parameter.
        // But when initializing a shared buffer AudioTrack via set(),
        // there _is_ a frameCount parameter.  We silently ignore it.
        frameCount = mSharedBuffer->size() / mFrameSize;
    } else {
        // For fast tracks the frame count calculations and checks are done by server

        if ((mFlags & AUDIO_OUTPUT_FLAG_FAST) == 0) {
            // for normal tracks precompute the frame count based on speed.
            const size_t minFrameCount = calculateMinFrameCount(
                    mAfLatency, mAfFrameCount, mAfSampleRate, mSampleRate,
                    mPlaybackRate.mSpeed);
            if (frameCount < minFrameCount) {
                frameCount = minFrameCount;
            }
        }
    }

    IAudioFlinger::track_flags_t trackFlags = IAudioFlinger::TRACK_DEFAULT;
    if (mIsTimed) {
        trackFlags |= IAudioFlinger::TRACK_TIMED;
    }

    pid_t tid = -1;
    if (mFlags & AUDIO_OUTPUT_FLAG_FAST) {
        trackFlags |= IAudioFlinger::TRACK_FAST;
        if (mAudioTrackThread != 0) {
            tid = mAudioTrackThread->getTid();
        }
    }

    if (mFlags & AUDIO_OUTPUT_FLAG_COMPRESS_OFFLOAD) {
        trackFlags |= IAudioFlinger::TRACK_OFFLOAD;
    }

    if (mFlags & AUDIO_OUTPUT_FLAG_DIRECT) {
        trackFlags |= IAudioFlinger::TRACK_DIRECT;
    }

    size_t temp = frameCount;   // temp may be replaced by a revised value of frameCount,
                                // but we will still need the original value also
    int originalSessionId = mSessionId;
    sp<IAudioTrack> track = audioFlinger->createTrack(streamType,
                                                      mSampleRate,
                                                      mFormat,
                                                      mChannelMask,
                                                      &temp,
                                                      &trackFlags,
                                                      mSharedBuffer,
                                                      output,
                                                      tid,
                                                      &mSessionId,
                                                      mClientUid,
                                                      &status);
    ALOGE_IF(originalSessionId != AUDIO_SESSION_ALLOCATE && mSessionId != originalSessionId,
            "session ID changed from %d to %d", originalSessionId, mSessionId);

    if (status != NO_ERROR) {
        ALOGE("AudioFlinger could not create track, status: %d", status);
        goto release;
    }
    ALOG_ASSERT(track != 0);

    // AudioFlinger now owns the reference to the I/O handle,
    // so we are no longer responsible for releasing it.

    sp<IMemory> iMem = track->getCblk();
    if (iMem == 0) {
        ALOGE("Could not get control block");
        return NO_INIT;
    }
    void *iMemPointer = iMem->pointer();
    if (iMemPointer == NULL) {
        ALOGE("Could not get control block pointer");
        return NO_INIT;
    }
    // invariant that mAudioTrack != 0 is true only after set() returns successfully
    if (mAudioTrack != 0) {
        IInterface::asBinder(mAudioTrack)->unlinkToDeath(mDeathNotifier, this);
        mDeathNotifier.clear();
    }
    mAudioTrack = track;
    mCblkMemory = iMem;
    IPCThreadState::self()->flushCommands();

    audio_track_cblk_t* cblk = static_cast<audio_track_cblk_t*>(iMemPointer);
    mCblk = cblk;
    // note that temp is the (possibly revised) value of frameCount
    if (temp < frameCount || (frameCount == 0 && temp == 0)) {
        // In current design, AudioTrack client checks and ensures frame count validity before
        // passing it to AudioFlinger so AudioFlinger should not return a different value except
        // for fast track as it uses a special method of assigning frame count.
        ALOGW("Requested frameCount %zu but received frameCount %zu", frameCount, temp);
    }
    frameCount = temp;

    mAwaitBoost = false;
    if (mFlags & AUDIO_OUTPUT_FLAG_FAST) {
        if (trackFlags & IAudioFlinger::TRACK_FAST) {
            ALOGV("AUDIO_OUTPUT_FLAG_FAST successful; frameCount %zu", frameCount);
            mAwaitBoost = true;
        } else {
            ALOGV("AUDIO_OUTPUT_FLAG_FAST denied by server; frameCount %zu", frameCount);
            // once denied, do not request again if IAudioTrack is re-created
            mFlags = (audio_output_flags_t) (mFlags & ~AUDIO_OUTPUT_FLAG_FAST);
        }
    }
    if (mFlags & AUDIO_OUTPUT_FLAG_COMPRESS_OFFLOAD) {
        if (trackFlags & IAudioFlinger::TRACK_OFFLOAD) {
            ALOGV("AUDIO_OUTPUT_FLAG_OFFLOAD successful");
        } else {
            ALOGW("AUDIO_OUTPUT_FLAG_OFFLOAD denied by server");
            mFlags = (audio_output_flags_t) (mFlags & ~AUDIO_OUTPUT_FLAG_COMPRESS_OFFLOAD);
            // FIXME This is a warning, not an error, so don't return error status
            //return NO_INIT;
        }
    }
    if (mFlags & AUDIO_OUTPUT_FLAG_DIRECT) {
        if (trackFlags & IAudioFlinger::TRACK_DIRECT) {
            ALOGV("AUDIO_OUTPUT_FLAG_DIRECT successful");
        } else {
            ALOGW("AUDIO_OUTPUT_FLAG_DIRECT denied by server");
            mFlags = (audio_output_flags_t) (mFlags & ~AUDIO_OUTPUT_FLAG_DIRECT);
            // FIXME This is a warning, not an error, so don't return error status
            //return NO_INIT;
        }
    }
    // Make sure that application is notified with sufficient margin before underrun
    if (mSharedBuffer == 0 && audio_is_linear_pcm(mFormat)) {
        // Theoretically double-buffering is not required for fast tracks,
        // due to tighter scheduling.  But in practice, to accommodate kernels with
        // scheduling jitter, and apps with computation jitter, we use double-buffering
        // for fast tracks just like normal streaming tracks.
        if (mNotificationFramesAct == 0 || mNotificationFramesAct > frameCount / nBuffering) {
            mNotificationFramesAct = frameCount / nBuffering;
        }
    }

    // We retain a copy of the I/O handle, but don't own the reference
    mOutput = output;
    mRefreshRemaining = true;

    // Starting address of buffers in shared memory.  If there is a shared buffer, buffers
    // is the value of pointer() for the shared buffer, otherwise buffers points
    // immediately after the control block.  This address is for the mapping within client
    // address space.  AudioFlinger::TrackBase::mBuffer is for the server address space.
    void* buffers;
    if (mSharedBuffer == 0) {
        buffers = cblk + 1;
    } else {
        buffers = mSharedBuffer->pointer();
        if (buffers == NULL) {
            ALOGE("Could not get buffer pointer");
            return NO_INIT;
        }
    }

    mAudioTrack->attachAuxEffect(mAuxEffectId);
    // FIXME doesn't take into account speed or future sample rate changes (until restoreTrack)
    // FIXME don't believe this lie
    mLatency = mAfLatency + (1000*frameCount) / mSampleRate;

    mFrameCount = frameCount;
    // If IAudioTrack is re-created, don't let the requested frameCount
    // decrease.  This can confuse clients that cache frameCount().
    if (frameCount > mReqFrameCount) {
        mReqFrameCount = frameCount;
    }

    // reset server position to 0 as we have new cblk.
    mServer = 0;

    // update proxy
    if (mSharedBuffer == 0) {
        mStaticProxy.clear();
        mProxy = new AudioTrackClientProxy(cblk, buffers, frameCount, mFrameSize);
    } else {
        mStaticProxy = new StaticAudioTrackClientProxy(cblk, buffers, frameCount, mFrameSize);
        mProxy = mStaticProxy;
    }

    mProxy->setVolumeLR(gain_minifloat_pack(
            gain_from_float(mVolume[AUDIO_INTERLEAVE_LEFT]),
            gain_from_float(mVolume[AUDIO_INTERLEAVE_RIGHT])));

    mProxy->setSendLevel(mSendLevel);
    const uint32_t effectiveSampleRate = adjustSampleRate(mSampleRate, mPlaybackRate.mPitch);
    const float effectiveSpeed = adjustSpeed(mPlaybackRate.mSpeed, mPlaybackRate.mPitch);
    const float effectivePitch = adjustPitch(mPlaybackRate.mPitch);
    mProxy->setSampleRate(effectiveSampleRate);

    AudioPlaybackRate playbackRateTemp = mPlaybackRate;
    playbackRateTemp.mSpeed = effectiveSpeed;
    playbackRateTemp.mPitch = effectivePitch;
    mProxy->setPlaybackRate(playbackRateTemp);
    mProxy->setMinimum(mNotificationFramesAct);

    mDeathNotifier = new DeathNotifier(this);
    IInterface::asBinder(mAudioTrack)->linkToDeath(mDeathNotifier, this);

    if (mDeviceCallback != 0) {
        AudioSystem::addAudioDeviceCallback(mDeviceCallback, mOutput);
    }

    return NO_ERROR;
    }

release:
    AudioSystem::releaseOutput(output, streamType, (audio_session_t)mSessionId);
    if (status == NO_ERROR) {
        status = NO_INIT;
    }
    return status;
}

status_t AudioTrack::obtainBuffer(Buffer* audioBuffer, int32_t waitCount, size_t *nonContig)
{
    if (audioBuffer == NULL) {
        if (nonContig != NULL) {
            *nonContig = 0;
        }
        return BAD_VALUE;
    }
    if (mTransfer != TRANSFER_OBTAIN) {
        audioBuffer->frameCount = 0;
        audioBuffer->size = 0;
        audioBuffer->raw = NULL;
        if (nonContig != NULL) {
            *nonContig = 0;
        }
        return INVALID_OPERATION;
    }

    const struct timespec *requested;
    struct timespec timeout;
    if (waitCount == -1) {
        requested = &ClientProxy::kForever;
    } else if (waitCount == 0) {
        requested = &ClientProxy::kNonBlocking;
    } else if (waitCount > 0) {
        long long ms = WAIT_PERIOD_MS * (long long) waitCount;
        timeout.tv_sec = ms / 1000;
        timeout.tv_nsec = (int) (ms % 1000) * 1000000;
        requested = &timeout;
    } else {
        ALOGE("%s invalid waitCount %d", __func__, waitCount);
        requested = NULL;
    }
    return obtainBuffer(audioBuffer, requested, NULL /*elapsed*/, nonContig);
}

status_t AudioTrack::obtainBuffer(Buffer* audioBuffer, const struct timespec *requested,
        struct timespec *elapsed, size_t *nonContig)
{
    // previous and new IAudioTrack sequence numbers are used to detect track re-creation
    uint32_t oldSequence = 0;
    uint32_t newSequence;

    Proxy::Buffer buffer;
    status_t status = NO_ERROR;

    static const int32_t kMaxTries = 5;
    int32_t tryCounter = kMaxTries;

    do {
        // obtainBuffer() is called with mutex unlocked, so keep extra references to these fields to
        // keep them from going away if another thread re-creates the track during obtainBuffer()
        sp<AudioTrackClientProxy> proxy;
        sp<IMemory> iMem;

        {   // start of lock scope
            AutoMutex lock(mLock);

            newSequence = mSequence;
            // did previous obtainBuffer() fail due to media server death or voluntary invalidation?
            if (status == DEAD_OBJECT) {
                // re-create track, unless someone else has already done so
                if (newSequence == oldSequence) {
                    status = restoreTrack_l("obtainBuffer");
                    if (status != NO_ERROR) {
                        buffer.mFrameCount = 0;
                        buffer.mRaw = NULL;
                        buffer.mNonContig = 0;
                        break;
                    }
                }
            }
            oldSequence = newSequence;

            // Keep the extra references
            proxy = mProxy;
            iMem = mCblkMemory;

            if (mState == STATE_STOPPING) {
                status = -EINTR;
                buffer.mFrameCount = 0;
                buffer.mRaw = NULL;
                buffer.mNonContig = 0;
                break;
            }

            // Non-blocking if track is stopped or paused
            if (mState != STATE_ACTIVE) {
                requested = &ClientProxy::kNonBlocking;
            }

        }   // end of lock scope

        buffer.mFrameCount = audioBuffer->frameCount;
        // FIXME starts the requested timeout and elapsed over from scratch
        status = proxy->obtainBuffer(&buffer, requested, elapsed);

    } while ((status == DEAD_OBJECT) && (tryCounter-- > 0));

    audioBuffer->frameCount = buffer.mFrameCount;
    audioBuffer->size = buffer.mFrameCount * mFrameSize;
    audioBuffer->raw = buffer.mRaw;
    if (nonContig != NULL) {
        *nonContig = buffer.mNonContig;
    }
    return status;
}

void AudioTrack::releaseBuffer(const Buffer* audioBuffer)
{
    // FIXME add error checking on mode, by adding an internal version
    if (mTransfer == TRANSFER_SHARED) {
        return;
    }

    size_t stepCount = audioBuffer->size / mFrameSize;
    if (stepCount == 0) {
        return;
    }

    Proxy::Buffer buffer;
    buffer.mFrameCount = stepCount;
    buffer.mRaw = audioBuffer->raw;

    AutoMutex lock(mLock);
    mReleased += stepCount;
    mInUnderrun = false;
    mProxy->releaseBuffer(&buffer);

    // restart track if it was disabled by audioflinger due to previous underrun
    if (mState == STATE_ACTIVE) {
        audio_track_cblk_t* cblk = mCblk;
        if (android_atomic_and(~CBLK_DISABLED, &cblk->mFlags) & CBLK_DISABLED) {
            ALOGW("releaseBuffer() track %p disabled due to previous underrun, restarting", this);
            // FIXME ignoring status
            mAudioTrack->start();
        }
    }
}

// -------------------------------------------------------------------------

ssize_t AudioTrack::write(const void* buffer, size_t userSize, bool blocking)
{
    if (mTransfer != TRANSFER_SYNC || mIsTimed) {
        return INVALID_OPERATION;
    }

    if (isDirect()) {
        AutoMutex lock(mLock);
        int32_t flags = android_atomic_and(
                            ~(CBLK_UNDERRUN | CBLK_LOOP_CYCLE | CBLK_LOOP_FINAL | CBLK_BUFFER_END),
                            &mCblk->mFlags);
        if (flags & CBLK_INVALID) {
            return DEAD_OBJECT;
        }
    }

    if (ssize_t(userSize) < 0 || (buffer == NULL && userSize != 0)) {
        // Sanity-check: user is most-likely passing an error code, and it would
        // make the return value ambiguous (actualSize vs error).
        ALOGE("AudioTrack::write(buffer=%p, size=%zu (%zd)", buffer, userSize, userSize);
        return BAD_VALUE;
    }

    size_t written = 0;
    Buffer audioBuffer;

    while (userSize >= mFrameSize) {
        audioBuffer.frameCount = userSize / mFrameSize;

        status_t err = obtainBuffer(&audioBuffer,
                blocking ? &ClientProxy::kForever : &ClientProxy::kNonBlocking);
        if (err < 0) {
            if (written > 0) {
                break;
            }
            return ssize_t(err);
        }

        size_t toWrite = audioBuffer.size;
        memcpy(audioBuffer.i8, buffer, toWrite);
        buffer = ((const char *) buffer) + toWrite;
        userSize -= toWrite;
        written += toWrite;

        releaseBuffer(&audioBuffer);
    }

    return written;
}

// -------------------------------------------------------------------------

TimedAudioTrack::TimedAudioTrack() {
    mIsTimed = true;
}

status_t TimedAudioTrack::allocateTimedBuffer(size_t size, sp<IMemory>* buffer)
{
    AutoMutex lock(mLock);
    status_t result = UNKNOWN_ERROR;

#if 1
    // acquire a strong reference on the IMemory and IAudioTrack so that they cannot be destroyed
    // while we are accessing the cblk
    sp<IAudioTrack> audioTrack = mAudioTrack;
    sp<IMemory> iMem = mCblkMemory;
#endif

    // If the track is not invalid already, try to allocate a buffer.  alloc
    // fails indicating that the server is dead, flag the track as invalid so
    // we can attempt to restore in just a bit.
    audio_track_cblk_t* cblk = mCblk;
    if (!(cblk->mFlags & CBLK_INVALID)) {
        result = mAudioTrack->allocateTimedBuffer(size, buffer);
        if (result == DEAD_OBJECT) {
            android_atomic_or(CBLK_INVALID, &cblk->mFlags);
        }
    }

    // If the track is invalid at this point, attempt to restore it. and try the
    // allocation one more time.
    if (cblk->mFlags & CBLK_INVALID) {
        result = restoreTrack_l("allocateTimedBuffer");

        if (result == NO_ERROR) {
            result = mAudioTrack->allocateTimedBuffer(size, buffer);
        }
    }

    return result;
}

status_t TimedAudioTrack::queueTimedBuffer(const sp<IMemory>& buffer,
                                           int64_t pts)
{
    status_t status = mAudioTrack->queueTimedBuffer(buffer, pts);
    {
        AutoMutex lock(mLock);
        audio_track_cblk_t* cblk = mCblk;
        // restart track if it was disabled by audioflinger due to previous underrun
        if (buffer->size() != 0 && status == NO_ERROR &&
                (mState == STATE_ACTIVE) && (cblk->mFlags & CBLK_DISABLED)) {
            android_atomic_and(~CBLK_DISABLED, &cblk->mFlags);
            ALOGW("queueTimedBuffer() track %p disabled, restarting", this);
            // FIXME ignoring status
            mAudioTrack->start();
        }
    }
    return status;
}

status_t TimedAudioTrack::setMediaTimeTransform(const LinearTransform& xform,
                                                TargetTimeline target)
{
    return mAudioTrack->setMediaTimeTransform(xform, target);
}

// -------------------------------------------------------------------------

nsecs_t AudioTrack::processAudioBuffer()
{
    // Currently the AudioTrack thread is not created if there are no callbacks.
    // Would it ever make sense to run the thread, even without callbacks?
    // If so, then replace this by checks at each use for mCbf != NULL.
    LOG_ALWAYS_FATAL_IF(mCblk == NULL);

    mLock.lock();
    if (mAwaitBoost) {
        mAwaitBoost = false;
        mLock.unlock();
        static const int32_t kMaxTries = 5;
        int32_t tryCounter = kMaxTries;
        uint32_t pollUs = 10000;
        do {
            int policy = sched_getscheduler(0);
            if (policy == SCHED_FIFO || policy == SCHED_RR) {
                break;
            }
            usleep(pollUs);
            pollUs <<= 1;
        } while (tryCounter-- > 0);
        if (tryCounter < 0) {
            ALOGE("did not receive expected priority boost on time");
        }
        // Run again immediately
        return 0;
    }

    // Can only reference mCblk while locked
    int32_t flags = android_atomic_and(
        ~(CBLK_UNDERRUN | CBLK_LOOP_CYCLE | CBLK_LOOP_FINAL | CBLK_BUFFER_END), &mCblk->mFlags);

    // Check for track invalidation
    if (flags & CBLK_INVALID) {
        // for offloaded tracks restoreTrack_l() will just update the sequence and clear
        // AudioSystem cache. We should not exit here but after calling the callback so
        // that the upper layers can recreate the track
        if (!isOffloadedOrDirect_l() || (mSequence == mObservedSequence)) {
            status_t status __unused = restoreTrack_l("processAudioBuffer");
            // FIXME unused status
            // after restoration, continue below to make sure that the loop and buffer events
            // are notified because they have been cleared from mCblk->mFlags above.
        }
    }

    bool waitStreamEnd = mState == STATE_STOPPING;
    bool active = mState == STATE_ACTIVE;

    // Manage underrun callback, must be done under lock to avoid race with releaseBuffer()
    bool newUnderrun = false;
    if (flags & CBLK_UNDERRUN) {
#if 0
        // Currently in shared buffer mode, when the server reaches the end of buffer,
        // the track stays active in continuous underrun state.  It's up to the application
        // to pause or stop the track, or set the position to a new offset within buffer.
        // This was some experimental code to auto-pause on underrun.   Keeping it here
        // in "if 0" so we can re-visit this if we add a real sequencer for shared memory content.
        if (mTransfer == TRANSFER_SHARED) {
            mState = STATE_PAUSED;
            active = false;
        }
#endif
        if (!mInUnderrun) {
            mInUnderrun = true;
            newUnderrun = true;
        }
    }

    // Get current position of server
    size_t position = updateAndGetPosition_l();

    // Manage marker callback
    bool markerReached = false;
    size_t markerPosition = mMarkerPosition;
    // FIXME fails for wraparound, need 64 bits
    if (!mMarkerReached && (markerPosition > 0) && (position >= markerPosition)) {
        mMarkerReached = markerReached = true;
    }

    // Determine number of new position callback(s) that will be needed, while locked
    size_t newPosCount = 0;
    size_t newPosition = mNewPosition;
    size_t updatePeriod = mUpdatePeriod;
    // FIXME fails for wraparound, need 64 bits
    if (updatePeriod > 0 && position >= newPosition) {
        newPosCount = ((position - newPosition) / updatePeriod) + 1;
        mNewPosition += updatePeriod * newPosCount;
    }

    // Cache other fields that will be needed soon
    uint32_t sampleRate = mSampleRate;
    float speed = mPlaybackRate.mSpeed;
    const uint32_t notificationFrames = mNotificationFramesAct;
    if (mRefreshRemaining) {
        mRefreshRemaining = false;
        mRemainingFrames = notificationFrames;
        mRetryOnPartialBuffer = false;
    }
    size_t misalignment = mProxy->getMisalignment();
    uint32_t sequence = mSequence;
    sp<AudioTrackClientProxy> proxy = mProxy;

    // Determine the number of new loop callback(s) that will be needed, while locked.
    int loopCountNotifications = 0;
    uint32_t loopPeriod = 0; // time in frames for next EVENT_LOOP_END or EVENT_BUFFER_END

    if (mLoopCount > 0) {
        int loopCount;
        size_t bufferPosition;
        mStaticProxy->getBufferPositionAndLoopCount(&bufferPosition, &loopCount);
        loopPeriod = ((loopCount > 0) ? mLoopEnd : mFrameCount) - bufferPosition;
        loopCountNotifications = min(mLoopCountNotified - loopCount, kMaxLoopCountNotifications);
        mLoopCountNotified = loopCount; // discard any excess notifications
    } else if (mLoopCount < 0) {
        // FIXME: We're not accurate with notification count and position with infinite looping
        // since loopCount from server side will always return -1 (we could decrement it).
        size_t bufferPosition = mStaticProxy->getBufferPosition();
        loopCountNotifications = int((flags & (CBLK_LOOP_CYCLE | CBLK_LOOP_FINAL)) != 0);
        loopPeriod = mLoopEnd - bufferPosition;
    } else if (/* mLoopCount == 0 && */ mSharedBuffer != 0) {
        size_t bufferPosition = mStaticProxy->getBufferPosition();
        loopPeriod = mFrameCount - bufferPosition;
    }

    // These fields don't need to be cached, because they are assigned only by set():
    //     mTransfer, mCbf, mUserData, mFormat, mFrameSize, mFlags
    // mFlags is also assigned by createTrack_l(), but not the bit we care about.

    mLock.unlock();

    // get anchor time to account for callbacks.
    const nsecs_t timeBeforeCallbacks = systemTime();

    // perform callbacks while unlocked
    if (newUnderrun) {
        mCbf(EVENT_UNDERRUN, mUserData, NULL);
    }
    while (loopCountNotifications > 0) {
        mCbf(EVENT_LOOP_END, mUserData, NULL);
        --loopCountNotifications;
    }
    if (flags & CBLK_BUFFER_END) {
        mCbf(EVENT_BUFFER_END, mUserData, NULL);
    }
    if (markerReached) {
        mCbf(EVENT_MARKER, mUserData, &markerPosition);
    }
    while (newPosCount > 0) {
        size_t temp = newPosition;
        mCbf(EVENT_NEW_POS, mUserData, &temp);
        newPosition += updatePeriod;
        newPosCount--;
    }

    if (mObservedSequence != sequence) {
        mObservedSequence = sequence;
        mCbf(EVENT_NEW_IAUDIOTRACK, mUserData, NULL);
        // for offloaded tracks, just wait for the upper layers to recreate the track
        if (isOffloadedOrDirect()) {
            return NS_INACTIVE;
        }
    }

    if (waitStreamEnd) {
        // FIXME:  Instead of blocking in proxy->waitStreamEndDone(), Callback thread
        // should wait on proxy futex and handle CBLK_STREAM_END_DONE within this function
        // (and make sure we don't callback for more data while we're stopping).
        // This helps with position, marker notifications, and track invalidation.
        struct timespec timeout;
        timeout.tv_sec = WAIT_STREAM_END_TIMEOUT_SEC;
        timeout.tv_nsec = 0;

        status_t status = proxy->waitStreamEndDone(&timeout);
        switch (status) {
        case NO_ERROR:
        case DEAD_OBJECT:
        case TIMED_OUT:
<<<<<<< HEAD
            if (isOffloaded_l()) {
                if (mCblk->mFlags & (CBLK_INVALID)){
                    // will trigger EVENT_STREAM_END in next iteration
                    return 0;
                }
            }
            mCbf(EVENT_STREAM_END, mUserData, NULL);
=======
            if (status != DEAD_OBJECT) {
                // for DEAD_OBJECT, we do not send a EVENT_STREAM_END after stop();
                // instead, the application should handle the EVENT_NEW_IAUDIOTRACK.
                mCbf(EVENT_STREAM_END, mUserData, NULL);
            }
>>>>>>> 5dc9ffe5
            {
                AutoMutex lock(mLock);
                // The previously assigned value of waitStreamEnd is no longer valid,
                // since the mutex has been unlocked and either the callback handler
                // or another thread could have re-started the AudioTrack during that time.
                waitStreamEnd = mState == STATE_STOPPING;
                if (waitStreamEnd) {
                    mState = STATE_STOPPED;
                    mReleased = 0;
                }
            }
            if (waitStreamEnd && status != DEAD_OBJECT) {
               return NS_INACTIVE;
            }
            break;
        }
        return 0;
    }

    // if inactive, then don't run me again until re-started
    if (!active) {
        return NS_INACTIVE;
    }

    // Compute the estimated time until the next timed event (position, markers, loops)
    // FIXME only for non-compressed audio
    uint32_t minFrames = ~0;
    if (!markerReached && position < markerPosition) {
        minFrames = markerPosition - position;
    }
    if (loopPeriod > 0 && loopPeriod < minFrames) {
        // loopPeriod is already adjusted for actual position.
        minFrames = loopPeriod;
    }
    if (updatePeriod > 0) {
        minFrames = min(minFrames, uint32_t(newPosition - position));
    }

    // If > 0, poll periodically to recover from a stuck server.  A good value is 2.
    static const uint32_t kPoll = 0;
    if (kPoll > 0 && mTransfer == TRANSFER_CALLBACK && kPoll * notificationFrames < minFrames) {
        minFrames = kPoll * notificationFrames;
    }

    // This "fudge factor" avoids soaking CPU, and compensates for late progress by server
    static const nsecs_t kWaitPeriodNs = WAIT_PERIOD_MS * 1000000LL;
    const nsecs_t timeAfterCallbacks = systemTime();

    // Convert frame units to time units
    nsecs_t ns = NS_WHENEVER;
    if (minFrames != (uint32_t) ~0) {
        ns = framesToNanoseconds(minFrames, sampleRate, speed) + kWaitPeriodNs;
        ns -= (timeAfterCallbacks - timeBeforeCallbacks);  // account for callback time
        // TODO: Should we warn if the callback time is too long?
        if (ns < 0) ns = 0;
    }

    // If not supplying data by EVENT_MORE_DATA, then we're done
    if (mTransfer != TRANSFER_CALLBACK) {
        return ns;
    }

    // EVENT_MORE_DATA callback handling.
    // Timing for linear pcm audio data formats can be derived directly from the
    // buffer fill level.
    // Timing for compressed data is not directly available from the buffer fill level,
    // rather indirectly from waiting for blocking mode callbacks or waiting for obtain()
    // to return a certain fill level.

    struct timespec timeout;
    const struct timespec *requested = &ClientProxy::kForever;
    if (ns != NS_WHENEVER) {
        timeout.tv_sec = ns / 1000000000LL;
        timeout.tv_nsec = ns % 1000000000LL;
        ALOGV("timeout %ld.%03d", timeout.tv_sec, (int) timeout.tv_nsec / 1000000);
        requested = &timeout;
    }

    while (mRemainingFrames > 0) {

        Buffer audioBuffer;
        audioBuffer.frameCount = mRemainingFrames;
        size_t nonContig;
        status_t err = obtainBuffer(&audioBuffer, requested, NULL, &nonContig);
        LOG_ALWAYS_FATAL_IF((err != NO_ERROR) != (audioBuffer.frameCount == 0),
                "obtainBuffer() err=%d frameCount=%zu", err, audioBuffer.frameCount);
        requested = &ClientProxy::kNonBlocking;
        size_t avail = audioBuffer.frameCount + nonContig;
        ALOGV("obtainBuffer(%u) returned %zu = %zu + %zu err %d",
                mRemainingFrames, avail, audioBuffer.frameCount, nonContig, err);
        if (err != NO_ERROR) {
            if (err == TIMED_OUT || err == WOULD_BLOCK || err == -EINTR ||
                    (isOffloaded() && (err == DEAD_OBJECT))) {
                // FIXME bug 25195759
                return 1000000;
            }
            ALOGE("Error %d obtaining an audio buffer, giving up.", err);
            return NS_NEVER;
        }

        if (mRetryOnPartialBuffer && audio_is_linear_pcm(mFormat)) {
            mRetryOnPartialBuffer = false;
            if (avail < mRemainingFrames) {
                if (ns > 0) { // account for obtain time
                    const nsecs_t timeNow = systemTime();
                    ns = max((nsecs_t)0, ns - (timeNow - timeAfterCallbacks));
                }
                nsecs_t myns = framesToNanoseconds(mRemainingFrames - avail, sampleRate, speed);
                if (ns < 0 /* NS_WHENEVER */ || myns < ns) {
                    ns = myns;
                }
                return ns;
            }
        }

        size_t reqSize = audioBuffer.size;
        mCbf(EVENT_MORE_DATA, mUserData, &audioBuffer);
        size_t writtenSize = audioBuffer.size;

        // Sanity check on returned size
        if (ssize_t(writtenSize) < 0 || writtenSize > reqSize) {
            ALOGE("EVENT_MORE_DATA requested %zu bytes but callback returned %zd bytes",
                    reqSize, ssize_t(writtenSize));
            return NS_NEVER;
        }

        if (writtenSize == 0) {
            // The callback is done filling buffers
            // Keep this thread going to handle timed events and
            // still try to get more data in intervals of WAIT_PERIOD_MS
            // but don't just loop and block the CPU, so wait

            // mCbf(EVENT_MORE_DATA, ...) might either
            // (1) Block until it can fill the buffer, returning 0 size on EOS.
            // (2) Block until it can fill the buffer, returning 0 data (silence) on EOS.
            // (3) Return 0 size when no data is available, does not wait for more data.
            //
            // (1) and (2) occurs with AudioPlayer/AwesomePlayer; (3) occurs with NuPlayer.
            // We try to compute the wait time to avoid a tight sleep-wait cycle,
            // especially for case (3).
            //
            // The decision to support (1) and (2) affect the sizing of mRemainingFrames
            // and this loop; whereas for case (3) we could simply check once with the full
            // buffer size and skip the loop entirely.

            nsecs_t myns;
            if (audio_is_linear_pcm(mFormat)) {
                // time to wait based on buffer occupancy
                const nsecs_t datans = mRemainingFrames <= avail ? 0 :
                        framesToNanoseconds(mRemainingFrames - avail, sampleRate, speed);
                // audio flinger thread buffer size (TODO: adjust for fast tracks)
                const nsecs_t afns = framesToNanoseconds(mAfFrameCount, mAfSampleRate, speed);
                // add a half the AudioFlinger buffer time to avoid soaking CPU if datans is 0.
                myns = datans + (afns / 2);
            } else {
                // FIXME: This could ping quite a bit if the buffer isn't full.
                // Note that when mState is stopping we waitStreamEnd, so it never gets here.
                myns = kWaitPeriodNs;
            }
            if (ns > 0) { // account for obtain and callback time
                const nsecs_t timeNow = systemTime();
                ns = max((nsecs_t)0, ns - (timeNow - timeAfterCallbacks));
            }
            if (ns < 0 /* NS_WHENEVER */ || myns < ns) {
                ns = myns;
            }
            return ns;
        }

        size_t releasedFrames = writtenSize / mFrameSize;
        audioBuffer.frameCount = releasedFrames;
        mRemainingFrames -= releasedFrames;
        if (misalignment >= releasedFrames) {
            misalignment -= releasedFrames;
        } else {
            misalignment = 0;
        }

        releaseBuffer(&audioBuffer);

        // FIXME here is where we would repeat EVENT_MORE_DATA again on same advanced buffer
        // if callback doesn't like to accept the full chunk
        if (writtenSize < reqSize) {
            continue;
        }

        // There could be enough non-contiguous frames available to satisfy the remaining request
        if (mRemainingFrames <= nonContig) {
            continue;
        }

#if 0
        // This heuristic tries to collapse a series of EVENT_MORE_DATA that would total to a
        // sum <= notificationFrames.  It replaces that series by at most two EVENT_MORE_DATA
        // that total to a sum == notificationFrames.
        if (0 < misalignment && misalignment <= mRemainingFrames) {
            mRemainingFrames = misalignment;
            return ((double)mRemainingFrames * 1100000000) / ((double)sampleRate * speed);
        }
#endif

    }
    mRemainingFrames = notificationFrames;
    mRetryOnPartialBuffer = true;

    // A lot has transpired since ns was calculated, so run again immediately and re-calculate
    return 0;
}

status_t AudioTrack::restoreTrack_l(const char *from)
{
    ALOGW("dead IAudioTrack, %s, creating a new one from %s()",
          isOffloadedOrDirect_l() ? "Offloaded or Direct" : "PCM", from);
    ++mSequence;

    // refresh the audio configuration cache in this process to make sure we get new
    // output parameters and new IAudioFlinger in createTrack_l()
    AudioSystem::clearAudioConfigCache();

    if (isOffloadedOrDirect_l() || mDoNotReconnect) {
        // FIXME re-creation of offloaded and direct tracks is not yet implemented;
        // reconsider enabling for linear PCM encodings when position can be preserved.
        return DEAD_OBJECT;
    }

    // save the old static buffer position
    size_t bufferPosition = 0;
    int loopCount = 0;
    if (mStaticProxy != 0) {
        mStaticProxy->getBufferPositionAndLoopCount(&bufferPosition, &loopCount);
    }

    // If a new IAudioTrack is successfully created, createTrack_l() will modify the
    // following member variables: mAudioTrack, mCblkMemory and mCblk.
    // It will also delete the strong references on previous IAudioTrack and IMemory.
    // If a new IAudioTrack cannot be created, the previous (dead) instance will be left intact.
    status_t result = createTrack_l();

    if (result == NO_ERROR) {
        // take the frames that will be lost by track recreation into account in saved position
        // For streaming tracks, this is the amount we obtained from the user/client
        // (not the number actually consumed at the server - those are already lost).
        if (mStaticProxy == 0) {
            mPosition = mReleased;
        }
        // Continue playback from last known position and restore loop.
        if (mStaticProxy != 0) {
            if (loopCount != 0) {
                mStaticProxy->setBufferPositionAndLoop(bufferPosition,
                        mLoopStart, mLoopEnd, loopCount);
            } else {
                mStaticProxy->setBufferPosition(bufferPosition);
                if (bufferPosition == mFrameCount) {
                    ALOGD("restoring track at end of static buffer");
                }
            }
        }
        if (mState == STATE_ACTIVE) {
            result = mAudioTrack->start();
        }
    }
    if (result != NO_ERROR) {
        ALOGW("restoreTrack_l() failed status %d", result);
        mState = STATE_STOPPED;
        mReleased = 0;
    }

    return result;
}

uint32_t AudioTrack::updateAndGetPosition_l()
{
    // This is the sole place to read server consumed frames
    uint32_t newServer = mProxy->getPosition();
    int32_t delta = newServer - mServer;
    mServer = newServer;
    // TODO There is controversy about whether there can be "negative jitter" in server position.
    //      This should be investigated further, and if possible, it should be addressed.
    //      A more definite failure mode is infrequent polling by client.
    //      One could call (void)getPosition_l() in releaseBuffer(),
    //      so mReleased and mPosition are always lock-step as best possible.
    //      That should ensure delta never goes negative for infrequent polling
    //      unless the server has more than 2^31 frames in its buffer,
    //      in which case the use of uint32_t for these counters has bigger issues.
    if (delta < 0) {
        ALOGE("detected illegal retrograde motion by the server: mServer advanced by %d", delta);
        delta = 0;
    }
    return mPosition += (uint32_t) delta;
}

bool AudioTrack::isSampleRateSpeedAllowed_l(uint32_t sampleRate, float speed) const
{
    // applicable for mixing tracks only (not offloaded or direct)
    if (mStaticProxy != 0) {
        return true; // static tracks do not have issues with buffer sizing.
    }
    const size_t minFrameCount =
            calculateMinFrameCount(mAfLatency, mAfFrameCount, mAfSampleRate, sampleRate, speed);
    ALOGV("isSampleRateSpeedAllowed_l mFrameCount %zu  minFrameCount %zu",
            mFrameCount, minFrameCount);
    return mFrameCount >= minFrameCount;
}

status_t AudioTrack::setParameters(const String8& keyValuePairs)
{
    AutoMutex lock(mLock);
    return mAudioTrack->setParameters(keyValuePairs);
}

status_t AudioTrack::getTimestamp(AudioTimestamp& timestamp)
{
    AutoMutex lock(mLock);

    bool previousTimestampValid = mPreviousTimestampValid;
    // Set false here to cover all the error return cases.
    mPreviousTimestampValid = false;

    // FIXME not implemented for fast tracks; should use proxy and SSQ
    if (mFlags & AUDIO_OUTPUT_FLAG_FAST) {
        return INVALID_OPERATION;
    }

    switch (mState) {
    case STATE_ACTIVE:
    case STATE_PAUSED:
        break; // handle below
    case STATE_FLUSHED:
    case STATE_STOPPED:
        return WOULD_BLOCK;
    case STATE_STOPPING:
    case STATE_PAUSED_STOPPING:
        if (!isOffloaded_l()) {
            return INVALID_OPERATION;
        }
        break; // offloaded tracks handled below
    default:
        LOG_ALWAYS_FATAL("Invalid mState in getTimestamp(): %d", mState);
        break;
    }

    if (mCblk->mFlags & CBLK_INVALID) {
        const status_t status = restoreTrack_l("getTimestamp");
        if (status != OK) {
            // per getTimestamp() API doc in header, we return DEAD_OBJECT here,
            // recommending that the track be recreated.
            return DEAD_OBJECT;
        }
    }

    status_t status = UNKNOWN_ERROR;
    //call Timestamp only if its NOT PCM offloaded and NOT Track Offloaded
    if (!AVMediaUtils::get()->AudioTrackIsPcmOffloaded(mFormat) && !mTrackOffloaded) {
        // The presented frame count must always lag behind the consumed frame count.
        // To avoid a race, read the presented frames first.  This ensures that presented <= consumed.

        status = mAudioTrack->getTimestamp(timestamp);
        if (status != NO_ERROR) {
            ALOGV_IF(status != WOULD_BLOCK, "getTimestamp error:%#x", status);
            return status;
        }

    }

    if (isOffloadedOrDirect_l() && !AVMediaUtils::get()->AudioTrackIsPcmOffloaded(mFormat)
        && !mTrackOffloaded) {
        if (isOffloaded_l() && (mState == STATE_PAUSED || mState == STATE_PAUSED_STOPPING)) {
            // use cached paused position in case another offloaded track is running.
            timestamp.mPosition = mPausedPosition;
            clock_gettime(CLOCK_MONOTONIC, &timestamp.mTime);
            return NO_ERROR;
        }

        // Check whether a pending flush or stop has completed, as those commands may
        // be asynchronous or return near finish or exhibit glitchy behavior.
        //
        // Originally this showed up as the first timestamp being a continuation of
        // the previous song under gapless playback.
        // However, we sometimes see zero timestamps, then a glitch of
        // the previous song's position, and then correct timestamps afterwards.
        if (mStartUs != 0 && mSampleRate != 0) {
            static const int kTimeJitterUs = 100000; // 100 ms
            static const int k1SecUs = 1000000;

            const int64_t timeNow = getNowUs();

            if (timeNow < mStartUs + k1SecUs) { // within first second of starting
                const int64_t timestampTimeUs = convertTimespecToUs(timestamp.mTime);
                if (timestampTimeUs < mStartUs) {
                    return WOULD_BLOCK;  // stale timestamp time, occurs before start.
                }
                const int64_t deltaTimeUs = timestampTimeUs - mStartUs;
                const int64_t deltaPositionByUs = (double)timestamp.mPosition * 1000000
                        / ((double)mSampleRate * mPlaybackRate.mSpeed);

                if (deltaPositionByUs > deltaTimeUs + kTimeJitterUs) {
                    // Verify that the counter can't count faster than the sample rate
                    // since the start time.  If greater, then that means we may have failed
                    // to completely flush or stop the previous playing track.
                    ALOGW_IF(!mTimestampStartupGlitchReported,
                            "getTimestamp startup glitch detected"
                            " deltaTimeUs(%lld) deltaPositionUs(%lld) tsmPosition(%u)",
                            (long long)deltaTimeUs, (long long)deltaPositionByUs,
                            timestamp.mPosition);
                    mTimestampStartupGlitchReported = true;
                    if (previousTimestampValid
                            && mPreviousTimestamp.mPosition == 0 /* should be true if valid */) {
                        timestamp = mPreviousTimestamp;
                        mPreviousTimestampValid = true;
                        return NO_ERROR;
                    }
                    return WOULD_BLOCK;
                }
                if (deltaPositionByUs != 0) {
                    mStartUs = 0; // don't check again, we got valid nonzero position.
                }
            } else {
                mStartUs = 0; // don't check again, start time expired.
            }
            mTimestampStartupGlitchReported = false;
        }
    } else {
        // Update the mapping between local consumed (mPosition) and server consumed (mServer)

        if (AVMediaUtils::get()->AudioTrackGetTimestamp(this, &timestamp) == NO_ERROR) {
            return NO_ERROR;
        }

        (void) updateAndGetPosition_l();
        // Server consumed (mServer) and presented both use the same server time base,
        // and server consumed is always >= presented.
        // The delta between these represents the number of frames in the buffer pipeline.
        // If this delta between these is greater than the client position, it means that
        // actually presented is still stuck at the starting line (figuratively speaking),
        // waiting for the first frame to go by.  So we can't report a valid timestamp yet.
        if ((uint32_t) (mServer - timestamp.mPosition) > mPosition) {
            return INVALID_OPERATION;
        }
        // Convert timestamp position from server time base to client time base.
        // TODO The following code should work OK now because timestamp.mPosition is 32-bit.
        // But if we change it to 64-bit then this could fail.
        // If (mPosition - mServer) can be negative then should use:
        //   (int32_t)(mPosition - mServer)
        timestamp.mPosition += mPosition - mServer;
        // Immediately after a call to getPosition_l(), mPosition and
        // mServer both represent the same frame position.  mPosition is
        // in client's point of view, and mServer is in server's point of
        // view.  So the difference between them is the "fudge factor"
        // between client and server views due to stop() and/or new
        // IAudioTrack.  And timestamp.mPosition is initially in server's
        // point of view, so we need to apply the same fudge factor to it.
    }

    // Prevent retrograde motion in timestamp.
    // This is sometimes caused by erratic reports of the available space in the ALSA drivers.
    if (status == NO_ERROR) {
        if (previousTimestampValid) {
#define TIME_TO_NANOS(time) ((uint64_t)time.tv_sec * 1000000000 + time.tv_nsec)
            const uint64_t previousTimeNanos = TIME_TO_NANOS(mPreviousTimestamp.mTime);
            const uint64_t currentTimeNanos = TIME_TO_NANOS(timestamp.mTime);
#undef TIME_TO_NANOS
            if (currentTimeNanos < previousTimeNanos) {
                ALOGW("retrograde timestamp time");
                // FIXME Consider blocking this from propagating upwards.
            }

            // Looking at signed delta will work even when the timestamps
            // are wrapping around.
            int32_t deltaPosition = static_cast<int32_t>(timestamp.mPosition
                    - mPreviousTimestamp.mPosition);
            // position can bobble slightly as an artifact; this hides the bobble
            static const int32_t MINIMUM_POSITION_DELTA = 8;
            if (deltaPosition < 0) {
                // Only report once per position instead of spamming the log.
                if (!mRetrogradeMotionReported) {
                    ALOGW("retrograde timestamp position corrected, %d = %u - %u",
                            deltaPosition,
                            timestamp.mPosition,
                            mPreviousTimestamp.mPosition);
                    mRetrogradeMotionReported = true;
                }
            } else {
                mRetrogradeMotionReported = false;
            }
            if (deltaPosition < MINIMUM_POSITION_DELTA) {
                timestamp = mPreviousTimestamp;  // Use last valid timestamp.
            }
        }
        mPreviousTimestamp = timestamp;
        mPreviousTimestampValid = true;
    }

    return status;
}

String8 AudioTrack::getParameters(const String8& keys)
{
    audio_io_handle_t output = getOutput();
    if (output != AUDIO_IO_HANDLE_NONE) {
        return AudioSystem::getParameters(output, keys);
    } else {
        return String8::empty();
    }
}

bool AudioTrack::isOffloaded() const
{
    AutoMutex lock(mLock);
    return isOffloaded_l();
}

bool AudioTrack::isDirect() const
{
    AutoMutex lock(mLock);
    return isDirect_l();
}

bool AudioTrack::isOffloadedOrDirect() const
{
    AutoMutex lock(mLock);
    return isOffloadedOrDirect_l();
}


status_t AudioTrack::dump(int fd, const Vector<String16>& args __unused) const
{

    const size_t SIZE = 256;
    char buffer[SIZE];
    String8 result;

    result.append(" AudioTrack::dump\n");
    snprintf(buffer, 255, "  stream type(%d), left - right volume(%f, %f)\n", mStreamType,
            mVolume[AUDIO_INTERLEAVE_LEFT], mVolume[AUDIO_INTERLEAVE_RIGHT]);
    result.append(buffer);
    snprintf(buffer, 255, "  format(%d), channel count(%d), frame count(%zu)\n", mFormat,
            mChannelCount, mFrameCount);
    result.append(buffer);
    snprintf(buffer, 255, "  sample rate(%u), speed(%f), status(%d)\n",
            mSampleRate, mPlaybackRate.mSpeed, mStatus);
    result.append(buffer);
    snprintf(buffer, 255, "  state(%d), latency (%d)\n", mState, mLatency);
    result.append(buffer);
    ::write(fd, result.string(), result.size());
    return NO_ERROR;
}

uint32_t AudioTrack::getUnderrunFrames() const
{
    AutoMutex lock(mLock);
    return mProxy->getUnderrunFrames();
}

status_t AudioTrack::addAudioDeviceCallback(const sp<AudioSystem::AudioDeviceCallback>& callback)
{
    if (callback == 0) {
        ALOGW("%s adding NULL callback!", __FUNCTION__);
        return BAD_VALUE;
    }
    AutoMutex lock(mLock);
    if (mDeviceCallback == callback) {
        ALOGW("%s adding same callback!", __FUNCTION__);
        return INVALID_OPERATION;
    }
    status_t status = NO_ERROR;
    if (mOutput != AUDIO_IO_HANDLE_NONE) {
        if (mDeviceCallback != 0) {
            ALOGW("%s callback already present!", __FUNCTION__);
            AudioSystem::removeAudioDeviceCallback(mDeviceCallback, mOutput);
        }
        status = AudioSystem::addAudioDeviceCallback(callback, mOutput);
    }
    mDeviceCallback = callback;
    return status;
}

status_t AudioTrack::removeAudioDeviceCallback(
        const sp<AudioSystem::AudioDeviceCallback>& callback)
{
    if (callback == 0) {
        ALOGW("%s removing NULL callback!", __FUNCTION__);
        return BAD_VALUE;
    }
    AutoMutex lock(mLock);
    if (mDeviceCallback != callback) {
        ALOGW("%s removing different callback!", __FUNCTION__);
        return INVALID_OPERATION;
    }
    if (mOutput != AUDIO_IO_HANDLE_NONE) {
        AudioSystem::removeAudioDeviceCallback(mDeviceCallback, mOutput);
    }
    mDeviceCallback = 0;
    return NO_ERROR;
}

// =========================================================================

void AudioTrack::DeathNotifier::binderDied(const wp<IBinder>& who __unused)
{
    sp<AudioTrack> audioTrack = mAudioTrack.promote();
    if (audioTrack != 0) {
        AutoMutex lock(audioTrack->mLock);
        audioTrack->mProxy->binderDied();
    }
}

// =========================================================================

AudioTrack::AudioTrackThread::AudioTrackThread(AudioTrack& receiver, bool bCanCallJava)
    : Thread(bCanCallJava), mReceiver(receiver), mPaused(true), mPausedInt(false), mPausedNs(0LL),
      mIgnoreNextPausedInt(false)
{
}

AudioTrack::AudioTrackThread::~AudioTrackThread()
{
}

bool AudioTrack::AudioTrackThread::threadLoop()
{
    {
        AutoMutex _l(mMyLock);
        if (mPaused) {
            mMyCond.wait(mMyLock);
            // caller will check for exitPending()
            return true;
        }
        if (mIgnoreNextPausedInt) {
            mIgnoreNextPausedInt = false;
            mPausedInt = false;
        }
        if (mPausedInt) {
            if (mPausedNs > 0) {
                (void) mMyCond.waitRelative(mMyLock, mPausedNs);
            } else {
                mMyCond.wait(mMyLock);
            }
            mPausedInt = false;
            return true;
        }
    }
    if (exitPending()) {
        return false;
    }
    nsecs_t ns = mReceiver.processAudioBuffer();
    switch (ns) {
    case 0:
        return true;
    case NS_INACTIVE:
        pauseInternal();
        return true;
    case NS_NEVER:
        return false;
    case NS_WHENEVER:
        // Event driven: call wake() when callback notifications conditions change.
        ns = INT64_MAX;
        // fall through
    default:
        LOG_ALWAYS_FATAL_IF(ns < 0, "processAudioBuffer() returned %" PRId64, ns);
        pauseInternal(ns);
        return true;
    }
}

void AudioTrack::AudioTrackThread::requestExit()
{
    // must be in this order to avoid a race condition
    Thread::requestExit();
    resume();
}

void AudioTrack::AudioTrackThread::pause()
{
    AutoMutex _l(mMyLock);
    mPaused = true;
}

void AudioTrack::AudioTrackThread::resume()
{
    AutoMutex _l(mMyLock);
    mIgnoreNextPausedInt = true;
    if (mPaused || mPausedInt) {
        mPaused = false;
        mPausedInt = false;
        mMyCond.signal();
    }
}

void AudioTrack::AudioTrackThread::wake()
{
    AutoMutex _l(mMyLock);
    if (!mPaused) {
        // wake() might be called while servicing a callback - ignore the next
        // pause time and call processAudioBuffer.
        mIgnoreNextPausedInt = true;
        if (mPausedInt && mPausedNs > 0) {
            // audio track is active and internally paused with timeout.
            mPausedInt = false;
            mMyCond.signal();
        }
    }
}

void AudioTrack::AudioTrackThread::pauseInternal(nsecs_t ns)
{
    AutoMutex _l(mMyLock);
    mPausedInt = true;
    mPausedNs = ns;
}

} // namespace android<|MERGE_RESOLUTION|>--- conflicted
+++ resolved
@@ -1916,21 +1916,17 @@
         case NO_ERROR:
         case DEAD_OBJECT:
         case TIMED_OUT:
-<<<<<<< HEAD
             if (isOffloaded_l()) {
                 if (mCblk->mFlags & (CBLK_INVALID)){
                     // will trigger EVENT_STREAM_END in next iteration
                     return 0;
                 }
             }
-            mCbf(EVENT_STREAM_END, mUserData, NULL);
-=======
             if (status != DEAD_OBJECT) {
                 // for DEAD_OBJECT, we do not send a EVENT_STREAM_END after stop();
                 // instead, the application should handle the EVENT_NEW_IAUDIOTRACK.
                 mCbf(EVENT_STREAM_END, mUserData, NULL);
             }
->>>>>>> 5dc9ffe5
             {
                 AutoMutex lock(mLock);
                 // The previously assigned value of waitStreamEnd is no longer valid,
