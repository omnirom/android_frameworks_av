--- conflicted
+++ resolved
@@ -31,10 +31,7 @@
 #include <media/AudioPolicyHelper.h>
 #include <media/AudioResamplerPublic.h>
 #include "media/AVMediaExtensions.h"
-<<<<<<< HEAD
-=======
 #include <cutils/properties.h>
->>>>>>> 884a05c9
 
 #define WAIT_PERIOD_MS                  10
 #define WAIT_STREAM_END_TIMEOUT_SEC     120
@@ -1023,12 +1020,8 @@
             return NO_ERROR;
         }
 
-<<<<<<< HEAD
-        if (AVMediaUtils::get()->AudioTrackGetPosition(this, position) == NO_ERROR) {
-=======
         if (AVMediaUtils::get()->AudioTrackIsPcmOffloaded(mFormat) &&
                 AVMediaUtils::get()->AudioTrackGetPosition(this, position) == NO_ERROR) {
->>>>>>> 884a05c9
             return NO_ERROR;
         }
 
@@ -2285,13 +2278,8 @@
     }
 
     status_t status = UNKNOWN_ERROR;
-<<<<<<< HEAD
-    //do not call Timestamp if its PCM offloaded
-    if (!AVMediaUtils::get()->AudioTrackIsPcmOffloaded(mFormat)) {
-=======
     //call Timestamp only if its NOT PCM offloaded and NOT Track Offloaded
     if (!AVMediaUtils::get()->AudioTrackIsPcmOffloaded(mFormat) && !mTrackOffloaded) {
->>>>>>> 884a05c9
         // The presented frame count must always lag behind the consumed frame count.
         // To avoid a race, read the presented frames first.  This ensures that presented <= consumed.
 
@@ -2303,12 +2291,8 @@
 
     }
 
-<<<<<<< HEAD
-    if (isOffloadedOrDirect_l() && !AVMediaUtils::get()->AudioTrackIsPcmOffloaded(mFormat)) {
-=======
     if (isOffloadedOrDirect_l() && !AVMediaUtils::get()->AudioTrackIsPcmOffloaded(mFormat)
         && !mTrackOffloaded) {
->>>>>>> 884a05c9
         if (isOffloaded_l() && (mState == STATE_PAUSED || mState == STATE_PAUSED_STOPPING)) {
             // use cached paused position in case another offloaded track is running.
             timestamp.mPosition = mPausedPosition;
@@ -2367,11 +2351,7 @@
     } else {
         // Update the mapping between local consumed (mPosition) and server consumed (mServer)
 
-<<<<<<< HEAD
-        if (AVMediaUtils::get()->AudioTrackGetTimestamp(this, timestamp) == NO_ERROR) {
-=======
         if (AVMediaUtils::get()->AudioTrackGetTimestamp(this, &timestamp) == NO_ERROR) {
->>>>>>> 884a05c9
             return NO_ERROR;
         }
 
