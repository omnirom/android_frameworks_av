/*
 * Copyright (c) 2009 The Android Open Source Project
 *
 * Licensed under the Apache License, Version 2.0 (the "License");
 * you may not use this file except in compliance with the License.
 * You may obtain a copy of the License at
 *
 *     http://www.apache.org/licenses/LICENSE-2.0
 *
 * Unless required by applicable law or agreed to in writing, software
 * distributed under the License is distributed on an "AS IS" BASIS,
 * WITHOUT WARRANTIES OR CONDITIONS OF ANY KIND, either express or implied.
 * See the License for the specific language governing permissions and
 * limitations under the License.
 */

//#define LOG_NDEBUG 0
#define LOG_TAG "IOMX"
#include <utils/Log.h>

#include <sys/mman.h>

#include <binder/IMemory.h>
#include <binder/Parcel.h>
#include <media/IOMX.h>
#include <media/stagefright/foundation/ADebug.h>
#include <media/openmax/OMX_IndexExt.h>
#include <utils/NativeHandle.h>
#include <media/AVMediaExtensions.h>

namespace android {

enum {
    CONNECT = IBinder::FIRST_CALL_TRANSACTION,
    LIVES_LOCALLY,
    LIST_NODES,
    ALLOCATE_NODE,
    FREE_NODE,
    SEND_COMMAND,
    GET_PARAMETER,
    SET_PARAMETER,
    GET_CONFIG,
    SET_CONFIG,
    GET_STATE,
    ENABLE_NATIVE_BUFFERS,
    USE_BUFFER,
    USE_GRAPHIC_BUFFER,
    CREATE_INPUT_SURFACE,
    CREATE_PERSISTENT_INPUT_SURFACE,
    SET_INPUT_SURFACE,
    SIGNAL_END_OF_INPUT_STREAM,
    STORE_META_DATA_IN_BUFFERS,
    PREPARE_FOR_ADAPTIVE_PLAYBACK,
    ALLOC_SECURE_BUFFER,
    ALLOC_BUFFER_WITH_BACKUP,
    FREE_BUFFER,
    FILL_BUFFER,
    EMPTY_BUFFER,
    GET_EXTENSION_INDEX,
    OBSERVER_ON_MSG,
    GET_GRAPHIC_BUFFER_USAGE,
    SET_INTERNAL_OPTION,
    UPDATE_GRAPHIC_BUFFER_IN_META,
    CONFIGURE_VIDEO_TUNNEL_MODE,
    UPDATE_NATIVE_HANDLE_IN_META,
};

class BpOMX : public BpInterface<IOMX> {
public:
    BpOMX(const sp<IBinder> &impl)
        : BpInterface<IOMX>(impl) {
    }

    virtual bool livesLocally(node_id node, pid_t pid) {
        Parcel data, reply;
        data.writeInterfaceToken(IOMX::getInterfaceDescriptor());
        data.writeInt32((int32_t)node);
        data.writeInt32(pid);
        remote()->transact(LIVES_LOCALLY, data, &reply);

        return reply.readInt32() != 0;
    }

    virtual status_t listNodes(List<ComponentInfo> *list) {
        list->clear();

        Parcel data, reply;
        data.writeInterfaceToken(IOMX::getInterfaceDescriptor());
        remote()->transact(LIST_NODES, data, &reply);

        int32_t n = reply.readInt32();
        for (int32_t i = 0; i < n; ++i) {
            list->push_back(ComponentInfo());
            ComponentInfo &info = *--list->end();

            info.mName = reply.readString8();
            int32_t numRoles = reply.readInt32();
            for (int32_t j = 0; j < numRoles; ++j) {
                info.mRoles.push_back(reply.readString8());
            }
        }

        return OK;
    }

    virtual status_t allocateNode(
            const char *name, const sp<IOMXObserver> &observer,
            sp<IBinder> *nodeBinder,
            node_id *node) {
        Parcel data, reply;
        data.writeInterfaceToken(IOMX::getInterfaceDescriptor());
        data.writeCString(name);
        data.writeStrongBinder(IInterface::asBinder(observer));
        remote()->transact(ALLOCATE_NODE, data, &reply);

        status_t err = reply.readInt32();
        if (err == OK) {
            *node = (node_id)reply.readInt32();
            if (nodeBinder != NULL) {
                *nodeBinder = remote();
            }
        } else {
            *node = 0;
        }

        return err;
    }

    virtual status_t freeNode(node_id node) {
        Parcel data, reply;
        data.writeInterfaceToken(IOMX::getInterfaceDescriptor());
        data.writeInt32((int32_t)node);
        remote()->transact(FREE_NODE, data, &reply);

        return reply.readInt32();
    }

    virtual status_t sendCommand(
            node_id node, OMX_COMMANDTYPE cmd, OMX_S32 param) {
        Parcel data, reply;
        data.writeInterfaceToken(IOMX::getInterfaceDescriptor());
        data.writeInt32((int32_t)node);
        data.writeInt32(cmd);
        data.writeInt32(param);
        remote()->transact(SEND_COMMAND, data, &reply);

        return reply.readInt32();
    }

    virtual status_t getParameter(
            node_id node, OMX_INDEXTYPE index,
            void *params, size_t size) {
        Parcel data, reply;
        data.writeInterfaceToken(IOMX::getInterfaceDescriptor());
        data.writeInt32((int32_t)node);
        data.writeInt32(index);
        data.writeInt64(size);
        data.write(params, size);
        remote()->transact(GET_PARAMETER, data, &reply);

        status_t err = reply.readInt32();
        if (err != OK) {
            return err;
        }

        reply.read(params, size);

        return OK;
    }

    virtual status_t setParameter(
            node_id node, OMX_INDEXTYPE index,
            const void *params, size_t size) {
        Parcel data, reply;
        data.writeInterfaceToken(IOMX::getInterfaceDescriptor());
        data.writeInt32((int32_t)node);
        data.writeInt32(index);
        data.writeInt64(size);
        data.write(params, size);
        AVMediaUtils::get()->writeCustomParamData(index, params, size, &data);
        remote()->transact(SET_PARAMETER, data, &reply);

        return reply.readInt32();
    }

    virtual status_t getConfig(
            node_id node, OMX_INDEXTYPE index,
            void *params, size_t size) {
        Parcel data, reply;
        data.writeInterfaceToken(IOMX::getInterfaceDescriptor());
        data.writeInt32((int32_t)node);
        data.writeInt32(index);
        data.writeInt64(size);
        data.write(params, size);
        remote()->transact(GET_CONFIG, data, &reply);

        status_t err = reply.readInt32();
        if (err != OK) {
            return err;
        }

        reply.read(params, size);

        return OK;
    }

    virtual status_t setConfig(
            node_id node, OMX_INDEXTYPE index,
            const void *params, size_t size) {
        Parcel data, reply;
        data.writeInterfaceToken(IOMX::getInterfaceDescriptor());
        data.writeInt32((int32_t)node);
        data.writeInt32(index);
        data.writeInt64(size);
        data.write(params, size);
        remote()->transact(SET_CONFIG, data, &reply);

        return reply.readInt32();
    }

    virtual status_t getState(
            node_id node, OMX_STATETYPE* state) {
        Parcel data, reply;
        data.writeInterfaceToken(IOMX::getInterfaceDescriptor());
        data.writeInt32((int32_t)node);
        remote()->transact(GET_STATE, data, &reply);

        *state = static_cast<OMX_STATETYPE>(reply.readInt32());
        return reply.readInt32();
    }

    virtual status_t enableNativeBuffers(
            node_id node, OMX_U32 port_index, OMX_BOOL graphic, OMX_BOOL enable) {
        Parcel data, reply;
        data.writeInterfaceToken(IOMX::getInterfaceDescriptor());
        data.writeInt32((int32_t)node);
        data.writeInt32(port_index);
        data.writeInt32((uint32_t)graphic);
        data.writeInt32((uint32_t)enable);
        remote()->transact(ENABLE_NATIVE_BUFFERS, data, &reply);

        status_t err = reply.readInt32();
        return err;
    }

    virtual status_t getGraphicBufferUsage(
            node_id node, OMX_U32 port_index, OMX_U32* usage) {
        Parcel data, reply;
        data.writeInterfaceToken(IOMX::getInterfaceDescriptor());
        data.writeInt32((int32_t)node);
        data.writeInt32(port_index);
        remote()->transact(GET_GRAPHIC_BUFFER_USAGE, data, &reply);

        status_t err = reply.readInt32();
        *usage = reply.readInt32();
        return err;
    }

    virtual status_t useBuffer(
            node_id node, OMX_U32 port_index, const sp<IMemory> &params,
            buffer_id *buffer, OMX_U32 allottedSize) {
        Parcel data, reply;
        data.writeInterfaceToken(IOMX::getInterfaceDescriptor());
        data.writeInt32((int32_t)node);
        data.writeInt32(port_index);
        data.writeStrongBinder(IInterface::asBinder(params));
        data.writeInt32(allottedSize);
        remote()->transact(USE_BUFFER, data, &reply);

        status_t err = reply.readInt32();
        if (err != OK) {
            *buffer = 0;

            return err;
        }

        *buffer = (buffer_id)reply.readInt32();

        return err;
    }


    virtual status_t useGraphicBuffer(
            node_id node, OMX_U32 port_index,
            const sp<GraphicBuffer> &graphicBuffer, buffer_id *buffer) {
        Parcel data, reply;
        data.writeInterfaceToken(IOMX::getInterfaceDescriptor());
        data.writeInt32((int32_t)node);
        data.writeInt32(port_index);
        data.write(*graphicBuffer);
        remote()->transact(USE_GRAPHIC_BUFFER, data, &reply);

        status_t err = reply.readInt32();
        if (err != OK) {
            *buffer = 0;

            return err;
        }

        *buffer = (buffer_id)reply.readInt32();

        return err;
    }

    virtual status_t updateGraphicBufferInMeta(
            node_id node, OMX_U32 port_index,
            const sp<GraphicBuffer> &graphicBuffer, buffer_id buffer) {
        Parcel data, reply;
        data.writeInterfaceToken(IOMX::getInterfaceDescriptor());
        data.writeInt32((int32_t)node);
        data.writeInt32(port_index);
        data.write(*graphicBuffer);
        data.writeInt32((int32_t)buffer);
        remote()->transact(UPDATE_GRAPHIC_BUFFER_IN_META, data, &reply);

        status_t err = reply.readInt32();
        return err;
    }

    virtual status_t updateNativeHandleInMeta(
            node_id node, OMX_U32 port_index,
            const sp<NativeHandle> &nativeHandle, buffer_id buffer) {
        Parcel data, reply;
        data.writeInterfaceToken(IOMX::getInterfaceDescriptor());
        data.writeInt32((int32_t)node);
        data.writeInt32(port_index);
        data.writeInt32(nativeHandle != NULL);
        if (nativeHandle != NULL) {
            data.writeNativeHandle(nativeHandle->handle());
        }
        data.writeInt32((int32_t)buffer);
        remote()->transact(UPDATE_NATIVE_HANDLE_IN_META, data, &reply);

        status_t err = reply.readInt32();
        return err;
    }

    virtual status_t createInputSurface(
            node_id node, OMX_U32 port_index, android_dataspace dataSpace,
            sp<IGraphicBufferProducer> *bufferProducer, MetadataBufferType *type) {
        Parcel data, reply;
        status_t err;
        data.writeInterfaceToken(IOMX::getInterfaceDescriptor());
        data.writeInt32((int32_t)node);
        data.writeInt32(port_index);
        data.writeInt32(dataSpace);
        err = remote()->transact(CREATE_INPUT_SURFACE, data, &reply);
        if (err != OK) {
            ALOGW("binder transaction failed: %d", err);
            return err;
        }

        // read type even if createInputSurface failed
        int negotiatedType = reply.readInt32();
        if (type != NULL) {
            *type = (MetadataBufferType)negotiatedType;
        }

        err = reply.readInt32();
        if (err != OK) {
            return err;
        }

        *bufferProducer = IGraphicBufferProducer::asInterface(
                reply.readStrongBinder());

        return err;
    }

    virtual status_t createPersistentInputSurface(
            sp<IGraphicBufferProducer> *bufferProducer,
            sp<IGraphicBufferConsumer> *bufferConsumer) {
        Parcel data, reply;
        status_t err;
        data.writeInterfaceToken(IOMX::getInterfaceDescriptor());
        err = remote()->transact(CREATE_PERSISTENT_INPUT_SURFACE, data, &reply);
        if (err != OK) {
            ALOGW("binder transaction failed: %d", err);
            return err;
        }

        err = reply.readInt32();
        if (err != OK) {
            return err;
        }

        *bufferProducer = IGraphicBufferProducer::asInterface(
                reply.readStrongBinder());
        *bufferConsumer = IGraphicBufferConsumer::asInterface(
                reply.readStrongBinder());

        return err;
    }

    virtual status_t setInputSurface(
            node_id node, OMX_U32 port_index,
            const sp<IGraphicBufferConsumer> &bufferConsumer, MetadataBufferType *type) {
        Parcel data, reply;
        data.writeInterfaceToken(IOMX::getInterfaceDescriptor());
        status_t err;
        data.writeInt32((int32_t)node);
        data.writeInt32(port_index);
        data.writeStrongBinder(IInterface::asBinder(bufferConsumer));

        err = remote()->transact(SET_INPUT_SURFACE, data, &reply);

        if (err != OK) {
            ALOGW("binder transaction failed: %d", err);
            return err;
        }

        // read type even if setInputSurface failed
        int negotiatedType = reply.readInt32();
        if (type != NULL) {
            *type = (MetadataBufferType)negotiatedType;
        }

        return reply.readInt32();
    }

    virtual status_t signalEndOfInputStream(node_id node) {
        Parcel data, reply;
        status_t err;
        data.writeInterfaceToken(IOMX::getInterfaceDescriptor());
        data.writeInt32((int32_t)node);
        err = remote()->transact(SIGNAL_END_OF_INPUT_STREAM, data, &reply);
        if (err != OK) {
            ALOGW("binder transaction failed: %d", err);
            return err;
        }

        return reply.readInt32();
    }

    virtual status_t storeMetaDataInBuffers(
            node_id node, OMX_U32 port_index, OMX_BOOL enable, MetadataBufferType *type) {
        Parcel data, reply;
        data.writeInterfaceToken(IOMX::getInterfaceDescriptor());
        data.writeInt32((int32_t)node);
        data.writeInt32(port_index);
        data.writeInt32((int32_t)enable);
        data.writeInt32(type == NULL ? kMetadataBufferTypeANWBuffer : *type);

        remote()->transact(STORE_META_DATA_IN_BUFFERS, data, &reply);

        // read type even storeMetaDataInBuffers failed
        int negotiatedType = reply.readInt32();
        if (type != NULL) {
            *type = (MetadataBufferType)negotiatedType;
        }

        return reply.readInt32();
    }

    virtual status_t prepareForAdaptivePlayback(
            node_id node, OMX_U32 port_index, OMX_BOOL enable,
            OMX_U32 max_width, OMX_U32 max_height) {
        Parcel data, reply;
        data.writeInterfaceToken(IOMX::getInterfaceDescriptor());
        data.writeInt32((int32_t)node);
        data.writeInt32(port_index);
        data.writeInt32((int32_t)enable);
        data.writeInt32(max_width);
        data.writeInt32(max_height);
        remote()->transact(PREPARE_FOR_ADAPTIVE_PLAYBACK, data, &reply);

        status_t err = reply.readInt32();
        return err;
    }

    virtual status_t configureVideoTunnelMode(
            node_id node, OMX_U32 portIndex, OMX_BOOL tunneled,
            OMX_U32 audioHwSync, native_handle_t **sidebandHandle ) {
        Parcel data, reply;
        data.writeInterfaceToken(IOMX::getInterfaceDescriptor());
        data.writeInt32((int32_t)node);
        data.writeInt32(portIndex);
        data.writeInt32((int32_t)tunneled);
        data.writeInt32(audioHwSync);
        remote()->transact(CONFIGURE_VIDEO_TUNNEL_MODE, data, &reply);

        status_t err = reply.readInt32();
        if (err == OK && sidebandHandle) {
            *sidebandHandle = (native_handle_t *)reply.readNativeHandle();
        }
        return err;
    }


    virtual status_t allocateSecureBuffer(
            node_id node, OMX_U32 port_index, size_t size,
            buffer_id *buffer, void **buffer_data, sp<NativeHandle> *native_handle) {
        Parcel data, reply;
        data.writeInterfaceToken(IOMX::getInterfaceDescriptor());
        data.writeInt32((int32_t)node);
        data.writeInt32(port_index);
        data.writeInt64(size);
        remote()->transact(ALLOC_SECURE_BUFFER, data, &reply);

        status_t err = reply.readInt32();
        if (err != OK) {
            *buffer = 0;
            *buffer_data = NULL;
            *native_handle = NULL;
            return err;
        }

        *buffer = (buffer_id)reply.readInt32();
        *buffer_data = (void *)reply.readInt64();
        if (*buffer_data == NULL) {
            *native_handle = NativeHandle::create(
                    reply.readNativeHandle(), true /* ownsHandle */);
        } else {
            *native_handle = NULL;
        }
        return err;
    }

    virtual status_t allocateBufferWithBackup(
            node_id node, OMX_U32 port_index, const sp<IMemory> &params,
            buffer_id *buffer, OMX_U32 allottedSize) {
        Parcel data, reply;
        data.writeInterfaceToken(IOMX::getInterfaceDescriptor());
        data.writeInt32((int32_t)node);
        data.writeInt32(port_index);
        data.writeStrongBinder(IInterface::asBinder(params));
        data.writeInt32(allottedSize);
        remote()->transact(ALLOC_BUFFER_WITH_BACKUP, data, &reply);

        status_t err = reply.readInt32();
        if (err != OK) {
            *buffer = 0;

            return err;
        }

        *buffer = (buffer_id)reply.readInt32();

        return err;
    }

    virtual status_t freeBuffer(
            node_id node, OMX_U32 port_index, buffer_id buffer) {
        Parcel data, reply;
        data.writeInterfaceToken(IOMX::getInterfaceDescriptor());
        data.writeInt32((int32_t)node);
        data.writeInt32(port_index);
        data.writeInt32((int32_t)buffer);
        remote()->transact(FREE_BUFFER, data, &reply);

        return reply.readInt32();
    }

    virtual status_t fillBuffer(node_id node, buffer_id buffer, int fenceFd) {
        Parcel data, reply;
        data.writeInterfaceToken(IOMX::getInterfaceDescriptor());
        data.writeInt32((int32_t)node);
        data.writeInt32((int32_t)buffer);
        data.writeInt32(fenceFd >= 0);
        if (fenceFd >= 0) {
            data.writeFileDescriptor(fenceFd, true /* takeOwnership */);
        }
        remote()->transact(FILL_BUFFER, data, &reply);

        return reply.readInt32();
    }

    virtual status_t emptyBuffer(
            node_id node,
            buffer_id buffer,
            OMX_U32 range_offset, OMX_U32 range_length,
            OMX_U32 flags, OMX_TICKS timestamp, int fenceFd) {
        Parcel data, reply;
        data.writeInterfaceToken(IOMX::getInterfaceDescriptor());
        data.writeInt32((int32_t)node);
        data.writeInt32((int32_t)buffer);
        data.writeInt32(range_offset);
        data.writeInt32(range_length);
        data.writeInt32(flags);
        data.writeInt64(timestamp);
        data.writeInt32(fenceFd >= 0);
        if (fenceFd >= 0) {
            data.writeFileDescriptor(fenceFd, true /* takeOwnership */);
        }
        remote()->transact(EMPTY_BUFFER, data, &reply);

        return reply.readInt32();
    }

    virtual status_t getExtensionIndex(
            node_id node,
            const char *parameter_name,
            OMX_INDEXTYPE *index) {
        Parcel data, reply;
        data.writeInterfaceToken(IOMX::getInterfaceDescriptor());
        data.writeInt32((int32_t)node);
        data.writeCString(parameter_name);

        remote()->transact(GET_EXTENSION_INDEX, data, &reply);

        status_t err = reply.readInt32();
        if (err == OK) {
            *index = static_cast<OMX_INDEXTYPE>(reply.readInt32());
        } else {
            *index = OMX_IndexComponentStartUnused;
        }

        return err;
    }

    virtual status_t setInternalOption(
            node_id node,
            OMX_U32 port_index,
            InternalOptionType type,
            const void *optionData,
            size_t size) {
        Parcel data, reply;
        data.writeInterfaceToken(IOMX::getInterfaceDescriptor());
        data.writeInt32((int32_t)node);
        data.writeInt32(port_index);
        data.writeInt64(size);
        data.write(optionData, size);
        data.writeInt32(type);
        remote()->transact(SET_INTERNAL_OPTION, data, &reply);

        return reply.readInt32();
    }
};

IMPLEMENT_META_INTERFACE(OMX, "android.hardware.IOMX");

////////////////////////////////////////////////////////////////////////////////

#define CHECK_OMX_INTERFACE(interface, data, reply) \
        do { if (!data.enforceInterface(interface::getInterfaceDescriptor())) { \
            ALOGW("Call incorrectly routed to " #interface); \
            return PERMISSION_DENIED; \
        } } while (0)

status_t BnOMX::onTransact(
    uint32_t code, const Parcel &data, Parcel *reply, uint32_t flags) {
    switch (code) {
        case LIVES_LOCALLY:
        {
            CHECK_OMX_INTERFACE(IOMX, data, reply);
            node_id node = (node_id)data.readInt32();
            pid_t pid = (pid_t)data.readInt32();
            reply->writeInt32(livesLocally(node, pid));

            return OK;
        }

        case LIST_NODES:
        {
            CHECK_OMX_INTERFACE(IOMX, data, reply);

            List<ComponentInfo> list;
            listNodes(&list);

            reply->writeInt32(list.size());
            for (List<ComponentInfo>::iterator it = list.begin();
                 it != list.end(); ++it) {
                ComponentInfo &cur = *it;

                reply->writeString8(cur.mName);
                reply->writeInt32(cur.mRoles.size());
                for (List<String8>::iterator role_it = cur.mRoles.begin();
                     role_it != cur.mRoles.end(); ++role_it) {
                    reply->writeString8(*role_it);
                }
            }

            return NO_ERROR;
        }

        case ALLOCATE_NODE:
        {
            CHECK_OMX_INTERFACE(IOMX, data, reply);

            const char *name = data.readCString();

            sp<IOMXObserver> observer =
                interface_cast<IOMXObserver>(data.readStrongBinder());

            if (name == NULL || observer == NULL) {
                ALOGE("b/26392700");
                reply->writeInt32(INVALID_OPERATION);
                return NO_ERROR;
            }

            node_id node;

            status_t err = allocateNode(name, observer,
                    NULL /* nodeBinder */, &node);
            reply->writeInt32(err);
            if (err == OK) {
                reply->writeInt32((int32_t)node);
            }

            return NO_ERROR;
        }

        case FREE_NODE:
        {
            CHECK_OMX_INTERFACE(IOMX, data, reply);

            node_id node = (node_id)data.readInt32();

            reply->writeInt32(freeNode(node));

            return NO_ERROR;
        }

        case SEND_COMMAND:
        {
            CHECK_OMX_INTERFACE(IOMX, data, reply);

            node_id node = (node_id)data.readInt32();

            OMX_COMMANDTYPE cmd =
                static_cast<OMX_COMMANDTYPE>(data.readInt32());

            OMX_S32 param = data.readInt32();
            reply->writeInt32(sendCommand(node, cmd, param));

            return NO_ERROR;
        }

        case GET_PARAMETER:
        case SET_PARAMETER:
        case GET_CONFIG:
        case SET_CONFIG:
        case SET_INTERNAL_OPTION:
        {
            CHECK_OMX_INTERFACE(IOMX, data, reply);

            node_id node = (node_id)data.readInt32();
            OMX_INDEXTYPE index = static_cast<OMX_INDEXTYPE>(data.readInt32());

            size_t size = data.readInt64();

            status_t err = NOT_ENOUGH_DATA;
            void *params = NULL;
            size_t pageSize = 0;
            size_t allocSize = 0;
            bool isUsageBits = (index == (OMX_INDEXTYPE) OMX_IndexParamConsumerUsageBits);
            if ((isUsageBits && size < 4) ||
                    (!isUsageBits && code != SET_INTERNAL_OPTION && size < 8)) {
                // we expect the structure to contain at least the size and
                // version, 8 bytes total
                ALOGE("b/27207275 (%zu) (%d/%d)", size, int(index), int(code));
                android_errorWriteLog(0x534e4554, "27207275");
            } else {
                err = NO_MEMORY;
                pageSize = (size_t) sysconf(_SC_PAGE_SIZE);
                if (size > SIZE_MAX - (pageSize * 2)) {
                    ALOGE("requested param size too big");
                } else {
                    allocSize = (size + pageSize * 2) & ~(pageSize - 1);
                    params = mmap(NULL, allocSize, PROT_READ | PROT_WRITE,
                            MAP_PRIVATE | MAP_ANONYMOUS, -1 /* fd */, 0 /* offset */);
                }
                if (params != MAP_FAILED) {
                    err = data.read(params, size);
                    if (err != OK) {
                        android_errorWriteLog(0x534e4554, "26914474");
                    } else {
                        err = NOT_ENOUGH_DATA;
                        OMX_U32 declaredSize = *(OMX_U32*)params;
                        if (code != SET_INTERNAL_OPTION &&
                                index != (OMX_INDEXTYPE) OMX_IndexParamConsumerUsageBits &&
                                declaredSize > size) {
                            // the buffer says it's bigger than it actually is
                            ALOGE("b/27207275 (%u/%zu)", declaredSize, size);
                            android_errorWriteLog(0x534e4554, "27207275");
                        } else {
                            // mark the last page as inaccessible, to avoid exploitation
                            // of codecs that access past the end of the allocation because
                            // they didn't check the size
<<<<<<< HEAD
                            mprotect((char*)params + allocSize - pageSize, pageSize, PROT_NONE);
                            switch (code) {
                                case GET_PARAMETER:
                                    err = getParameter(node, index, params, size);
                                    break;
                                case SET_PARAMETER:
                                    AVMediaUtils::get()->readCustomParamData(index, params, size, &data);
                                    err = setParameter(node, index, params, size);
                                    break;
                                case GET_CONFIG:
                                    err = getConfig(node, index, params, size);
                                    break;
                                case SET_CONFIG:
                                    err = setConfig(node, index, params, size);
                                    break;
                                case SET_INTERNAL_OPTION:
                                {
                                    InternalOptionType type =
                                        (InternalOptionType)data.readInt32();

                                    err = setInternalOption(node, index, type, params, size);
                                    break;
=======
                            if (mprotect((char*)params + allocSize - pageSize, pageSize,
                                    PROT_NONE) != 0) {
                                ALOGE("mprotect failed: %s", strerror(errno));
                            } else {
                                switch (code) {
                                    case GET_PARAMETER:
                                        err = getParameter(node, index, params, size);
                                        break;
                                    case SET_PARAMETER:
                                        err = setParameter(node, index, params, size);
                                        break;
                                    case GET_CONFIG:
                                        err = getConfig(node, index, params, size);
                                        break;
                                    case SET_CONFIG:
                                        err = setConfig(node, index, params, size);
                                        break;
                                    case SET_INTERNAL_OPTION:
                                    {
                                        InternalOptionType type =
                                            (InternalOptionType)data.readInt32();

                                        err = setInternalOption(node, index, type, params, size);
                                        break;
                                    }

                                    default:
                                        TRESPASS();
>>>>>>> 5c15486c
                                }
                            }
                        }
                    }
                } else {
                    ALOGE("couldn't map: %s", strerror(errno));
                }
            }

            reply->writeInt32(err);

            if ((code == GET_PARAMETER || code == GET_CONFIG) && err == OK) {
                reply->write(params, size);
            }

            if (params) {
                munmap(params, allocSize);
            }
            params = NULL;

            return NO_ERROR;
        }

        case GET_STATE:
        {
            CHECK_OMX_INTERFACE(IOMX, data, reply);

            node_id node = (node_id)data.readInt32();
            OMX_STATETYPE state = OMX_StateInvalid;

            status_t err = getState(node, &state);
            reply->writeInt32(state);
            reply->writeInt32(err);

            return NO_ERROR;
        }

        case ENABLE_NATIVE_BUFFERS:
        {
            CHECK_OMX_INTERFACE(IOMX, data, reply);

            node_id node = (node_id)data.readInt32();
            OMX_U32 port_index = data.readInt32();
            OMX_BOOL graphic = (OMX_BOOL)data.readInt32();
            OMX_BOOL enable = (OMX_BOOL)data.readInt32();

            status_t err = enableNativeBuffers(node, port_index, graphic, enable);
            reply->writeInt32(err);

            return NO_ERROR;
        }

        case GET_GRAPHIC_BUFFER_USAGE:
        {
            CHECK_OMX_INTERFACE(IOMX, data, reply);

            node_id node = (node_id)data.readInt32();
            OMX_U32 port_index = data.readInt32();

            OMX_U32 usage = 0;
            status_t err = getGraphicBufferUsage(node, port_index, &usage);
            reply->writeInt32(err);
            reply->writeInt32(usage);

            return NO_ERROR;
        }

        case USE_BUFFER:
        {
            CHECK_OMX_INTERFACE(IOMX, data, reply);

            node_id node = (node_id)data.readInt32();
            OMX_U32 port_index = data.readInt32();
            sp<IMemory> params =
                interface_cast<IMemory>(data.readStrongBinder());
            OMX_U32 allottedSize = data.readInt32();

            if (params == NULL) {
                ALOGE("b/26392700");
                reply->writeInt32(INVALID_OPERATION);
                return NO_ERROR;
            }

            buffer_id buffer;
            status_t err = useBuffer(node, port_index, params, &buffer, allottedSize);
            reply->writeInt32(err);

            if (err == OK) {
                reply->writeInt32((int32_t)buffer);
            }

            return NO_ERROR;
        }

        case USE_GRAPHIC_BUFFER:
        {
            CHECK_OMX_INTERFACE(IOMX, data, reply);

            node_id node = (node_id)data.readInt32();
            OMX_U32 port_index = data.readInt32();
            sp<GraphicBuffer> graphicBuffer = new GraphicBuffer();
            data.read(*graphicBuffer);

            buffer_id buffer;
            status_t err = useGraphicBuffer(
                    node, port_index, graphicBuffer, &buffer);
            reply->writeInt32(err);

            if (err == OK) {
                reply->writeInt32((int32_t)buffer);
            }

            return NO_ERROR;
        }

        case UPDATE_GRAPHIC_BUFFER_IN_META:
        {
            CHECK_OMX_INTERFACE(IOMX, data, reply);

            node_id node = (node_id)data.readInt32();
            OMX_U32 port_index = data.readInt32();
            sp<GraphicBuffer> graphicBuffer = new GraphicBuffer();
            data.read(*graphicBuffer);
            buffer_id buffer = (buffer_id)data.readInt32();

            status_t err = updateGraphicBufferInMeta(
                    node, port_index, graphicBuffer, buffer);
            reply->writeInt32(err);

            return NO_ERROR;
        }

        case UPDATE_NATIVE_HANDLE_IN_META:
        {
            CHECK_OMX_INTERFACE(IOMX, data, reply);

            node_id node = (node_id)data.readInt32();
            OMX_U32 port_index = data.readInt32();
            native_handle *handle = NULL;
            if (data.readInt32()) {
                handle = data.readNativeHandle();
            }
            buffer_id buffer = (buffer_id)data.readInt32();

            status_t err = updateNativeHandleInMeta(
                    node, port_index, NativeHandle::create(handle, true /* ownshandle */), buffer);
            reply->writeInt32(err);

            return NO_ERROR;
        }

        case CREATE_INPUT_SURFACE:
        {
            CHECK_OMX_INTERFACE(IOMX, data, reply);

            node_id node = (node_id)data.readInt32();
            OMX_U32 port_index = data.readInt32();
            android_dataspace dataSpace = (android_dataspace)data.readInt32();

            sp<IGraphicBufferProducer> bufferProducer;
            MetadataBufferType type = kMetadataBufferTypeInvalid;
            status_t err = createInputSurface(node, port_index, dataSpace, &bufferProducer, &type);

            if ((err != OK) && (type == kMetadataBufferTypeInvalid)) {
                android_errorWriteLog(0x534e4554, "26324358");
            }

            reply->writeInt32(type);
            reply->writeInt32(err);

            if (err == OK) {
                reply->writeStrongBinder(IInterface::asBinder(bufferProducer));
            }

            return NO_ERROR;
        }

        case CREATE_PERSISTENT_INPUT_SURFACE:
        {
            CHECK_OMX_INTERFACE(IOMX, data, reply);

            sp<IGraphicBufferProducer> bufferProducer;
            sp<IGraphicBufferConsumer> bufferConsumer;
            status_t err = createPersistentInputSurface(
                    &bufferProducer, &bufferConsumer);

            reply->writeInt32(err);

            if (err == OK) {
                reply->writeStrongBinder(IInterface::asBinder(bufferProducer));
                reply->writeStrongBinder(IInterface::asBinder(bufferConsumer));
            }

            return NO_ERROR;
        }

        case SET_INPUT_SURFACE:
        {
            CHECK_OMX_INTERFACE(IOMX, data, reply);

            node_id node = (node_id)data.readInt32();
            OMX_U32 port_index = data.readInt32();

            sp<IGraphicBufferConsumer> bufferConsumer =
                    interface_cast<IGraphicBufferConsumer>(data.readStrongBinder());

            MetadataBufferType type = kMetadataBufferTypeInvalid;

            status_t err = INVALID_OPERATION;
            if (bufferConsumer == NULL) {
                ALOGE("b/26392700");
            } else {
                err = setInputSurface(node, port_index, bufferConsumer, &type);

                if ((err != OK) && (type == kMetadataBufferTypeInvalid)) {
                   android_errorWriteLog(0x534e4554, "26324358");
                }
            }

            reply->writeInt32(type);
            reply->writeInt32(err);
            return NO_ERROR;
        }

        case SIGNAL_END_OF_INPUT_STREAM:
        {
            CHECK_OMX_INTERFACE(IOMX, data, reply);

            node_id node = (node_id)data.readInt32();

            status_t err = signalEndOfInputStream(node);
            reply->writeInt32(err);

            return NO_ERROR;
        }

        case STORE_META_DATA_IN_BUFFERS:
        {
            CHECK_OMX_INTERFACE(IOMX, data, reply);

            node_id node = (node_id)data.readInt32();
            OMX_U32 port_index = data.readInt32();
            OMX_BOOL enable = (OMX_BOOL)data.readInt32();

            MetadataBufferType type = (MetadataBufferType)data.readInt32();
            status_t err = storeMetaDataInBuffers(node, port_index, enable, &type);

            reply->writeInt32(type);
            reply->writeInt32(err);

            return NO_ERROR;
        }

        case PREPARE_FOR_ADAPTIVE_PLAYBACK:
        {
            CHECK_OMX_INTERFACE(IOMX, data, reply);

            node_id node = (node_id)data.readInt32();
            OMX_U32 port_index = data.readInt32();
            OMX_BOOL enable = (OMX_BOOL)data.readInt32();
            OMX_U32 max_width = data.readInt32();
            OMX_U32 max_height = data.readInt32();

            status_t err = prepareForAdaptivePlayback(
                    node, port_index, enable, max_width, max_height);
            reply->writeInt32(err);

            return NO_ERROR;
        }

        case CONFIGURE_VIDEO_TUNNEL_MODE:
        {
            CHECK_OMX_INTERFACE(IOMX, data, reply);

            node_id node = (node_id)data.readInt32();
            OMX_U32 port_index = data.readInt32();
            OMX_BOOL tunneled = (OMX_BOOL)data.readInt32();
            OMX_U32 audio_hw_sync = data.readInt32();

            native_handle_t *sideband_handle = NULL;
            status_t err = configureVideoTunnelMode(
                    node, port_index, tunneled, audio_hw_sync, &sideband_handle);
            reply->writeInt32(err);
            if(err == OK){
                reply->writeNativeHandle(sideband_handle);
            }

            return NO_ERROR;
        }

        case ALLOC_SECURE_BUFFER:
        {
            CHECK_OMX_INTERFACE(IOMX, data, reply);

            node_id node = (node_id)data.readInt32();
            OMX_U32 port_index = data.readInt32();
            if (!isSecure(node) || port_index != 0 /* kPortIndexInput */) {
                ALOGE("b/24310423");
                reply->writeInt32(INVALID_OPERATION);
                return NO_ERROR;
            }

            size_t size = data.readInt64();

            buffer_id buffer;
            void *buffer_data = NULL;
            sp<NativeHandle> native_handle;
            status_t err = allocateSecureBuffer(
                    node, port_index, size, &buffer, &buffer_data, &native_handle);
            reply->writeInt32(err);

            if (err == OK) {
                reply->writeInt32((int32_t)buffer);
                reply->writeInt64((uintptr_t)buffer_data);
                if (buffer_data == NULL) {
                    reply->writeNativeHandle(native_handle == NULL ? NULL : native_handle->handle());
                }
            }

            return NO_ERROR;
        }

        case ALLOC_BUFFER_WITH_BACKUP:
        {
            CHECK_OMX_INTERFACE(IOMX, data, reply);

            node_id node = (node_id)data.readInt32();
            OMX_U32 port_index = data.readInt32();
            sp<IMemory> params =
                interface_cast<IMemory>(data.readStrongBinder());
            OMX_U32 allottedSize = data.readInt32();

            if (params == NULL) {
                ALOGE("b/26392700");
                reply->writeInt32(INVALID_OPERATION);
                return NO_ERROR;
            }

            buffer_id buffer;
            status_t err = allocateBufferWithBackup(
                    node, port_index, params, &buffer, allottedSize);

            reply->writeInt32(err);

            if (err == OK) {
                reply->writeInt32((int32_t)buffer);
            }

            return NO_ERROR;
        }

        case FREE_BUFFER:
        {
            CHECK_OMX_INTERFACE(IOMX, data, reply);

            node_id node = (node_id)data.readInt32();
            OMX_U32 port_index = data.readInt32();
            buffer_id buffer = (buffer_id)data.readInt32();
            reply->writeInt32(freeBuffer(node, port_index, buffer));

            return NO_ERROR;
        }

        case FILL_BUFFER:
        {
            CHECK_OMX_INTERFACE(IOMX, data, reply);

            node_id node = (node_id)data.readInt32();
            buffer_id buffer = (buffer_id)data.readInt32();
            bool haveFence = data.readInt32();
            int fenceFd = haveFence ? ::dup(data.readFileDescriptor()) : -1;
            reply->writeInt32(fillBuffer(node, buffer, fenceFd));

            return NO_ERROR;
        }

        case EMPTY_BUFFER:
        {
            CHECK_OMX_INTERFACE(IOMX, data, reply);

            node_id node = (node_id)data.readInt32();
            buffer_id buffer = (buffer_id)data.readInt32();
            OMX_U32 range_offset = data.readInt32();
            OMX_U32 range_length = data.readInt32();
            OMX_U32 flags = data.readInt32();
            OMX_TICKS timestamp = data.readInt64();
            bool haveFence = data.readInt32();
            int fenceFd = haveFence ? ::dup(data.readFileDescriptor()) : -1;
            reply->writeInt32(emptyBuffer(
                    node, buffer, range_offset, range_length, flags, timestamp, fenceFd));

            return NO_ERROR;
        }

        case GET_EXTENSION_INDEX:
        {
            CHECK_OMX_INTERFACE(IOMX, data, reply);

            node_id node = (node_id)data.readInt32();
            const char *parameter_name = data.readCString();

            if (parameter_name == NULL) {
                ALOGE("b/26392700");
                reply->writeInt32(INVALID_OPERATION);
                return NO_ERROR;
            }

            OMX_INDEXTYPE index;
            status_t err = getExtensionIndex(node, parameter_name, &index);

            reply->writeInt32(err);

            if (err == OK) {
                reply->writeInt32(index);
            }

            return OK;
        }

        default:
            return BBinder::onTransact(code, data, reply, flags);
    }
}

////////////////////////////////////////////////////////////////////////////////

class BpOMXObserver : public BpInterface<IOMXObserver> {
public:
    BpOMXObserver(const sp<IBinder> &impl)
        : BpInterface<IOMXObserver>(impl) {
    }

    virtual void onMessages(const std::list<omx_message> &messages) {
        Parcel data, reply;
        std::list<omx_message>::const_iterator it = messages.cbegin();
        bool first = true;
        while (it != messages.cend()) {
            const omx_message &msg = *it++;
            if (first) {
                data.writeInterfaceToken(IOMXObserver::getInterfaceDescriptor());
                data.writeInt32(msg.node);
                first = false;
            }
            data.writeInt32(msg.fenceFd >= 0);
            if (msg.fenceFd >= 0) {
                data.writeFileDescriptor(msg.fenceFd, true /* takeOwnership */);
            }
            data.writeInt32(msg.type);
            data.write(&msg.u, sizeof(msg.u));
            ALOGV("onMessage writing message %d, size %zu", msg.type, sizeof(msg));
        }
        if (!first) {
            data.writeInt32(-1); // mark end
            remote()->transact(OBSERVER_ON_MSG, data, &reply, IBinder::FLAG_ONEWAY);
        }
    }
};

IMPLEMENT_META_INTERFACE(OMXObserver, "android.hardware.IOMXObserver");

status_t BnOMXObserver::onTransact(
    uint32_t code, const Parcel &data, Parcel *reply, uint32_t flags) {
    switch (code) {
        case OBSERVER_ON_MSG:
        {
            CHECK_OMX_INTERFACE(IOMXObserver, data, reply);
            IOMX::node_id node = data.readInt32();
            std::list<omx_message> messages;
            status_t err = FAILED_TRANSACTION; // must receive at least one message
            do {
                int haveFence = data.readInt32();
                if (haveFence < 0) { // we use -1 to mark end of messages
                    break;
                }
                omx_message msg;
                msg.node = node;
                msg.fenceFd = haveFence ? ::dup(data.readFileDescriptor()) : -1;
                msg.type = (typeof(msg.type))data.readInt32();
                err = data.read(&msg.u, sizeof(msg.u));
                ALOGV("onTransact reading message %d, size %zu", msg.type, sizeof(msg));
                messages.push_back(msg);
            } while (err == OK);

            if (err == OK) {
                onMessages(messages);
            }

            return err;
        }

        default:
            return BBinder::onTransact(code, data, reply, flags);
    }
}

}  // namespace android<|MERGE_RESOLUTION|>--- conflicted
+++ resolved
@@ -777,30 +777,6 @@
                             // mark the last page as inaccessible, to avoid exploitation
                             // of codecs that access past the end of the allocation because
                             // they didn't check the size
-<<<<<<< HEAD
-                            mprotect((char*)params + allocSize - pageSize, pageSize, PROT_NONE);
-                            switch (code) {
-                                case GET_PARAMETER:
-                                    err = getParameter(node, index, params, size);
-                                    break;
-                                case SET_PARAMETER:
-                                    AVMediaUtils::get()->readCustomParamData(index, params, size, &data);
-                                    err = setParameter(node, index, params, size);
-                                    break;
-                                case GET_CONFIG:
-                                    err = getConfig(node, index, params, size);
-                                    break;
-                                case SET_CONFIG:
-                                    err = setConfig(node, index, params, size);
-                                    break;
-                                case SET_INTERNAL_OPTION:
-                                {
-                                    InternalOptionType type =
-                                        (InternalOptionType)data.readInt32();
-
-                                    err = setInternalOption(node, index, type, params, size);
-                                    break;
-=======
                             if (mprotect((char*)params + allocSize - pageSize, pageSize,
                                     PROT_NONE) != 0) {
                                 ALOGE("mprotect failed: %s", strerror(errno));
@@ -810,6 +786,7 @@
                                         err = getParameter(node, index, params, size);
                                         break;
                                     case SET_PARAMETER:
+                                    AVMediaUtils::get()->readCustomParamData(index, params, size, &data);
                                         err = setParameter(node, index, params, size);
                                         break;
                                     case GET_CONFIG:
@@ -829,7 +806,6 @@
 
                                     default:
                                         TRESPASS();
->>>>>>> 5c15486c
                                 }
                             }
                         }
