--- conflicted
+++ resolved
@@ -107,9 +107,6 @@
             return UNKNOWN_ERROR;
         }
 
-<<<<<<< HEAD
-        size_t len = reply.readInt32();
-=======
         int32_t lenOrErrorCode = reply.readInt32();
 
         // Negative values are error codes
@@ -118,25 +115,15 @@
         }
 
         size_t len = lenOrErrorCode;
->>>>>>> 66296c4e
 
         if (len > size) {
             ALOGE("requested %zu, got %zu", size, len);
             return ERROR_OUT_OF_RANGE;
-<<<<<<< HEAD
-=======
-        }
-        if (len > mMemory->size()) {
-            ALOGE("got %zu, but memory has %zu", len, mMemory->size());
-            return ERROR_OUT_OF_RANGE;
->>>>>>> 66296c4e
         }
         if (len > mMemory->size()) {
             ALOGE("got %zu, but memory has %zu", len, mMemory->size());
             return ERROR_OUT_OF_RANGE;
         }
-
-        memcpy(buffer, mMemory->pointer(), len);
 
         memcpy(buffer, mMemory->pointer(), len);
 
