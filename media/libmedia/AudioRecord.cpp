--- conflicted
+++ resolved
@@ -26,11 +26,7 @@
 #include <utils/Log.h>
 #include <private/media/AudioTrackShared.h>
 #include <media/IAudioFlinger.h>
-<<<<<<< HEAD
 //#include "SeempLog.h"
-=======
-#include "SeempLog.h"
->>>>>>> 884a05c9
 
 #define WAIT_PERIOD_MS          10
 
@@ -303,11 +299,7 @@
 status_t AudioRecord::start(AudioSystem::sync_event_t event, int triggerSession)
 {
     ALOGV("start, sync event %d trigger session %d", event, triggerSession);
-<<<<<<< HEAD
     //SEEMPLOG_RECORD(89,"");
-=======
-    SEEMPLOG_RECORD(71,"");
->>>>>>> 884a05c9
 
     AutoMutex lock(mLock);
     if (mActive) {
