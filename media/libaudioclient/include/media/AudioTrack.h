--- conflicted
+++ resolved
@@ -1262,9 +1262,7 @@
     };
     MediaMetrics mMediaMetrics;
     std::string mMetricsId;  // GUARDED_BY(mLock), could change in createTrack_l().
-<<<<<<< HEAD
     bool                    mTrackOffloaded;
-=======
 
 private:
     class AudioTrackCallback : public media::BnAudioTrackCallback {
@@ -1277,7 +1275,6 @@
         wp<media::IAudioTrackCallback> mCallback;
     };
     sp<AudioTrackCallback> mAudioTrackCallback;
->>>>>>> b023299e
 };
 
 }; // namespace android
