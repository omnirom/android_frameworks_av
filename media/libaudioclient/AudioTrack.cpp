--- conflicted
+++ resolved
@@ -225,11 +225,8 @@
       mPausedPosition(0),
       mSelectedDeviceId(AUDIO_PORT_HANDLE_NONE),
       mRoutedDeviceId(AUDIO_PORT_HANDLE_NONE),
-<<<<<<< HEAD
+      mOpPackageName(opPackageName),
       mPauseTimeRealUs(0),
-=======
-      mOpPackageName(opPackageName),
->>>>>>> 3bac8972
       mAudioTrackCallback(new AudioTrackCallback())
 {
     mAttributes.content_type = AUDIO_CONTENT_TYPE_UNKNOWN;
@@ -263,11 +260,8 @@
       mPreviousPriority(ANDROID_PRIORITY_NORMAL),
       mPreviousSchedulingGroup(SP_DEFAULT),
       mPausedPosition(0),
-<<<<<<< HEAD
+      mOpPackageName(opPackageName),
       mPauseTimeRealUs(0),
-=======
-      mOpPackageName(opPackageName),
->>>>>>> 3bac8972
       mAudioTrackCallback(new AudioTrackCallback())
 {
     mAttributes = AUDIO_ATTRIBUTES_INITIALIZER;
@@ -303,12 +297,9 @@
       mPreviousSchedulingGroup(SP_DEFAULT),
       mPausedPosition(0),
       mSelectedDeviceId(AUDIO_PORT_HANDLE_NONE),
-<<<<<<< HEAD
+      mOpPackageName(opPackageName),
       mPauseTimeRealUs(0),
       mTrackOffloaded(false),
-=======
-      mOpPackageName(opPackageName),
->>>>>>> 3bac8972
       mAudioTrackCallback(new AudioTrackCallback())
 {
     mAttributes = AUDIO_ATTRIBUTES_INITIALIZER;
