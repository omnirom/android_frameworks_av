/*
**
** Copyright 2008, The Android Open Source Project
**
** Licensed under the Apache License, Version 2.0 (the "License");
** you may not use this file except in compliance with the License.
** You may obtain a copy of the License at
**
**     http://www.apache.org/licenses/LICENSE-2.0
**
** Unless required by applicable law or agreed to in writing, software
** distributed under the License is distributed on an "AS IS" BASIS,
** WITHOUT WARRANTIES OR CONDITIONS OF ANY KIND, either express or implied.
** See the License for the specific language governing permissions and
** limitations under the License.
*/

//#define LOG_NDEBUG 0
#define LOG_TAG "AudioRecord"

#include <inttypes.h>
#include <android-base/macros.h>
#include <sys/resource.h>

#include <audiomanager/AudioManager.h>
#include <audiomanager/IAudioManager.h>
#include <binder/Binder.h>
#include <binder/IPCThreadState.h>
#include <binder/IServiceManager.h>
#include <media/AudioRecord.h>
#include <utils/Log.h>
#include <private/media/AudioTrackShared.h>
#include <processgroup/sched_policy.h>
#include <media/IAudioFlinger.h>
#include <media/MediaMetricsItem.h>
#include <media/TypeConverter.h>
#include <media/SeempLog.h>

#define WAIT_PERIOD_MS          10

namespace android {
// ---------------------------------------------------------------------------

// static
status_t AudioRecord::getMinFrameCount(
        size_t* frameCount,
        uint32_t sampleRate,
        audio_format_t format,
        audio_channel_mask_t channelMask)
{
    if (frameCount == NULL) {
        return BAD_VALUE;
    }

    size_t size;
    status_t status = AudioSystem::getInputBufferSize(sampleRate, format, channelMask, &size);
    if (status != NO_ERROR) {
        ALOGE("%s(): AudioSystem could not query the input buffer size for"
              " sampleRate %u, format %#x, channelMask %#x; status %d",
               __func__, sampleRate, format, channelMask, status);
        return status;
    }

    // We double the size of input buffer for ping pong use of record buffer.
    // Assumes audio_is_linear_pcm(format)
    if ((*frameCount = (size * 2) / (audio_channel_count_from_in_mask(channelMask) *
            audio_bytes_per_sample(format))) == 0) {
        ALOGE("%s(): Unsupported configuration: sampleRate %u, format %#x, channelMask %#x",
                __func__, sampleRate, format, channelMask);
        return BAD_VALUE;
    }

    return NO_ERROR;
}

// ---------------------------------------------------------------------------

void AudioRecord::MediaMetrics::gather(const AudioRecord *record)
{
#define MM_PREFIX "android.media.audiorecord." // avoid cut-n-paste errors.

    // Java API 28 entries, do not change.
    mMetricsItem->setCString(MM_PREFIX "encoding", toString(record->mFormat).c_str());
    mMetricsItem->setCString(MM_PREFIX "source", toString(record->mAttributes.source).c_str());
    mMetricsItem->setInt32(MM_PREFIX "latency", (int32_t)record->mLatency); // bad estimate.
    mMetricsItem->setInt32(MM_PREFIX "samplerate", (int32_t)record->mSampleRate);
    mMetricsItem->setInt32(MM_PREFIX "channels", (int32_t)record->mChannelCount);

    // Non-API entries, these can change.
    mMetricsItem->setInt32(MM_PREFIX "portId", (int32_t)record->mPortId);
    mMetricsItem->setInt32(MM_PREFIX "frameCount", (int32_t)record->mFrameCount);
    mMetricsItem->setCString(MM_PREFIX "attributes", toString(record->mAttributes).c_str());
    mMetricsItem->setInt64(MM_PREFIX "channelMask", (int64_t)record->mChannelMask);

    // log total duration recording, including anything currently running.
    int64_t activeNs = 0;
    if (mStartedNs != 0) {
        activeNs = systemTime() - mStartedNs;
    }
    mMetricsItem->setDouble(MM_PREFIX "durationMs", (mDurationNs + activeNs) * 1e-6);
    mMetricsItem->setInt64(MM_PREFIX "startCount", (int64_t)mCount);

    if (mLastError != NO_ERROR) {
        mMetricsItem->setInt32(MM_PREFIX "lastError.code", (int32_t)mLastError);
        mMetricsItem->setCString(MM_PREFIX "lastError.at", mLastErrorFunc.c_str());
    }
}

static const char *stateToString(bool active) {
    return active ? "ACTIVE" : "STOPPED";
}

// hand the user a snapshot of the metrics.
status_t AudioRecord::getMetrics(mediametrics::Item * &item)
{
    mMediaMetrics.gather(this);
    mediametrics::Item *tmp = mMediaMetrics.dup();
    if (tmp == nullptr) {
        return BAD_VALUE;
    }
    item = tmp;
    return NO_ERROR;
}

AudioRecord::AudioRecord(const String16 &opPackageName)
    : mActive(false), mStatus(NO_INIT), mOpPackageName(opPackageName),
      mSessionId(AUDIO_SESSION_ALLOCATE),
      mPreviousPriority(ANDROID_PRIORITY_NORMAL), mPreviousSchedulingGroup(SP_DEFAULT),
      mSelectedDeviceId(AUDIO_PORT_HANDLE_NONE), mRoutedDeviceId(AUDIO_PORT_HANDLE_NONE),
      mSelectedMicDirection(MIC_DIRECTION_UNSPECIFIED),
      mSelectedMicFieldDimension(MIC_FIELD_DIMENSION_DEFAULT)
{
}

AudioRecord::AudioRecord(
        audio_source_t inputSource,
        uint32_t sampleRate,
        audio_format_t format,
        audio_channel_mask_t channelMask,
        const String16& opPackageName,
        size_t frameCount,
        callback_t cbf,
        void* user,
        uint32_t notificationFrames,
        audio_session_t sessionId,
        transfer_type transferType,
        audio_input_flags_t flags,
        uid_t uid,
        pid_t pid,
        const audio_attributes_t* pAttributes,
        audio_port_handle_t selectedDeviceId,
        audio_microphone_direction_t selectedMicDirection,
        float microphoneFieldDimension)
    : mActive(false),
      mStatus(NO_INIT),
      mOpPackageName(opPackageName),
      mSessionId(AUDIO_SESSION_ALLOCATE),
      mPreviousPriority(ANDROID_PRIORITY_NORMAL),
      mPreviousSchedulingGroup(SP_DEFAULT),
      mProxy(NULL)
{
    (void)set(inputSource, sampleRate, format, channelMask, frameCount, cbf, user,
            notificationFrames, false /*threadCanCallJava*/, sessionId, transferType, flags,
            uid, pid, pAttributes, selectedDeviceId,
            selectedMicDirection, microphoneFieldDimension);
}

AudioRecord::~AudioRecord()
{
    mMediaMetrics.gather(this);

    mediametrics::LogItem(mMetricsId)
        .set(AMEDIAMETRICS_PROP_EVENT, AMEDIAMETRICS_PROP_EVENT_VALUE_DTOR)
        .set(AMEDIAMETRICS_PROP_STATUS, (int32_t)mStatus)
        .record();

    if (mStatus == NO_ERROR) {
        // Make sure that callback function exits in the case where
        // it is looping on buffer empty condition in obtainBuffer().
        // Otherwise the callback thread will never exit.
        stop();
        if (mAudioRecordThread != 0) {
            mProxy->interrupt();
            mAudioRecordThread->requestExit();  // see comment in AudioRecord.h
            mAudioRecordThread->requestExitAndWait();
            mAudioRecordThread.clear();
        }
        // No lock here: worst case we remove a NULL callback which will be a nop
        if (mDeviceCallback != 0 && mInput != AUDIO_IO_HANDLE_NONE) {
            AudioSystem::removeAudioDeviceCallback(this, mInput, mPortId);
        }
        IInterface::asBinder(mAudioRecord)->unlinkToDeath(mDeathNotifier, this);
        mAudioRecord.clear();
        mCblkMemory.clear();
        mBufferMemory.clear();
        IPCThreadState::self()->flushCommands();
        ALOGV("%s(%d): releasing session id %d",
                __func__, mPortId, mSessionId);
        AudioSystem::releaseAudioSessionId(mSessionId, mClientPid);
    }
}

status_t AudioRecord::set(
        audio_source_t inputSource,
        uint32_t sampleRate,
        audio_format_t format,
        audio_channel_mask_t channelMask,
        size_t frameCount,
        callback_t cbf,
        void* user,
        uint32_t notificationFrames,
        bool threadCanCallJava,
        audio_session_t sessionId,
        transfer_type transferType,
        audio_input_flags_t flags,
        uid_t uid,
        pid_t pid,
        const audio_attributes_t* pAttributes,
        audio_port_handle_t selectedDeviceId,
        audio_microphone_direction_t selectedMicDirection,
        float microphoneFieldDimension)
{
    status_t status = NO_ERROR;
    uint32_t channelCount;
    pid_t callingPid;
    pid_t myPid;

    // Note mPortId is not valid until the track is created, so omit mPortId in ALOG for set.
    ALOGV("%s(): inputSource %d, sampleRate %u, format %#x, channelMask %#x, frameCount %zu, "
          "notificationFrames %u, sessionId %d, transferType %d, flags %#x, opPackageName %s "
          "uid %d, pid %d",
          __func__,
          inputSource, sampleRate, format, channelMask, frameCount, notificationFrames,
          sessionId, transferType, flags, String8(mOpPackageName).string(), uid, pid);

    mTracker.reset(new RecordingActivityTracker());

    mSelectedDeviceId = selectedDeviceId;
    mSelectedMicDirection = selectedMicDirection;
    mSelectedMicFieldDimension = microphoneFieldDimension;

    switch (transferType) {
    case TRANSFER_DEFAULT:
        if (cbf == NULL || threadCanCallJava) {
            transferType = TRANSFER_SYNC;
        } else {
            transferType = TRANSFER_CALLBACK;
        }
        break;
    case TRANSFER_CALLBACK:
        if (cbf == NULL) {
            ALOGE("%s(): Transfer type TRANSFER_CALLBACK but cbf == NULL", __func__);
            status = BAD_VALUE;
            goto exit;
        }
        break;
    case TRANSFER_OBTAIN:
    case TRANSFER_SYNC:
        break;
    default:
        ALOGE("%s(): Invalid transfer type %d", __func__, transferType);
        status = BAD_VALUE;
        goto exit;
    }
    mTransfer = transferType;

    // invariant that mAudioRecord != 0 is true only after set() returns successfully
    if (mAudioRecord != 0) {
        ALOGE("%s(): Track already in use", __func__);
        status = INVALID_OPERATION;
        goto exit;
    }

    if (pAttributes == NULL) {
        mAttributes = AUDIO_ATTRIBUTES_INITIALIZER;
        mAttributes.source = inputSource;
        if (inputSource == AUDIO_SOURCE_VOICE_COMMUNICATION
                || inputSource == AUDIO_SOURCE_CAMCORDER) {
            mAttributes.flags |= AUDIO_FLAG_CAPTURE_PRIVATE;
        }
    } else {
        // stream type shouldn't be looked at, this track has audio attributes
        memcpy(&mAttributes, pAttributes, sizeof(audio_attributes_t));
        ALOGV("%s(): Building AudioRecord with attributes: source=%d flags=0x%x tags=[%s]",
                __func__, mAttributes.source, mAttributes.flags, mAttributes.tags);
    }

    mSampleRate = sampleRate;

    // these below should probably come from the audioFlinger too...
    if (format == AUDIO_FORMAT_DEFAULT) {
        format = AUDIO_FORMAT_PCM_16_BIT;
    }

    // validate parameters
    // AudioFlinger capture only supports linear PCM
    if (!audio_is_valid_format(format) || !audio_is_linear_pcm(format)) {
        ALOGE("%s(): Format %#x is not linear pcm", __func__, format);
        status = BAD_VALUE;
        goto exit;
    }
    mFormat = format;

    if (!audio_is_input_channel(channelMask)) {
        ALOGE("%s(): Invalid channel mask %#x", __func__, channelMask);
        status = BAD_VALUE;
        goto exit;
    }
    mChannelMask = channelMask;
    channelCount = audio_channel_count_from_in_mask(channelMask);
    mChannelCount = channelCount;

    if (audio_is_linear_pcm(format)) {
        mFrameSize = channelCount * audio_bytes_per_sample(format);
    } else {
        mFrameSize = sizeof(uint8_t);
    }

    // mFrameCount is initialized in createRecord_l
    mReqFrameCount = frameCount;

    mNotificationFramesReq = notificationFrames;
    // mNotificationFramesAct is initialized in createRecord_l

    mSessionId = sessionId;
    ALOGV("%s(): mSessionId %d", __func__, mSessionId);

    callingPid = IPCThreadState::self()->getCallingPid();
    myPid = getpid();
    if (uid == AUDIO_UID_INVALID || (callingPid != myPid)) {
        mClientUid = IPCThreadState::self()->getCallingUid();
    } else {
        mClientUid = uid;
    }
    if (pid == -1 || (callingPid != myPid)) {
        mClientPid = callingPid;
    } else {
        mClientPid = pid;
    }

    mOrigFlags = mFlags = flags;
    mCbf = cbf;

    if (cbf != NULL) {
        mAudioRecordThread = new AudioRecordThread(*this);
        mAudioRecordThread->run("AudioRecord", ANDROID_PRIORITY_AUDIO);
        // thread begins in paused state, and will not reference us until start()
    }

    // create the IAudioRecord
    {
        AutoMutex lock(mLock);
        status = createRecord_l(0 /*epoch*/, mOpPackageName);
    }

    ALOGV("%s(%d): status %d", __func__, mPortId, status);

    if (status != NO_ERROR) {
        if (mAudioRecordThread != 0) {
            mAudioRecordThread->requestExit();   // see comment in AudioRecord.h
            mAudioRecordThread->requestExitAndWait();
            mAudioRecordThread.clear();
        }
        goto exit;
    }

    mUserData = user;
    // TODO: add audio hardware input latency here
    if (mTransfer == TRANSFER_CALLBACK ||
            mTransfer == TRANSFER_SYNC) {
        mLatency = (1000 * mNotificationFramesAct) / mSampleRate;
    } else {
        mLatency = (1000 * mFrameCount) / mSampleRate;
    }
    mMarkerPosition = 0;
    mMarkerReached = false;
    mNewPosition = 0;
    mUpdatePeriod = 0;
    AudioSystem::acquireAudioSessionId(mSessionId, mClientPid, mClientUid);
    mSequence = 1;
    mObservedSequence = mSequence;
    mInOverrun = false;
    mFramesRead = 0;
    mFramesReadServerOffset = 0;

exit:
    mStatus = status;
    if (status != NO_ERROR) {
        mMediaMetrics.markError(status, __FUNCTION__);
    }
    return status;
}

// -------------------------------------------------------------------------

status_t AudioRecord::start(AudioSystem::sync_event_t event, audio_session_t triggerSession)
{
    const int64_t beginNs = systemTime();
    ALOGV("%s(%d): sync event %d trigger session %d", __func__, mPortId, event, triggerSession);
<<<<<<< HEAD
    SEEMPLOG_RECORD(71,"");

=======
>>>>>>> 29177b84
    AutoMutex lock(mLock);

    status_t status = NO_ERROR;
    mediametrics::Defer([&] {
        mediametrics::LogItem(mMetricsId)
            .set(AMEDIAMETRICS_PROP_EVENT, AMEDIAMETRICS_PROP_EVENT_VALUE_START)
            .set(AMEDIAMETRICS_PROP_DURATIONNS, (int64_t)(systemTime() - beginNs))
            .set(AMEDIAMETRICS_PROP_STATE, stateToString(mActive))
            .set(AMEDIAMETRICS_PROP_STATUS, (int32_t)status)
            .record(); });

    if (mActive) {
        return status;
    }

    // discard data in buffer
    const uint32_t framesFlushed = mProxy->flush();
    mFramesReadServerOffset -= mFramesRead + framesFlushed;
    mFramesRead = 0;
    mProxy->clearTimestamp();  // timestamp is invalid until next server push

    // reset current position as seen by client to 0
    mProxy->setEpoch(mProxy->getEpoch() - mProxy->getPosition());
    // force refresh of remaining frames by processAudioBuffer() as last
    // read before stop could be partial.
    mRefreshRemaining = true;

    mNewPosition = mProxy->getPosition() + mUpdatePeriod;
    int32_t flags = android_atomic_acquire_load(&mCblk->mFlags);

    // we reactivate markers (mMarkerPosition != 0) as the position is reset to 0.
    // This is legacy behavior.  This is not done in stop() to avoid a race condition
    // where the last marker event is issued twice.
    mMarkerReached = false;
    // mActive is checked by restoreRecord_l
    mActive = true;

    if (!(flags & CBLK_INVALID)) {
        status = mAudioRecord->start(event, triggerSession).transactionError();
        if (status == DEAD_OBJECT) {
            flags |= CBLK_INVALID;
        }
    }
    if (flags & CBLK_INVALID) {
        status = restoreRecord_l("start");
    }

    // Call these directly because we are already holding the lock.
    mAudioRecord->setPreferredMicrophoneDirection(mSelectedMicDirection);
    mAudioRecord->setPreferredMicrophoneFieldDimension(mSelectedMicFieldDimension);

    if (status != NO_ERROR) {
        mActive = false;
        ALOGE("%s(%d): status %d", __func__, mPortId, status);
        mMediaMetrics.markError(status, __FUNCTION__);
    } else {
        mTracker->recordingStarted();
        sp<AudioRecordThread> t = mAudioRecordThread;
        if (t != 0) {
            t->resume();
        } else {
            mPreviousPriority = getpriority(PRIO_PROCESS, 0);
            get_sched_policy(0, &mPreviousSchedulingGroup);
            androidSetThreadPriority(0, ANDROID_PRIORITY_AUDIO);
        }

        // we've successfully started, log that time
        mMediaMetrics.logStart(systemTime());
    }
    return status;
}

void AudioRecord::stop()
{
    const int64_t beginNs = systemTime();
    AutoMutex lock(mLock);
    mediametrics::Defer([&] {
        mediametrics::LogItem(mMetricsId)
            .set(AMEDIAMETRICS_PROP_EVENT, AMEDIAMETRICS_PROP_EVENT_VALUE_STOP)
            .set(AMEDIAMETRICS_PROP_DURATIONNS, (int64_t)(systemTime() - beginNs))
            .set(AMEDIAMETRICS_PROP_STATE, stateToString(mActive))
            .record(); });

    ALOGV("%s(%d): mActive:%d\n", __func__, mPortId, mActive);
    if (!mActive) {
        return;
    }

    mActive = false;
    mProxy->interrupt();
    mAudioRecord->stop();
    mTracker->recordingStopped();

    // Note: legacy handling - stop does not clear record marker and
    // periodic update position; we update those on start().

    sp<AudioRecordThread> t = mAudioRecordThread;
    if (t != 0) {
        t->pause();
    } else {
        setpriority(PRIO_PROCESS, 0, mPreviousPriority);
        set_sched_policy(0, mPreviousSchedulingGroup);
    }

    // we've successfully started, log that time
    mMediaMetrics.logStop(systemTime());
}

bool AudioRecord::stopped() const
{
    AutoMutex lock(mLock);
    return !mActive;
}

status_t AudioRecord::setMarkerPosition(uint32_t marker)
{
    // The only purpose of setting marker position is to get a callback
    if (mCbf == NULL) {
        return INVALID_OPERATION;
    }

    AutoMutex lock(mLock);
    mMarkerPosition = marker;
    mMarkerReached = false;

    sp<AudioRecordThread> t = mAudioRecordThread;
    if (t != 0) {
        t->wake();
    }
    return NO_ERROR;
}

status_t AudioRecord::getMarkerPosition(uint32_t *marker) const
{
    if (marker == NULL) {
        return BAD_VALUE;
    }

    AutoMutex lock(mLock);
    mMarkerPosition.getValue(marker);

    return NO_ERROR;
}

status_t AudioRecord::setPositionUpdatePeriod(uint32_t updatePeriod)
{
    // The only purpose of setting position update period is to get a callback
    if (mCbf == NULL) {
        return INVALID_OPERATION;
    }

    AutoMutex lock(mLock);
    mNewPosition = mProxy->getPosition() + updatePeriod;
    mUpdatePeriod = updatePeriod;

    sp<AudioRecordThread> t = mAudioRecordThread;
    if (t != 0) {
        t->wake();
    }
    return NO_ERROR;
}

status_t AudioRecord::getPositionUpdatePeriod(uint32_t *updatePeriod) const
{
    if (updatePeriod == NULL) {
        return BAD_VALUE;
    }

    AutoMutex lock(mLock);
    *updatePeriod = mUpdatePeriod;

    return NO_ERROR;
}

status_t AudioRecord::getPosition(uint32_t *position) const
{
    if (position == NULL) {
        return BAD_VALUE;
    }

    AutoMutex lock(mLock);
    mProxy->getPosition().getValue(position);

    return NO_ERROR;
}

uint32_t AudioRecord::getInputFramesLost() const
{
    // no need to check mActive, because if inactive this will return 0, which is what we want
    return AudioSystem::getInputFramesLost(getInputPrivate());
}

status_t AudioRecord::getTimestamp(ExtendedTimestamp *timestamp)
{
    if (timestamp == nullptr) {
        return BAD_VALUE;
    }
    AutoMutex lock(mLock);
    status_t status = mProxy->getTimestamp(timestamp);
    if (status == OK) {
        timestamp->mPosition[ExtendedTimestamp::LOCATION_CLIENT] = mFramesRead;
        timestamp->mTimeNs[ExtendedTimestamp::LOCATION_CLIENT] = 0;
        // server side frame offset in case AudioRecord has been restored.
        for (int i = ExtendedTimestamp::LOCATION_SERVER;
                i < ExtendedTimestamp::LOCATION_MAX; ++i) {
            if (timestamp->mTimeNs[i] >= 0) {
                timestamp->mPosition[i] += mFramesReadServerOffset;
            }
        }
    }
    return status;
}

// ---- Explicit Routing ---------------------------------------------------
status_t AudioRecord::setInputDevice(audio_port_handle_t deviceId) {
    AutoMutex lock(mLock);
    if (mSelectedDeviceId != deviceId) {
        mSelectedDeviceId = deviceId;
        if (mStatus == NO_ERROR) {
            // stop capture so that audio policy manager does not reject the new instance start request
            // as only one capture can be active at a time.
            if (mAudioRecord != 0 && mActive) {
                mAudioRecord->stop();
            }
            android_atomic_or(CBLK_INVALID, &mCblk->mFlags);
            mProxy->interrupt();
        }
    }
    return NO_ERROR;
}

audio_port_handle_t AudioRecord::getInputDevice() {
    AutoMutex lock(mLock);
    return mSelectedDeviceId;
}

// must be called with mLock held
void AudioRecord::updateRoutedDeviceId_l()
{
    // if the record is inactive, do not update actual device as the input stream maybe routed
    // from a device not relevant to this client because of other active use cases.
    if (!mActive) {
        return;
    }
    if (mInput != AUDIO_IO_HANDLE_NONE) {
        audio_port_handle_t deviceId = AudioSystem::getDeviceIdForIo(mInput);
        if (deviceId != AUDIO_PORT_HANDLE_NONE) {
            mRoutedDeviceId = deviceId;
        }
     }
}

audio_port_handle_t AudioRecord::getRoutedDeviceId() {
    AutoMutex lock(mLock);
    updateRoutedDeviceId_l();
    return mRoutedDeviceId;
}

status_t AudioRecord::dump(int fd, const Vector<String16>& args __unused) const
{
    String8 result;

    result.append(" AudioRecord::dump\n");
    result.appendFormat("  id(%d) status(%d), active(%d), session Id(%d)\n",
                        mPortId, mStatus, mActive, mSessionId);
    result.appendFormat("  flags(%#x), req. flags(%#x), audio source(%d)\n",
                        mFlags, mOrigFlags, mAttributes.source);
    result.appendFormat("  format(%#x), channel mask(%#x), channel count(%u), sample rate(%u)\n",
                  mFormat, mChannelMask, mChannelCount, mSampleRate);
    result.appendFormat("  frame count(%zu), req. frame count(%zu)\n",
                  mFrameCount, mReqFrameCount);
    result.appendFormat("  notif. frame count(%u), req. notif. frame count(%u)\n",
             mNotificationFramesAct, mNotificationFramesReq);
    result.appendFormat("  input(%d), latency(%u), selected device Id(%d), routed device Id(%d)\n",
                        mInput, mLatency, mSelectedDeviceId, mRoutedDeviceId);
    result.appendFormat("  mic direction(%d) mic field dimension(%f)",
                        mSelectedMicDirection, mSelectedMicFieldDimension);
    ::write(fd, result.string(), result.size());
    return NO_ERROR;
}

// -------------------------------------------------------------------------
// TODO Move this macro to a common header file for enum to string conversion in audio framework.
#define MEDIA_CASE_ENUM(name) case name: return #name
const char * AudioRecord::convertTransferToText(transfer_type transferType) {
    switch (transferType) {
        MEDIA_CASE_ENUM(TRANSFER_DEFAULT);
        MEDIA_CASE_ENUM(TRANSFER_CALLBACK);
        MEDIA_CASE_ENUM(TRANSFER_OBTAIN);
        MEDIA_CASE_ENUM(TRANSFER_SYNC);
        default:
            return "UNRECOGNIZED";
    }
}

// must be called with mLock held
status_t AudioRecord::createRecord_l(const Modulo<uint32_t> &epoch, const String16& opPackageName)
{
    const int64_t beginNs = systemTime();
    const sp<IAudioFlinger>& audioFlinger = AudioSystem::get_audio_flinger();
    IAudioFlinger::CreateRecordInput input;
    IAudioFlinger::CreateRecordOutput output;
    audio_session_t originalSessionId;
    sp<media::IAudioRecord> record;
    void *iMemPointer;
    audio_track_cblk_t* cblk;
    status_t status;

    if (audioFlinger == 0) {
        ALOGE("%s(%d): Could not get audioflinger", __func__, mPortId);
        status = NO_INIT;
        goto exit;
    }

    // mFlags (not mOrigFlags) is modified depending on whether fast request is accepted.
    // After fast request is denied, we will request again if IAudioRecord is re-created.

    // Now that we have a reference to an I/O handle and have not yet handed it off to AudioFlinger,
    // we must release it ourselves if anything goes wrong.

    // Client can only express a preference for FAST.  Server will perform additional tests.
    if (mFlags & AUDIO_INPUT_FLAG_FAST) {
        bool useCaseAllowed =
            // any of these use cases:
            // use case 1: callback transfer mode
            (mTransfer == TRANSFER_CALLBACK) ||
            // use case 2: blocking read mode
            // The default buffer capacity at 48 kHz is 2048 frames, or ~42.6 ms.
            // That's enough for double-buffering with our standard 20 ms rule of thumb for
            // the minimum period of a non-SCHED_FIFO thread.
            // This is needed so that AAudio apps can do a low latency non-blocking read from a
            // callback running with SCHED_FIFO.
            (mTransfer == TRANSFER_SYNC) ||
            // use case 3: obtain/release mode
            (mTransfer == TRANSFER_OBTAIN);
        if (!useCaseAllowed) {
            ALOGW("%s(%d): AUDIO_INPUT_FLAG_FAST denied, incompatible transfer = %s",
                  __func__, mPortId,
                  convertTransferToText(mTransfer));
            mFlags = (audio_input_flags_t) (mFlags & ~(AUDIO_INPUT_FLAG_FAST |
                    AUDIO_INPUT_FLAG_RAW));
        }
    }

    input.attr = mAttributes;
    input.config.sample_rate = mSampleRate;
    input.config.channel_mask = mChannelMask;
    input.config.format = mFormat;
    input.clientInfo.clientUid = mClientUid;
    input.clientInfo.clientPid = mClientPid;
    input.clientInfo.clientTid = -1;
    if (mFlags & AUDIO_INPUT_FLAG_FAST) {
        if (mAudioRecordThread != 0) {
            input.clientInfo.clientTid = mAudioRecordThread->getTid();
        }
    }
    input.opPackageName = opPackageName;
    input.riid = mTracker->getRiid();

    input.flags = mFlags;
    // The notification frame count is the period between callbacks, as suggested by the client
    // but moderated by the server.  For record, the calculations are done entirely on server side.
    input.frameCount = mReqFrameCount;
    input.notificationFrameCount = mNotificationFramesReq;
    input.selectedDeviceId = mSelectedDeviceId;
    input.sessionId = mSessionId;
    originalSessionId = mSessionId;

    record = audioFlinger->createRecord(input,
                                                              output,
                                                              &status);

    if (status != NO_ERROR) {
        ALOGE("%s(%d): AudioFlinger could not create record track, status: %d",
              __func__, mPortId, status);
        goto exit;
    }
    ALOG_ASSERT(record != 0);

    // AudioFlinger now owns the reference to the I/O handle,
    // so we are no longer responsible for releasing it.

    mAwaitBoost = false;
    if (output.flags & AUDIO_INPUT_FLAG_FAST) {
        ALOGI("%s(%d): AUDIO_INPUT_FLAG_FAST successful; frameCount %zu -> %zu",
              __func__, mPortId,
              mReqFrameCount, output.frameCount);
        mAwaitBoost = true;
    }
    mFlags = output.flags;
    mRoutedDeviceId = output.selectedDeviceId;
    mSessionId = output.sessionId;
    mSampleRate = output.sampleRate;

    if (output.cblk == 0) {
        ALOGE("%s(%d): Could not get control block", __func__, mPortId);
        status = NO_INIT;
        goto exit;
    }
    // TODO: Using unsecurePointer() has some associated security pitfalls
    //       (see declaration for details).
    //       Either document why it is safe in this case or address the
    //       issue (e.g. by copying).
    iMemPointer = output.cblk ->unsecurePointer();
    if (iMemPointer == NULL) {
        ALOGE("%s(%d): Could not get control block pointer", __func__, mPortId);
        status = NO_INIT;
        goto exit;
    }
    cblk = static_cast<audio_track_cblk_t*>(iMemPointer);

    // Starting address of buffers in shared memory.
    // The buffers are either immediately after the control block,
    // or in a separate area at discretion of server.
    void *buffers;
    if (output.buffers == 0) {
        buffers = cblk + 1;
    } else {
        // TODO: Using unsecurePointer() has some associated security pitfalls
        //       (see declaration for details).
        //       Either document why it is safe in this case or address the
        //       issue (e.g. by copying).
        buffers = output.buffers->unsecurePointer();
        if (buffers == NULL) {
            ALOGE("%s(%d): Could not get buffer pointer", __func__, mPortId);
            status = NO_INIT;
            goto exit;
        }
    }

    // invariant that mAudioRecord != 0 is true only after set() returns successfully
    if (mAudioRecord != 0) {
        IInterface::asBinder(mAudioRecord)->unlinkToDeath(mDeathNotifier, this);
        mDeathNotifier.clear();
    }
    mAudioRecord = record;
    mCblkMemory = output.cblk;
    mBufferMemory = output.buffers;
    IPCThreadState::self()->flushCommands();

    mCblk = cblk;
    // note that output.frameCount is the (possibly revised) value of mReqFrameCount
    if (output.frameCount < mReqFrameCount || (mReqFrameCount == 0 && output.frameCount == 0)) {
        ALOGW("%s(%d): Requested frameCount %zu but received frameCount %zu",
              __func__, output.portId,
              mReqFrameCount,  output.frameCount);
    }

    // Make sure that application is notified with sufficient margin before overrun.
    // The computation is done on server side.
    if (mNotificationFramesReq > 0 && output.notificationFrameCount != mNotificationFramesReq) {
        ALOGW("%s(%d): Server adjusted notificationFrames from %u to %zu for frameCount %zu",
                __func__, output.portId,
                mNotificationFramesReq, output.notificationFrameCount, output.frameCount);
    }
    mNotificationFramesAct = (uint32_t)output.notificationFrameCount;

    //mInput != input includes the case where mInput == AUDIO_IO_HANDLE_NONE for first creation
    if (mDeviceCallback != 0) {
        if (mInput != AUDIO_IO_HANDLE_NONE) {
            AudioSystem::removeAudioDeviceCallback(this, mInput, mPortId);
        }
        AudioSystem::addAudioDeviceCallback(this, output.inputId, output.portId);
    }

    mPortId = output.portId;
    // We retain a copy of the I/O handle, but don't own the reference
    mInput = output.inputId;
    mRefreshRemaining = true;

    mFrameCount = output.frameCount;
    // If IAudioRecord is re-created, don't let the requested frameCount
    // decrease.  This can confuse clients that cache frameCount().
    if (mFrameCount > mReqFrameCount) {
        mReqFrameCount = mFrameCount;
    }

    // update proxy
    mProxy = new AudioRecordClientProxy(cblk, buffers, mFrameCount, mFrameSize);
    mProxy->setEpoch(epoch);
    mProxy->setMinimum(mNotificationFramesAct);

    mDeathNotifier = new DeathNotifier(this);
    IInterface::asBinder(mAudioRecord)->linkToDeath(mDeathNotifier, this);

    mMetricsId = std::string(AMEDIAMETRICS_KEY_PREFIX_AUDIO_RECORD) + std::to_string(mPortId);
    mediametrics::LogItem(mMetricsId)
        .set(AMEDIAMETRICS_PROP_EVENT, AMEDIAMETRICS_PROP_EVENT_VALUE_CREATE)
        .set(AMEDIAMETRICS_PROP_DURATIONNS, (int64_t)(systemTime() - beginNs))
        // the following are immutable (at least until restore)
        .set(AMEDIAMETRICS_PROP_FLAGS, (int32_t)mFlags)
        .set(AMEDIAMETRICS_PROP_ORIGINALFLAGS, (int32_t)mOrigFlags)
        .set(AMEDIAMETRICS_PROP_SESSIONID, (int32_t)mSessionId)
        .set(AMEDIAMETRICS_PROP_TRACKID, mPortId)
        .set(AMEDIAMETRICS_PROP_SOURCE, toString(mAttributes.source).c_str())
        .set(AMEDIAMETRICS_PROP_THREADID, (int32_t)output.inputId)
        .set(AMEDIAMETRICS_PROP_SELECTEDDEVICEID, (int32_t)mSelectedDeviceId)
        .set(AMEDIAMETRICS_PROP_ROUTEDDEVICEID, (int32_t)mRoutedDeviceId)
        .set(AMEDIAMETRICS_PROP_ENCODING, toString(mFormat).c_str())
        .set(AMEDIAMETRICS_PROP_CHANNELMASK, (int32_t)mChannelMask)
        .set(AMEDIAMETRICS_PROP_FRAMECOUNT, (int32_t)mFrameCount)
        .set(AMEDIAMETRICS_PROP_SAMPLERATE, (int32_t)mSampleRate)
        // the following are NOT immutable
        .set(AMEDIAMETRICS_PROP_STATE, stateToString(mActive))
        .set(AMEDIAMETRICS_PROP_SELECTEDMICDIRECTION, (int32_t)mSelectedMicDirection)
        .set(AMEDIAMETRICS_PROP_SELECTEDMICFIELDDIRECTION, (double)mSelectedMicFieldDimension)
        .record();

exit:
    mStatus = status;
    // sp<IAudioTrack> track destructor will cause releaseOutput() to be called by AudioFlinger
    return status;
}

status_t AudioRecord::obtainBuffer(Buffer* audioBuffer, int32_t waitCount, size_t *nonContig)
{
    if (audioBuffer == NULL) {
        if (nonContig != NULL) {
            *nonContig = 0;
        }
        return BAD_VALUE;
    }
    if (mTransfer != TRANSFER_OBTAIN) {
        audioBuffer->frameCount = 0;
        audioBuffer->size = 0;
        audioBuffer->raw = NULL;
        if (nonContig != NULL) {
            *nonContig = 0;
        }
        return INVALID_OPERATION;
    }

    const struct timespec *requested;
    struct timespec timeout;
    if (waitCount == -1) {
        requested = &ClientProxy::kForever;
    } else if (waitCount == 0) {
        requested = &ClientProxy::kNonBlocking;
    } else if (waitCount > 0) {
        time_t ms = WAIT_PERIOD_MS * (time_t) waitCount;
        timeout.tv_sec = ms / 1000;
        timeout.tv_nsec = (long) (ms % 1000) * 1000000;
        requested = &timeout;
    } else {
        ALOGE("%s(%d): invalid waitCount %d", __func__, mPortId, waitCount);
        requested = NULL;
    }
    return obtainBuffer(audioBuffer, requested, NULL /*elapsed*/, nonContig);
}

status_t AudioRecord::obtainBuffer(Buffer* audioBuffer, const struct timespec *requested,
        struct timespec *elapsed, size_t *nonContig)
{
    // previous and new IAudioRecord sequence numbers are used to detect track re-creation
    uint32_t oldSequence = 0;

    Proxy::Buffer buffer;
    status_t status = NO_ERROR;

    static const int32_t kMaxTries = 5;
    int32_t tryCounter = kMaxTries;

    do {
        // obtainBuffer() is called with mutex unlocked, so keep extra references to these fields to
        // keep them from going away if another thread re-creates the track during obtainBuffer()
        sp<AudioRecordClientProxy> proxy;
        sp<IMemory> iMem;
        sp<IMemory> bufferMem;
        {
            // start of lock scope
            AutoMutex lock(mLock);

            uint32_t newSequence = mSequence;
            // did previous obtainBuffer() fail due to media server death or voluntary invalidation?
            if (status == DEAD_OBJECT) {
                // re-create track, unless someone else has already done so
                if (newSequence == oldSequence) {
                    status = restoreRecord_l("obtainBuffer");
                    if (status != NO_ERROR) {
                        buffer.mFrameCount = 0;
                        buffer.mRaw = NULL;
                        buffer.mNonContig = 0;
                        break;
                    }
                }
            }
            oldSequence = newSequence;

            // Keep the extra references
            proxy = mProxy;
            iMem = mCblkMemory;
            bufferMem = mBufferMemory;

            // Non-blocking if track is stopped
            if (!mActive) {
                requested = &ClientProxy::kNonBlocking;
            }

        }   // end of lock scope

        buffer.mFrameCount = audioBuffer->frameCount;
        // FIXME starts the requested timeout and elapsed over from scratch
        status = proxy->obtainBuffer(&buffer, requested, elapsed);

    } while ((status == DEAD_OBJECT) && (tryCounter-- > 0));

    audioBuffer->frameCount = buffer.mFrameCount;
    audioBuffer->size = buffer.mFrameCount * mFrameSize;
    audioBuffer->raw = buffer.mRaw;
    audioBuffer->sequence = oldSequence;
    if (nonContig != NULL) {
        *nonContig = buffer.mNonContig;
    }
    return status;
}

void AudioRecord::releaseBuffer(const Buffer* audioBuffer)
{
    // FIXME add error checking on mode, by adding an internal version

    size_t stepCount = audioBuffer->size / mFrameSize;
    if (stepCount == 0) {
        return;
    }

    Proxy::Buffer buffer;
    buffer.mFrameCount = stepCount;
    buffer.mRaw = audioBuffer->raw;

    AutoMutex lock(mLock);
    if (audioBuffer->sequence != mSequence) {
        // This Buffer came from a different IAudioRecord instance, so ignore the releaseBuffer
        ALOGD("%s is no-op due to IAudioRecord sequence mismatch %u != %u",
                __func__, audioBuffer->sequence, mSequence);
        return;
    }
    mInOverrun = false;
    mProxy->releaseBuffer(&buffer);

    // the server does not automatically disable recorder on overrun, so no need to restart
}

audio_io_handle_t AudioRecord::getInputPrivate() const
{
    AutoMutex lock(mLock);
    return mInput;
}

// -------------------------------------------------------------------------

ssize_t AudioRecord::read(void* buffer, size_t userSize, bool blocking)
{
    if (mTransfer != TRANSFER_SYNC) {
        return INVALID_OPERATION;
    }

    if (ssize_t(userSize) < 0 || (buffer == NULL && userSize != 0)) {
        // sanity-check. user is most-likely passing an error code, and it would
        // make the return value ambiguous (actualSize vs error).
        ALOGE("%s(%d) (buffer=%p, size=%zu (%zu)",
                __func__, mPortId, buffer, userSize, userSize);
        return BAD_VALUE;
    }

    ssize_t read = 0;
    Buffer audioBuffer;

    while (userSize >= mFrameSize) {
        audioBuffer.frameCount = userSize / mFrameSize;

        status_t err = obtainBuffer(&audioBuffer,
                blocking ? &ClientProxy::kForever : &ClientProxy::kNonBlocking);
        if (err < 0) {
            if (read > 0) {
                break;
            }
            if (err == TIMED_OUT || err == -EINTR) {
                err = WOULD_BLOCK;
            }
            return ssize_t(err);
        }

        size_t bytesRead = audioBuffer.size;
        memcpy(buffer, audioBuffer.i8, bytesRead);
        buffer = ((char *) buffer) + bytesRead;
        userSize -= bytesRead;
        read += bytesRead;

        releaseBuffer(&audioBuffer);
    }
    if (read > 0) {
        mFramesRead += read / mFrameSize;
        // mFramesReadTime = systemTime(SYSTEM_TIME_MONOTONIC); // not provided at this time.
    }
    return read;
}

// -------------------------------------------------------------------------

nsecs_t AudioRecord::processAudioBuffer()
{
    mLock.lock();
    if (mAwaitBoost) {
        mAwaitBoost = false;
        mLock.unlock();
        static const int32_t kMaxTries = 5;
        int32_t tryCounter = kMaxTries;
        uint32_t pollUs = 10000;
        do {
            int policy = sched_getscheduler(0) & ~SCHED_RESET_ON_FORK;
            if (policy == SCHED_FIFO || policy == SCHED_RR) {
                break;
            }
            usleep(pollUs);
            pollUs <<= 1;
        } while (tryCounter-- > 0);
        if (tryCounter < 0) {
            ALOGE("%s(%d): did not receive expected priority boost on time", __func__, mPortId);
        }
        // Run again immediately
        return 0;
    }

    // Can only reference mCblk while locked
    int32_t flags = android_atomic_and(~CBLK_OVERRUN, &mCblk->mFlags);

    // Check for track invalidation
    if (flags & CBLK_INVALID) {
        (void) restoreRecord_l("processAudioBuffer");
        mLock.unlock();
        // Run again immediately, but with a new IAudioRecord
        return 0;
    }

    bool active = mActive;

    // Manage overrun callback, must be done under lock to avoid race with releaseBuffer()
    bool newOverrun = false;
    if (flags & CBLK_OVERRUN) {
        if (!mInOverrun) {
            mInOverrun = true;
            newOverrun = true;
        }
    }

    // Get current position of server
    Modulo<uint32_t> position(mProxy->getPosition());

    // Manage marker callback
    bool markerReached = false;
    Modulo<uint32_t> markerPosition(mMarkerPosition);
    // FIXME fails for wraparound, need 64 bits
    if (!mMarkerReached && markerPosition.value() > 0 && position >= markerPosition) {
        mMarkerReached = markerReached = true;
    }

    // Determine the number of new position callback(s) that will be needed, while locked
    size_t newPosCount = 0;
    Modulo<uint32_t> newPosition(mNewPosition);
    uint32_t updatePeriod = mUpdatePeriod;
    // FIXME fails for wraparound, need 64 bits
    if (updatePeriod > 0 && position >= newPosition) {
        newPosCount = ((position - newPosition).value() / updatePeriod) + 1;
        mNewPosition += updatePeriod * newPosCount;
    }

    // Cache other fields that will be needed soon
    uint32_t notificationFrames = mNotificationFramesAct;
    if (mRefreshRemaining) {
        mRefreshRemaining = false;
        mRemainingFrames = notificationFrames;
        mRetryOnPartialBuffer = false;
    }
    size_t misalignment = mProxy->getMisalignment();
    uint32_t sequence = mSequence;

    // These fields don't need to be cached, because they are assigned only by set():
    //      mTransfer, mCbf, mUserData, mSampleRate, mFrameSize

    mLock.unlock();

    // perform callbacks while unlocked
    if (newOverrun) {
        mCbf(EVENT_OVERRUN, mUserData, NULL);
    }
    if (markerReached) {
        mCbf(EVENT_MARKER, mUserData, &markerPosition);
    }
    while (newPosCount > 0) {
        size_t temp = newPosition.value(); // FIXME size_t != uint32_t
        mCbf(EVENT_NEW_POS, mUserData, &temp);
        newPosition += updatePeriod;
        newPosCount--;
    }
    if (mObservedSequence != sequence) {
        mObservedSequence = sequence;
        mCbf(EVENT_NEW_IAUDIORECORD, mUserData, NULL);
    }

    // if inactive, then don't run me again until re-started
    if (!active) {
        return NS_INACTIVE;
    }

    // Compute the estimated time until the next timed event (position, markers)
    uint32_t minFrames = ~0;
    if (!markerReached && position < markerPosition) {
        minFrames = (markerPosition - position).value();
    }
    if (updatePeriod > 0) {
        uint32_t remaining = (newPosition - position).value();
        if (remaining < minFrames) {
            minFrames = remaining;
        }
    }

    // If > 0, poll periodically to recover from a stuck server.  A good value is 2.
    static const uint32_t kPoll = 0;
    if (kPoll > 0 && mTransfer == TRANSFER_CALLBACK && kPoll * notificationFrames < minFrames) {
        minFrames = kPoll * notificationFrames;
    }

    // Convert frame units to time units
    nsecs_t ns = NS_WHENEVER;
    if (minFrames != (uint32_t) ~0) {
        // This "fudge factor" avoids soaking CPU, and compensates for late progress by server
        static const nsecs_t kFudgeNs = 10000000LL; // 10 ms
        ns = ((minFrames * 1000000000LL) / mSampleRate) + kFudgeNs;
    }

    // If not supplying data by EVENT_MORE_DATA, then we're done
    if (mTransfer != TRANSFER_CALLBACK) {
        return ns;
    }

    struct timespec timeout;
    const struct timespec *requested = &ClientProxy::kForever;
    if (ns != NS_WHENEVER) {
        timeout.tv_sec = ns / 1000000000LL;
        timeout.tv_nsec = ns % 1000000000LL;
        ALOGV("%s(%d): timeout %ld.%03d",
                __func__, mPortId, timeout.tv_sec, (int) timeout.tv_nsec / 1000000);
        requested = &timeout;
    }

    size_t readFrames = 0;
    while (mRemainingFrames > 0) {

        Buffer audioBuffer;
        audioBuffer.frameCount = mRemainingFrames;
        size_t nonContig;
        status_t err = obtainBuffer(&audioBuffer, requested, NULL, &nonContig);
        LOG_ALWAYS_FATAL_IF((err != NO_ERROR) != (audioBuffer.frameCount == 0),
                "%s(%d): obtainBuffer() err=%d frameCount=%zu",
                __func__, mPortId, err, audioBuffer.frameCount);
        requested = &ClientProxy::kNonBlocking;
        size_t avail = audioBuffer.frameCount + nonContig;
        ALOGV("%s(%d): obtainBuffer(%u) returned %zu = %zu + %zu err %d",
                __func__, mPortId, mRemainingFrames, avail, audioBuffer.frameCount, nonContig, err);
        if (err != NO_ERROR) {
            if (err == TIMED_OUT || err == WOULD_BLOCK || err == -EINTR) {
                break;
            }
            ALOGE("%s(%d): Error %d obtaining an audio buffer, giving up.",
                    __func__, mPortId, err);
            return NS_NEVER;
        }

        if (mRetryOnPartialBuffer) {
            mRetryOnPartialBuffer = false;
            if (avail < mRemainingFrames) {
                int64_t myns = ((mRemainingFrames - avail) *
                        1100000000LL) / mSampleRate;
                if (ns < 0 || myns < ns) {
                    ns = myns;
                }
                return ns;
            }
        }

        size_t reqSize = audioBuffer.size;
        mCbf(EVENT_MORE_DATA, mUserData, &audioBuffer);
        size_t readSize = audioBuffer.size;

        // Sanity check on returned size
        if (ssize_t(readSize) < 0 || readSize > reqSize) {
            ALOGE("%s(%d):  EVENT_MORE_DATA requested %zu bytes but callback returned %zd bytes",
                    __func__, mPortId, reqSize, ssize_t(readSize));
            return NS_NEVER;
        }

        if (readSize == 0) {
            // The callback is done consuming buffers
            // Keep this thread going to handle timed events and
            // still try to provide more data in intervals of WAIT_PERIOD_MS
            // but don't just loop and block the CPU, so wait
            return WAIT_PERIOD_MS * 1000000LL;
        }

        size_t releasedFrames = readSize / mFrameSize;
        audioBuffer.frameCount = releasedFrames;
        mRemainingFrames -= releasedFrames;
        if (misalignment >= releasedFrames) {
            misalignment -= releasedFrames;
        } else {
            misalignment = 0;
        }

        releaseBuffer(&audioBuffer);
        readFrames += releasedFrames;

        // FIXME here is where we would repeat EVENT_MORE_DATA again on same advanced buffer
        // if callback doesn't like to accept the full chunk
        if (readSize < reqSize) {
            continue;
        }

        // There could be enough non-contiguous frames available to satisfy the remaining request
        if (mRemainingFrames <= nonContig) {
            continue;
        }

#if 0
        // This heuristic tries to collapse a series of EVENT_MORE_DATA that would total to a
        // sum <= notificationFrames.  It replaces that series by at most two EVENT_MORE_DATA
        // that total to a sum == notificationFrames.
        if (0 < misalignment && misalignment <= mRemainingFrames) {
            mRemainingFrames = misalignment;
            return (mRemainingFrames * 1100000000LL) / mSampleRate;
        }
#endif

    }
    if (readFrames > 0) {
        AutoMutex lock(mLock);
        mFramesRead += readFrames;
        // mFramesReadTime = systemTime(SYSTEM_TIME_MONOTONIC); // not provided at this time.
    }
    mRemainingFrames = notificationFrames;
    mRetryOnPartialBuffer = true;

    // A lot has transpired since ns was calculated, so run again immediately and re-calculate
    return 0;
}

status_t AudioRecord::restoreRecord_l(const char *from)
{
    status_t result = NO_ERROR;  // logged: make sure to set this before returning.
    const int64_t beginNs = systemTime();
    mediametrics::Defer([&] {
        mediametrics::LogItem(mMetricsId)
            .set(AMEDIAMETRICS_PROP_EVENT, AMEDIAMETRICS_PROP_EVENT_VALUE_RESTORE)
            .set(AMEDIAMETRICS_PROP_DURATIONNS, (int64_t)(systemTime() - beginNs))
            .set(AMEDIAMETRICS_PROP_STATE, stateToString(mActive))
            .set(AMEDIAMETRICS_PROP_STATUS, (int32_t)result)
            .set(AMEDIAMETRICS_PROP_WHERE, from)
            .record(); });

    ALOGW("%s(%d): dead IAudioRecord, creating a new one from %s()", __func__, mPortId, from);
    ++mSequence;

    const int INITIAL_RETRIES = 3;
    int retries = INITIAL_RETRIES;
retry:
    if (retries < INITIAL_RETRIES) {
        // refresh the audio configuration cache in this process to make sure we get new
        // input parameters and new IAudioRecord in createRecord_l()
        AudioSystem::clearAudioConfigCache();
    }
    mFlags = mOrigFlags;

    // if the new IAudioRecord is created, createRecord_l() will modify the
    // following member variables: mAudioRecord, mCblkMemory, mCblk, mBufferMemory.
    // It will also delete the strong references on previous IAudioRecord and IMemory
    Modulo<uint32_t> position(mProxy->getPosition());
    mNewPosition = position + mUpdatePeriod;
    result = createRecord_l(position, mOpPackageName);

    if (result == NO_ERROR) {
        if (mActive) {
            // callback thread or sync event hasn't changed
            // FIXME this fails if we have a new AudioFlinger instance
            result = mAudioRecord->start(
                AudioSystem::SYNC_EVENT_SAME, AUDIO_SESSION_NONE).transactionError();
        }
        mFramesReadServerOffset = mFramesRead; // server resets to zero so we need an offset.
    }

    if (result != NO_ERROR) {
        ALOGW("%s(%d): failed status %d, retries %d", __func__, mPortId, result, retries);
        if (--retries > 0) {
            // leave time for an eventual race condition to clear before retrying
            usleep(500000);
            goto retry;
        }
        // if no retries left, set invalid bit to force restoring at next occasion
        // and avoid inconsistent active state on client and server sides
        if (mCblk != nullptr) {
            android_atomic_or(CBLK_INVALID, &mCblk->mFlags);
        }
    }

    return result;
}

status_t AudioRecord::addAudioDeviceCallback(const sp<AudioSystem::AudioDeviceCallback>& callback)
{
    if (callback == 0) {
        ALOGW("%s(%d): adding NULL callback!", __func__, mPortId);
        return BAD_VALUE;
    }
    AutoMutex lock(mLock);
    if (mDeviceCallback.unsafe_get() == callback.get()) {
        ALOGW("%s(%d): adding same callback!", __func__, mPortId);
        return INVALID_OPERATION;
    }
    status_t status = NO_ERROR;
    if (mInput != AUDIO_IO_HANDLE_NONE) {
        if (mDeviceCallback != 0) {
            ALOGW("%s(%d): callback already present!", __func__, mPortId);
            AudioSystem::removeAudioDeviceCallback(this, mInput, mPortId);
        }
        status = AudioSystem::addAudioDeviceCallback(this, mInput, mPortId);
    }
    mDeviceCallback = callback;
    return status;
}

status_t AudioRecord::removeAudioDeviceCallback(
        const sp<AudioSystem::AudioDeviceCallback>& callback)
{
    if (callback == 0) {
        ALOGW("%s(%d): removing NULL callback!", __func__, mPortId);
        return BAD_VALUE;
    }
    AutoMutex lock(mLock);
    if (mDeviceCallback.unsafe_get() != callback.get()) {
        ALOGW("%s(%d): removing different callback!", __func__, mPortId);
        return INVALID_OPERATION;
    }
    mDeviceCallback.clear();
    if (mInput != AUDIO_IO_HANDLE_NONE) {
        AudioSystem::removeAudioDeviceCallback(this, mInput, mPortId);
    }
    return NO_ERROR;
}

void AudioRecord::onAudioDeviceUpdate(audio_io_handle_t audioIo,
                                 audio_port_handle_t deviceId)
{
    sp<AudioSystem::AudioDeviceCallback> callback;
    {
        AutoMutex lock(mLock);
        if (audioIo != mInput) {
            return;
        }
        callback = mDeviceCallback.promote();
        // only update device if the record is active as route changes due to other use cases are
        // irrelevant for this client
        if (mActive) {
            mRoutedDeviceId = deviceId;
        }
    }
    if (callback.get() != nullptr) {
        callback->onAudioDeviceUpdate(mInput, mRoutedDeviceId);
    }
}

// -------------------------------------------------------------------------

status_t AudioRecord::getActiveMicrophones(std::vector<media::MicrophoneInfo>* activeMicrophones)
{
    AutoMutex lock(mLock);
    return mAudioRecord->getActiveMicrophones(activeMicrophones).transactionError();
}

status_t AudioRecord::setPreferredMicrophoneDirection(audio_microphone_direction_t direction)
{
    AutoMutex lock(mLock);
    if (mSelectedMicDirection == direction) {
        // NOP
        return OK;
    }

    mSelectedMicDirection = direction;
    if (mAudioRecord == 0) {
        // the internal AudioRecord hasn't be created yet, so just stash the attribute.
        return OK;
    } else {
        return mAudioRecord->setPreferredMicrophoneDirection(direction).transactionError();
    }
}

status_t AudioRecord::setPreferredMicrophoneFieldDimension(float zoom) {
    AutoMutex lock(mLock);
    if (mSelectedMicFieldDimension == zoom) {
        // NOP
        return OK;
    }

    mSelectedMicFieldDimension = zoom;
    if (mAudioRecord == 0) {
        // the internal AudioRecord hasn't be created yet, so just stash the attribute.
        return OK;
    } else {
        return mAudioRecord->setPreferredMicrophoneFieldDimension(zoom).transactionError();
    }
}

// =========================================================================

void AudioRecord::DeathNotifier::binderDied(const wp<IBinder>& who __unused)
{
    sp<AudioRecord> audioRecord = mAudioRecord.promote();
    if (audioRecord != 0) {
        AutoMutex lock(audioRecord->mLock);
        audioRecord->mProxy->binderDied();
    }
}

// =========================================================================

AudioRecord::AudioRecordThread::AudioRecordThread(AudioRecord& receiver)
    : Thread(true /* bCanCallJava */)  // binder recursion on restoreRecord_l() may call Java.
    , mReceiver(receiver), mPaused(true), mPausedInt(false), mPausedNs(0LL),
      mIgnoreNextPausedInt(false)
{
}

AudioRecord::AudioRecordThread::~AudioRecordThread()
{
}

bool AudioRecord::AudioRecordThread::threadLoop()
{
    {
        AutoMutex _l(mMyLock);
        if (mPaused) {
            // TODO check return value and handle or log
            mMyCond.wait(mMyLock);
            // caller will check for exitPending()
            return true;
        }
        if (mIgnoreNextPausedInt) {
            mIgnoreNextPausedInt = false;
            mPausedInt = false;
        }
        if (mPausedInt) {
            if (mPausedNs > 0) {
                // TODO check return value and handle or log
                (void) mMyCond.waitRelative(mMyLock, mPausedNs);
            } else {
                // TODO check return value and handle or log
                mMyCond.wait(mMyLock);
            }
            mPausedInt = false;
            return true;
        }
    }
    if (exitPending()) {
        return false;
    }
    nsecs_t ns =  mReceiver.processAudioBuffer();
    switch (ns) {
    case 0:
        return true;
    case NS_INACTIVE:
        pauseInternal();
        return true;
    case NS_NEVER:
        return false;
    case NS_WHENEVER:
        // Event driven: call wake() when callback notifications conditions change.
        ns = INT64_MAX;
        FALLTHROUGH_INTENDED;
    default:
        LOG_ALWAYS_FATAL_IF(ns < 0, "%s() returned %lld", __func__, (long long)ns);
        pauseInternal(ns);
        return true;
    }
}

void AudioRecord::AudioRecordThread::requestExit()
{
    // must be in this order to avoid a race condition
    Thread::requestExit();
    resume();
}

void AudioRecord::AudioRecordThread::pause()
{
    AutoMutex _l(mMyLock);
    mPaused = true;
}

void AudioRecord::AudioRecordThread::resume()
{
    AutoMutex _l(mMyLock);
    mIgnoreNextPausedInt = true;
    if (mPaused || mPausedInt) {
        mPaused = false;
        mPausedInt = false;
        mMyCond.signal();
    }
}

void AudioRecord::AudioRecordThread::wake()
{
    AutoMutex _l(mMyLock);
    if (!mPaused) {
        // wake() might be called while servicing a callback - ignore the next
        // pause time and call processAudioBuffer.
        mIgnoreNextPausedInt = true;
        if (mPausedInt && mPausedNs > 0) {
            // audio record is active and internally paused with timeout.
            mPausedInt = false;
            mMyCond.signal();
        }
    }
}

void AudioRecord::AudioRecordThread::pauseInternal(nsecs_t ns)
{
    AutoMutex _l(mMyLock);
    mPausedInt = true;
    mPausedNs = ns;
}

// -------------------------------------------------------------------------

} // namespace android<|MERGE_RESOLUTION|>--- conflicted
+++ resolved
@@ -397,11 +397,7 @@
 {
     const int64_t beginNs = systemTime();
     ALOGV("%s(%d): sync event %d trigger session %d", __func__, mPortId, event, triggerSession);
-<<<<<<< HEAD
     SEEMPLOG_RECORD(71,"");
-
-=======
->>>>>>> 29177b84
     AutoMutex lock(mLock);
 
     status_t status = NO_ERROR;
