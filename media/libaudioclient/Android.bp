--- conflicted
+++ resolved
@@ -32,17 +32,11 @@
         "libaudioutils",
     ],
     export_shared_lib_headers: ["libbinder"],
-<<<<<<< HEAD
-    local_include_dirs: ["include"],
     include_dirs: ["frameworks/av/media/libavextensions"],
-    export_include_dirs: ["include"],
-=======
-
     local_include_dirs: ["include/media"],
     header_libs: ["libaudioclient_headers"],
     export_header_lib_headers: ["libaudioclient_headers"],
 
->>>>>>> d7a68718
     // for memory heap analysis
     static_libs: [
         "libc_malloc_debug_backtrace",
