/*
**
** Copyright 2007, The Android Open Source Project
**
** Licensed under the Apache License, Version 2.0 (the "License");
** you may not use this file except in compliance with the License.
** You may obtain a copy of the License at
**
**     http://www.apache.org/licenses/LICENSE-2.0
**
** Unless required by applicable law or agreed to in writing, software
** distributed under the License is distributed on an "AS IS" BASIS,
** WITHOUT WARRANTIES OR CONDITIONS OF ANY KIND, either express or implied.
** See the License for the specific language governing permissions and
** limitations under the License.
*/

#define LOG_TAG "IAudioFlinger"
//#define LOG_NDEBUG 0

#include <utils/Log.h>

#include <stdint.h>
#include <sys/types.h>
#include "IAudioFlinger.h"
#include <binder/IPCThreadState.h>
#include <binder/Parcel.h>
#include <system/thread_defs.h>

namespace android {

using aidl_utils::statusTFromBinderStatus;
using binder::Status;
using media::audio::common::AudioChannelLayout;
using media::audio::common::AudioFormatDescription;
using media::audio::common::AudioMMapPolicyInfo;
using media::audio::common::AudioMMapPolicyType;
using media::audio::common::AudioMode;
using media::audio::common::AudioStreamType;
using media::audio::common::AudioUuid;

#define MAX_ITEMS_PER_LIST 1024

#define VALUE_OR_RETURN_BINDER(x)                                 \
    ({                                                            \
       auto _tmp = (x);                                           \
       if (!_tmp.ok()) return Status::fromStatusT(_tmp.error());  \
       std::move(_tmp.value()); \
     })

#define RETURN_BINDER_IF_ERROR(x)                         \
    {                                                     \
       auto _tmp = (x);                                   \
       if (_tmp != OK) return Status::fromStatusT(_tmp);  \
    }

ConversionResult<media::CreateTrackRequest> IAudioFlinger::CreateTrackInput::toAidl() const {
    media::CreateTrackRequest aidl;
    aidl.attr = VALUE_OR_RETURN(legacy2aidl_audio_attributes_t_AudioAttributesInternal(attr));
    // Do not be mislead by 'Input'--this is an input to 'createTrack', which creates output tracks.
    aidl.config = VALUE_OR_RETURN(legacy2aidl_audio_config_t_AudioConfig(
                    config, false /*isInput*/));
    aidl.clientInfo = VALUE_OR_RETURN(legacy2aidl_AudioClient_AudioClient(clientInfo));
    aidl.sharedBuffer = VALUE_OR_RETURN(legacy2aidl_NullableIMemory_SharedFileRegion(sharedBuffer));
    aidl.notificationsPerBuffer = VALUE_OR_RETURN(convertIntegral<int32_t>(notificationsPerBuffer));
    aidl.speed = speed;
    aidl.audioTrackCallback = audioTrackCallback;
    aidl.flags = VALUE_OR_RETURN(legacy2aidl_audio_output_flags_t_int32_t_mask(flags));
    aidl.frameCount = VALUE_OR_RETURN(convertIntegral<int64_t>(frameCount));
    aidl.notificationFrameCount = VALUE_OR_RETURN(convertIntegral<int64_t>(notificationFrameCount));
    aidl.selectedDeviceId = VALUE_OR_RETURN(
            legacy2aidl_audio_port_handle_t_int32_t(selectedDeviceId));
    aidl.sessionId = VALUE_OR_RETURN(legacy2aidl_audio_session_t_int32_t(sessionId));
    return aidl;
}

ConversionResult<IAudioFlinger::CreateTrackInput>
IAudioFlinger::CreateTrackInput::fromAidl(const media::CreateTrackRequest& aidl) {
    IAudioFlinger::CreateTrackInput legacy;
    legacy.attr = VALUE_OR_RETURN(aidl2legacy_AudioAttributesInternal_audio_attributes_t(aidl.attr));
    // Do not be mislead by 'Input'--this is an input to 'createTrack', which creates output tracks.
    legacy.config = VALUE_OR_RETURN(
            aidl2legacy_AudioConfig_audio_config_t(aidl.config, false /*isInput*/));
    legacy.clientInfo = VALUE_OR_RETURN(aidl2legacy_AudioClient_AudioClient(aidl.clientInfo));
    legacy.sharedBuffer = VALUE_OR_RETURN(aidl2legacy_NullableSharedFileRegion_IMemory(aidl.sharedBuffer));
    legacy.notificationsPerBuffer = VALUE_OR_RETURN(
            convertIntegral<uint32_t>(aidl.notificationsPerBuffer));
    legacy.speed = aidl.speed;
    legacy.audioTrackCallback = aidl.audioTrackCallback;
    legacy.flags = VALUE_OR_RETURN(aidl2legacy_int32_t_audio_output_flags_t_mask(aidl.flags));
    legacy.frameCount = VALUE_OR_RETURN(convertIntegral<size_t>(aidl.frameCount));
    legacy.notificationFrameCount = VALUE_OR_RETURN(
            convertIntegral<size_t>(aidl.notificationFrameCount));
    legacy.selectedDeviceId = VALUE_OR_RETURN(
            aidl2legacy_int32_t_audio_port_handle_t(aidl.selectedDeviceId));
    legacy.sessionId = VALUE_OR_RETURN(aidl2legacy_int32_t_audio_session_t(aidl.sessionId));
    return legacy;
}

ConversionResult<media::CreateTrackResponse>
IAudioFlinger::CreateTrackOutput::toAidl() const {
    media::CreateTrackResponse aidl;
    aidl.flags = VALUE_OR_RETURN(legacy2aidl_audio_output_flags_t_int32_t_mask(flags));
    aidl.frameCount = VALUE_OR_RETURN(convertIntegral<int64_t>(frameCount));
    aidl.notificationFrameCount = VALUE_OR_RETURN(convertIntegral<int64_t>(notificationFrameCount));
    aidl.selectedDeviceId = VALUE_OR_RETURN(
            legacy2aidl_audio_port_handle_t_int32_t(selectedDeviceId));
    aidl.sessionId = VALUE_OR_RETURN(legacy2aidl_audio_session_t_int32_t(sessionId));
    aidl.sampleRate = VALUE_OR_RETURN(convertIntegral<int32_t>(sampleRate));
    aidl.streamType =  VALUE_OR_RETURN(
            legacy2aidl_audio_stream_type_t_AudioStreamType(streamType));
    aidl.afFrameCount = VALUE_OR_RETURN(convertIntegral<int64_t>(afFrameCount));
    aidl.afSampleRate = VALUE_OR_RETURN(convertIntegral<int32_t>(afSampleRate));
    aidl.afLatencyMs = VALUE_OR_RETURN(convertIntegral<int32_t>(afLatencyMs));
    aidl.outputId = VALUE_OR_RETURN(legacy2aidl_audio_io_handle_t_int32_t(outputId));
    aidl.portId = VALUE_OR_RETURN(legacy2aidl_audio_port_handle_t_int32_t(portId));
    aidl.audioTrack = audioTrack;
    return aidl;
}

ConversionResult<IAudioFlinger::CreateTrackOutput>
IAudioFlinger::CreateTrackOutput::fromAidl(
        const media::CreateTrackResponse& aidl) {
    IAudioFlinger::CreateTrackOutput legacy;
    legacy.flags = VALUE_OR_RETURN(aidl2legacy_int32_t_audio_output_flags_t_mask(aidl.flags));
    legacy.frameCount = VALUE_OR_RETURN(convertIntegral<size_t>(aidl.frameCount));
    legacy.notificationFrameCount = VALUE_OR_RETURN(
            convertIntegral<size_t>(aidl.notificationFrameCount));
    legacy.selectedDeviceId = VALUE_OR_RETURN(
            aidl2legacy_int32_t_audio_port_handle_t(aidl.selectedDeviceId));
    legacy.sessionId = VALUE_OR_RETURN(aidl2legacy_int32_t_audio_session_t(aidl.sessionId));
    legacy.sampleRate = VALUE_OR_RETURN(convertIntegral<uint32_t>(aidl.sampleRate));
    legacy.streamType = VALUE_OR_RETURN(
            aidl2legacy_AudioStreamType_audio_stream_type_t(aidl.streamType));
    legacy.afFrameCount = VALUE_OR_RETURN(convertIntegral<size_t>(aidl.afFrameCount));
    legacy.afSampleRate = VALUE_OR_RETURN(convertIntegral<uint32_t>(aidl.afSampleRate));
    legacy.afLatencyMs = VALUE_OR_RETURN(convertIntegral<uint32_t>(aidl.afLatencyMs));
    legacy.outputId = VALUE_OR_RETURN(aidl2legacy_int32_t_audio_io_handle_t(aidl.outputId));
    legacy.portId = VALUE_OR_RETURN(aidl2legacy_int32_t_audio_port_handle_t(aidl.portId));
    legacy.audioTrack = aidl.audioTrack;
    return legacy;
}

ConversionResult<media::CreateRecordRequest>
IAudioFlinger::CreateRecordInput::toAidl() const {
    media::CreateRecordRequest aidl;
    aidl.attr = VALUE_OR_RETURN(legacy2aidl_audio_attributes_t_AudioAttributesInternal(attr));
    aidl.config = VALUE_OR_RETURN(
            legacy2aidl_audio_config_base_t_AudioConfigBase(config, true /*isInput*/));
    aidl.clientInfo = VALUE_OR_RETURN(legacy2aidl_AudioClient_AudioClient(clientInfo));
    aidl.riid = VALUE_OR_RETURN(legacy2aidl_audio_unique_id_t_int32_t(riid));
    aidl.maxSharedAudioHistoryMs = VALUE_OR_RETURN(
            convertIntegral<int32_t>(maxSharedAudioHistoryMs));
    aidl.flags = VALUE_OR_RETURN(legacy2aidl_audio_input_flags_t_int32_t_mask(flags));
    aidl.frameCount = VALUE_OR_RETURN(convertIntegral<int64_t>(frameCount));
    aidl.notificationFrameCount = VALUE_OR_RETURN(convertIntegral<int64_t>(notificationFrameCount));
    aidl.selectedDeviceId = VALUE_OR_RETURN(
            legacy2aidl_audio_port_handle_t_int32_t(selectedDeviceId));
    aidl.sessionId = VALUE_OR_RETURN(legacy2aidl_audio_session_t_int32_t(sessionId));
    return aidl;
}

ConversionResult<IAudioFlinger::CreateRecordInput>
IAudioFlinger::CreateRecordInput::fromAidl(
        const media::CreateRecordRequest& aidl) {
    IAudioFlinger::CreateRecordInput legacy;
    legacy.attr = VALUE_OR_RETURN(
            aidl2legacy_AudioAttributesInternal_audio_attributes_t(aidl.attr));
    legacy.config = VALUE_OR_RETURN(
            aidl2legacy_AudioConfigBase_audio_config_base_t(aidl.config, true /*isInput*/));
    legacy.clientInfo = VALUE_OR_RETURN(aidl2legacy_AudioClient_AudioClient(aidl.clientInfo));
    legacy.riid = VALUE_OR_RETURN(aidl2legacy_int32_t_audio_unique_id_t(aidl.riid));
    legacy.maxSharedAudioHistoryMs = VALUE_OR_RETURN(
            convertIntegral<int32_t>(aidl.maxSharedAudioHistoryMs));
    legacy.flags = VALUE_OR_RETURN(aidl2legacy_int32_t_audio_input_flags_t_mask(aidl.flags));
    legacy.frameCount = VALUE_OR_RETURN(convertIntegral<size_t>(aidl.frameCount));
    legacy.notificationFrameCount = VALUE_OR_RETURN(
            convertIntegral<size_t>(aidl.notificationFrameCount));
    legacy.selectedDeviceId = VALUE_OR_RETURN(
            aidl2legacy_int32_t_audio_port_handle_t(aidl.selectedDeviceId));
    legacy.sessionId = VALUE_OR_RETURN(aidl2legacy_int32_t_audio_session_t(aidl.sessionId));
    return legacy;
}

ConversionResult<media::CreateRecordResponse>
IAudioFlinger::CreateRecordOutput::toAidl() const {
    media::CreateRecordResponse aidl;
    aidl.flags = VALUE_OR_RETURN(legacy2aidl_audio_input_flags_t_int32_t_mask(flags));
    aidl.frameCount = VALUE_OR_RETURN(convertIntegral<int64_t>(frameCount));
    aidl.notificationFrameCount = VALUE_OR_RETURN(convertIntegral<int64_t>(notificationFrameCount));
    aidl.selectedDeviceId = VALUE_OR_RETURN(
            legacy2aidl_audio_port_handle_t_int32_t(selectedDeviceId));
    aidl.sessionId = VALUE_OR_RETURN(legacy2aidl_audio_session_t_int32_t(sessionId));
    aidl.sampleRate = VALUE_OR_RETURN(convertIntegral<int32_t>(sampleRate));
    aidl.inputId = VALUE_OR_RETURN(legacy2aidl_audio_io_handle_t_int32_t(inputId));
    aidl.cblk = VALUE_OR_RETURN(legacy2aidl_NullableIMemory_SharedFileRegion(cblk));
    aidl.buffers = VALUE_OR_RETURN(legacy2aidl_NullableIMemory_SharedFileRegion(buffers));
    aidl.portId = VALUE_OR_RETURN(legacy2aidl_audio_port_handle_t_int32_t(portId));
    aidl.audioRecord = audioRecord;
    aidl.serverConfig = VALUE_OR_RETURN(
            legacy2aidl_audio_config_base_t_AudioConfigBase(serverConfig, true /*isInput*/));
    return aidl;
}

ConversionResult<IAudioFlinger::CreateRecordOutput>
IAudioFlinger::CreateRecordOutput::fromAidl(
        const media::CreateRecordResponse& aidl) {
    IAudioFlinger::CreateRecordOutput legacy;
    legacy.flags = VALUE_OR_RETURN(aidl2legacy_int32_t_audio_input_flags_t_mask(aidl.flags));
    legacy.frameCount = VALUE_OR_RETURN(convertIntegral<size_t>(aidl.frameCount));
    legacy.notificationFrameCount = VALUE_OR_RETURN(
            convertIntegral<size_t>(aidl.notificationFrameCount));
    legacy.selectedDeviceId = VALUE_OR_RETURN(
            aidl2legacy_int32_t_audio_port_handle_t(aidl.selectedDeviceId));
    legacy.sessionId = VALUE_OR_RETURN(aidl2legacy_int32_t_audio_session_t(aidl.sessionId));
    legacy.sampleRate = VALUE_OR_RETURN(convertIntegral<uint32_t>(aidl.sampleRate));
    legacy.inputId = VALUE_OR_RETURN(aidl2legacy_int32_t_audio_io_handle_t(aidl.inputId));
    legacy.cblk = VALUE_OR_RETURN(aidl2legacy_NullableSharedFileRegion_IMemory(aidl.cblk));
    legacy.buffers = VALUE_OR_RETURN(aidl2legacy_NullableSharedFileRegion_IMemory(aidl.buffers));
    legacy.portId = VALUE_OR_RETURN(aidl2legacy_int32_t_audio_port_handle_t(aidl.portId));
    legacy.audioRecord = aidl.audioRecord;
    legacy.serverConfig = VALUE_OR_RETURN(
            aidl2legacy_AudioConfigBase_audio_config_base_t(aidl.serverConfig, true /*isInput*/));
    return legacy;
}

////////////////////////////////////////////////////////////////////////////////////////////////////
// AudioFlingerClientAdapter

AudioFlingerClientAdapter::AudioFlingerClientAdapter(
        const sp<media::IAudioFlingerService> delegate) : mDelegate(delegate) {}

status_t AudioFlingerClientAdapter::createTrack(const media::CreateTrackRequest& input,
                                                media::CreateTrackResponse& output) {
    return statusTFromBinderStatus(mDelegate->createTrack(input, &output));
}

status_t AudioFlingerClientAdapter::createRecord(const media::CreateRecordRequest& input,
                                                 media::CreateRecordResponse& output) {
    return statusTFromBinderStatus(mDelegate->createRecord(input, &output));
}

uint32_t AudioFlingerClientAdapter::sampleRate(audio_io_handle_t ioHandle) const {
    auto result = [&]() -> ConversionResult<uint32_t> {
        int32_t ioHandleAidl = VALUE_OR_RETURN(legacy2aidl_audio_io_handle_t_int32_t(ioHandle));
        int32_t aidlRet;
        RETURN_IF_ERROR(statusTFromBinderStatus(mDelegate->sampleRate(ioHandleAidl, &aidlRet)));
        return convertIntegral<uint32_t>(aidlRet);
    }();
    // Failure is ignored.
    return result.value_or(0);
}

audio_format_t AudioFlingerClientAdapter::format(audio_io_handle_t output) const {
    auto result = [&]() -> ConversionResult<audio_format_t> {
        int32_t outputAidl = VALUE_OR_RETURN(legacy2aidl_audio_io_handle_t_int32_t(output));
        AudioFormatDescription aidlRet;
        RETURN_IF_ERROR(statusTFromBinderStatus(mDelegate->format(outputAidl, &aidlRet)));
        return aidl2legacy_AudioFormatDescription_audio_format_t(aidlRet);
    }();
    return result.value_or(AUDIO_FORMAT_INVALID);
}

size_t AudioFlingerClientAdapter::frameCount(audio_io_handle_t ioHandle) const {
    auto result = [&]() -> ConversionResult<size_t> {
        int32_t ioHandleAidl = VALUE_OR_RETURN(legacy2aidl_audio_io_handle_t_int32_t(ioHandle));
        int64_t aidlRet;
        RETURN_IF_ERROR(statusTFromBinderStatus(mDelegate->frameCount(ioHandleAidl, &aidlRet)));
        return convertIntegral<size_t>(aidlRet);
    }();
    // Failure is ignored.
    return result.value_or(0);
}

uint32_t AudioFlingerClientAdapter::latency(audio_io_handle_t output) const {
    auto result = [&]() -> ConversionResult<uint32_t> {
        int32_t outputAidl = VALUE_OR_RETURN(legacy2aidl_audio_io_handle_t_int32_t(output));
        int32_t aidlRet;
        RETURN_IF_ERROR(statusTFromBinderStatus(mDelegate->latency(outputAidl, &aidlRet)));
        return convertIntegral<uint32_t>(aidlRet);
    }();
    // Failure is ignored.
    return result.value_or(0);
}

status_t AudioFlingerClientAdapter::setMasterVolume(float value) {
    return statusTFromBinderStatus(mDelegate->setMasterVolume(value));
}

status_t AudioFlingerClientAdapter::setMasterMute(bool muted) {
    return statusTFromBinderStatus(mDelegate->setMasterMute(muted));
}

float AudioFlingerClientAdapter::masterVolume() const {
    auto result = [&]() -> ConversionResult<float> {
        float aidlRet;
        RETURN_IF_ERROR(statusTFromBinderStatus(mDelegate->masterVolume(&aidlRet)));
        return aidlRet;
    }();
    // Failure is ignored.
    return result.value_or(0.f);
}

bool AudioFlingerClientAdapter::masterMute() const {
    auto result = [&]() -> ConversionResult<bool> {
        bool aidlRet;
        RETURN_IF_ERROR(statusTFromBinderStatus(mDelegate->masterMute(&aidlRet)));
        return aidlRet;
    }();
    // Failure is ignored.
    return result.value_or(false);
}

status_t AudioFlingerClientAdapter::setMasterBalance(float balance) {
    return statusTFromBinderStatus(mDelegate->setMasterBalance(balance));
}

status_t AudioFlingerClientAdapter::getMasterBalance(float* balance) const{
    return statusTFromBinderStatus(mDelegate->getMasterBalance(balance));
}

status_t AudioFlingerClientAdapter::setStreamVolume(audio_stream_type_t stream, float value,
                                                    audio_io_handle_t output) {
    AudioStreamType streamAidl = VALUE_OR_RETURN_STATUS(
            legacy2aidl_audio_stream_type_t_AudioStreamType(stream));
    int32_t outputAidl = VALUE_OR_RETURN_STATUS(legacy2aidl_audio_io_handle_t_int32_t(output));
    return statusTFromBinderStatus(mDelegate->setStreamVolume(streamAidl, value, outputAidl));
}

status_t AudioFlingerClientAdapter::setStreamMute(audio_stream_type_t stream, bool muted) {
    AudioStreamType streamAidl = VALUE_OR_RETURN_STATUS(
            legacy2aidl_audio_stream_type_t_AudioStreamType(stream));
    return statusTFromBinderStatus(mDelegate->setStreamMute(streamAidl, muted));
}

float AudioFlingerClientAdapter::streamVolume(audio_stream_type_t stream,
                                              audio_io_handle_t output) const {
    auto result = [&]() -> ConversionResult<float> {
        AudioStreamType streamAidl = VALUE_OR_RETURN_STATUS(
                legacy2aidl_audio_stream_type_t_AudioStreamType(stream));
        int32_t outputAidl = VALUE_OR_RETURN_STATUS(legacy2aidl_audio_io_handle_t_int32_t(output));
        float aidlRet;
        RETURN_IF_ERROR(statusTFromBinderStatus(
                mDelegate->streamVolume(streamAidl, outputAidl, &aidlRet)));
        return aidlRet;
    }();
    // Failure is ignored.
    return result.value_or(0.f);
}

bool AudioFlingerClientAdapter::streamMute(audio_stream_type_t stream) const {
    auto result = [&]() -> ConversionResult<bool> {
        AudioStreamType streamAidl = VALUE_OR_RETURN_STATUS(
                legacy2aidl_audio_stream_type_t_AudioStreamType(stream));
        bool aidlRet;
        RETURN_IF_ERROR(statusTFromBinderStatus(
                mDelegate->streamMute(streamAidl, &aidlRet)));
        return aidlRet;
    }();
    // Failure is ignored.
    return result.value_or(false);
}

status_t AudioFlingerClientAdapter::setMode(audio_mode_t mode) {
    AudioMode modeAidl = VALUE_OR_RETURN_STATUS(legacy2aidl_audio_mode_t_AudioMode(mode));
    return statusTFromBinderStatus(mDelegate->setMode(modeAidl));
}

status_t AudioFlingerClientAdapter::setMicMute(bool state) {
    return statusTFromBinderStatus(mDelegate->setMicMute(state));
}

bool AudioFlingerClientAdapter::getMicMute() const {
    auto result = [&]() -> ConversionResult<bool> {
        bool aidlRet;
        RETURN_IF_ERROR(statusTFromBinderStatus(
                mDelegate->getMicMute(&aidlRet)));
        return aidlRet;
    }();
    // Failure is ignored.
    return result.value_or(false);
}

void AudioFlingerClientAdapter::setRecordSilenced(audio_port_handle_t portId, bool silenced) {
    auto result = [&]() -> status_t {
        int32_t portIdAidl = VALUE_OR_RETURN_STATUS(
                legacy2aidl_audio_port_handle_t_int32_t(portId));
        return statusTFromBinderStatus(mDelegate->setRecordSilenced(portIdAidl, silenced));
    }();
    // Failure is ignored.
    (void) result;
}

status_t AudioFlingerClientAdapter::setParameters(audio_io_handle_t ioHandle,
                                                  const String8& keyValuePairs) {
    int32_t ioHandleAidl = VALUE_OR_RETURN_STATUS(legacy2aidl_audio_io_handle_t_int32_t(ioHandle));
    std::string keyValuePairsAidl = VALUE_OR_RETURN_STATUS(
            legacy2aidl_String8_string(keyValuePairs));
    return statusTFromBinderStatus(mDelegate->setParameters(ioHandleAidl, keyValuePairsAidl));
}

String8 AudioFlingerClientAdapter::getParameters(audio_io_handle_t ioHandle, const String8& keys)
const {
    auto result = [&]() -> ConversionResult<String8> {
        int32_t ioHandleAidl = VALUE_OR_RETURN(legacy2aidl_audio_io_handle_t_int32_t(ioHandle));
        std::string keysAidl = VALUE_OR_RETURN(legacy2aidl_String8_string(keys));
        std::string aidlRet;
        RETURN_IF_ERROR(statusTFromBinderStatus(
                mDelegate->getParameters(ioHandleAidl, keysAidl, &aidlRet)));
        return aidl2legacy_string_view_String8(aidlRet);
    }();
    // Failure is ignored.
    return result.value_or(String8());
}

void AudioFlingerClientAdapter::registerClient(const sp<media::IAudioFlingerClient>& client) {
    mDelegate->registerClient(client);
    // Failure is ignored.
}

size_t AudioFlingerClientAdapter::getInputBufferSize(uint32_t sampleRate, audio_format_t format,
                                                     audio_channel_mask_t channelMask) const {
    auto result = [&]() -> ConversionResult<size_t> {
        int32_t sampleRateAidl = VALUE_OR_RETURN(convertIntegral<int32_t>(sampleRate));
        AudioFormatDescription formatAidl = VALUE_OR_RETURN(
                legacy2aidl_audio_format_t_AudioFormatDescription(format));
        AudioChannelLayout channelMaskAidl = VALUE_OR_RETURN(
                legacy2aidl_audio_channel_mask_t_AudioChannelLayout(channelMask, true /*isInput*/));
        int64_t aidlRet;
        RETURN_IF_ERROR(statusTFromBinderStatus(
                mDelegate->getInputBufferSize(sampleRateAidl, formatAidl, channelMaskAidl,
                                              &aidlRet)));
        return convertIntegral<size_t>(aidlRet);
    }();
    // Failure is ignored.
    return result.value_or(0);
}

status_t AudioFlingerClientAdapter::openOutput(const media::OpenOutputRequest& request,
                                               media::OpenOutputResponse* response) {
    return statusTFromBinderStatus(mDelegate->openOutput(request, response));
}

audio_io_handle_t AudioFlingerClientAdapter::openDuplicateOutput(audio_io_handle_t output1,
                                                                 audio_io_handle_t output2) {
    auto result = [&]() -> ConversionResult<audio_io_handle_t> {
        int32_t output1Aidl = VALUE_OR_RETURN(legacy2aidl_audio_io_handle_t_int32_t(output1));
        int32_t output2Aidl = VALUE_OR_RETURN(legacy2aidl_audio_io_handle_t_int32_t(output2));
        int32_t aidlRet;
        RETURN_IF_ERROR(statusTFromBinderStatus(
                mDelegate->openDuplicateOutput(output1Aidl, output2Aidl, &aidlRet)));
        return aidl2legacy_int32_t_audio_io_handle_t(aidlRet);
    }();
    // Failure is ignored.
    return result.value_or(0);
}

status_t AudioFlingerClientAdapter::closeOutput(audio_io_handle_t output) {
    int32_t outputAidl = VALUE_OR_RETURN_STATUS(legacy2aidl_audio_io_handle_t_int32_t(output));
    return statusTFromBinderStatus(mDelegate->closeOutput(outputAidl));
}

status_t AudioFlingerClientAdapter::suspendOutput(audio_io_handle_t output) {
    int32_t outputAidl = VALUE_OR_RETURN_STATUS(legacy2aidl_audio_io_handle_t_int32_t(output));
    return statusTFromBinderStatus(mDelegate->suspendOutput(outputAidl));
}

status_t AudioFlingerClientAdapter::restoreOutput(audio_io_handle_t output) {
    int32_t outputAidl = VALUE_OR_RETURN_STATUS(legacy2aidl_audio_io_handle_t_int32_t(output));
    return statusTFromBinderStatus(mDelegate->restoreOutput(outputAidl));
}

status_t AudioFlingerClientAdapter::openInput(const media::OpenInputRequest& request,
                                              media::OpenInputResponse* response) {
    return statusTFromBinderStatus(mDelegate->openInput(request, response));
}

status_t AudioFlingerClientAdapter::closeInput(audio_io_handle_t input) {
    int32_t inputAidl = VALUE_OR_RETURN_STATUS(legacy2aidl_audio_io_handle_t_int32_t(input));
    return statusTFromBinderStatus(mDelegate->closeInput(inputAidl));
}

status_t AudioFlingerClientAdapter::invalidateStream(audio_stream_type_t stream) {
    AudioStreamType streamAidl = VALUE_OR_RETURN_STATUS(
            legacy2aidl_audio_stream_type_t_AudioStreamType(stream));
    return statusTFromBinderStatus(mDelegate->invalidateStream(streamAidl));
}

status_t AudioFlingerClientAdapter::setVoiceVolume(float volume) {
    return statusTFromBinderStatus(mDelegate->setVoiceVolume(volume));
}

status_t AudioFlingerClientAdapter::getRenderPosition(uint32_t* halFrames, uint32_t* dspFrames,
                                                      audio_io_handle_t output) const {
    int32_t outputAidl = VALUE_OR_RETURN_STATUS(legacy2aidl_audio_io_handle_t_int32_t(output));
    media::RenderPosition aidlRet;
    RETURN_STATUS_IF_ERROR(statusTFromBinderStatus(
            mDelegate->getRenderPosition(outputAidl, &aidlRet)));
    if (halFrames != nullptr) {
        *halFrames = VALUE_OR_RETURN_STATUS(convertIntegral<uint32_t>(aidlRet.halFrames));
    }
    if (dspFrames != nullptr) {
        *dspFrames = VALUE_OR_RETURN_STATUS(convertIntegral<uint32_t>(aidlRet.dspFrames));
    }
    return OK;
}

uint32_t AudioFlingerClientAdapter::getInputFramesLost(audio_io_handle_t ioHandle) const {
    auto result = [&]() -> ConversionResult<uint32_t> {
        int32_t ioHandleAidl = VALUE_OR_RETURN(legacy2aidl_audio_io_handle_t_int32_t(ioHandle));
        int32_t aidlRet;
        RETURN_IF_ERROR(statusTFromBinderStatus(
                mDelegate->getInputFramesLost(ioHandleAidl, &aidlRet)));
        return convertIntegral<uint32_t>(aidlRet);
    }();
    // Failure is ignored.
    return result.value_or(0);
}

audio_unique_id_t AudioFlingerClientAdapter::newAudioUniqueId(audio_unique_id_use_t use) {
    auto result = [&]() -> ConversionResult<audio_unique_id_t> {
        media::AudioUniqueIdUse useAidl = VALUE_OR_RETURN(
                legacy2aidl_audio_unique_id_use_t_AudioUniqueIdUse(use));
        int32_t aidlRet;
        RETURN_IF_ERROR(statusTFromBinderStatus(
                mDelegate->newAudioUniqueId(useAidl, &aidlRet)));
        return aidl2legacy_int32_t_audio_unique_id_t(aidlRet);
    }();
    return result.value_or(AUDIO_UNIQUE_ID_ALLOCATE);
}

void AudioFlingerClientAdapter::acquireAudioSessionId(audio_session_t audioSession, pid_t pid,
                                                      uid_t uid) {
    [&]() -> status_t {
        int32_t audioSessionAidl = VALUE_OR_RETURN_STATUS(
                legacy2aidl_audio_session_t_int32_t(audioSession));
        int32_t pidAidl = VALUE_OR_RETURN_STATUS(legacy2aidl_pid_t_int32_t(pid));
        int32_t uidAidl = VALUE_OR_RETURN_STATUS(legacy2aidl_pid_t_int32_t(uid));
        return statusTFromBinderStatus(
                mDelegate->acquireAudioSessionId(audioSessionAidl, pidAidl, uidAidl));
    }();
    // Failure is ignored.
}

void AudioFlingerClientAdapter::releaseAudioSessionId(audio_session_t audioSession, pid_t pid) {
    [&]() -> status_t {
        int32_t audioSessionAidl = VALUE_OR_RETURN_STATUS(
                legacy2aidl_audio_session_t_int32_t(audioSession));
        int32_t pidAidl = VALUE_OR_RETURN_STATUS(legacy2aidl_pid_t_int32_t(pid));
        return statusTFromBinderStatus(
                mDelegate->releaseAudioSessionId(audioSessionAidl, pidAidl));
    }();
    // Failure is ignored.
}

status_t AudioFlingerClientAdapter::queryNumberEffects(uint32_t* numEffects) const {
    int32_t aidlRet;
    RETURN_STATUS_IF_ERROR(statusTFromBinderStatus(
            mDelegate->queryNumberEffects(&aidlRet)));
    if (numEffects != nullptr) {
        *numEffects = VALUE_OR_RETURN_STATUS(convertIntegral<uint32_t>(aidlRet));
    }
    return OK;
}

status_t
AudioFlingerClientAdapter::queryEffect(uint32_t index, effect_descriptor_t* pDescriptor) const {
    int32_t indexAidl = VALUE_OR_RETURN_STATUS(convertIntegral<int32_t>(index));
    media::EffectDescriptor aidlRet;
    RETURN_STATUS_IF_ERROR(statusTFromBinderStatus(
            mDelegate->queryEffect(indexAidl, &aidlRet)));
    if (pDescriptor != nullptr) {
        *pDescriptor = VALUE_OR_RETURN_STATUS(
                aidl2legacy_EffectDescriptor_effect_descriptor_t(aidlRet));
    }
    return OK;
}

status_t AudioFlingerClientAdapter::getEffectDescriptor(const effect_uuid_t* pEffectUUID,
                                                        const effect_uuid_t* pTypeUUID,
                                                        uint32_t preferredTypeFlag,
                                                        effect_descriptor_t* pDescriptor) const {
    AudioUuid effectUuidAidl = VALUE_OR_RETURN_STATUS(
            legacy2aidl_audio_uuid_t_AudioUuid(*pEffectUUID));
    AudioUuid typeUuidAidl = VALUE_OR_RETURN_STATUS(
            legacy2aidl_audio_uuid_t_AudioUuid(*pTypeUUID));
    int32_t preferredTypeFlagAidl = VALUE_OR_RETURN_STATUS(
            convertReinterpret<int32_t>(preferredTypeFlag));
    media::EffectDescriptor aidlRet;
    RETURN_STATUS_IF_ERROR(statusTFromBinderStatus(
            mDelegate->getEffectDescriptor(effectUuidAidl, typeUuidAidl, preferredTypeFlagAidl,
                                           &aidlRet)));
    if (pDescriptor != nullptr) {
        *pDescriptor = VALUE_OR_RETURN_STATUS(
                aidl2legacy_EffectDescriptor_effect_descriptor_t(aidlRet));
    }
    return OK;
}

status_t AudioFlingerClientAdapter::createEffect(const media::CreateEffectRequest& request,
                                                 media::CreateEffectResponse* response) {
    return statusTFromBinderStatus(mDelegate->createEffect(request, response));
}

status_t
AudioFlingerClientAdapter::moveEffects(audio_session_t session, audio_io_handle_t srcOutput,
                                       audio_io_handle_t dstOutput) {
    int32_t sessionAidl = VALUE_OR_RETURN_STATUS(legacy2aidl_audio_session_t_int32_t(session));
    int32_t srcOutputAidl = VALUE_OR_RETURN_STATUS(
            legacy2aidl_audio_io_handle_t_int32_t(srcOutput));
    int32_t dstOutputAidl = VALUE_OR_RETURN_STATUS(
            legacy2aidl_audio_io_handle_t_int32_t(dstOutput));
    return statusTFromBinderStatus(
            mDelegate->moveEffects(sessionAidl, srcOutputAidl, dstOutputAidl));
}

void AudioFlingerClientAdapter::setEffectSuspended(int effectId,
                                                   audio_session_t sessionId,
                                                   bool suspended) {
    [&]() -> status_t {
        int32_t effectIdAidl = VALUE_OR_RETURN_STATUS(convertReinterpret<int32_t>(effectId));
        int32_t sessionIdAidl = VALUE_OR_RETURN_STATUS(
                legacy2aidl_audio_session_t_int32_t(sessionId));
        return statusTFromBinderStatus(
                mDelegate->setEffectSuspended(effectIdAidl, sessionIdAidl, suspended));
    }();
    // Failure is ignored.
}

audio_module_handle_t AudioFlingerClientAdapter::loadHwModule(const char* name) {
    auto result = [&]() -> ConversionResult<audio_module_handle_t> {
        std::string nameAidl(name);
        int32_t aidlRet;
        RETURN_IF_ERROR(statusTFromBinderStatus(
                mDelegate->loadHwModule(nameAidl, &aidlRet)));
        return aidl2legacy_int32_t_audio_module_handle_t(aidlRet);
    }();
    // Failure is ignored.
    return result.value_or(0);
}

uint32_t AudioFlingerClientAdapter::getPrimaryOutputSamplingRate() {
    auto result = [&]() -> ConversionResult<uint32_t> {
        int32_t aidlRet;
        RETURN_IF_ERROR(statusTFromBinderStatus(
                mDelegate->getPrimaryOutputSamplingRate(&aidlRet)));
        return convertIntegral<uint32_t>(aidlRet);
    }();
    // Failure is ignored.
    return result.value_or(0);
}

size_t AudioFlingerClientAdapter::getPrimaryOutputFrameCount() {
    auto result = [&]() -> ConversionResult<size_t> {
        int64_t aidlRet;
        RETURN_IF_ERROR(statusTFromBinderStatus(
                mDelegate->getPrimaryOutputFrameCount(&aidlRet)));
        return convertIntegral<size_t>(aidlRet);
    }();
    // Failure is ignored.
    return result.value_or(0);
}

status_t AudioFlingerClientAdapter::setLowRamDevice(bool isLowRamDevice, int64_t totalMemory) {
    return statusTFromBinderStatus(mDelegate->setLowRamDevice(isLowRamDevice, totalMemory));
}

status_t AudioFlingerClientAdapter::getAudioPort(struct audio_port_v7* port) {
    media::AudioPort portAidl = VALUE_OR_RETURN_STATUS(legacy2aidl_audio_port_v7_AudioPort(*port));
    media::AudioPort aidlRet;
    RETURN_STATUS_IF_ERROR(statusTFromBinderStatus(
            mDelegate->getAudioPort(portAidl, &aidlRet)));
    *port = VALUE_OR_RETURN_STATUS(aidl2legacy_AudioPort_audio_port_v7(aidlRet));
    return OK;
}

status_t AudioFlingerClientAdapter::createAudioPatch(const struct audio_patch* patch,
                                                     audio_patch_handle_t* handle) {
    media::AudioPatch patchAidl = VALUE_OR_RETURN_STATUS(legacy2aidl_audio_patch_AudioPatch(*patch));
    int32_t aidlRet = VALUE_OR_RETURN_STATUS(legacy2aidl_audio_patch_handle_t_int32_t(
                    AUDIO_PATCH_HANDLE_NONE));
    if (handle != nullptr) {
        aidlRet = VALUE_OR_RETURN_STATUS(legacy2aidl_audio_patch_handle_t_int32_t(*handle));
    }
    RETURN_STATUS_IF_ERROR(statusTFromBinderStatus(
            mDelegate->createAudioPatch(patchAidl, &aidlRet)));
    if (handle != nullptr) {
        *handle = VALUE_OR_RETURN_STATUS(aidl2legacy_int32_t_audio_patch_handle_t(aidlRet));
    }
    return OK;
}

status_t AudioFlingerClientAdapter::releaseAudioPatch(audio_patch_handle_t handle) {
    int32_t handleAidl = VALUE_OR_RETURN_STATUS(legacy2aidl_audio_patch_handle_t_int32_t(handle));
    return statusTFromBinderStatus(mDelegate->releaseAudioPatch(handleAidl));
}

status_t AudioFlingerClientAdapter::listAudioPatches(unsigned int* num_patches,
                                                     struct audio_patch* patches) {
    std::vector<media::AudioPatch> aidlRet;
    int32_t maxPatches = VALUE_OR_RETURN_STATUS(convertIntegral<int32_t>(*num_patches));
    RETURN_STATUS_IF_ERROR(statusTFromBinderStatus(
            mDelegate->listAudioPatches(maxPatches, &aidlRet)));
    *num_patches = VALUE_OR_RETURN_STATUS(convertIntegral<unsigned int>(aidlRet.size()));
    return convertRange(aidlRet.begin(), aidlRet.end(), patches,
                        aidl2legacy_AudioPatch_audio_patch);
}

status_t AudioFlingerClientAdapter::setAudioPortConfig(const struct audio_port_config* config) {
    media::AudioPortConfig configAidl = VALUE_OR_RETURN_STATUS(
            legacy2aidl_audio_port_config_AudioPortConfig(*config));
    return statusTFromBinderStatus(mDelegate->setAudioPortConfig(configAidl));
}

audio_hw_sync_t AudioFlingerClientAdapter::getAudioHwSyncForSession(audio_session_t sessionId) {
    auto result = [&]() -> ConversionResult<audio_hw_sync_t> {
        int32_t sessionIdAidl = VALUE_OR_RETURN(legacy2aidl_audio_session_t_int32_t(sessionId));
        int32_t aidlRet;
        RETURN_IF_ERROR(statusTFromBinderStatus(
                mDelegate->getAudioHwSyncForSession(sessionIdAidl, &aidlRet)));
        return aidl2legacy_int32_t_audio_hw_sync_t(aidlRet);
    }();
    return result.value_or(AUDIO_HW_SYNC_INVALID);
}

status_t AudioFlingerClientAdapter::systemReady() {
    return statusTFromBinderStatus(mDelegate->systemReady());
}

status_t AudioFlingerClientAdapter::audioPolicyReady() {
    return statusTFromBinderStatus(mDelegate->audioPolicyReady());
}

size_t AudioFlingerClientAdapter::frameCountHAL(audio_io_handle_t ioHandle) const {
    auto result = [&]() -> ConversionResult<size_t> {
        int32_t ioHandleAidl = VALUE_OR_RETURN(legacy2aidl_audio_io_handle_t_int32_t(ioHandle));
        int64_t aidlRet;
        RETURN_IF_ERROR(statusTFromBinderStatus(
                mDelegate->frameCountHAL(ioHandleAidl, &aidlRet)));
        return convertIntegral<size_t>(aidlRet);
    }();
    // Failure is ignored.
    return result.value_or(0);
}

status_t
AudioFlingerClientAdapter::getMicrophones(std::vector<media::MicrophoneInfo>* microphones) {
    std::vector<media::MicrophoneInfoData> aidlRet;
    RETURN_STATUS_IF_ERROR(statusTFromBinderStatus(
            mDelegate->getMicrophones(&aidlRet)));
    if (microphones != nullptr) {
        *microphones = VALUE_OR_RETURN_STATUS(
                convertContainer<std::vector<media::MicrophoneInfo>>(aidlRet,
                         media::aidl2legacy_MicrophoneInfo));
    }
    return OK;
}

status_t AudioFlingerClientAdapter::setAudioHalPids(const std::vector<pid_t>& pids) {
    std::vector<int32_t> pidsAidl = VALUE_OR_RETURN_STATUS(
            convertContainer<std::vector<int32_t>>(pids, legacy2aidl_pid_t_int32_t));
    return statusTFromBinderStatus(mDelegate->setAudioHalPids(pidsAidl));
}

status_t AudioFlingerClientAdapter::setVibratorInfos(
        const std::vector<media::AudioVibratorInfo>& vibratorInfos) {
    return statusTFromBinderStatus(mDelegate->setVibratorInfos(vibratorInfos));
}

status_t AudioFlingerClientAdapter::updateSecondaryOutputs(
        const TrackSecondaryOutputsMap& trackSecondaryOutputs) {
    std::vector<media::TrackSecondaryOutputInfo> trackSecondaryOutputInfos =
            VALUE_OR_RETURN_STATUS(
                    convertContainer<std::vector<media::TrackSecondaryOutputInfo>>(
                            trackSecondaryOutputs,
                            legacy2aidl_TrackSecondaryOutputInfoPair_TrackSecondaryOutputInfo));
    return statusTFromBinderStatus(mDelegate->updateSecondaryOutputs(trackSecondaryOutputInfos));
}

status_t AudioFlingerClientAdapter::getMmapPolicyInfos(
        AudioMMapPolicyType policyType, std::vector<AudioMMapPolicyInfo> *policyInfos) {
    return statusTFromBinderStatus(mDelegate->getMmapPolicyInfos(policyType, policyInfos));
}

int32_t AudioFlingerClientAdapter::getAAudioMixerBurstCount() {
    auto result = [&]() -> ConversionResult<int32_t> {
        int32_t aidlRet;
        RETURN_IF_ERROR(statusTFromBinderStatus(mDelegate->getAAudioMixerBurstCount(&aidlRet)));
        return convertIntegral<int32_t>(aidlRet);
    }();
    // Failure is ignored.
    return result.value_or(0);
}

int32_t AudioFlingerClientAdapter::getAAudioHardwareBurstMinUsec() {
    auto result = [&]() -> ConversionResult<int32_t> {
        int32_t aidlRet;
        RETURN_IF_ERROR(statusTFromBinderStatus(
                mDelegate->getAAudioHardwareBurstMinUsec(&aidlRet)));
        return convertIntegral<int32_t>(aidlRet);
    }();
    // Failure is ignored.
    return result.value_or(0);
}

status_t AudioFlingerClientAdapter::setDeviceConnectedState(
        const struct audio_port_v7 *port, bool connected) {
    media::AudioPort aidlPort = VALUE_OR_RETURN_STATUS(
            legacy2aidl_audio_port_v7_AudioPort(*port));
    return statusTFromBinderStatus(mDelegate->setDeviceConnectedState(aidlPort, connected));
}

status_t AudioFlingerClientAdapter::setRequestedLatencyMode(
        audio_io_handle_t output, audio_latency_mode_t mode) {
    int32_t outputAidl = VALUE_OR_RETURN_STATUS(legacy2aidl_audio_io_handle_t_int32_t(output));
    media::audio::common::AudioLatencyMode modeAidl  = VALUE_OR_RETURN_STATUS(
            legacy2aidl_audio_latency_mode_t_AudioLatencyMode(mode));
    return statusTFromBinderStatus(mDelegate->setRequestedLatencyMode(outputAidl, modeAidl));
}

status_t AudioFlingerClientAdapter::getSupportedLatencyModes(
        audio_io_handle_t output, std::vector<audio_latency_mode_t>* modes) {
    if (modes == nullptr) {
        return BAD_VALUE;
    }

    int32_t outputAidl = VALUE_OR_RETURN_STATUS(legacy2aidl_audio_io_handle_t_int32_t(output));
    std::vector<media::audio::common::AudioLatencyMode> modesAidl;

    RETURN_STATUS_IF_ERROR(statusTFromBinderStatus(
            mDelegate->getSupportedLatencyModes(outputAidl, &modesAidl)));

    *modes = VALUE_OR_RETURN_STATUS(
            convertContainer<std::vector<audio_latency_mode_t>>(modesAidl,
                     aidl2legacy_AudioLatencyMode_audio_latency_mode_t));

    return NO_ERROR;
}

<<<<<<< HEAD
status_t AudioFlingerClientAdapter::setBluetoothLatencyModesEnabled(bool enabled) {
    return statusTFromBinderStatus(mDelegate->setBluetoothLatencyModesEnabled(enabled));
}

status_t AudioFlingerClientAdapter::supportsBluetoothLatencyModes(bool* support) {
=======
status_t AudioFlingerClientAdapter::setBluetoothVariableLatencyEnabled(bool enabled) {
    return statusTFromBinderStatus(mDelegate->setBluetoothVariableLatencyEnabled(enabled));
}

status_t AudioFlingerClientAdapter::isBluetoothVariableLatencyEnabled(bool* enabled) {
    if (enabled == nullptr) {
        return BAD_VALUE;
    }

    RETURN_STATUS_IF_ERROR(statusTFromBinderStatus(
            mDelegate->isBluetoothVariableLatencyEnabled(enabled)));

    return NO_ERROR;
}

status_t AudioFlingerClientAdapter::supportsBluetoothVariableLatency(bool* support) {
>>>>>>> dc2f403f
    if (support == nullptr) {
        return BAD_VALUE;
    }

    RETURN_STATUS_IF_ERROR(statusTFromBinderStatus(
<<<<<<< HEAD
            mDelegate->supportsBluetoothLatencyModes(support)));
=======
            mDelegate->supportsBluetoothVariableLatency(support)));
>>>>>>> dc2f403f

    return NO_ERROR;
}

////////////////////////////////////////////////////////////////////////////////////////////////////
// AudioFlingerServerAdapter
AudioFlingerServerAdapter::AudioFlingerServerAdapter(
        const sp<AudioFlingerServerAdapter::Delegate>& delegate) : mDelegate(delegate) {
    setMinSchedulerPolicy(SCHED_NORMAL, ANDROID_PRIORITY_AUDIO);
}

status_t AudioFlingerServerAdapter::onTransact(uint32_t code,
                                               const Parcel& data,
                                               Parcel* reply,
                                               uint32_t flags) {
    return mDelegate->onTransactWrapper(static_cast<Delegate::TransactionCode>(code),
                                        data,
                                        flags,
                                        [&] {
                                            return BnAudioFlingerService::onTransact(
                                                    code,
                                                    data,
                                                    reply,
                                                    flags);
                                        });
}

status_t AudioFlingerServerAdapter::dump(int fd, const Vector<String16>& args) {
    return mDelegate->dump(fd, args);
}

Status AudioFlingerServerAdapter::createTrack(const media::CreateTrackRequest& request,
                                              media::CreateTrackResponse* _aidl_return) {
    return Status::fromStatusT(mDelegate->createTrack(request, *_aidl_return));
}

Status AudioFlingerServerAdapter::createRecord(const media::CreateRecordRequest& request,
                                               media::CreateRecordResponse* _aidl_return) {
    return Status::fromStatusT(mDelegate->createRecord(request, *_aidl_return));
}

Status AudioFlingerServerAdapter::sampleRate(int32_t ioHandle, int32_t* _aidl_return) {
    audio_io_handle_t ioHandleLegacy = VALUE_OR_RETURN_BINDER(
            aidl2legacy_int32_t_audio_io_handle_t(ioHandle));
    *_aidl_return = VALUE_OR_RETURN_BINDER(
            convertIntegral<int32_t>(mDelegate->sampleRate(ioHandleLegacy)));
    return Status::ok();
}

Status AudioFlingerServerAdapter::format(int32_t output,
                                         AudioFormatDescription* _aidl_return) {
    audio_io_handle_t outputLegacy = VALUE_OR_RETURN_BINDER(
            aidl2legacy_int32_t_audio_io_handle_t(output));
    *_aidl_return = VALUE_OR_RETURN_BINDER(
            legacy2aidl_audio_format_t_AudioFormatDescription(mDelegate->format(outputLegacy)));
    return Status::ok();
}

Status AudioFlingerServerAdapter::frameCount(int32_t ioHandle, int64_t* _aidl_return) {
    audio_io_handle_t ioHandleLegacy = VALUE_OR_RETURN_BINDER(
            aidl2legacy_int32_t_audio_io_handle_t(ioHandle));
    *_aidl_return = VALUE_OR_RETURN_BINDER(
            convertIntegral<int64_t>(mDelegate->frameCount(ioHandleLegacy)));
    return Status::ok();
}

Status AudioFlingerServerAdapter::latency(int32_t output, int32_t* _aidl_return) {
    audio_io_handle_t outputLegacy = VALUE_OR_RETURN_BINDER(
            aidl2legacy_int32_t_audio_io_handle_t(output));
    *_aidl_return = VALUE_OR_RETURN_BINDER(
            convertIntegral<int32_t>(mDelegate->latency(outputLegacy)));
    return Status::ok();
}

Status AudioFlingerServerAdapter::setMasterVolume(float value) {
    return Status::fromStatusT(mDelegate->setMasterVolume(value));
}

Status AudioFlingerServerAdapter::setMasterMute(bool muted) {
    return Status::fromStatusT(mDelegate->setMasterMute(muted));
}

Status AudioFlingerServerAdapter::masterVolume(float* _aidl_return) {
    *_aidl_return = mDelegate->masterVolume();
    return Status::ok();
}

Status AudioFlingerServerAdapter::masterMute(bool* _aidl_return) {
    *_aidl_return = mDelegate->masterMute();
    return Status::ok();
}

Status AudioFlingerServerAdapter::setMasterBalance(float balance) {
    return Status::fromStatusT(mDelegate->setMasterBalance(balance));
}

Status AudioFlingerServerAdapter::getMasterBalance(float* _aidl_return) {
    return Status::fromStatusT(mDelegate->getMasterBalance(_aidl_return));
}

Status AudioFlingerServerAdapter::setStreamVolume(AudioStreamType stream, float value,
                                                  int32_t output) {
    audio_stream_type_t streamLegacy = VALUE_OR_RETURN_BINDER(
            aidl2legacy_AudioStreamType_audio_stream_type_t(stream));
    audio_io_handle_t outputLegacy = VALUE_OR_RETURN_BINDER(
            aidl2legacy_int32_t_audio_io_handle_t(output));
    return Status::fromStatusT(mDelegate->setStreamVolume(streamLegacy, value, outputLegacy));
}

Status AudioFlingerServerAdapter::setStreamMute(AudioStreamType stream, bool muted) {
    audio_stream_type_t streamLegacy = VALUE_OR_RETURN_BINDER(
            aidl2legacy_AudioStreamType_audio_stream_type_t(stream));
    return Status::fromStatusT(mDelegate->setStreamMute(streamLegacy, muted));
}

Status AudioFlingerServerAdapter::streamVolume(AudioStreamType stream, int32_t output,
                                               float* _aidl_return) {
    audio_stream_type_t streamLegacy = VALUE_OR_RETURN_BINDER(
            aidl2legacy_AudioStreamType_audio_stream_type_t(stream));
    audio_io_handle_t outputLegacy = VALUE_OR_RETURN_BINDER(
            aidl2legacy_int32_t_audio_io_handle_t(output));
    *_aidl_return = mDelegate->streamVolume(streamLegacy, outputLegacy);
    return Status::ok();
}

Status AudioFlingerServerAdapter::streamMute(AudioStreamType stream, bool* _aidl_return) {
    audio_stream_type_t streamLegacy = VALUE_OR_RETURN_BINDER(
            aidl2legacy_AudioStreamType_audio_stream_type_t(stream));
    *_aidl_return = mDelegate->streamMute(streamLegacy);
    return Status::ok();
}

Status AudioFlingerServerAdapter::setMode(AudioMode mode) {
    audio_mode_t modeLegacy = VALUE_OR_RETURN_BINDER(aidl2legacy_AudioMode_audio_mode_t(mode));
    return Status::fromStatusT(mDelegate->setMode(modeLegacy));
}

Status AudioFlingerServerAdapter::setMicMute(bool state) {
    return Status::fromStatusT(mDelegate->setMicMute(state));
}

Status AudioFlingerServerAdapter::getMicMute(bool* _aidl_return) {
    *_aidl_return = mDelegate->getMicMute();
    return Status::ok();
}

Status AudioFlingerServerAdapter::setRecordSilenced(int32_t portId, bool silenced) {
    audio_port_handle_t portIdLegacy = VALUE_OR_RETURN_BINDER(
            aidl2legacy_int32_t_audio_port_handle_t(portId));
    mDelegate->setRecordSilenced(portIdLegacy, silenced);
    return Status::ok();
}

Status
AudioFlingerServerAdapter::setParameters(int32_t ioHandle, const std::string& keyValuePairs) {
    audio_io_handle_t ioHandleLegacy = VALUE_OR_RETURN_BINDER(
            aidl2legacy_int32_t_audio_io_handle_t(ioHandle));
    String8 keyValuePairsLegacy = VALUE_OR_RETURN_BINDER(
            aidl2legacy_string_view_String8(keyValuePairs));
    return Status::fromStatusT(mDelegate->setParameters(ioHandleLegacy, keyValuePairsLegacy));
}

Status AudioFlingerServerAdapter::getParameters(int32_t ioHandle, const std::string& keys,
                                                std::string* _aidl_return) {
    audio_io_handle_t ioHandleLegacy = VALUE_OR_RETURN_BINDER(
            aidl2legacy_int32_t_audio_io_handle_t(ioHandle));
    String8 keysLegacy = VALUE_OR_RETURN_BINDER(aidl2legacy_string_view_String8(keys));
    *_aidl_return = VALUE_OR_RETURN_BINDER(
            legacy2aidl_String8_string(mDelegate->getParameters(ioHandleLegacy, keysLegacy)));
    return Status::ok();
}

Status AudioFlingerServerAdapter::registerClient(const sp<media::IAudioFlingerClient>& client) {
    mDelegate->registerClient(client);
    return Status::ok();
}

Status AudioFlingerServerAdapter::getInputBufferSize(int32_t sampleRate,
                                                     const AudioFormatDescription& format,
                                                     const AudioChannelLayout& channelMask,
                                                     int64_t* _aidl_return) {
    uint32_t sampleRateLegacy = VALUE_OR_RETURN_BINDER(convertIntegral<uint32_t>(sampleRate));
    audio_format_t formatLegacy = VALUE_OR_RETURN_BINDER(
            aidl2legacy_AudioFormatDescription_audio_format_t(format));
    audio_channel_mask_t channelMaskLegacy = VALUE_OR_RETURN_BINDER(
            aidl2legacy_AudioChannelLayout_audio_channel_mask_t(channelMask, true /*isInput*/));
    size_t size = mDelegate->getInputBufferSize(sampleRateLegacy, formatLegacy, channelMaskLegacy);
    *_aidl_return = VALUE_OR_RETURN_BINDER(convertIntegral<int64_t>(size));
    return Status::ok();
}

Status AudioFlingerServerAdapter::openOutput(const media::OpenOutputRequest& request,
                                             media::OpenOutputResponse* _aidl_return) {
    return Status::fromStatusT(mDelegate->openOutput(request, _aidl_return));
}

Status AudioFlingerServerAdapter::openDuplicateOutput(int32_t output1, int32_t output2,
                                                      int32_t* _aidl_return) {
    audio_io_handle_t output1Legacy = VALUE_OR_RETURN_BINDER(
            aidl2legacy_int32_t_audio_io_handle_t(output1));
    audio_io_handle_t output2Legacy = VALUE_OR_RETURN_BINDER(
            aidl2legacy_int32_t_audio_io_handle_t(output2));
    audio_io_handle_t result = mDelegate->openDuplicateOutput(output1Legacy, output2Legacy);
    *_aidl_return = VALUE_OR_RETURN_BINDER(legacy2aidl_audio_io_handle_t_int32_t(result));
    return Status::ok();
}

Status AudioFlingerServerAdapter::closeOutput(int32_t output) {
    audio_io_handle_t outputLegacy = VALUE_OR_RETURN_BINDER(
            aidl2legacy_int32_t_audio_io_handle_t(output));
    return Status::fromStatusT(mDelegate->closeOutput(outputLegacy));
}

Status AudioFlingerServerAdapter::suspendOutput(int32_t output) {
    audio_io_handle_t outputLegacy = VALUE_OR_RETURN_BINDER(
            aidl2legacy_int32_t_audio_io_handle_t(output));
    return Status::fromStatusT(mDelegate->suspendOutput(outputLegacy));
}

Status AudioFlingerServerAdapter::restoreOutput(int32_t output) {
    audio_io_handle_t outputLegacy = VALUE_OR_RETURN_BINDER(
            aidl2legacy_int32_t_audio_io_handle_t(output));
    return Status::fromStatusT(mDelegate->restoreOutput(outputLegacy));
}

Status AudioFlingerServerAdapter::openInput(const media::OpenInputRequest& request,
                                            media::OpenInputResponse* _aidl_return) {
    return Status::fromStatusT(mDelegate->openInput(request, _aidl_return));
}

Status AudioFlingerServerAdapter::closeInput(int32_t input) {
    audio_io_handle_t inputLegacy = VALUE_OR_RETURN_BINDER(
            aidl2legacy_int32_t_audio_io_handle_t(input));
    return Status::fromStatusT(mDelegate->closeInput(inputLegacy));
}

Status AudioFlingerServerAdapter::invalidateStream(AudioStreamType stream) {
    audio_stream_type_t streamLegacy = VALUE_OR_RETURN_BINDER(
            aidl2legacy_AudioStreamType_audio_stream_type_t(stream));
    return Status::fromStatusT(mDelegate->invalidateStream(streamLegacy));
}

Status AudioFlingerServerAdapter::setVoiceVolume(float volume) {
    return Status::fromStatusT(mDelegate->setVoiceVolume(volume));
}

Status
AudioFlingerServerAdapter::getRenderPosition(int32_t output, media::RenderPosition* _aidl_return) {
    audio_io_handle_t outputLegacy = VALUE_OR_RETURN_BINDER(
            aidl2legacy_int32_t_audio_io_handle_t(output));
    uint32_t halFramesLegacy;
    uint32_t dspFramesLegacy;
    RETURN_BINDER_IF_ERROR(
            mDelegate->getRenderPosition(&halFramesLegacy, &dspFramesLegacy, outputLegacy));
    _aidl_return->halFrames = VALUE_OR_RETURN_BINDER(convertIntegral<int32_t>(halFramesLegacy));
    _aidl_return->dspFrames = VALUE_OR_RETURN_BINDER(convertIntegral<int32_t>(dspFramesLegacy));
    return Status::ok();
}

Status AudioFlingerServerAdapter::getInputFramesLost(int32_t ioHandle, int32_t* _aidl_return) {
    audio_io_handle_t ioHandleLegacy = VALUE_OR_RETURN_BINDER(
            aidl2legacy_int32_t_audio_io_handle_t(ioHandle));
    uint32_t result = mDelegate->getInputFramesLost(ioHandleLegacy);
    *_aidl_return = VALUE_OR_RETURN_BINDER(convertIntegral<int32_t>(result));
    return Status::ok();
}

Status
AudioFlingerServerAdapter::newAudioUniqueId(media::AudioUniqueIdUse use, int32_t* _aidl_return) {
    audio_unique_id_use_t useLegacy = VALUE_OR_RETURN_BINDER(
            aidl2legacy_AudioUniqueIdUse_audio_unique_id_use_t(use));
    audio_unique_id_t result = mDelegate->newAudioUniqueId(useLegacy);
    *_aidl_return = VALUE_OR_RETURN_BINDER(legacy2aidl_audio_unique_id_t_int32_t(result));
    return Status::ok();
}

Status
AudioFlingerServerAdapter::acquireAudioSessionId(int32_t audioSession, int32_t pid, int32_t uid) {
    audio_session_t audioSessionLegacy = VALUE_OR_RETURN_BINDER(
            aidl2legacy_int32_t_audio_session_t(audioSession));
    pid_t pidLegacy = VALUE_OR_RETURN_BINDER(aidl2legacy_int32_t_pid_t(pid));
    uid_t uidLegacy = VALUE_OR_RETURN_BINDER(aidl2legacy_int32_t_uid_t(uid));
    mDelegate->acquireAudioSessionId(audioSessionLegacy, pidLegacy, uidLegacy);
    return Status::ok();
}

Status AudioFlingerServerAdapter::releaseAudioSessionId(int32_t audioSession, int32_t pid) {
    audio_session_t audioSessionLegacy = VALUE_OR_RETURN_BINDER(
            aidl2legacy_int32_t_audio_session_t(audioSession));
    pid_t pidLegacy = VALUE_OR_RETURN_BINDER(aidl2legacy_int32_t_pid_t(pid));
    mDelegate->releaseAudioSessionId(audioSessionLegacy, pidLegacy);
    return Status::ok();
}

Status AudioFlingerServerAdapter::queryNumberEffects(int32_t* _aidl_return) {
    uint32_t result;
    RETURN_BINDER_IF_ERROR(mDelegate->queryNumberEffects(&result));
    *_aidl_return = VALUE_OR_RETURN_BINDER(convertIntegral<uint32_t>(result));
    return Status::ok();
}

Status
AudioFlingerServerAdapter::queryEffect(int32_t index, media::EffectDescriptor* _aidl_return) {
    uint32_t indexLegacy = VALUE_OR_RETURN_BINDER(convertIntegral<uint32_t>(index));
    effect_descriptor_t result;
    RETURN_BINDER_IF_ERROR(mDelegate->queryEffect(indexLegacy, &result));
    *_aidl_return = VALUE_OR_RETURN_BINDER(
            legacy2aidl_effect_descriptor_t_EffectDescriptor(result));
    return Status::ok();
}

Status AudioFlingerServerAdapter::getEffectDescriptor(const AudioUuid& effectUUID,
                                                      const AudioUuid& typeUUID,
                                                      int32_t preferredTypeFlag,
                                                      media::EffectDescriptor* _aidl_return) {
    effect_uuid_t effectUuidLegacy = VALUE_OR_RETURN_BINDER(
            aidl2legacy_AudioUuid_audio_uuid_t(effectUUID));
    effect_uuid_t typeUuidLegacy = VALUE_OR_RETURN_BINDER(
            aidl2legacy_AudioUuid_audio_uuid_t(typeUUID));
    uint32_t preferredTypeFlagLegacy = VALUE_OR_RETURN_BINDER(
            convertReinterpret<uint32_t>(preferredTypeFlag));
    effect_descriptor_t result;
    RETURN_BINDER_IF_ERROR(mDelegate->getEffectDescriptor(&effectUuidLegacy, &typeUuidLegacy,
                                                          preferredTypeFlagLegacy, &result));
    *_aidl_return = VALUE_OR_RETURN_BINDER(
            legacy2aidl_effect_descriptor_t_EffectDescriptor(result));
    return Status::ok();
}

Status AudioFlingerServerAdapter::createEffect(const media::CreateEffectRequest& request,
                                               media::CreateEffectResponse* _aidl_return) {
    return Status::fromStatusT(mDelegate->createEffect(request, _aidl_return));
}

Status
AudioFlingerServerAdapter::moveEffects(int32_t session, int32_t srcOutput, int32_t dstOutput) {
    audio_session_t sessionLegacy = VALUE_OR_RETURN_BINDER(
            aidl2legacy_int32_t_audio_session_t(session));
    audio_io_handle_t srcOutputLegacy = VALUE_OR_RETURN_BINDER(
            aidl2legacy_int32_t_audio_io_handle_t(srcOutput));
    audio_io_handle_t dstOutputLegacy = VALUE_OR_RETURN_BINDER(
            aidl2legacy_int32_t_audio_io_handle_t(dstOutput));
    return Status::fromStatusT(
            mDelegate->moveEffects(sessionLegacy, srcOutputLegacy, dstOutputLegacy));
}

Status AudioFlingerServerAdapter::setEffectSuspended(int32_t effectId, int32_t sessionId,
                                                     bool suspended) {
    int effectIdLegacy = VALUE_OR_RETURN_BINDER(convertReinterpret<int>(effectId));
    audio_session_t sessionIdLegacy = VALUE_OR_RETURN_BINDER(
            aidl2legacy_int32_t_audio_session_t(sessionId));
    mDelegate->setEffectSuspended(effectIdLegacy, sessionIdLegacy, suspended);
    return Status::ok();
}

Status AudioFlingerServerAdapter::loadHwModule(const std::string& name, int32_t* _aidl_return) {
    audio_module_handle_t result = mDelegate->loadHwModule(name.c_str());
    *_aidl_return = VALUE_OR_RETURN_BINDER(legacy2aidl_audio_module_handle_t_int32_t(result));
    return Status::ok();
}

Status AudioFlingerServerAdapter::getPrimaryOutputSamplingRate(int32_t* _aidl_return) {
    *_aidl_return = VALUE_OR_RETURN_BINDER(
            convertIntegral<int32_t>(mDelegate->getPrimaryOutputSamplingRate()));
    return Status::ok();
}

Status AudioFlingerServerAdapter::getPrimaryOutputFrameCount(int64_t* _aidl_return) {
    *_aidl_return = VALUE_OR_RETURN_BINDER(
            convertIntegral<int64_t>(mDelegate->getPrimaryOutputFrameCount()));
    return Status::ok();

}

Status AudioFlingerServerAdapter::setLowRamDevice(bool isLowRamDevice, int64_t totalMemory) {
    return Status::fromStatusT(mDelegate->setLowRamDevice(isLowRamDevice, totalMemory));
}

Status AudioFlingerServerAdapter::getAudioPort(const media::AudioPort& port,
                                               media::AudioPort* _aidl_return) {
    audio_port_v7 portLegacy = VALUE_OR_RETURN_BINDER(aidl2legacy_AudioPort_audio_port_v7(port));
    RETURN_BINDER_IF_ERROR(mDelegate->getAudioPort(&portLegacy));
    *_aidl_return = VALUE_OR_RETURN_BINDER(legacy2aidl_audio_port_v7_AudioPort(portLegacy));
    return Status::ok();
}

Status AudioFlingerServerAdapter::createAudioPatch(const media::AudioPatch& patch,
                                                   int32_t* _aidl_return) {
    audio_patch patchLegacy = VALUE_OR_RETURN_BINDER(aidl2legacy_AudioPatch_audio_patch(patch));
    audio_patch_handle_t handleLegacy = VALUE_OR_RETURN_BINDER(
            aidl2legacy_int32_t_audio_patch_handle_t(*_aidl_return));
    RETURN_BINDER_IF_ERROR(mDelegate->createAudioPatch(&patchLegacy, &handleLegacy));
    *_aidl_return = VALUE_OR_RETURN_BINDER(legacy2aidl_audio_patch_handle_t_int32_t(handleLegacy));
    return Status::ok();
}

Status AudioFlingerServerAdapter::releaseAudioPatch(int32_t handle) {
    audio_patch_handle_t handleLegacy = VALUE_OR_RETURN_BINDER(
            aidl2legacy_int32_t_audio_patch_handle_t(handle));
    return Status::fromStatusT(mDelegate->releaseAudioPatch(handleLegacy));
}

Status AudioFlingerServerAdapter::listAudioPatches(int32_t maxCount,
                            std::vector<media::AudioPatch>* _aidl_return) {
    unsigned int count = VALUE_OR_RETURN_BINDER(convertIntegral<unsigned int>(maxCount));
    count = std::min(count, static_cast<unsigned int>(MAX_ITEMS_PER_LIST));
    std::unique_ptr<audio_patch[]> patchesLegacy(new audio_patch[count]);
    RETURN_BINDER_IF_ERROR(mDelegate->listAudioPatches(&count, patchesLegacy.get()));
    RETURN_BINDER_IF_ERROR(convertRange(&patchesLegacy[0],
                           &patchesLegacy[count],
                           std::back_inserter(*_aidl_return),
                           legacy2aidl_audio_patch_AudioPatch));
    return Status::ok();
}

Status AudioFlingerServerAdapter::setAudioPortConfig(const media::AudioPortConfig& config) {
    audio_port_config configLegacy = VALUE_OR_RETURN_BINDER(
            aidl2legacy_AudioPortConfig_audio_port_config(config));
    return Status::fromStatusT(mDelegate->setAudioPortConfig(&configLegacy));
}

Status AudioFlingerServerAdapter::getAudioHwSyncForSession(int32_t sessionId,
                                                           int32_t* _aidl_return) {
    audio_session_t sessionIdLegacy = VALUE_OR_RETURN_BINDER(
            aidl2legacy_int32_t_audio_session_t(sessionId));
    audio_hw_sync_t result = mDelegate->getAudioHwSyncForSession(sessionIdLegacy);
    *_aidl_return = VALUE_OR_RETURN_BINDER(legacy2aidl_audio_hw_sync_t_int32_t(result));
    return Status::ok();
}

Status AudioFlingerServerAdapter::systemReady() {
    return Status::fromStatusT(mDelegate->systemReady());
}

Status AudioFlingerServerAdapter::audioPolicyReady() {
    mDelegate->audioPolicyReady();
    return Status::ok();
}

Status AudioFlingerServerAdapter::frameCountHAL(int32_t ioHandle, int64_t* _aidl_return) {
    audio_io_handle_t ioHandleLegacy = VALUE_OR_RETURN_BINDER(
            aidl2legacy_int32_t_audio_io_handle_t(ioHandle));
    size_t result = mDelegate->frameCountHAL(ioHandleLegacy);
    *_aidl_return = VALUE_OR_RETURN_BINDER(convertIntegral<int64_t>(result));
    return Status::ok();
}

Status AudioFlingerServerAdapter::getMicrophones(
        std::vector<media::MicrophoneInfoData>* _aidl_return) {
    std::vector<media::MicrophoneInfo> resultLegacy;
    RETURN_BINDER_IF_ERROR(mDelegate->getMicrophones(&resultLegacy));
    *_aidl_return = VALUE_OR_RETURN_BINDER(convertContainer<std::vector<media::MicrophoneInfoData>>(
            resultLegacy, media::legacy2aidl_MicrophoneInfo));
    return Status::ok();
}

Status AudioFlingerServerAdapter::setAudioHalPids(const std::vector<int32_t>& pids) {
    std::vector<pid_t> pidsLegacy = VALUE_OR_RETURN_BINDER(
            convertContainer<std::vector<pid_t>>(pids, aidl2legacy_int32_t_pid_t));
    RETURN_BINDER_IF_ERROR(mDelegate->setAudioHalPids(pidsLegacy));
    return Status::ok();
}

Status AudioFlingerServerAdapter::setVibratorInfos(
        const std::vector<media::AudioVibratorInfo>& vibratorInfos) {
    return Status::fromStatusT(mDelegate->setVibratorInfos(vibratorInfos));
}

Status AudioFlingerServerAdapter::updateSecondaryOutputs(
        const std::vector<media::TrackSecondaryOutputInfo>& trackSecondaryOutputInfos) {
    TrackSecondaryOutputsMap trackSecondaryOutputs =
            VALUE_OR_RETURN_BINDER(convertContainer<TrackSecondaryOutputsMap>(
                    trackSecondaryOutputInfos,
                    aidl2legacy_TrackSecondaryOutputInfo_TrackSecondaryOutputInfoPair));
    return Status::fromStatusT(mDelegate->updateSecondaryOutputs(trackSecondaryOutputs));
}

Status AudioFlingerServerAdapter::getMmapPolicyInfos(
        AudioMMapPolicyType policyType, std::vector<AudioMMapPolicyInfo> *_aidl_return) {
    return Status::fromStatusT(mDelegate->getMmapPolicyInfos(policyType, _aidl_return));
}

Status AudioFlingerServerAdapter::getAAudioMixerBurstCount(int32_t* _aidl_return) {
    *_aidl_return = VALUE_OR_RETURN_BINDER(
            convertIntegral<int32_t>(mDelegate->getAAudioMixerBurstCount()));
    return Status::ok();
}

Status AudioFlingerServerAdapter::getAAudioHardwareBurstMinUsec(int32_t* _aidl_return) {
    *_aidl_return = VALUE_OR_RETURN_BINDER(
            convertIntegral<int32_t>(mDelegate->getAAudioHardwareBurstMinUsec()));
    return Status::ok();
}

Status AudioFlingerServerAdapter::setDeviceConnectedState(
        const media::AudioPort& port, bool connected) {
    audio_port_v7 portLegacy = VALUE_OR_RETURN_BINDER(aidl2legacy_AudioPort_audio_port_v7(port));
    return Status::fromStatusT(mDelegate->setDeviceConnectedState(&portLegacy, connected));
}

Status AudioFlingerServerAdapter::setRequestedLatencyMode(
        int32_t output, media::audio::common::AudioLatencyMode modeAidl) {
    audio_io_handle_t outputLegacy = VALUE_OR_RETURN_BINDER(
            aidl2legacy_int32_t_audio_io_handle_t(output));
    audio_latency_mode_t modeLegacy = VALUE_OR_RETURN_BINDER(
            aidl2legacy_AudioLatencyMode_audio_latency_mode_t(modeAidl));
    return Status::fromStatusT(mDelegate->setRequestedLatencyMode(
            outputLegacy, modeLegacy));
}

Status AudioFlingerServerAdapter::getSupportedLatencyModes(
        int output, std::vector<media::audio::common::AudioLatencyMode>* _aidl_return) {
    audio_io_handle_t outputLegacy = VALUE_OR_RETURN_BINDER(
            aidl2legacy_int32_t_audio_io_handle_t(output));
    std::vector<audio_latency_mode_t> modesLegacy;

    RETURN_BINDER_IF_ERROR(mDelegate->getSupportedLatencyModes(outputLegacy, &modesLegacy));

    *_aidl_return = VALUE_OR_RETURN_BINDER(
            convertContainer<std::vector<media::audio::common::AudioLatencyMode>>(
                    modesLegacy, legacy2aidl_audio_latency_mode_t_AudioLatencyMode));
    return Status::ok();
}

<<<<<<< HEAD
Status AudioFlingerServerAdapter::setBluetoothLatencyModesEnabled(bool enabled) {
    return Status::fromStatusT(mDelegate->setBluetoothLatencyModesEnabled(enabled));
}

Status AudioFlingerServerAdapter::supportsBluetoothLatencyModes(bool *support) {
    return Status::fromStatusT(mDelegate->supportsBluetoothLatencyModes(support));
=======
Status AudioFlingerServerAdapter::setBluetoothVariableLatencyEnabled(bool enabled) {
    return Status::fromStatusT(mDelegate->setBluetoothVariableLatencyEnabled(enabled));
}

Status AudioFlingerServerAdapter::isBluetoothVariableLatencyEnabled(bool *enabled) {
    return Status::fromStatusT(mDelegate->isBluetoothVariableLatencyEnabled(enabled));
}

Status AudioFlingerServerAdapter::supportsBluetoothVariableLatency(bool *support) {
    return Status::fromStatusT(mDelegate->supportsBluetoothVariableLatency(support));
>>>>>>> dc2f403f
}

} // namespace android<|MERGE_RESOLUTION|>--- conflicted
+++ resolved
@@ -837,13 +837,6 @@
     return NO_ERROR;
 }
 
-<<<<<<< HEAD
-status_t AudioFlingerClientAdapter::setBluetoothLatencyModesEnabled(bool enabled) {
-    return statusTFromBinderStatus(mDelegate->setBluetoothLatencyModesEnabled(enabled));
-}
-
-status_t AudioFlingerClientAdapter::supportsBluetoothLatencyModes(bool* support) {
-=======
 status_t AudioFlingerClientAdapter::setBluetoothVariableLatencyEnabled(bool enabled) {
     return statusTFromBinderStatus(mDelegate->setBluetoothVariableLatencyEnabled(enabled));
 }
@@ -860,17 +853,12 @@
 }
 
 status_t AudioFlingerClientAdapter::supportsBluetoothVariableLatency(bool* support) {
->>>>>>> dc2f403f
     if (support == nullptr) {
         return BAD_VALUE;
     }
 
     RETURN_STATUS_IF_ERROR(statusTFromBinderStatus(
-<<<<<<< HEAD
-            mDelegate->supportsBluetoothLatencyModes(support)));
-=======
             mDelegate->supportsBluetoothVariableLatency(support)));
->>>>>>> dc2f403f
 
     return NO_ERROR;
 }
@@ -1395,14 +1383,6 @@
     return Status::ok();
 }
 
-<<<<<<< HEAD
-Status AudioFlingerServerAdapter::setBluetoothLatencyModesEnabled(bool enabled) {
-    return Status::fromStatusT(mDelegate->setBluetoothLatencyModesEnabled(enabled));
-}
-
-Status AudioFlingerServerAdapter::supportsBluetoothLatencyModes(bool *support) {
-    return Status::fromStatusT(mDelegate->supportsBluetoothLatencyModes(support));
-=======
 Status AudioFlingerServerAdapter::setBluetoothVariableLatencyEnabled(bool enabled) {
     return Status::fromStatusT(mDelegate->setBluetoothVariableLatencyEnabled(enabled));
 }
@@ -1413,7 +1393,6 @@
 
 Status AudioFlingerServerAdapter::supportsBluetoothVariableLatency(bool *support) {
     return Status::fromStatusT(mDelegate->supportsBluetoothVariableLatency(support));
->>>>>>> dc2f403f
 }
 
 } // namespace android