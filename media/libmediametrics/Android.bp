cc_library_shared {
    name: "libmediametrics",

    srcs: [
        "IMediaAnalyticsService.cpp",
        "MediaAnalyticsItem.cpp",
        "MediaMetrics.cpp",
    ],

    shared_libs: [
        "libbinder",
        "libcutils",
        "liblog",
        "libutils",
    ],

    export_include_dirs: ["include"],

    cflags: [
        "-Werror",
        "-Wno-error=deprecated-declarations",
        "-Wall",
    ],

    sanitize: {
        misc_undefined: [
            "unsigned-integer-overflow",
            "signed-integer-overflow",
        ],
        cfi: true,
    },

    // enumerate stable entry points, for apex use
    stubs: {
        symbol_file: "libmediametrics.map.txt",
        versions: [
<<<<<<< HEAD
           "1" ,
        ]
    },
}

=======
            "1" ,
        ]
    },

    header_abi_checker: {
        enabled: true,
        symbol_file: "libmediametrics.map.txt",
    },

    visibility: [
        "//frameworks/av:__subpackages__",
        "//frameworks/base/core/jni",
        "//frameworks/base/media/jni",
    ],
}
>>>>>>> c1aabf30
<|MERGE_RESOLUTION|>--- conflicted
+++ resolved
@@ -34,14 +34,7 @@
     stubs: {
         symbol_file: "libmediametrics.map.txt",
         versions: [
-<<<<<<< HEAD
            "1" ,
-        ]
-    },
-}
-
-=======
-            "1" ,
         ]
     },
 
@@ -55,5 +48,4 @@
         "//frameworks/base/core/jni",
         "//frameworks/base/media/jni",
     ],
-}
->>>>>>> c1aabf30
+}