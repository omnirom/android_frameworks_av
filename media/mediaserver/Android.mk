LOCAL_PATH:= $(call my-dir)

ifneq ($(BOARD_USE_CUSTOM_MEDIASERVEREXTENSIONS),true)
include $(CLEAR_VARS)
LOCAL_SRC_FILES := register.cpp
LOCAL_MODULE := libregistermsext
LOCAL_MODULE_TAGS := optional
include $(BUILD_STATIC_LIBRARY)
endif

include $(CLEAR_VARS)

LOCAL_SRC_FILES:= \
	main_mediaserver.cpp

LOCAL_SHARED_LIBRARIES := \
	libaudioflinger \
	libaudiopolicyservice \
	libcamera_metadata\
	libcameraservice \
	libicuuc \
	libmedialogservice \
	libresourcemanagerservice \
	libcutils \
	libnbaio \
	libmedia \
	libmediaplayerservice \
	libutils \
	liblog \
	libbinder \
	libsoundtriggerservice \
	libradioservice

LOCAL_STATIC_LIBRARIES := \
        libicuandroid_utils \
        libregistermsext

LOCAL_C_INCLUDES := \
<<<<<<< HEAD
    frameworks/av-caf/media/libmediaplayerservice \
    frameworks/av-caf/services/medialog \
    frameworks/av-caf/services/audioflinger \
    frameworks/av-caf/services/audiopolicy \
    frameworks/av-caf/services/audiopolicy/common/managerdefinitions/include \
    frameworks/av-caf/services/audiopolicy/common/include \
    frameworks/av-caf/services/audiopolicy/engine/interface \
    frameworks/av-caf/services/camera/libcameraservice \
    frameworks/av-caf/services/mediaresourcemanager \
=======
    frameworks/av/media/libmediaplayerservice \
    frameworks/av/media/libmedia \
    frameworks/av/services/medialog \
    frameworks/av/services/audioflinger \
    frameworks/av/services/audiopolicy \
    frameworks/av/services/audiopolicy/common/managerdefinitions/include \
    frameworks/av/services/audiopolicy/common/include \
    frameworks/av/services/audiopolicy/engine/interface \
    frameworks/av/services/camera/libcameraservice \
    frameworks/av/services/mediaresourcemanager \
>>>>>>> f31f0e44
    $(call include-path-for, audio-utils) \
    frameworks/av-caf/services/soundtrigger \
    frameworks/av-caf/services/radio \
    external/sonic

ifeq ($(strip $(AUDIO_FEATURE_ENABLED_LISTEN)),true)
LOCAL_SHARED_LIBRARIES += liblisten
LOCAL_C_INCLUDES += $(TARGET_OUT_HEADERS)/mm-audio/audio-listen
LOCAL_CFLAGS += -DAUDIO_LISTEN_ENABLED
endif

LOCAL_MODULE:= mediaserver
LOCAL_32_BIT_ONLY := true

include $(BUILD_EXECUTABLE)<|MERGE_RESOLUTION|>--- conflicted
+++ resolved
@@ -36,8 +36,8 @@
         libregistermsext
 
 LOCAL_C_INCLUDES := \
-<<<<<<< HEAD
     frameworks/av-caf/media/libmediaplayerservice \
+    frameworks/av-caf/media/libmedia \
     frameworks/av-caf/services/medialog \
     frameworks/av-caf/services/audioflinger \
     frameworks/av-caf/services/audiopolicy \
@@ -46,18 +46,6 @@
     frameworks/av-caf/services/audiopolicy/engine/interface \
     frameworks/av-caf/services/camera/libcameraservice \
     frameworks/av-caf/services/mediaresourcemanager \
-=======
-    frameworks/av/media/libmediaplayerservice \
-    frameworks/av/media/libmedia \
-    frameworks/av/services/medialog \
-    frameworks/av/services/audioflinger \
-    frameworks/av/services/audiopolicy \
-    frameworks/av/services/audiopolicy/common/managerdefinitions/include \
-    frameworks/av/services/audiopolicy/common/include \
-    frameworks/av/services/audiopolicy/engine/interface \
-    frameworks/av/services/camera/libcameraservice \
-    frameworks/av/services/mediaresourcemanager \
->>>>>>> f31f0e44
     $(call include-path-for, audio-utils) \
     frameworks/av-caf/services/soundtrigger \
     frameworks/av-caf/services/radio \
