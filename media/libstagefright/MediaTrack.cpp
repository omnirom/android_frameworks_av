--- conflicted
+++ resolved
@@ -183,18 +183,14 @@
             meta.setData(kKeyAudioPresentationInfo,
                     MetaDataBase::Type::TYPE_NONE, valbuf->data(), valbuf->size());
         }
-<<<<<<< HEAD
+        if (format->mFormat->findBuffer("csd-0", &valbuf)) {
+            meta.setData(kKeyOpaqueCSD0,
+                    MetaDataBase::Type::TYPE_NONE, valbuf->data(), valbuf->size());
+        }
         if (format->mFormat->findBuffer("hdr10-plus-info", &valbuf)) {
             meta.setData(kKeyHdr10PlusInfo,
                     MetaDataBase::Type::TYPE_NONE, valbuf->data(), valbuf->size());
         }
-=======
-        if (format->mFormat->findBuffer("csd-0", &valbuf)) {
-            meta.setData(kKeyOpaqueCSD0,
-                    MetaDataBase::Type::TYPE_NONE, valbuf->data(), valbuf->size());
-        }
-
->>>>>>> c9670c55
     } else {
         *buffer = nullptr;
     }
