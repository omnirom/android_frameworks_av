--- conflicted
+++ resolved
@@ -129,11 +129,7 @@
     bool isHeic() const { return mIsHeic; }
     bool isAudio() const { return mIsAudio; }
     bool isMPEG4() const { return mIsMPEG4; }
-<<<<<<< HEAD
     bool usePrefix() const { return (mIsAvc || mIsHevc || mIsHeic) && !mNalLengthBitstream; }
-=======
-    bool usePrefix() const { return mIsAvc || mIsHevc || mIsHeic; }
->>>>>>> c1aabf30
     bool isExifData(MediaBufferBase *buffer, uint32_t *tiffHdrOffset) const;
     void addChunkOffset(off64_t offset);
     void addItemOffsetAndSize(off64_t offset, size_t size, bool isExif);
@@ -1788,7 +1784,6 @@
     return mStartTimeOffsetBFramesUs;
 }
 
-<<<<<<< HEAD
 int64_t MPEG4Writer::getStartTimeOffsetTimeUs(int64_t startTime) {
     int64_t trackStartTimeOffsetUs = 0;
     Mutex::Autolock autoLock(mLock);
@@ -1799,8 +1794,6 @@
     return trackStartTimeOffsetUs;
 }
 
-=======
->>>>>>> c1aabf30
 size_t MPEG4Writer::numTracks() {
     Mutex::Autolock autolock(mLock);
     return mTracks.size();
@@ -3260,12 +3253,7 @@
         if (!mIsHeic) {
             if (mStszTableEntries->count() == 0) {
                 mFirstSampleTimeRealUs = systemTime() / 1000;
-<<<<<<< HEAD
                 mOwner->setStartTimestampUs(timestampUs, &mStartTimestampUs);
-=======
-                mOwner->setStartTimestampUs(timestampUs);
-                mStartTimestampUs = timestampUs;
->>>>>>> c1aabf30
                 previousPausedDurationUs = mStartTimestampUs;
             }
 
@@ -3732,13 +3720,9 @@
 }
 
 int64_t MPEG4Writer::Track::getDurationUs() const {
-<<<<<<< HEAD
     return mTrackDurationUs +
         mOwner->getStartTimeOffsetTimeUs(mStartTimestampUs) +
         mOwner->getStartTimeOffsetBFramesUs();
-=======
-    return mTrackDurationUs + getStartTimeOffsetTimeUs() + mOwner->getStartTimeOffsetBFramesUs();
->>>>>>> c1aabf30
 }
 
 int64_t MPEG4Writer::Track::getEstimatedTrackSizeBytes() const {
@@ -4249,11 +4233,7 @@
 
 void MPEG4Writer::Track::writeEdtsBox(){
     ALOGV("%s : getStartTimeOffsetTimeUs of track:%" PRId64 " us", getTrackType(),
-<<<<<<< HEAD
         mOwner->getStartTimeOffsetTimeUs(mStartTimestampUs));
-=======
-        getStartTimeOffsetTimeUs());
->>>>>>> c1aabf30
 
     // Prepone video playback.
     if (mMinCttsOffsetTicks != mMaxCttsOffsetTicks) {
@@ -4405,11 +4385,7 @@
         uint32_t duration;
         CHECK(mSttsTableEntries->get(duration, 1));
         duration = htonl(duration);  // Back to host byte order
-<<<<<<< HEAD
         int32_t startTimeOffsetScaled = (((mOwner->getStartTimeOffsetTimeUs(mStartTimestampUs) +
-=======
-        int32_t startTimeOffsetScaled = (((getStartTimeOffsetTimeUs() +
->>>>>>> c1aabf30
             mOwner->getStartTimeOffsetBFramesUs()) * mTimeScale) + 500000LL) / 1000000LL;
         mSttsTableEntries->set(htonl((int32_t)duration + startTimeOffsetScaled), 1);
     }
