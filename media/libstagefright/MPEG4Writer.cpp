/*
 * Copyright (C) 2009 The Android Open Source Project
 *
 * Licensed under the Apache License, Version 2.0 (the "License");
 * you may not use this file except in compliance with the License.
 * You may obtain a copy of the License at
 *
 *      http://www.apache.org/licenses/LICENSE-2.0
 *
 * Unless required by applicable law or agreed to in writing, software
 * distributed under the License is distributed on an "AS IS" BASIS,
 * WITHOUT WARRANTIES OR CONDITIONS OF ANY KIND, either express or implied.
 * See the License for the specific language governing permissions and
 * limitations under the License.
 */

//#define LOG_NDEBUG 0
#define LOG_TAG "MPEG4Writer"

#include <algorithm>

#include <arpa/inet.h>
#include <fcntl.h>
#include <inttypes.h>
#include <pthread.h>
#include <sys/prctl.h>
#include <sys/stat.h>
#include <sys/types.h>
#include <unistd.h>

#include <utils/Log.h>

#include <functional>

#include <media/stagefright/foundation/ADebug.h>
#include <media/stagefright/foundation/AMessage.h>
#include <media/stagefright/foundation/AUtils.h>
#include <media/stagefright/foundation/ColorUtils.h>
#include <media/stagefright/MPEG4Writer.h>
#include <media/stagefright/MediaBuffer.h>
#include <media/stagefright/MetaData.h>
#include <media/stagefright/MediaDefs.h>
#include <media/stagefright/MediaErrors.h>
#include <media/stagefright/MediaSource.h>
#include <media/stagefright/Utils.h>
#include <media/mediarecorder.h>
#include <cutils/properties.h>

#include "include/ESDS.h"
#include "include/HevcUtils.h"
<<<<<<< HEAD
#include <stagefright/AVExtensions.h>
=======
#include "include/avc_utils.h"
>>>>>>> 9627e72f

#ifndef __predict_false
#define __predict_false(exp) __builtin_expect((exp) != 0, 0)
#endif

#define WARN_UNLESS(condition, message, ...) \
( (__predict_false(condition)) ? false : ({ \
    ALOGW("Condition %s failed "  message, #condition, ##__VA_ARGS__); \
    true; \
}))

namespace android {

static const int64_t kMinStreamableFileSizeInBytes = 5 * 1024 * 1024;
static const int64_t kMax32BitFileSize = 0x00ffffffffLL; // 2^32-1 : max FAT32
                                                         // filesystem file size
                                                         // used by most SD cards
static const uint8_t kNalUnitTypeSeqParamSet = 0x07;
static const uint8_t kNalUnitTypePicParamSet = 0x08;
static const int64_t kInitialDelayTimeUs     = 700000LL;

static const char kMetaKey_Version[]    = "com.android.version";
#ifdef SHOW_MODEL_BUILD
static const char kMetaKey_Model[]      = "com.android.model";
static const char kMetaKey_Build[]      = "com.android.build";
#endif
static const char kMetaKey_CaptureFps[] = "com.android.capture.fps";
static const char kMetaKey_TemporalLayerCount[] = "com.android.video.temporal_layers_count";

static const uint8_t kMandatoryHevcNalUnitTypes[3] = {
    kHevcNalUnitTypeVps,
    kHevcNalUnitTypeSps,
    kHevcNalUnitTypePps,
};
static const uint8_t kHevcNalUnitTypes[5] = {
    kHevcNalUnitTypeVps,
    kHevcNalUnitTypeSps,
    kHevcNalUnitTypePps,
    kHevcNalUnitTypePrefixSei,
    kHevcNalUnitTypeSuffixSei,
};
/* uncomment to include model and build in meta */
//#define SHOW_MODEL_BUILD 1

class MPEG4Writer::Track {
public:
    Track(MPEG4Writer *owner, const sp<IMediaSource> &source, size_t trackId);

    ~Track();

    status_t start(MetaData *params);
    status_t stop();
    status_t pause();
    bool reachedEOS();

    int64_t getDurationUs() const;
    int64_t getEstimatedTrackSizeBytes() const;
    void writeTrackHeader(bool use32BitOffset = true);
    void bufferChunk(int64_t timestampUs);
    bool isAvc() const { return mIsAvc; }
    bool isHevc() const { return mIsHevc; }
    bool isAudio() const { return mIsAudio; }
    bool isMPEG4() const { return mIsMPEG4; }
    void addChunkOffset(off64_t offset);
    int32_t getTrackId() const { return mTrackId; }
    status_t dump(int fd, const Vector<String16>& args) const;
    static const char *getFourCCForMime(const char *mime);

private:
    enum {
        kMinCttsOffsetTimeUs = 500,
        kMaxCttsOffsetTimeUs = 1000000LL,  // 1 second
        kSampleArraySize = 1000,
    };

    // A helper class to handle faster write box with table entries
    template<class TYPE, unsigned ENTRY_SIZE>
    // ENTRY_SIZE: # of values in each entry
    struct ListTableEntries {
        static_assert(ENTRY_SIZE > 0, "ENTRY_SIZE must be positive");
        ListTableEntries(uint32_t elementCapacity)
            : mElementCapacity(elementCapacity),
            mTotalNumTableEntries(0),
            mNumValuesInCurrEntry(0),
            mCurrTableEntriesElement(NULL) {
            CHECK_GT(mElementCapacity, 0);
            // Ensure no integer overflow on allocation in add().
            CHECK_LT(ENTRY_SIZE, UINT32_MAX / mElementCapacity);
        }

        // Free the allocated memory.
        ~ListTableEntries() {
            while (!mTableEntryList.empty()) {
                typename List<TYPE *>::iterator it = mTableEntryList.begin();
                delete[] (*it);
                mTableEntryList.erase(it);
            }
        }

        // Replace the value at the given position by the given value.
        // There must be an existing value at the given position.
        // @arg value must be in network byte order
        // @arg pos location the value must be in.
        void set(const TYPE& value, uint32_t pos) {
            CHECK_LT(pos, mTotalNumTableEntries * ENTRY_SIZE);

            typename List<TYPE *>::iterator it = mTableEntryList.begin();
            uint32_t iterations = (pos / (mElementCapacity * ENTRY_SIZE));
            while (it != mTableEntryList.end() && iterations > 0) {
                ++it;
                --iterations;
            }
            CHECK(it != mTableEntryList.end());
            CHECK_EQ(iterations, 0);

            (*it)[(pos % (mElementCapacity * ENTRY_SIZE))] = value;
        }

        // Get the value at the given position by the given value.
        // @arg value the retrieved value at the position in network byte order.
        // @arg pos location the value must be in.
        // @return true if a value is found.
        bool get(TYPE& value, uint32_t pos) const {
            if (pos >= mTotalNumTableEntries * ENTRY_SIZE) {
                return false;
            }

            typename List<TYPE *>::iterator it = mTableEntryList.begin();
            uint32_t iterations = (pos / (mElementCapacity * ENTRY_SIZE));
            while (it != mTableEntryList.end() && iterations > 0) {
                ++it;
                --iterations;
            }
            CHECK(it != mTableEntryList.end());
            CHECK_EQ(iterations, 0);

            value = (*it)[(pos % (mElementCapacity * ENTRY_SIZE))];
            return true;
        }

        // adjusts all values by |adjust(value)|
        void adjustEntries(
                std::function<void(size_t /* ix */, TYPE(& /* entry */)[ENTRY_SIZE])> update) {
            size_t nEntries = mTotalNumTableEntries + mNumValuesInCurrEntry / ENTRY_SIZE;
            size_t ix = 0;
            for (TYPE *entryArray : mTableEntryList) {
                size_t num = std::min(nEntries, (size_t)mElementCapacity);
                for (size_t i = 0; i < num; ++i) {
                    update(ix++, (TYPE(&)[ENTRY_SIZE])(*entryArray));
                    entryArray += ENTRY_SIZE;
                }
                nEntries -= num;
            }
        }

        // Store a single value.
        // @arg value must be in network byte order.
        void add(const TYPE& value) {
            CHECK_LT(mNumValuesInCurrEntry, mElementCapacity);
            uint32_t nEntries = mTotalNumTableEntries % mElementCapacity;
            uint32_t nValues  = mNumValuesInCurrEntry % ENTRY_SIZE;
            if (nEntries == 0 && nValues == 0) {
                mCurrTableEntriesElement = new TYPE[ENTRY_SIZE * mElementCapacity];
                CHECK(mCurrTableEntriesElement != NULL);
                mTableEntryList.push_back(mCurrTableEntriesElement);
            }

            uint32_t pos = nEntries * ENTRY_SIZE + nValues;
            mCurrTableEntriesElement[pos] = value;

            ++mNumValuesInCurrEntry;
            if ((mNumValuesInCurrEntry % ENTRY_SIZE) == 0) {
                ++mTotalNumTableEntries;
                mNumValuesInCurrEntry = 0;
            }
        }

        // Write out the table entries:
        // 1. the number of entries goes first
        // 2. followed by the values in the table enties in order
        // @arg writer the writer to actual write to the storage
        void write(MPEG4Writer *writer) const {
            CHECK_EQ(mNumValuesInCurrEntry % ENTRY_SIZE, 0);
            uint32_t nEntries = mTotalNumTableEntries;
            writer->writeInt32(nEntries);
            for (typename List<TYPE *>::iterator it = mTableEntryList.begin();
                it != mTableEntryList.end(); ++it) {
                CHECK_GT(nEntries, 0);
                if (nEntries >= mElementCapacity) {
                    writer->write(*it, sizeof(TYPE) * ENTRY_SIZE, mElementCapacity);
                    nEntries -= mElementCapacity;
                } else {
                    writer->write(*it, sizeof(TYPE) * ENTRY_SIZE, nEntries);
                    break;
                }
            }
        }

        // Return the number of entries in the table.
        uint32_t count() const { return mTotalNumTableEntries; }

    private:
        uint32_t         mElementCapacity;  // # entries in an element
        uint32_t         mTotalNumTableEntries;
        uint32_t         mNumValuesInCurrEntry;  // up to ENTRY_SIZE
        TYPE             *mCurrTableEntriesElement;
        mutable List<TYPE *>     mTableEntryList;

        DISALLOW_EVIL_CONSTRUCTORS(ListTableEntries);
    };



    MPEG4Writer *mOwner;
    sp<MetaData> mMeta;
    sp<IMediaSource> mSource;
    volatile bool mDone;
    volatile bool mPaused;
    volatile bool mResumed;
    volatile bool mStarted;
    bool mIsAvc;
    bool mIsHevc;
    bool mIsAudio;
    bool mIsMPEG4;
    bool mIsMalformed;
    int32_t mTrackId;
    int64_t mTrackDurationUs;
    int64_t mMaxChunkDurationUs;
    int64_t mLastDecodingTimeUs;

    int64_t mEstimatedTrackSizeBytes;
    int64_t mMdatSizeBytes;
    int32_t mTimeScale;

    pthread_t mThread;


    List<MediaBuffer *> mChunkSamples;

    bool                mSamplesHaveSameSize;
    ListTableEntries<uint32_t, 1> *mStszTableEntries;

    ListTableEntries<uint32_t, 1> *mStcoTableEntries;
    ListTableEntries<off64_t, 1> *mCo64TableEntries;
    ListTableEntries<uint32_t, 3> *mStscTableEntries;
    ListTableEntries<uint32_t, 1> *mStssTableEntries;
    ListTableEntries<uint32_t, 2> *mSttsTableEntries;
    ListTableEntries<uint32_t, 2> *mCttsTableEntries;

    int64_t mMinCttsOffsetTimeUs;
    int64_t mMaxCttsOffsetTimeUs;
    int64_t mCttsOffsetTimeUs;

    // Sequence parameter set or picture parameter set
    struct AVCParamSet {
        AVCParamSet(uint16_t length, const uint8_t *data)
            : mLength(length), mData(data) {}

        uint16_t mLength;
        const uint8_t *mData;
    };
    List<AVCParamSet> mSeqParamSets;
    List<AVCParamSet> mPicParamSets;
    uint8_t mProfileIdc;
    uint8_t mProfileCompatible;
    uint8_t mLevelIdc;

    void *mCodecSpecificData;
    size_t mCodecSpecificDataSize;
    bool mGotAllCodecSpecificData;
    bool mTrackingProgressStatus;

    bool mReachedEOS;
    int64_t mStartTimestampUs;
    int64_t mStartTimeRealUs;
    int64_t mFirstSampleTimeRealUs;
    int64_t mPreviousTrackTimeUs;
    int64_t mTrackEveryTimeDurationUs;

    // Update the audio track's drift information.
    void updateDriftTime(const sp<MetaData>& meta);

    int32_t getStartTimeOffsetScaledTime() const;

    static void *ThreadWrapper(void *me);
    status_t threadEntry();

    const uint8_t *parseParamSet(
        const uint8_t *data, size_t length, int type, size_t *paramSetLen);

    status_t copyCodecSpecificData(const uint8_t *data, size_t size, size_t minLength = 0);

    status_t makeAVCCodecSpecificData(const uint8_t *data, size_t size);
    status_t copyAVCCodecSpecificData(const uint8_t *data, size_t size);
    status_t parseAVCCodecSpecificData(const uint8_t *data, size_t size);

    status_t makeHEVCCodecSpecificData(const uint8_t *data, size_t size);
    status_t copyHEVCCodecSpecificData(const uint8_t *data, size_t size);
    status_t parseHEVCCodecSpecificData(
            const uint8_t *data, size_t size, HevcParameterSets &paramSets);

    // Track authoring progress status
    void trackProgressStatus(int64_t timeUs, status_t err = OK);
    void initTrackingProgressStatus(MetaData *params);

    void getCodecSpecificDataFromInputFormatIfPossible();

    // Determine the track time scale
    // If it is an audio track, try to use the sampling rate as
    // the time scale; however, if user chooses the overwrite
    // value, the user-supplied time scale will be used.
    void setTimeScale();

    // Simple validation on the codec specific data
    status_t checkCodecSpecificData() const;
    int32_t mRotation;

    void updateTrackSizeEstimate();
    void addOneStscTableEntry(size_t chunkId, size_t sampleId);
    void addOneStssTableEntry(size_t sampleId);

    // Duration is time scale based
    void addOneSttsTableEntry(size_t sampleCount, int32_t timescaledDur);
    void addOneCttsTableEntry(size_t sampleCount, int32_t timescaledDur);

    bool isTrackMalFormed() const;
    void sendTrackSummary(bool hasMultipleTracks);

    // Write the boxes
    void writeStcoBox(bool use32BitOffset);
    void writeStscBox();
    void writeStszBox();
    void writeStssBox();
    void writeSttsBox();
    void writeCttsBox();
    void writeD263Box();
    void writePaspBox();
    void writeAvccBox();
    void writeHvccBox();
    void writeUrlBox();
    void writeDrefBox();
    void writeDinfBox();
    void writeDamrBox();
    void writeMdhdBox(uint32_t now);
    void writeSmhdBox();
    void writeVmhdBox();
    void writeHdlrBox();
    void writeTkhdBox(uint32_t now);
    void writeColrBox();
    void writeMp4aEsdsBox();
    void writeMp4vEsdsBox();
    void writeAudioFourCCBox();
    void writeVideoFourCCBox();
    void writeStblBox(bool use32BitOffset);

    Track(const Track &);
    Track &operator=(const Track &);
};

MPEG4Writer::MPEG4Writer(int fd)
    : mFd(dup(fd)),
      mInitCheck(mFd < 0? NO_INIT: OK),
      mIsRealTimeRecording(true),
      mUse4ByteNalLength(true),
      mUse32BitOffset(true),
      mIsFileSizeLimitExplicitlyRequested(false),
      mPaused(false),
      mStarted(false),
      mWriterThreadStarted(false),
      mOffset(0),
      mMdatOffset(0),
      mMoovBoxBuffer(NULL),
      mMoovBoxBufferOffset(0),
      mWriteMoovBoxToMemory(false),
      mFreeBoxOffset(0),
      mStreamableFile(false),
      mEstimatedMoovBoxSize(0),
      mMoovExtraSize(0),
      mInterleaveDurationUs(1000000),
      mTimeScale(-1),
      mStartTimestampUs(-1ll),
      mLatitudex10000(0),
      mLongitudex10000(0),
      mAreGeoTagsAvailable(false),
      mStartTimeOffsetMs(-1),
      mMetaKeys(new AMessage()),
      mIsAudioAMR(false) {
    addDeviceMeta();

    // Verify mFd is seekable
    off64_t off = lseek64(mFd, 0, SEEK_SET);
    if (off < 0) {
        ALOGE("cannot seek mFd: %s (%d)", strerror(errno), errno);
        release();
    }
}

MPEG4Writer::~MPEG4Writer() {
    reset();

    while (!mTracks.empty()) {
        List<Track *>::iterator it = mTracks.begin();
        delete *it;
        (*it) = NULL;
        mTracks.erase(it);
    }
    mTracks.clear();
}

status_t MPEG4Writer::dump(
        int fd, const Vector<String16>& args) {
    const size_t SIZE = 256;
    char buffer[SIZE];
    String8 result;
    snprintf(buffer, SIZE, "   MPEG4Writer %p\n", this);
    result.append(buffer);
    snprintf(buffer, SIZE, "     mStarted: %s\n", mStarted? "true": "false");
    result.append(buffer);
    ::write(fd, result.string(), result.size());
    for (List<Track *>::iterator it = mTracks.begin();
         it != mTracks.end(); ++it) {
        (*it)->dump(fd, args);
    }
    return OK;
}

status_t MPEG4Writer::Track::dump(
        int fd, const Vector<String16>& /* args */) const {
    const size_t SIZE = 256;
    char buffer[SIZE];
    String8 result;
    snprintf(buffer, SIZE, "     %s track\n", mIsAudio? "Audio": "Video");
    result.append(buffer);
    snprintf(buffer, SIZE, "       reached EOS: %s\n",
            mReachedEOS? "true": "false");
    result.append(buffer);
    snprintf(buffer, SIZE, "       frames encoded : %d\n", mStszTableEntries->count());
    result.append(buffer);
    snprintf(buffer, SIZE, "       duration encoded : %" PRId64 " us\n", mTrackDurationUs);
    result.append(buffer);
    ::write(fd, result.string(), result.size());
    return OK;
}

// static
const char *MPEG4Writer::Track::getFourCCForMime(const char *mime) {
    if (mime == NULL) {
        return NULL;
    }
    if (!strncasecmp(mime, "audio/", 6)) {
        if (!strcasecmp(MEDIA_MIMETYPE_AUDIO_AMR_NB, mime)) {
            return "samr";
        } else if (!strcasecmp(MEDIA_MIMETYPE_AUDIO_AMR_WB, mime)) {
            return "sawb";
        } else if (!strcasecmp(MEDIA_MIMETYPE_AUDIO_AAC, mime)) {
            return "mp4a";
        }
    } else if (!strncasecmp(mime, "video/", 6)) {
        if (!strcasecmp(MEDIA_MIMETYPE_VIDEO_MPEG4, mime)) {
            return "mp4v";
        } else if (!strcasecmp(MEDIA_MIMETYPE_VIDEO_H263, mime)) {
            return "s263";
        } else if (!strcasecmp(MEDIA_MIMETYPE_VIDEO_AVC, mime)) {
            return "avc1";
        } else if (!strcasecmp(MEDIA_MIMETYPE_VIDEO_HEVC, mime)) {
            return "hvc1";
        }
    } else {
        ALOGE("Track (%s) other than video or audio is not supported", mime);
    }
    return NULL;
}

status_t MPEG4Writer::addSource(const sp<IMediaSource> &source) {
    Mutex::Autolock l(mLock);
    if (mStarted) {
        ALOGE("Attempt to add source AFTER recording is started");
        return UNKNOWN_ERROR;
    }

    // At most 2 tracks can be supported.
    if (mTracks.size() >= 2) {
        ALOGE("Too many tracks (%zu) to add", mTracks.size());
        return ERROR_UNSUPPORTED;
    }

    CHECK(source.get() != NULL);

    const char *mime;
    source->getFormat()->findCString(kKeyMIMEType, &mime);
    bool isAudio = !strncasecmp(mime, "audio/", 6);
    if (Track::getFourCCForMime(mime) == NULL) {
        ALOGE("Unsupported mime '%s'", mime);
        return ERROR_UNSUPPORTED;
    }
    mIsAudioAMR = isAudio && (!strcasecmp(MEDIA_MIMETYPE_AUDIO_AMR_NB, mime) ||
                              !strcasecmp(MEDIA_MIMETYPE_AUDIO_AMR_WB, mime));


    if (isAudio && !AVUtils::get()->isAudioMuxFormatSupported(mime)) {
        ALOGE("Muxing is not supported for %s", mime);
        return ERROR_UNSUPPORTED;
    }

    // At this point, we know the track to be added is either
    // video or audio. Thus, we only need to check whether it
    // is an audio track or not (if it is not, then it must be
    // a video track).

    // No more than one video or one audio track is supported.
    for (List<Track*>::iterator it = mTracks.begin();
         it != mTracks.end(); ++it) {
        if ((*it)->isAudio() == isAudio) {
            ALOGE("%s track already exists", isAudio? "Audio": "Video");
            return ERROR_UNSUPPORTED;
        }
    }

    // This is the first track of either audio or video.
    // Go ahead to add the track.
    Track *track = new Track(this, source, 1 + mTracks.size());
    mTracks.push_back(track);

    return OK;
}

status_t MPEG4Writer::startTracks(MetaData *params) {
    if (mTracks.empty()) {
        ALOGE("No source added");
        return INVALID_OPERATION;
    }

    for (List<Track *>::iterator it = mTracks.begin();
         it != mTracks.end(); ++it) {
        status_t err = (*it)->start(params);

        if (err != OK) {
            for (List<Track *>::iterator it2 = mTracks.begin();
                 it2 != it; ++it2) {
                (*it2)->stop();
            }

            return err;
        }
    }
    return OK;
}

void MPEG4Writer::addDeviceMeta() {
    // add device info and estimate space in 'moov'
    char val[PROPERTY_VALUE_MAX];
    size_t n;
    // meta size is estimated by adding up the following:
    // - meta header structures, which occur only once (total 66 bytes)
    // - size for each key, which consists of a fixed header (32 bytes),
    //   plus key length and data length.
    mMoovExtraSize += 66;
    if (property_get("ro.build.version.release", val, NULL)
            && (n = strlen(val)) > 0) {
        mMetaKeys->setString(kMetaKey_Version, val, n + 1);
        mMoovExtraSize += sizeof(kMetaKey_Version) + n + 32;
    }
#ifdef SHOW_MODEL_BUILD
    if (property_get("ro.product.model", val, NULL)
            && (n = strlen(val)) > 0) {
        mMetaKeys->setString(kMetaKey_Model, val, n + 1);
        mMoovExtraSize += sizeof(kMetaKey_Model) + n + 32;
    }
    if (property_get("ro.build.display.id", val, NULL)
            && (n = strlen(val)) > 0) {
        mMetaKeys->setString(kMetaKey_Build, val, n + 1);
        mMoovExtraSize += sizeof(kMetaKey_Build) + n + 32;
    }
#endif
}

int64_t MPEG4Writer::estimateMoovBoxSize(int32_t bitRate) {
    // This implementation is highly experimental/heurisitic.
    //
    // Statistical analysis shows that metadata usually accounts
    // for a small portion of the total file size, usually < 0.6%.

    // The default MIN_MOOV_BOX_SIZE is set to 0.6% x 1MB / 2,
    // where 1MB is the common file size limit for MMS application.
    // The default MAX _MOOV_BOX_SIZE value is based on about 3
    // minute video recording with a bit rate about 3 Mbps, because
    // statistics also show that most of the video captured are going
    // to be less than 3 minutes.

    // If the estimation is wrong, we will pay the price of wasting
    // some reserved space. This should not happen so often statistically.
    int32_t factor = mUse32BitOffset? 1: 2;
    static const int64_t MIN_MOOV_BOX_SIZE = 3 * 1024;  // 3 KB
    static const int64_t MAX_MOOV_BOX_SIZE = (180 * 3000000 * 6LL / 8000);
    int64_t size = MIN_MOOV_BOX_SIZE;

    // Max file size limit is set
    if (mMaxFileSizeLimitBytes != 0 && mIsFileSizeLimitExplicitlyRequested) {
        size = mMaxFileSizeLimitBytes * 6 / 1000;
    }

    // Max file duration limit is set
    if (mMaxFileDurationLimitUs != 0) {
        if (bitRate > 0) {
            int64_t size2 =
                ((mMaxFileDurationLimitUs * bitRate * 6) / 1000 / 8000000);
            if (mMaxFileSizeLimitBytes != 0 && mIsFileSizeLimitExplicitlyRequested) {
                // When both file size and duration limits are set,
                // we use the smaller limit of the two.
                if (size > size2) {
                    size = size2;
                }
            } else {
                // Only max file duration limit is set
                size = size2;
            }
        }
    }

    if (size < MIN_MOOV_BOX_SIZE) {
        size = MIN_MOOV_BOX_SIZE;
    }

    // Any long duration recording will be probably end up with
    // non-streamable mp4 file.
    if (size > MAX_MOOV_BOX_SIZE) {
        size = MAX_MOOV_BOX_SIZE;
    }

    // Account for the extra stuff (Geo, meta keys, etc.)
    size += mMoovExtraSize;

    ALOGI("limits: %" PRId64 "/%" PRId64 " bytes/us, bit rate: %d bps and the"
         " estimated moov size %" PRId64 " bytes",
         mMaxFileSizeLimitBytes, mMaxFileDurationLimitUs, bitRate, size);
    return factor * size;
}

status_t MPEG4Writer::start(MetaData *param) {
    if (mInitCheck != OK) {
        return UNKNOWN_ERROR;
    }

    /*
     * Check mMaxFileSizeLimitBytes at the beginning
     * since mMaxFileSizeLimitBytes may be implicitly
     * changed later for 32-bit file offset even if
     * user does not ask to set it explicitly.
     */
    if (mMaxFileSizeLimitBytes != 0) {
        mIsFileSizeLimitExplicitlyRequested = true;
    }

    int32_t use64BitOffset;
    if (param &&
        param->findInt32(kKey64BitFileOffset, &use64BitOffset) &&
        use64BitOffset) {
        mUse32BitOffset = false;
    }

    if (mUse32BitOffset) {
        // Implicit 32 bit file size limit
        if (mMaxFileSizeLimitBytes == 0) {
            mMaxFileSizeLimitBytes = kMax32BitFileSize;
        }

        // If file size is set to be larger than the 32 bit file
        // size limit, treat it as an error.
        if (mMaxFileSizeLimitBytes > kMax32BitFileSize) {
            ALOGW("32-bit file size limit (%" PRId64 " bytes) too big. "
                 "It is changed to %" PRId64 " bytes",
                mMaxFileSizeLimitBytes, kMax32BitFileSize);
            mMaxFileSizeLimitBytes = kMax32BitFileSize;
        }
    }

    int32_t use2ByteNalLength;
    if (param &&
        param->findInt32(kKey2ByteNalLength, &use2ByteNalLength) &&
        use2ByteNalLength) {
        mUse4ByteNalLength = false;
    }

    int32_t isRealTimeRecording;
    if (param && param->findInt32(kKeyRealTimeRecording, &isRealTimeRecording)) {
        mIsRealTimeRecording = isRealTimeRecording;
    }

    mStartTimestampUs = -1;

    if (mStarted) {
        if (mPaused) {
            mPaused = false;
            return startTracks(param);
        }
        return OK;
    }

    if (!param ||
        !param->findInt32(kKeyTimeScale, &mTimeScale)) {
        mTimeScale = 1000;
    }
    CHECK_GT(mTimeScale, 0);
    ALOGV("movie time scale: %d", mTimeScale);

    /*
     * When the requested file size limit is small, the priority
     * is to meet the file size limit requirement, rather than
     * to make the file streamable. mStreamableFile does not tell
     * whether the actual recorded file is streamable or not.
     */
    mStreamableFile =
        (mMaxFileSizeLimitBytes != 0 &&
         mMaxFileSizeLimitBytes >= kMinStreamableFileSizeInBytes);

    /*
     * mWriteMoovBoxToMemory is true if the amount of data in moov box is
     * smaller than the reserved free space at the beginning of a file, AND
     * when the content of moov box is constructed. Note that video/audio
     * frame data is always written to the file but not in the memory.
     *
     * Before stop()/reset() is called, mWriteMoovBoxToMemory is always
     * false. When reset() is called at the end of a recording session,
     * Moov box needs to be constructed.
     *
     * 1) Right before a moov box is constructed, mWriteMoovBoxToMemory
     * to set to mStreamableFile so that if
     * the file is intended to be streamable, it is set to true;
     * otherwise, it is set to false. When the value is set to false,
     * all the content of the moov box is written immediately to
     * the end of the file. When the value is set to true, all the
     * content of the moov box is written to an in-memory cache,
     * mMoovBoxBuffer, util the following condition happens. Note
     * that the size of the in-memory cache is the same as the
     * reserved free space at the beginning of the file.
     *
     * 2) While the data of the moov box is written to an in-memory
     * cache, the data size is checked against the reserved space.
     * If the data size surpasses the reserved space, subsequent moov
     * data could no longer be hold in the in-memory cache. This also
     * indicates that the reserved space was too small. At this point,
     * _all_ moov data must be written to the end of the file.
     * mWriteMoovBoxToMemory must be set to false to direct the write
     * to the file.
     *
     * 3) If the data size in moov box is smaller than the reserved
     * space after moov box is completely constructed, the in-memory
     * cache copy of the moov box is written to the reserved free
     * space. Thus, immediately after the moov is completedly
     * constructed, mWriteMoovBoxToMemory is always set to false.
     */
    mWriteMoovBoxToMemory = false;
    mMoovBoxBuffer = NULL;
    mMoovBoxBufferOffset = 0;

    writeFtypBox(param);

    mFreeBoxOffset = mOffset;

    if (mEstimatedMoovBoxSize == 0) {
        int32_t bitRate = -1;
        if (param) {
            param->findInt32(kKeyBitRate, &bitRate);
        }
        mEstimatedMoovBoxSize = estimateMoovBoxSize(bitRate);
    }
    CHECK_GE(mEstimatedMoovBoxSize, 8);
    if (mStreamableFile) {
        // Reserve a 'free' box only for streamable file
        lseek64(mFd, mFreeBoxOffset, SEEK_SET);
        writeInt32(mEstimatedMoovBoxSize);
        write("free", 4);
        mMdatOffset = mFreeBoxOffset + mEstimatedMoovBoxSize;
    } else {
        mMdatOffset = mOffset;
    }

    mOffset = mMdatOffset;
    lseek64(mFd, mMdatOffset, SEEK_SET);
    if (mUse32BitOffset) {
        write("????mdat", 8);
    } else {
        write("\x00\x00\x00\x01mdat????????", 16);
    }

    status_t err = startWriterThread();
    if (err != OK) {
        return err;
    }

    err = startTracks(param);
    if (err != OK) {
        return err;
    }

    mStarted = true;
    return OK;
}

bool MPEG4Writer::use32BitFileOffset() const {
    return mUse32BitOffset;
}

status_t MPEG4Writer::pause() {
    if (mInitCheck != OK) {
        return OK;
    }
    mPaused = true;
    status_t err = OK;
    for (List<Track *>::iterator it = mTracks.begin();
         it != mTracks.end(); ++it) {
        status_t status = (*it)->pause();
        if (status != OK) {
            err = status;
        }
    }
    return err;
}

void MPEG4Writer::stopWriterThread() {
    ALOGD("Stopping writer thread");
    if (!mWriterThreadStarted) {
        return;
    }

    {
        Mutex::Autolock autolock(mLock);

        mDone = true;
        mChunkReadyCondition.signal();
    }

    void *dummy;
    pthread_join(mThread, &dummy);
    mWriterThreadStarted = false;
    ALOGD("Writer thread stopped");
}

/*
 * MP4 file standard defines a composition matrix:
 * | a  b  u |
 * | c  d  v |
 * | x  y  w |
 *
 * the element in the matrix is stored in the following
 * order: {a, b, u, c, d, v, x, y, w},
 * where a, b, c, d, x, and y is in 16.16 format, while
 * u, v and w is in 2.30 format.
 */
void MPEG4Writer::writeCompositionMatrix(int degrees) {
    ALOGV("writeCompositionMatrix");
    uint32_t a = 0x00010000;
    uint32_t b = 0;
    uint32_t c = 0;
    uint32_t d = 0x00010000;
    switch (degrees) {
        case 0:
            break;
        case 90:
            a = 0;
            b = 0x00010000;
            c = 0xFFFF0000;
            d = 0;
            break;
        case 180:
            a = 0xFFFF0000;
            d = 0xFFFF0000;
            break;
        case 270:
            a = 0;
            b = 0xFFFF0000;
            c = 0x00010000;
            d = 0;
            break;
        default:
            CHECK(!"Should never reach this unknown rotation");
            break;
    }

    writeInt32(a);           // a
    writeInt32(b);           // b
    writeInt32(0);           // u
    writeInt32(c);           // c
    writeInt32(d);           // d
    writeInt32(0);           // v
    writeInt32(0);           // x
    writeInt32(0);           // y
    writeInt32(0x40000000);  // w
}

void MPEG4Writer::release() {
    close(mFd);
    mFd = -1;
    mInitCheck = NO_INIT;
    mStarted = false;
    free(mMoovBoxBuffer);
    mMoovBoxBuffer = NULL;
}

status_t MPEG4Writer::reset() {
    if (mInitCheck != OK) {
        return OK;
    } else {
        if (!mWriterThreadStarted ||
            !mStarted) {
            if (mWriterThreadStarted) {
                stopWriterThread();
            }
            release();
            return OK;
        }
    }

    status_t err = OK;
    int64_t maxDurationUs = 0;
    int64_t minDurationUs = 0x7fffffffffffffffLL;
    for (List<Track *>::iterator it = mTracks.begin();
         it != mTracks.end(); ++it) {
        status_t status = (*it)->stop();
        if (err == OK && status != OK) {
            err = status;
        }

        int64_t durationUs = (*it)->getDurationUs();
        if (durationUs > maxDurationUs) {
            maxDurationUs = durationUs;
        }
        if (durationUs < minDurationUs) {
            minDurationUs = durationUs;
        }
    }

    if (mTracks.size() > 1) {
        ALOGD("Duration from tracks range is [%" PRId64 ", %" PRId64 "] us",
            minDurationUs, maxDurationUs);
    }

    stopWriterThread();

    // Do not write out movie header on error.
    if (err != OK) {
        release();
        return err;
    }

    // Fix up the size of the 'mdat' chunk.
    if (mUse32BitOffset) {
        lseek64(mFd, mMdatOffset, SEEK_SET);
        uint32_t size = htonl(static_cast<uint32_t>(mOffset - mMdatOffset));
        ::write(mFd, &size, 4);
    } else {
        lseek64(mFd, mMdatOffset + 8, SEEK_SET);
        uint64_t size = mOffset - mMdatOffset;
        size = hton64(size);
        ::write(mFd, &size, 8);
    }
    lseek64(mFd, mOffset, SEEK_SET);

    // Construct moov box now
    mMoovBoxBufferOffset = 0;
    mWriteMoovBoxToMemory = mStreamableFile;
    if (mWriteMoovBoxToMemory) {
        // There is no need to allocate in-memory cache
        // for moov box if the file is not streamable.

        mMoovBoxBuffer = (uint8_t *) malloc(mEstimatedMoovBoxSize);
        CHECK(mMoovBoxBuffer != NULL);
    }
    writeMoovBox(maxDurationUs);

    // mWriteMoovBoxToMemory could be set to false in
    // MPEG4Writer::write() method
    if (mWriteMoovBoxToMemory) {
        mWriteMoovBoxToMemory = false;
        // Content of the moov box is saved in the cache, and the in-memory
        // moov box needs to be written to the file in a single shot.

        CHECK_LE(mMoovBoxBufferOffset + 8, mEstimatedMoovBoxSize);

        // Moov box
        lseek64(mFd, mFreeBoxOffset, SEEK_SET);
        mOffset = mFreeBoxOffset;
        write(mMoovBoxBuffer, 1, mMoovBoxBufferOffset);

        // Free box
        lseek64(mFd, mOffset, SEEK_SET);
        writeInt32(mEstimatedMoovBoxSize - mMoovBoxBufferOffset);
        write("free", 4);
    } else {
        ALOGI("The mp4 file will not be streamable.");
    }

    // Free in-memory cache for moov box
    if (mMoovBoxBuffer != NULL) {
        free(mMoovBoxBuffer);
        mMoovBoxBuffer = NULL;
        mMoovBoxBufferOffset = 0;
    }

    CHECK(mBoxes.empty());

    release();
    return err;
}

uint32_t MPEG4Writer::getMpeg4Time() {
    time_t now = time(NULL);
    // MP4 file uses time counting seconds since midnight, Jan. 1, 1904
    // while time function returns Unix epoch values which starts
    // at 1970-01-01. Lets add the number of seconds between them
    static const uint32_t delta = (66 * 365 + 17) * (24 * 60 * 60);
    if (now < 0 || uint32_t(now) > UINT32_MAX - delta) {
        return 0;
    }
    uint32_t mpeg4Time = uint32_t(now) + delta;
    return mpeg4Time;
}

void MPEG4Writer::writeMvhdBox(int64_t durationUs) {
    uint32_t now = getMpeg4Time();
    beginBox("mvhd");
    writeInt32(0);             // version=0, flags=0
    writeInt32(now);           // creation time
    writeInt32(now);           // modification time
    writeInt32(mTimeScale);    // mvhd timescale
    int32_t duration = (durationUs * mTimeScale + 5E5) / 1E6;
    writeInt32(duration);
    writeInt32(0x10000);       // rate: 1.0
    writeInt16(0x100);         // volume
    writeInt16(0);             // reserved
    writeInt32(0);             // reserved
    writeInt32(0);             // reserved
    writeCompositionMatrix(0); // matrix
    writeInt32(0);             // predefined
    writeInt32(0);             // predefined
    writeInt32(0);             // predefined
    writeInt32(0);             // predefined
    writeInt32(0);             // predefined
    writeInt32(0);             // predefined
    writeInt32(mTracks.size() + 1);  // nextTrackID
    endBox();  // mvhd
}

void MPEG4Writer::writeMoovBox(int64_t durationUs) {
    beginBox("moov");
    writeMvhdBox(durationUs);
    if (mAreGeoTagsAvailable) {
        writeUdtaBox();
    }
    writeMetaBox();
    int32_t id = 1;
    for (List<Track *>::iterator it = mTracks.begin();
        it != mTracks.end(); ++it, ++id) {
        (*it)->writeTrackHeader(mUse32BitOffset);
    }
    endBox();  // moov
}

void MPEG4Writer::writeFtypBox(MetaData *param) {
    beginBox("ftyp");

    int32_t fileType;
    if (mIsAudioAMR || (param && param->findInt32(kKeyFileType, &fileType) &&
        fileType != OUTPUT_FORMAT_MPEG_4)) {
        writeFourcc("3gp4");
        writeInt32(0);
        writeFourcc("isom");
        writeFourcc("3gp4");
    } else {
        writeFourcc("mp42");
        writeInt32(0);
        writeFourcc("isom");
        writeFourcc("mp42");
    }

    endBox();
}

static bool isTestModeEnabled() {
#if (PROPERTY_VALUE_MAX < 5)
#error "PROPERTY_VALUE_MAX must be at least 5"
#endif

    // Test mode is enabled only if rw.media.record.test system
    // property is enabled.
    char value[PROPERTY_VALUE_MAX];
    if (property_get("rw.media.record.test", value, NULL) &&
        (!strcasecmp(value, "true") || !strcasecmp(value, "1"))) {
        return true;
    }
    return false;
}

void MPEG4Writer::sendSessionSummary() {
    // Send session summary only if test mode is enabled
    if (!isTestModeEnabled()) {
        return;
    }

    for (List<ChunkInfo>::iterator it = mChunkInfos.begin();
         it != mChunkInfos.end(); ++it) {
        int trackNum = it->mTrack->getTrackId() << 28;
        notify(MEDIA_RECORDER_TRACK_EVENT_INFO,
                trackNum | MEDIA_RECORDER_TRACK_INTER_CHUNK_TIME_MS,
                it->mMaxInterChunkDurUs);
    }
}

status_t MPEG4Writer::setInterleaveDuration(uint32_t durationUs) {
    mInterleaveDurationUs = durationUs;
    return OK;
}

void MPEG4Writer::lock() {
    mLock.lock();
}

void MPEG4Writer::unlock() {
    mLock.unlock();
}

off64_t MPEG4Writer::addSample_l(MediaBuffer *buffer) {
    off64_t old_offset = mOffset;

    ::write(mFd,
          (const uint8_t *)buffer->data() + buffer->range_offset(),
          buffer->range_length());

    mOffset += buffer->range_length();

    return old_offset;
}

void MPEG4Writer::StripStartcode(MediaBuffer *buffer) {
    if (buffer->range_length() < 4) {
        return;
    }

    const uint8_t *ptr =
        (const uint8_t *)buffer->data() + buffer->range_offset();

    if (!memcmp(ptr, "\x00\x00\x00\x01", 4)) {
        buffer->set_range(
                buffer->range_offset() + 4, buffer->range_length() - 4);
    }
}

off64_t MPEG4Writer::addMultipleLengthPrefixedSamples_l(MediaBuffer *buffer) {
    off64_t old_offset = mOffset;

    const size_t kExtensionNALSearchRange = 64; // bytes to look for non-VCL NALUs

    const uint8_t *dataStart = (const uint8_t *)buffer->data() + buffer->range_offset();
    const uint8_t *currentNalStart = dataStart;
    const uint8_t *nextNalStart;
    const uint8_t *data = dataStart;
    size_t nextNalSize;
    size_t searchSize = buffer->range_length() > kExtensionNALSearchRange ?
                   kExtensionNALSearchRange : buffer->range_length();

    while (getNextNALUnit(&data, &searchSize, &nextNalStart,
            &nextNalSize, true) == OK) {
        size_t currentNalSize = nextNalStart - currentNalStart - 4 /* strip start-code */;
        MediaBuffer *nalBuf = new MediaBuffer((void *)currentNalStart, currentNalSize);
        addLengthPrefixedSample_l(nalBuf);
        nalBuf->release();

        currentNalStart = nextNalStart;
    }

    size_t currentNalOffset = currentNalStart - dataStart;
    buffer->set_range(buffer->range_offset() + currentNalOffset,
            buffer->range_length() - currentNalOffset);
    addLengthPrefixedSample_l(buffer);

    return old_offset;
}

off64_t MPEG4Writer::addLengthPrefixedSample_l(MediaBuffer *buffer) {
    off64_t old_offset = mOffset;

    size_t length = buffer->range_length();

    if (mUse4ByteNalLength) {
        uint8_t x = length >> 24;
        ::write(mFd, &x, 1);
        x = (length >> 16) & 0xff;
        ::write(mFd, &x, 1);
        x = (length >> 8) & 0xff;
        ::write(mFd, &x, 1);
        x = length & 0xff;
        ::write(mFd, &x, 1);

        ::write(mFd,
              (const uint8_t *)buffer->data() + buffer->range_offset(),
              length);

        mOffset += length + 4;
    } else {
        CHECK_LT(length, 65536);

        uint8_t x = length >> 8;
        ::write(mFd, &x, 1);
        x = length & 0xff;
        ::write(mFd, &x, 1);
        ::write(mFd, (const uint8_t *)buffer->data() + buffer->range_offset(), length);
        mOffset += length + 2;
    }

    return old_offset;
}

size_t MPEG4Writer::write(
        const void *ptr, size_t size, size_t nmemb) {

    const size_t bytes = size * nmemb;
    if (mWriteMoovBoxToMemory) {

        off64_t moovBoxSize = 8 + mMoovBoxBufferOffset + bytes;
        if (moovBoxSize > mEstimatedMoovBoxSize) {
            // The reserved moov box at the beginning of the file
            // is not big enough. Moov box should be written to
            // the end of the file from now on, but not to the
            // in-memory cache.

            // We write partial moov box that is in the memory to
            // the file first.
            for (List<off64_t>::iterator it = mBoxes.begin();
                 it != mBoxes.end(); ++it) {
                (*it) += mOffset;
            }
            lseek64(mFd, mOffset, SEEK_SET);
            ::write(mFd, mMoovBoxBuffer, mMoovBoxBufferOffset);
            ::write(mFd, ptr, bytes);
            mOffset += (bytes + mMoovBoxBufferOffset);

            // All subsequent moov box content will be written
            // to the end of the file.
            mWriteMoovBoxToMemory = false;
        } else {
            memcpy(mMoovBoxBuffer + mMoovBoxBufferOffset, ptr, bytes);
            mMoovBoxBufferOffset += bytes;
        }
    } else {
        ::write(mFd, ptr, size * nmemb);
        mOffset += bytes;
    }
    return bytes;
}

void MPEG4Writer::beginBox(uint32_t id) {
    mBoxes.push_back(mWriteMoovBoxToMemory?
            mMoovBoxBufferOffset: mOffset);

    writeInt32(0);
    writeInt32(id);
}

void MPEG4Writer::beginBox(const char *fourcc) {
    CHECK_EQ(strlen(fourcc), 4);

    mBoxes.push_back(mWriteMoovBoxToMemory?
            mMoovBoxBufferOffset: mOffset);

    writeInt32(0);
    writeFourcc(fourcc);
}

void MPEG4Writer::endBox() {
    CHECK(!mBoxes.empty());

    off64_t offset = *--mBoxes.end();
    mBoxes.erase(--mBoxes.end());

    if (mWriteMoovBoxToMemory) {
       int32_t x = htonl(mMoovBoxBufferOffset - offset);
       memcpy(mMoovBoxBuffer + offset, &x, 4);
    } else {
        lseek64(mFd, offset, SEEK_SET);
        writeInt32(mOffset - offset);
        mOffset -= 4;
        lseek64(mFd, mOffset, SEEK_SET);
    }
}

void MPEG4Writer::writeInt8(int8_t x) {
    write(&x, 1, 1);
}

void MPEG4Writer::writeInt16(int16_t x) {
    x = htons(x);
    write(&x, 1, 2);
}

void MPEG4Writer::writeInt32(int32_t x) {
    x = htonl(x);
    write(&x, 1, 4);
}

void MPEG4Writer::writeInt64(int64_t x) {
    x = hton64(x);
    write(&x, 1, 8);
}

void MPEG4Writer::writeCString(const char *s) {
    size_t n = strlen(s);
    write(s, 1, n + 1);
}

void MPEG4Writer::writeFourcc(const char *s) {
    CHECK_EQ(strlen(s), 4);
    write(s, 1, 4);
}


// Written in +/-DD.DDDD format
void MPEG4Writer::writeLatitude(int degreex10000) {
    bool isNegative = (degreex10000 < 0);
    char sign = isNegative? '-': '+';

    // Handle the whole part
    char str[9];
    int wholePart = degreex10000 / 10000;
    if (wholePart == 0) {
        snprintf(str, 5, "%c%.2d.", sign, wholePart);
    } else {
        snprintf(str, 5, "%+.2d.", wholePart);
    }

    // Handle the fractional part
    int fractionalPart = degreex10000 - (wholePart * 10000);
    if (fractionalPart < 0) {
        fractionalPart = -fractionalPart;
    }
    snprintf(&str[4], 5, "%.4d", fractionalPart);

    // Do not write the null terminator
    write(str, 1, 8);
}

// Written in +/- DDD.DDDD format
void MPEG4Writer::writeLongitude(int degreex10000) {
    bool isNegative = (degreex10000 < 0);
    char sign = isNegative? '-': '+';

    // Handle the whole part
    char str[10];
    int wholePart = degreex10000 / 10000;
    if (wholePart == 0) {
        snprintf(str, 6, "%c%.3d.", sign, wholePart);
    } else {
        snprintf(str, 6, "%+.3d.", wholePart);
    }

    // Handle the fractional part
    int fractionalPart = degreex10000 - (wholePart * 10000);
    if (fractionalPart < 0) {
        fractionalPart = -fractionalPart;
    }
    snprintf(&str[5], 5, "%.4d", fractionalPart);

    // Do not write the null terminator
    write(str, 1, 9);
}

/*
 * Geodata is stored according to ISO-6709 standard.
 * latitudex10000 is latitude in degrees times 10000, and
 * longitudex10000 is longitude in degrees times 10000.
 * The range for the latitude is in [-90, +90], and
 * The range for the longitude is in [-180, +180]
 */
status_t MPEG4Writer::setGeoData(int latitudex10000, int longitudex10000) {
    // Is latitude or longitude out of range?
    if (latitudex10000 < -900000 || latitudex10000 > 900000 ||
        longitudex10000 < -1800000 || longitudex10000 > 1800000) {
        return BAD_VALUE;
    }

    mLatitudex10000 = latitudex10000;
    mLongitudex10000 = longitudex10000;
    mAreGeoTagsAvailable = true;
    mMoovExtraSize += 30;
    return OK;
}

status_t MPEG4Writer::setCaptureRate(float captureFps) {
    if (captureFps <= 0.0f) {
        return BAD_VALUE;
    }

    mMetaKeys->setFloat(kMetaKey_CaptureFps, captureFps);
    mMoovExtraSize += sizeof(kMetaKey_CaptureFps) + 4 + 32;

    return OK;
}

status_t MPEG4Writer::setTemporalLayerCount(uint32_t layerCount) {
    if (layerCount > 9) {
        return BAD_VALUE;
    }

    if (layerCount > 0) {
        mMetaKeys->setInt32(kMetaKey_TemporalLayerCount, layerCount);
        mMoovExtraSize += sizeof(kMetaKey_TemporalLayerCount) + 4 + 32;
    }

    return OK;
}

void MPEG4Writer::write(const void *data, size_t size) {
    write(data, 1, size);
}

bool MPEG4Writer::isFileStreamable() const {
    return mStreamableFile;
}

bool MPEG4Writer::exceedsFileSizeLimit() {
    // No limit
    if (mMaxFileSizeLimitBytes == 0) {
        return false;
    }

    int64_t nTotalBytesEstimate = static_cast<int64_t>(mEstimatedMoovBoxSize);
    for (List<Track *>::iterator it = mTracks.begin();
         it != mTracks.end(); ++it) {
        nTotalBytesEstimate += (*it)->getEstimatedTrackSizeBytes();
    }

    if (!mStreamableFile) {
        // Add 1024 bytes as error tolerance
        return nTotalBytesEstimate + 1024 >= mMaxFileSizeLimitBytes;
    }
    // Be conservative in the estimate: do not exceed 95% of
    // the target file limit. For small target file size limit, though,
    // this will not help.
    return (nTotalBytesEstimate >= (95 * mMaxFileSizeLimitBytes) / 100);
}

bool MPEG4Writer::exceedsFileDurationLimit() {
    // No limit
    if (mMaxFileDurationLimitUs == 0) {
        return false;
    }

    for (List<Track *>::iterator it = mTracks.begin();
         it != mTracks.end(); ++it) {
        if ((*it)->getDurationUs() >= mMaxFileDurationLimitUs) {
            return true;
        }
    }
    return false;
}

bool MPEG4Writer::reachedEOS() {
    bool allDone = true;
    for (List<Track *>::iterator it = mTracks.begin();
         it != mTracks.end(); ++it) {
        if (!(*it)->reachedEOS()) {
            allDone = false;
            break;
        }
    }

    return allDone;
}

void MPEG4Writer::setStartTimestampUs(int64_t timeUs) {
    ALOGI("setStartTimestampUs: %" PRId64, timeUs);
    CHECK_GE(timeUs, 0ll);
    Mutex::Autolock autoLock(mLock);
    if (mStartTimestampUs < 0 || mStartTimestampUs > timeUs) {
        mStartTimestampUs = timeUs;
        ALOGI("Earliest track starting time: %" PRId64, mStartTimestampUs);
    }
}

int64_t MPEG4Writer::getStartTimestampUs() {
    Mutex::Autolock autoLock(mLock);
    return mStartTimestampUs;
}

size_t MPEG4Writer::numTracks() {
    Mutex::Autolock autolock(mLock);
    return mTracks.size();
}

////////////////////////////////////////////////////////////////////////////////

MPEG4Writer::Track::Track(
        MPEG4Writer *owner, const sp<IMediaSource> &source, size_t trackId)
    : mOwner(owner),
      mMeta(source->getFormat()),
      mSource(source),
      mDone(false),
      mPaused(false),
      mResumed(false),
      mStarted(false),
      mIsMalformed(false),
      mTrackId(trackId),
      mTrackDurationUs(0),
      mEstimatedTrackSizeBytes(0),
      mSamplesHaveSameSize(true),
<<<<<<< HEAD
      mStszTableEntries(new ListTableEntries<uint32_t>(1000, 1)),
      mStcoTableEntries(new ListTableEntries<uint32_t>(1000, 1)),
      mCo64TableEntries(new ListTableEntries<off64_t>(1000, 1)),
      mStscTableEntries(new ListTableEntries<uint32_t>(1000, 3)),
      mStssTableEntries(new ListTableEntries<uint32_t>(1000, 1)),
      mSttsTableEntries(new ListTableEntries<uint32_t>(1000, 2)),
      mCttsTableEntries(new ListTableEntries<uint32_t>(1000, 2)),
      mCttsOffsetTimeUs(0),
=======
      mStszTableEntries(new ListTableEntries<uint32_t, 1>(1000)),
      mStcoTableEntries(new ListTableEntries<uint32_t, 1>(1000)),
      mCo64TableEntries(new ListTableEntries<off64_t, 1>(1000)),
      mStscTableEntries(new ListTableEntries<uint32_t, 3>(1000)),
      mStssTableEntries(new ListTableEntries<uint32_t, 1>(1000)),
      mSttsTableEntries(new ListTableEntries<uint32_t, 2>(1000)),
      mCttsTableEntries(new ListTableEntries<uint32_t, 2>(1000)),
>>>>>>> 9627e72f
      mCodecSpecificData(NULL),
      mCodecSpecificDataSize(0),
      mGotAllCodecSpecificData(false),
      mReachedEOS(false),
      mRotation(0) {
    getCodecSpecificDataFromInputFormatIfPossible();

    const char *mime;
    mMeta->findCString(kKeyMIMEType, &mime);
    mIsAvc = !strcasecmp(mime, MEDIA_MIMETYPE_VIDEO_AVC);
    mIsHevc = !strcasecmp(mime, MEDIA_MIMETYPE_VIDEO_HEVC);
    mIsAudio = !strncasecmp(mime, "audio/", 6);
    mIsMPEG4 = !strcasecmp(mime, MEDIA_MIMETYPE_VIDEO_MPEG4) ||
               !strcasecmp(mime, MEDIA_MIMETYPE_AUDIO_AAC);

    // store temporal layer count
    if (!mIsAudio) {
        int32_t count;
        if (mMeta->findInt32(kKeyTemporalLayerCount, &count) && count > 1) {
            mOwner->setTemporalLayerCount(count);
        }
    }

    setTimeScale();
}

void MPEG4Writer::Track::updateTrackSizeEstimate() {

    uint32_t stcoBoxCount = (mOwner->use32BitFileOffset()
                            ? mStcoTableEntries->count()
                            : mCo64TableEntries->count());
    int64_t stcoBoxSizeBytes = stcoBoxCount * 4;
    int64_t stszBoxSizeBytes = mSamplesHaveSameSize? 4: (mStszTableEntries->count() * 4);

    mEstimatedTrackSizeBytes = mMdatSizeBytes;  // media data size
    if (!mOwner->isFileStreamable()) {
        // Reserved free space is not large enough to hold
        // all meta data and thus wasted.
        mEstimatedTrackSizeBytes += mStscTableEntries->count() * 12 +  // stsc box size
                                    mStssTableEntries->count() * 4 +   // stss box size
                                    mSttsTableEntries->count() * 8 +   // stts box size
                                    mCttsTableEntries->count() * 8 +   // ctts box size
                                    stcoBoxSizeBytes +           // stco box size
                                    stszBoxSizeBytes;            // stsz box size
    }
}

void MPEG4Writer::Track::addOneStscTableEntry(
        size_t chunkId, size_t sampleId) {

        mStscTableEntries->add(htonl(chunkId));
        mStscTableEntries->add(htonl(sampleId));
        mStscTableEntries->add(htonl(1));
}

void MPEG4Writer::Track::addOneStssTableEntry(size_t sampleId) {
    mStssTableEntries->add(htonl(sampleId));
}

void MPEG4Writer::Track::addOneSttsTableEntry(
        size_t sampleCount, int32_t duration) {

    if (duration == 0) {
        ALOGW("0-duration samples found: %zu", sampleCount);
    }
    mSttsTableEntries->add(htonl(sampleCount));
    mSttsTableEntries->add(htonl(duration));
}

void MPEG4Writer::Track::addOneCttsTableEntry(
        size_t sampleCount, int32_t duration) {

    if (mIsAudio) {
        return;
    }
    mCttsTableEntries->add(htonl(sampleCount));
    mCttsTableEntries->add(htonl(duration));
}

void MPEG4Writer::Track::addChunkOffset(off64_t offset) {
    if (mOwner->use32BitFileOffset()) {
        uint32_t value = offset;
        mStcoTableEntries->add(htonl(value));
    } else {
        mCo64TableEntries->add(hton64(offset));
    }
}

void MPEG4Writer::Track::setTimeScale() {
    ALOGV("setTimeScale");
    // Default time scale
    mTimeScale = 90000;

    if (mIsAudio) {
        // Use the sampling rate as the default time scale for audio track.
        int32_t sampleRate;
        bool success = mMeta->findInt32(kKeySampleRate, &sampleRate);
        CHECK(success);
        mTimeScale = sampleRate;
    }

    // If someone would like to overwrite the timescale, use user-supplied value.
    int32_t timeScale;
    if (mMeta->findInt32(kKeyTimeScale, &timeScale)) {
        mTimeScale = timeScale;
    }

    CHECK_GT(mTimeScale, 0);
}

void MPEG4Writer::Track::getCodecSpecificDataFromInputFormatIfPossible() {
    const char *mime;
    CHECK(mMeta->findCString(kKeyMIMEType, &mime));

    uint32_t type;
    const void *data = NULL;
    size_t size = 0;
    if (!strcasecmp(mime, MEDIA_MIMETYPE_VIDEO_AVC)) {
        mMeta->findData(kKeyAVCC, &type, &data, &size);
    } else if (!strcasecmp(mime, MEDIA_MIMETYPE_VIDEO_HEVC)) {
        mMeta->findData(kKeyHVCC, &type, &data, &size);
    } else if (!strcasecmp(mime, MEDIA_MIMETYPE_VIDEO_MPEG4)
            || !strcasecmp(mime, MEDIA_MIMETYPE_AUDIO_AAC)) {
        if (mMeta->findData(kKeyESDS, &type, &data, &size)) {
            ESDS esds(data, size);
            if (esds.getCodecSpecificInfo(&data, &size) != OK) {
                data = NULL;
                size = 0;
            }
        }
    }
    if (data != NULL && copyCodecSpecificData((uint8_t *)data, size) == OK) {
        mGotAllCodecSpecificData = true;
    }
}

MPEG4Writer::Track::~Track() {
    stop();

    delete mStszTableEntries;
    delete mStcoTableEntries;
    delete mCo64TableEntries;
    delete mStscTableEntries;
    delete mSttsTableEntries;
    delete mStssTableEntries;
    delete mCttsTableEntries;

    mStszTableEntries = NULL;
    mStcoTableEntries = NULL;
    mCo64TableEntries = NULL;
    mStscTableEntries = NULL;
    mSttsTableEntries = NULL;
    mStssTableEntries = NULL;
    mCttsTableEntries = NULL;

    if (mCodecSpecificData != NULL) {
        free(mCodecSpecificData);
        mCodecSpecificData = NULL;
    }
}

void MPEG4Writer::Track::initTrackingProgressStatus(MetaData *params) {
    ALOGV("initTrackingProgressStatus");
    mPreviousTrackTimeUs = -1;
    mTrackingProgressStatus = false;
    mTrackEveryTimeDurationUs = 0;
    {
        int64_t timeUs;
        if (params && params->findInt64(kKeyTrackTimeStatus, &timeUs)) {
            ALOGV("Receive request to track progress status for every %" PRId64 " us", timeUs);
            mTrackEveryTimeDurationUs = timeUs;
            mTrackingProgressStatus = true;
        }
    }
}

// static
void *MPEG4Writer::ThreadWrapper(void *me) {
    ALOGV("ThreadWrapper: %p", me);
    MPEG4Writer *writer = static_cast<MPEG4Writer *>(me);
    writer->threadFunc();
    return NULL;
}

void MPEG4Writer::bufferChunk(const Chunk& chunk) {
    ALOGV("bufferChunk: %p", chunk.mTrack);
    Mutex::Autolock autolock(mLock);
    CHECK_EQ(mDone, false);

    for (List<ChunkInfo>::iterator it = mChunkInfos.begin();
         it != mChunkInfos.end(); ++it) {

        if (chunk.mTrack == it->mTrack) {  // Found owner
            it->mChunks.push_back(chunk);
            mChunkReadyCondition.signal();
            return;
        }
    }

    CHECK(!"Received a chunk for a unknown track");
}

void MPEG4Writer::writeChunkToFile(Chunk* chunk) {
    ALOGV("writeChunkToFile: %" PRId64 " from %s track",
        chunk->mTimeStampUs, chunk->mTrack->isAudio()? "audio": "video");

    int32_t isFirstSample = true;
    while (!chunk->mSamples.empty()) {
        List<MediaBuffer *>::iterator it = chunk->mSamples.begin();

        off64_t offset = (chunk->mTrack->isAvc() || chunk->mTrack->isHevc())
                                ? addMultipleLengthPrefixedSamples_l(*it)
                                : addSample_l(*it);

        if (isFirstSample) {
            chunk->mTrack->addChunkOffset(offset);
            isFirstSample = false;
        }

        (*it)->release();
        (*it) = NULL;
        chunk->mSamples.erase(it);
    }
    chunk->mSamples.clear();
}

void MPEG4Writer::writeAllChunks() {
    ALOGV("writeAllChunks");
    size_t outstandingChunks = 0;
    Chunk chunk;
    while (findChunkToWrite(&chunk)) {
        writeChunkToFile(&chunk);
        ++outstandingChunks;
    }

    sendSessionSummary();

    mChunkInfos.clear();
    ALOGD("%zu chunks are written in the last batch", outstandingChunks);
}

bool MPEG4Writer::findChunkToWrite(Chunk *chunk) {
    ALOGV("findChunkToWrite");

    int64_t minTimestampUs = 0x7FFFFFFFFFFFFFFFLL;
    Track *track = NULL;
    for (List<ChunkInfo>::iterator it = mChunkInfos.begin();
         it != mChunkInfos.end(); ++it) {
        if (!it->mChunks.empty()) {
            List<Chunk>::iterator chunkIt = it->mChunks.begin();
            if (chunkIt->mTimeStampUs < minTimestampUs) {
                minTimestampUs = chunkIt->mTimeStampUs;
                track = it->mTrack;
            }
        }
    }

    if (track == NULL) {
        ALOGV("Nothing to be written after all");
        return false;
    }

    if (mIsFirstChunk) {
        mIsFirstChunk = false;
    }

    for (List<ChunkInfo>::iterator it = mChunkInfos.begin();
         it != mChunkInfos.end(); ++it) {
        if (it->mTrack == track) {
            *chunk = *(it->mChunks.begin());
            it->mChunks.erase(it->mChunks.begin());
            CHECK_EQ(chunk->mTrack, track);

            int64_t interChunkTimeUs =
                chunk->mTimeStampUs - it->mPrevChunkTimestampUs;
            if (interChunkTimeUs > it->mPrevChunkTimestampUs) {
                it->mMaxInterChunkDurUs = interChunkTimeUs;
            }

            return true;
        }
    }

    return false;
}

void MPEG4Writer::threadFunc() {
    ALOGV("threadFunc");

    prctl(PR_SET_NAME, (unsigned long)"MPEG4Writer", 0, 0, 0);

    Mutex::Autolock autoLock(mLock);
    while (!mDone) {
        Chunk chunk;
        bool chunkFound = false;

        while (!mDone && !(chunkFound = findChunkToWrite(&chunk))) {
            mChunkReadyCondition.wait(mLock);
        }

        // In real time recording mode, write without holding the lock in order
        // to reduce the blocking time for media track threads.
        // Otherwise, hold the lock until the existing chunks get written to the
        // file.
        if (chunkFound) {
            if (mIsRealTimeRecording) {
                mLock.unlock();
            }
            writeChunkToFile(&chunk);
            if (mIsRealTimeRecording) {
                mLock.lock();
            }
        }
    }

    writeAllChunks();
}

status_t MPEG4Writer::startWriterThread() {
    ALOGV("startWriterThread");

    mDone = false;
    mIsFirstChunk = true;
    mDriftTimeUs = 0;
    for (List<Track *>::iterator it = mTracks.begin();
         it != mTracks.end(); ++it) {
        ChunkInfo info;
        info.mTrack = *it;
        info.mPrevChunkTimestampUs = 0;
        info.mMaxInterChunkDurUs = 0;
        mChunkInfos.push_back(info);
    }

    pthread_attr_t attr;
    pthread_attr_init(&attr);
    pthread_attr_setdetachstate(&attr, PTHREAD_CREATE_JOINABLE);
    pthread_create(&mThread, &attr, ThreadWrapper, this);
    pthread_attr_destroy(&attr);
    mWriterThreadStarted = true;
    return OK;
}


status_t MPEG4Writer::Track::start(MetaData *params) {
    if (!mDone && mPaused) {
        mPaused = false;
        mResumed = true;
        return OK;
    }

    int64_t startTimeUs;
    if (params == NULL || !params->findInt64(kKeyTime, &startTimeUs)) {
        startTimeUs = 0;
    }
    mStartTimeRealUs = startTimeUs;

    int32_t rotationDegrees;
    if (!mIsAudio && params && params->findInt32(kKeyRotation, &rotationDegrees)) {
        mRotation = rotationDegrees;
    }

    initTrackingProgressStatus(params);

    sp<MetaData> meta = new MetaData;
    if (mOwner->isRealTimeRecording() && mOwner->numTracks() > 1) {
        /*
         * This extra delay of accepting incoming audio/video signals
         * helps to align a/v start time at the beginning of a recording
         * session, and it also helps eliminate the "recording" sound for
         * camcorder applications.
         *
         * If client does not set the start time offset, we fall back to
         * use the default initial delay value.
         */
        int64_t startTimeOffsetUs = mOwner->getStartTimeOffsetMs() * 1000LL;
        if (startTimeOffsetUs < 0) {  // Start time offset was not set
            startTimeOffsetUs = kInitialDelayTimeUs;
        }
        startTimeUs += startTimeOffsetUs;
        ALOGI("Start time offset: %" PRId64 " us", startTimeOffsetUs);
    }

    meta->setInt64(kKeyTime, startTimeUs);

    status_t err = mSource->start(meta.get());
    if (err != OK) {
        mDone = mReachedEOS = true;
        return err;
    }

    pthread_attr_t attr;
    pthread_attr_init(&attr);
    pthread_attr_setdetachstate(&attr, PTHREAD_CREATE_JOINABLE);

    mDone = false;
    mStarted = true;
    mTrackDurationUs = 0;
    mReachedEOS = false;
    mEstimatedTrackSizeBytes = 0;
    mMdatSizeBytes = 0;
    mMaxChunkDurationUs = 0;
    mLastDecodingTimeUs = -1;

    pthread_create(&mThread, &attr, ThreadWrapper, this);
    pthread_attr_destroy(&attr);

    return OK;
}

status_t MPEG4Writer::Track::pause() {
    mPaused = true;
    return OK;
}

status_t MPEG4Writer::Track::stop() {
    ALOGD("%s track stopping", mIsAudio? "Audio": "Video");
    if (!mStarted) {
        ALOGE("Stop() called but track is not started");
        return ERROR_END_OF_STREAM;
    }

    if (mDone) {
        return OK;
    }
    mDone = true;

    ALOGD("%s track source stopping", mIsAudio? "Audio": "Video");
    mSource->stop();
    ALOGD("%s track source stopped", mIsAudio? "Audio": "Video");

    void *dummy;
    pthread_join(mThread, &dummy);
    status_t err = static_cast<status_t>(reinterpret_cast<uintptr_t>(dummy));

    ALOGD("%s track stopped", mIsAudio? "Audio": "Video");
    return err;
}

bool MPEG4Writer::Track::reachedEOS() {
    return mReachedEOS;
}

// static
void *MPEG4Writer::Track::ThreadWrapper(void *me) {
    Track *track = static_cast<Track *>(me);

    status_t err = track->threadEntry();
    return (void *)(uintptr_t)err;
}

static void getNalUnitType(uint8_t byte, uint8_t* type) {
    ALOGV("getNalUnitType: %d", byte);

    // nal_unit_type: 5-bit unsigned integer
    *type = (byte & 0x1F);
}

const uint8_t *MPEG4Writer::Track::parseParamSet(
        const uint8_t *data, size_t length, int type, size_t *paramSetLen) {

    ALOGV("parseParamSet");
    CHECK(type == kNalUnitTypeSeqParamSet ||
          type == kNalUnitTypePicParamSet);

    const uint8_t *nextStartCode = findNextNalStartCode(data, length);
    *paramSetLen = nextStartCode - data;
    if (*paramSetLen == 0) {
        ALOGE("Param set is malformed, since its length is 0");
        return NULL;
    }

    AVCParamSet paramSet(*paramSetLen, data);
    if (type == kNalUnitTypeSeqParamSet) {
        if (*paramSetLen < 4) {
            ALOGE("Seq parameter set malformed");
            return NULL;
        }
        if (mSeqParamSets.empty()) {
            mProfileIdc = data[1];
            mProfileCompatible = data[2];
            mLevelIdc = data[3];
        } else {
            if (mProfileIdc != data[1] ||
                mProfileCompatible != data[2] ||
                mLevelIdc != data[3]) {
                // COULD DO: set profile/level to the lowest required to support all SPSs
                ALOGE("Inconsistent profile/level found in seq parameter sets");
                return NULL;
            }
        }
        mSeqParamSets.push_back(paramSet);
    } else {
        mPicParamSets.push_back(paramSet);
    }
    return nextStartCode;
}

status_t MPEG4Writer::Track::copyAVCCodecSpecificData(
        const uint8_t *data, size_t size) {
    ALOGV("copyAVCCodecSpecificData");

    // 2 bytes for each of the parameter set length field
    // plus the 7 bytes for the header
    return copyCodecSpecificData(data, size, 4 + 7);
}

status_t MPEG4Writer::Track::copyHEVCCodecSpecificData(
        const uint8_t *data, size_t size) {
    ALOGV("copyHEVCCodecSpecificData");

    // Min length of HEVC CSD is 23. (ISO/IEC 14496-15:2014 Chapter 8.3.3.1.2)
    return copyCodecSpecificData(data, size, 23);
}

status_t MPEG4Writer::Track::copyCodecSpecificData(
        const uint8_t *data, size_t size, size_t minLength) {
    if (size < minLength) {
        ALOGE("Codec specific data length too short: %zu", size);
        return ERROR_MALFORMED;
    }

    mCodecSpecificData = malloc(size);
    if (mCodecSpecificData == NULL) {
        ALOGE("Failed allocating codec specific data");
        return NO_MEMORY;
    }
    mCodecSpecificDataSize = size;
    memcpy(mCodecSpecificData, data, size);
    return OK;
}

status_t MPEG4Writer::Track::parseAVCCodecSpecificData(
        const uint8_t *data, size_t size) {

    ALOGV("parseAVCCodecSpecificData");
    // Data starts with a start code.
    // SPS and PPS are separated with start codes.
    // Also, SPS must come before PPS
    uint8_t type = kNalUnitTypeSeqParamSet;
    bool gotSps = false;
    bool gotPps = false;
    const uint8_t *tmp = data;
    const uint8_t *nextStartCode = data;
    size_t bytesLeft = size;
    size_t paramSetLen = 0;
    mCodecSpecificDataSize = 0;
    while (bytesLeft > 4 && !memcmp("\x00\x00\x00\x01", tmp, 4)) {
        getNalUnitType(*(tmp + 4), &type);
        if (type == kNalUnitTypeSeqParamSet) {
            if (gotPps) {
                ALOGE("SPS must come before PPS");
                return ERROR_MALFORMED;
            }
            if (!gotSps) {
                gotSps = true;
            }
            nextStartCode = parseParamSet(tmp + 4, bytesLeft - 4, type, &paramSetLen);
        } else if (type == kNalUnitTypePicParamSet) {
            if (!gotSps) {
                ALOGE("SPS must come before PPS");
                return ERROR_MALFORMED;
            }
            if (!gotPps) {
                gotPps = true;
            }
            nextStartCode = parseParamSet(tmp + 4, bytesLeft - 4, type, &paramSetLen);
        } else {
            ALOGE("Only SPS and PPS Nal units are expected");
            return ERROR_MALFORMED;
        }

        if (nextStartCode == NULL) {
            return ERROR_MALFORMED;
        }

        // Move on to find the next parameter set
        bytesLeft -= nextStartCode - tmp;
        tmp = nextStartCode;
        mCodecSpecificDataSize += (2 + paramSetLen);
    }

    {
        // Check on the number of seq parameter sets
        size_t nSeqParamSets = mSeqParamSets.size();
        if (nSeqParamSets == 0) {
            ALOGE("Cound not find sequence parameter set");
            return ERROR_MALFORMED;
        }

        if (nSeqParamSets > 0x1F) {
            ALOGE("Too many seq parameter sets (%zu) found", nSeqParamSets);
            return ERROR_MALFORMED;
        }
    }

    {
        // Check on the number of pic parameter sets
        size_t nPicParamSets = mPicParamSets.size();
        if (nPicParamSets == 0) {
            ALOGE("Cound not find picture parameter set");
            return ERROR_MALFORMED;
        }
        if (nPicParamSets > 0xFF) {
            ALOGE("Too many pic parameter sets (%zd) found", nPicParamSets);
            return ERROR_MALFORMED;
        }
    }
// FIXME:
// Add chromat_format_idc, bit depth values, etc for AVC/h264 high profile and above
// and remove #if 0
#if 0
    {
        // Check on the profiles
        // These profiles requires additional parameter set extensions
        if (mProfileIdc == 100 || mProfileIdc == 110 ||
            mProfileIdc == 122 || mProfileIdc == 144) {
            ALOGE("Sorry, no support for profile_idc: %d!", mProfileIdc);
            return BAD_VALUE;
        }
    }
#endif
    return OK;
}

status_t MPEG4Writer::Track::makeAVCCodecSpecificData(
        const uint8_t *data, size_t size) {

    if (mCodecSpecificData != NULL) {
        ALOGE("Already have codec specific data");
        return ERROR_MALFORMED;
    }

    if (size < 4) {
        ALOGE("Codec specific data length too short: %zu", size);
        return ERROR_MALFORMED;
    }

    // Data is in the form of AVCCodecSpecificData
    if (memcmp("\x00\x00\x00\x01", data, 4)) {
        return copyAVCCodecSpecificData(data, size);
    }

    if (parseAVCCodecSpecificData(data, size) != OK) {
        return ERROR_MALFORMED;
    }

    // ISO 14496-15: AVC file format
    mCodecSpecificDataSize += 7;  // 7 more bytes in the header
    mCodecSpecificData = malloc(mCodecSpecificDataSize);
    if (mCodecSpecificData == NULL) {
        mCodecSpecificDataSize = 0;
        ALOGE("Failed allocating codec specific data");
        return NO_MEMORY;
    }
    uint8_t *header = (uint8_t *)mCodecSpecificData;
    header[0] = 1;                     // version
    header[1] = mProfileIdc;           // profile indication
    header[2] = mProfileCompatible;    // profile compatibility
    header[3] = mLevelIdc;

    // 6-bit '111111' followed by 2-bit to lengthSizeMinuusOne
    if (mOwner->useNalLengthFour()) {
        header[4] = 0xfc | 3;  // length size == 4 bytes
    } else {
        header[4] = 0xfc | 1;  // length size == 2 bytes
    }

    // 3-bit '111' followed by 5-bit numSequenceParameterSets
    int nSequenceParamSets = mSeqParamSets.size();
    header[5] = 0xe0 | nSequenceParamSets;
    header += 6;
    for (List<AVCParamSet>::iterator it = mSeqParamSets.begin();
         it != mSeqParamSets.end(); ++it) {
        // 16-bit sequence parameter set length
        uint16_t seqParamSetLength = it->mLength;
        header[0] = seqParamSetLength >> 8;
        header[1] = seqParamSetLength & 0xff;

        // SPS NAL unit (sequence parameter length bytes)
        memcpy(&header[2], it->mData, seqParamSetLength);
        header += (2 + seqParamSetLength);
    }

    // 8-bit nPictureParameterSets
    int nPictureParamSets = mPicParamSets.size();
    header[0] = nPictureParamSets;
    header += 1;
    for (List<AVCParamSet>::iterator it = mPicParamSets.begin();
         it != mPicParamSets.end(); ++it) {
        // 16-bit picture parameter set length
        uint16_t picParamSetLength = it->mLength;
        header[0] = picParamSetLength >> 8;
        header[1] = picParamSetLength & 0xff;

        // PPS Nal unit (picture parameter set length bytes)
        memcpy(&header[2], it->mData, picParamSetLength);
        header += (2 + picParamSetLength);
    }

    return OK;
}


status_t MPEG4Writer::Track::parseHEVCCodecSpecificData(
        const uint8_t *data, size_t size, HevcParameterSets &paramSets) {

    ALOGV("parseHEVCCodecSpecificData");
    const uint8_t *tmp = data;
    const uint8_t *nextStartCode = data;
    size_t bytesLeft = size;
    while (bytesLeft > 4 && !memcmp("\x00\x00\x00\x01", tmp, 4)) {
        nextStartCode = findNextNalStartCode(tmp + 4, bytesLeft - 4);
        status_t err = paramSets.addNalUnit(tmp + 4, (nextStartCode - tmp) - 4);
        if (err != OK) {
            return ERROR_MALFORMED;
        }

        // Move on to find the next parameter set
        bytesLeft -= nextStartCode - tmp;
        tmp = nextStartCode;
    }

    size_t csdSize = 23;
    const size_t numNalUnits = paramSets.getNumNalUnits();
    for (size_t i = 0; i < ARRAY_SIZE(kMandatoryHevcNalUnitTypes); ++i) {
        int type = kMandatoryHevcNalUnitTypes[i];
        size_t numParamSets = paramSets.getNumNalUnitsOfType(type);
        if (numParamSets == 0) {
            ALOGE("Cound not find NAL unit of type %d", type);
            return ERROR_MALFORMED;
        }
    }
    for (size_t i = 0; i < ARRAY_SIZE(kHevcNalUnitTypes); ++i) {
        int type = kHevcNalUnitTypes[i];
        size_t numParamSets = paramSets.getNumNalUnitsOfType(type);
        if (numParamSets > 0xffff) {
            ALOGE("Too many seq parameter sets (%zu) found", numParamSets);
            return ERROR_MALFORMED;
        }
        csdSize += 3;
        for (size_t j = 0; j < numNalUnits; ++j) {
            if (paramSets.getType(j) != type) {
                continue;
            }
            csdSize += 2 + paramSets.getSize(j);
        }
    }
    mCodecSpecificDataSize = csdSize;
    return OK;
}

status_t MPEG4Writer::Track::makeHEVCCodecSpecificData(
        const uint8_t *data, size_t size) {

    if (mCodecSpecificData != NULL) {
        ALOGE("Already have codec specific data");
        return ERROR_MALFORMED;
    }

    if (size < 4) {
        ALOGE("Codec specific data length too short: %zu", size);
        return ERROR_MALFORMED;
    }

    // Data is in the form of HEVCCodecSpecificData
    if (memcmp("\x00\x00\x00\x01", data, 4)) {
        return copyHEVCCodecSpecificData(data, size);
    }

    HevcParameterSets paramSets;
    if (parseHEVCCodecSpecificData(data, size, paramSets) != OK) {
        ALOGE("failed parsing codec specific data");
        return ERROR_MALFORMED;
    }

    mCodecSpecificData = malloc(mCodecSpecificDataSize);
    if (mCodecSpecificData == NULL) {
        mCodecSpecificDataSize = 0;
        ALOGE("Failed allocating codec specific data");
        return NO_MEMORY;
    }
    status_t err = paramSets.makeHvcc((uint8_t *)mCodecSpecificData,
            &mCodecSpecificDataSize, mOwner->useNalLengthFour() ? 4 : 2);
    if (err != OK) {
        ALOGE("failed constructing HVCC atom");
        return err;
    }

    return OK;
}

/*
 * Updates the drift time from the audio track so that
 * the video track can get the updated drift time information
 * from the file writer. The fluctuation of the drift time of the audio
 * encoding path is smoothed out with a simple filter by giving a larger
 * weight to more recently drift time. The filter coefficients, 0.5 and 0.5,
 * are heuristically determined.
 */
void MPEG4Writer::Track::updateDriftTime(const sp<MetaData>& meta) {
    int64_t driftTimeUs = 0;
    if (meta->findInt64(kKeyDriftTime, &driftTimeUs)) {
        int64_t prevDriftTimeUs = mOwner->getDriftTimeUs();
        int64_t timeUs = (driftTimeUs + prevDriftTimeUs) >> 1;
        mOwner->setDriftTimeUs(timeUs);
    }
}

status_t MPEG4Writer::Track::threadEntry() {
    int32_t count = 0;
    const int64_t interleaveDurationUs = mOwner->interleaveDuration();
    const bool hasMultipleTracks = (mOwner->numTracks() > 1);
    int64_t chunkTimestampUs = 0;
    int32_t nChunks = 0;
    int32_t nActualFrames = 0;        // frames containing non-CSD data (non-0 length)
    int32_t nZeroLengthFrames = 0;
    int64_t lastTimestampUs = 0;      // Previous sample time stamp
    int64_t lastDurationUs = 0;       // Between the previous two samples
    int64_t currDurationTicks = 0;    // Timescale based ticks
    int64_t lastDurationTicks = 0;    // Timescale based ticks
    int32_t sampleCount = 1;          // Sample count in the current stts table entry
    uint32_t previousSampleSize = 0;  // Size of the previous sample
    int64_t previousPausedDurationUs = 0;
    int64_t timestampUs = 0;
    int64_t cttsOffsetTimeUs = 0;
    int64_t currCttsOffsetTimeTicks = 0;   // Timescale based ticks
    int64_t lastCttsOffsetTimeTicks = -1;  // Timescale based ticks
    int32_t cttsSampleCount = 0;           // Sample count in the current ctts table entry
    uint32_t lastSamplesPerChunk = 0;

    if (mIsAudio) {
        prctl(PR_SET_NAME, (unsigned long)"AudioTrackEncoding", 0, 0, 0);
    } else {
        prctl(PR_SET_NAME, (unsigned long)"VideoTrackEncoding", 0, 0, 0);
    }

    if (mOwner->isRealTimeRecording()) {
        androidSetThreadPriority(0, ANDROID_PRIORITY_AUDIO);
    }

    sp<MetaData> meta_data;

    status_t err = OK;
    MediaBuffer *buffer;
    const char *trackName = mIsAudio ? "Audio" : "Video";
    while (!mDone && (err = mSource->read(&buffer)) == OK) {
        if (buffer->range_length() == 0) {
            buffer->release();
            buffer = NULL;
            ++nZeroLengthFrames;
            continue;
        }

        // If the codec specific data has not been received yet, delay pause.
        // After the codec specific data is received, discard what we received
        // when the track is to be paused.
        if (mPaused && !mResumed) {
            buffer->release();
            buffer = NULL;
            continue;
        }

        ++count;

        int32_t isCodecConfig;
        if (buffer->meta_data()->findInt32(kKeyIsCodecConfig, &isCodecConfig)
                && isCodecConfig) {
            // if config format (at track addition) already had CSD, keep that
            // UNLESS we have not received any frames yet.
            // TODO: for now the entire CSD has to come in one frame for encoders, even though
            // they need to be spread out for decoders.
            if (mGotAllCodecSpecificData && nActualFrames > 0) {
                ALOGI("ignoring additional CSD for video track after first frame");
            } else {
                mMeta = mSource->getFormat(); // get output format after format change

                if (mIsAvc) {
                    status_t err = makeAVCCodecSpecificData(
                            (const uint8_t *)buffer->data()
                                + buffer->range_offset(),
                            buffer->range_length());
                    CHECK_EQ((status_t)OK, err);
                } else if (mIsHevc) {
                    status_t err = makeHEVCCodecSpecificData(
                            (const uint8_t *)buffer->data()
                                + buffer->range_offset(),
                            buffer->range_length());
                    CHECK_EQ((status_t)OK, err);
                } else if (mIsMPEG4) {
                    copyCodecSpecificData((const uint8_t *)buffer->data() + buffer->range_offset(),
                            buffer->range_length());
                }
            }

            if (!mIsAudio) {
                int32_t fps;
                mMeta->findInt32(kKeyFrameRate, &fps);
                int64_t cttsOffsetTimeUs = 1000000LL/fps;
                mCttsOffsetTimeUs = cttsOffsetTimeUs + kMinCttsOffsetTimeUs; //delta factor
            }
            buffer->release();
            buffer = NULL;

            mGotAllCodecSpecificData = true;
            continue;
        }

        ++nActualFrames;

        MediaBuffer *copy = NULL;
        // Check if the upstream source hints it is OK to hold on to the
        // buffer without releasing immediately and avoid cloning the buffer
        if (AVUtils::get()->canDeferRelease(buffer->meta_data())) {
            copy = buffer;
            meta_data = new MetaData(*buffer->meta_data().get());
        } else {
            // Make a deep copy of the MediaBuffer and Metadata and release
            // the original as soon as we can
            copy = new MediaBuffer(buffer->range_length());
            memcpy(copy->data(), (uint8_t *)buffer->data() + buffer->range_offset(),
                    buffer->range_length());
            copy->set_range(0, buffer->range_length());
            meta_data = new MetaData(*buffer->meta_data().get());
            buffer->release();
            buffer = NULL;
        }

        if (mIsAvc || mIsHevc) StripStartcode(copy);

        size_t sampleSize = copy->range_length();
        if (mIsAvc || mIsHevc) {
            if (mOwner->useNalLengthFour()) {
                sampleSize += 4;
            } else {
                sampleSize += 2;
            }
        }

        // Max file size or duration handling
        mMdatSizeBytes += sampleSize;
        updateTrackSizeEstimate();

        if (mOwner->exceedsFileSizeLimit()) {
            ALOGW("Recorded file size exceeds limit %" PRId64 "bytes",
                    mOwner->mMaxFileSizeLimitBytes);
            mOwner->notify(MEDIA_RECORDER_EVENT_INFO, MEDIA_RECORDER_INFO_MAX_FILESIZE_REACHED, 0);
            copy->release();
            mSource->stop();
            break;
        }
        if (mOwner->exceedsFileDurationLimit()) {
            ALOGW("Recorded file duration exceeds limit %" PRId64 "microseconds",
                    mOwner->mMaxFileDurationLimitUs);
            mOwner->notify(MEDIA_RECORDER_EVENT_INFO, MEDIA_RECORDER_INFO_MAX_DURATION_REACHED, 0);
            copy->release();
            mSource->stop();
            break;
        }


        int32_t isSync = false;
        meta_data->findInt32(kKeyIsSyncFrame, &isSync);
        CHECK(meta_data->findInt64(kKeyTime, &timestampUs));

////////////////////////////////////////////////////////////////////////////////
        if (mStszTableEntries->count() == 0) {
            mFirstSampleTimeRealUs = systemTime() / 1000;
            mStartTimestampUs = timestampUs;
            mOwner->setStartTimestampUs(mStartTimestampUs);
            previousPausedDurationUs = mStartTimestampUs;
        }

        if (mResumed) {
            int64_t durExcludingEarlierPausesUs = timestampUs - previousPausedDurationUs;
            if (WARN_UNLESS(durExcludingEarlierPausesUs >= 0ll, "for %s track", trackName)) {
                copy->release();
                mSource->stop();
                mIsMalformed = true;
                break;
            }

            int64_t pausedDurationUs = durExcludingEarlierPausesUs - mTrackDurationUs;
            if (WARN_UNLESS(pausedDurationUs >= lastDurationUs, "for %s track", trackName)) {
                copy->release();
                mSource->stop();
                mIsMalformed = true;
                break;
            }

            previousPausedDurationUs += pausedDurationUs - lastDurationUs;
            mResumed = false;
        }

        timestampUs -= previousPausedDurationUs;
        if (WARN_UNLESS(timestampUs >= 0ll, "for %s track", trackName)) {
            copy->release();
            mSource->stop();
            mIsMalformed = true;
            break;
        }

        if (!mIsAudio) {
            /*
             * Composition time: timestampUs
             * Decoding time: decodingTimeUs
             * Composition time offset = composition time - decoding time
             */
            int64_t decodingTimeUs;
            CHECK(meta_data->findInt64(kKeyDecodingTime, &decodingTimeUs));
            decodingTimeUs -= previousPausedDurationUs;

            // ensure non-negative, monotonic decoding time
            if (mLastDecodingTimeUs < 0) {
                decodingTimeUs = std::max((int64_t)0, decodingTimeUs);
            } else {
                // increase decoding time by at least 1 tick
                decodingTimeUs = std::max(
                        mLastDecodingTimeUs + divUp(1000000, mTimeScale), decodingTimeUs);
            }

            mLastDecodingTimeUs = decodingTimeUs;
            cttsOffsetTimeUs =
                    timestampUs + mCttsOffsetTimeUs - decodingTimeUs;
            if (cttsOffsetTimeUs < 0) {
                cttsOffsetTimeUs = 0;
            }
            if (WARN_UNLESS(cttsOffsetTimeUs >= 0ll, "for %s track", trackName)) {
                copy->release();
                mSource->stop();
                mIsMalformed = true;
                break;
            }

            timestampUs = decodingTimeUs;
            ALOGV("decoding time: %" PRId64 " and ctts offset time: %" PRId64,
                timestampUs, cttsOffsetTimeUs);

            // Update ctts box table if necessary
            currCttsOffsetTimeTicks =
                    (cttsOffsetTimeUs * mTimeScale + 500000LL) / 1000000LL;
            if (WARN_UNLESS(currCttsOffsetTimeTicks <= 0x0FFFFFFFFLL, "for %s track", trackName)) {
                copy->release();
                mSource->stop();
                mIsMalformed = true;
                break;
            }

            if (mStszTableEntries->count() == 0) {
                lastCttsOffsetTimeTicks = currCttsOffsetTimeTicks;
                //addOneCttsTableEntry(1, currCttsOffsetTimeTicks);
                //cttsSampleCount = 0;      // No sample in ctts box is pending
                cttsSampleCount = 1;
            } else {
                if (currCttsOffsetTimeTicks != lastCttsOffsetTimeTicks) {
                    addOneCttsTableEntry(cttsSampleCount, lastCttsOffsetTimeTicks);
                    lastCttsOffsetTimeTicks = currCttsOffsetTimeTicks;
                    cttsSampleCount = 1;  // One sample in ctts box is pending
                } else {
                    ++cttsSampleCount;
                }
            }

            // Update ctts time offset range
            if (mStszTableEntries->count() == 0) {
                mMinCttsOffsetTimeUs = currCttsOffsetTimeTicks;
                mMaxCttsOffsetTimeUs = currCttsOffsetTimeTicks;
            } else {
                if (currCttsOffsetTimeTicks > mMaxCttsOffsetTimeUs) {
                    mMaxCttsOffsetTimeUs = currCttsOffsetTimeTicks;
                } else if (currCttsOffsetTimeTicks < mMinCttsOffsetTimeUs) {
                    mMinCttsOffsetTimeUs = currCttsOffsetTimeTicks;
                }
            }

        }

        if (mOwner->isRealTimeRecording()) {
            if (mIsAudio) {
                updateDriftTime(meta_data);
            }
        }

        if (WARN_UNLESS(timestampUs >= 0ll, "for %s track", trackName)) {
            copy->release();
            mSource->stop();
            mIsMalformed = true;
            break;
        }

        ALOGV("%s media time stamp: %" PRId64 " and previous paused duration %" PRId64,
                trackName, timestampUs, previousPausedDurationUs);
        if (timestampUs > mTrackDurationUs) {
            mTrackDurationUs = timestampUs;
        }

        // We need to use the time scale based ticks, rather than the
        // timestamp itself to determine whether we have to use a new
        // stts entry, since we may have rounding errors.
        // The calculation is intended to reduce the accumulated
        // rounding errors.
        currDurationTicks =
            ((timestampUs * mTimeScale + 500000LL) / 1000000LL -
                (lastTimestampUs * mTimeScale + 500000LL) / 1000000LL);
        if (currDurationTicks < 0ll) {
            ALOGE("do not support out of order frames (timestamp: %lld < last: %lld for %s track",
                    (long long)timestampUs, (long long)lastTimestampUs, trackName);
            copy->release();
            mSource->stop();
            mIsMalformed = true;
            break;
        }

        // if the duration is different for this sample, see if it is close enough to the previous
        // duration that we can fudge it and use the same value, to avoid filling the stts table
        // with lots of near-identical entries.
        // "close enough" here means that the current duration needs to be adjusted by less
        // than 0.1 milliseconds
        if (lastDurationTicks && (currDurationTicks != lastDurationTicks)) {
            int64_t deltaUs = ((lastDurationTicks - currDurationTicks) * 1000000LL
                    + (mTimeScale / 2)) / mTimeScale;
            if (deltaUs > -100 && deltaUs < 100) {
                // use previous ticks, and adjust timestamp as if it was actually that number
                // of ticks
                currDurationTicks = lastDurationTicks;
                timestampUs += deltaUs;
            }
        }

        mStszTableEntries->add(htonl(sampleSize));
        if (mStszTableEntries->count() > 2) {

            // Force the first sample to have its own stts entry so that
            // we can adjust its value later to maintain the A/V sync.
            if (mStszTableEntries->count() == 3 || currDurationTicks != lastDurationTicks) {
                addOneSttsTableEntry(sampleCount, lastDurationTicks);
                sampleCount = 1;
            } else {
                ++sampleCount;
            }

        }
        if (mSamplesHaveSameSize) {
            if (mStszTableEntries->count() >= 2 && previousSampleSize != sampleSize) {
                mSamplesHaveSameSize = false;
            }
            previousSampleSize = sampleSize;
        }
        ALOGV("%s timestampUs/lastTimestampUs: %" PRId64 "/%" PRId64,
                trackName, timestampUs, lastTimestampUs);
        lastDurationUs = timestampUs - lastTimestampUs;
        lastDurationTicks = currDurationTicks;
        lastTimestampUs = timestampUs;

        if (isSync != 0) {
            addOneStssTableEntry(mStszTableEntries->count());
        }

        if (mTrackingProgressStatus) {
            if (mPreviousTrackTimeUs <= 0) {
                mPreviousTrackTimeUs = mStartTimestampUs;
            }
            trackProgressStatus(timestampUs);
        }
        if (!hasMultipleTracks) {
            off64_t offset = (mIsAvc || mIsHevc) ? mOwner->addMultipleLengthPrefixedSamples_l(copy)
                                 : mOwner->addSample_l(copy);

            uint32_t count = (mOwner->use32BitFileOffset()
                        ? mStcoTableEntries->count()
                        : mCo64TableEntries->count());

            if (count == 0) {
                addChunkOffset(offset);
            }
            copy->release();
            copy = NULL;
            continue;
        }

        mChunkSamples.push_back(copy);
        if (interleaveDurationUs == 0) {
            addOneStscTableEntry(++nChunks, 1);
            bufferChunk(timestampUs);
        } else {
            if (chunkTimestampUs == 0) {
                chunkTimestampUs = timestampUs;
            } else {
                int64_t chunkDurationUs = timestampUs - chunkTimestampUs;
                if (chunkDurationUs > interleaveDurationUs) {
                    if (chunkDurationUs > mMaxChunkDurationUs) {
                        mMaxChunkDurationUs = chunkDurationUs;
                    }
                    ++nChunks;
                    if (nChunks == 1 ||  // First chunk
                        lastSamplesPerChunk != mChunkSamples.size()) {
                        lastSamplesPerChunk = mChunkSamples.size();
                        addOneStscTableEntry(nChunks, lastSamplesPerChunk);
                    }
                    bufferChunk(timestampUs);
                    chunkTimestampUs = timestampUs;
                }
            }
        }

    }

    if (isTrackMalFormed()) {
        err = ERROR_MALFORMED;
    }

    mOwner->trackProgressStatus(mTrackId, -1, err);

    // Last chunk
    if (!hasMultipleTracks) {
        addOneStscTableEntry(1, mStszTableEntries->count());
    } else if (!mChunkSamples.empty()) {
        addOneStscTableEntry(++nChunks, mChunkSamples.size());
        bufferChunk(timestampUs);
    }

    // We don't really know how long the last frame lasts, since
    // there is no frame time after it, just repeat the previous
    // frame's duration.
    if (mStszTableEntries->count() == 1) {
        lastDurationUs = 0;  // A single sample's duration
        lastDurationTicks = 0;
    } else {
        ++sampleCount;  // Count for the last sample
    }

    if (mStszTableEntries->count() <= 2) {
        addOneSttsTableEntry(1, lastDurationTicks);
        if (sampleCount - 1 > 0) {
            addOneSttsTableEntry(sampleCount - 1, lastDurationTicks);
        }
    } else {
        addOneSttsTableEntry(sampleCount, lastDurationTicks);
    }

    // The last ctts box may not have been written yet, and this
    // is to make sure that we write out the last ctts box.
    if (currCttsOffsetTimeTicks == lastCttsOffsetTimeTicks) {
        if (cttsSampleCount > 0) {
            addOneCttsTableEntry(cttsSampleCount, lastCttsOffsetTimeTicks);
        }
    }

    mTrackDurationUs += lastDurationUs;
    mReachedEOS = true;

    sendTrackSummary(hasMultipleTracks);

    ALOGI("Received total/0-length (%d/%d) buffers and encoded %d frames. - %s",
            count, nZeroLengthFrames, mStszTableEntries->count(), trackName);
    if (mIsAudio) {
        ALOGI("Audio track drift time: %" PRId64 " us", mOwner->getDriftTimeUs());
    }
    // if err is ERROR_IO (ex: during SSR), return OK to save the
    // recorded file successfully. Session tear down will happen as part of
    // client callback
    if ((err == ERROR_IO) || (err == ERROR_END_OF_STREAM)) {
        return OK;
    }
    return err;
}

bool MPEG4Writer::Track::isTrackMalFormed() const {
    if (mIsMalformed) {
        return true;
    }

    if (mStszTableEntries->count() == 0) {                      // no samples written
        ALOGE("The number of recorded samples is 0");
        return true;
    }

    if (!mIsAudio && mStssTableEntries->count() == 0) {  // no sync frames for video
        ALOGE("There are no sync frames for video track");
        return true;
    }

    if (OK != checkCodecSpecificData()) {         // no codec specific data
        return true;
    }

    return false;
}

void MPEG4Writer::Track::sendTrackSummary(bool hasMultipleTracks) {

    // Send track summary only if test mode is enabled.
    if (!isTestModeEnabled()) {
        return;
    }

    int trackNum = (mTrackId << 28);

    mOwner->notify(MEDIA_RECORDER_TRACK_EVENT_INFO,
                    trackNum | MEDIA_RECORDER_TRACK_INFO_TYPE,
                    mIsAudio? 0: 1);

    mOwner->notify(MEDIA_RECORDER_TRACK_EVENT_INFO,
                    trackNum | MEDIA_RECORDER_TRACK_INFO_DURATION_MS,
                    mTrackDurationUs / 1000);

    mOwner->notify(MEDIA_RECORDER_TRACK_EVENT_INFO,
                    trackNum | MEDIA_RECORDER_TRACK_INFO_ENCODED_FRAMES,
                    mStszTableEntries->count());

    {
        // The system delay time excluding the requested initial delay that
        // is used to eliminate the recording sound.
        int64_t startTimeOffsetUs = mOwner->getStartTimeOffsetMs() * 1000LL;
        if (startTimeOffsetUs < 0) {  // Start time offset was not set
            startTimeOffsetUs = kInitialDelayTimeUs;
        }
        int64_t initialDelayUs =
            mFirstSampleTimeRealUs - mStartTimeRealUs - startTimeOffsetUs;

        mOwner->notify(MEDIA_RECORDER_TRACK_EVENT_INFO,
                    trackNum | MEDIA_RECORDER_TRACK_INFO_INITIAL_DELAY_MS,
                    (initialDelayUs) / 1000);
    }

    mOwner->notify(MEDIA_RECORDER_TRACK_EVENT_INFO,
                    trackNum | MEDIA_RECORDER_TRACK_INFO_DATA_KBYTES,
                    mMdatSizeBytes / 1024);

    if (hasMultipleTracks) {
        mOwner->notify(MEDIA_RECORDER_TRACK_EVENT_INFO,
                    trackNum | MEDIA_RECORDER_TRACK_INFO_MAX_CHUNK_DUR_MS,
                    mMaxChunkDurationUs / 1000);

        int64_t moovStartTimeUs = mOwner->getStartTimestampUs();
        if (mStartTimestampUs != moovStartTimeUs) {
            int64_t startTimeOffsetUs = mStartTimestampUs - moovStartTimeUs;
            mOwner->notify(MEDIA_RECORDER_TRACK_EVENT_INFO,
                    trackNum | MEDIA_RECORDER_TRACK_INFO_START_OFFSET_MS,
                    startTimeOffsetUs / 1000);
        }
    }
}

void MPEG4Writer::Track::trackProgressStatus(int64_t timeUs, status_t err) {
    ALOGV("trackProgressStatus: %" PRId64 " us", timeUs);

    if (mTrackEveryTimeDurationUs > 0 &&
        timeUs - mPreviousTrackTimeUs >= mTrackEveryTimeDurationUs) {
        ALOGV("Fire time tracking progress status at %" PRId64 " us", timeUs);
        mOwner->trackProgressStatus(mTrackId, timeUs - mPreviousTrackTimeUs, err);
        mPreviousTrackTimeUs = timeUs;
    }
}

void MPEG4Writer::trackProgressStatus(
        size_t trackId, int64_t timeUs, status_t err) {
    Mutex::Autolock lock(mLock);
    int32_t trackNum = (trackId << 28);

    // Error notification
    // Do not consider ERROR_END_OF_STREAM an error
    if (err != OK && err != ERROR_END_OF_STREAM) {
        notify(MEDIA_RECORDER_TRACK_EVENT_ERROR,
               trackNum | MEDIA_RECORDER_TRACK_ERROR_GENERAL,
               err);
        return;
    }

    if (timeUs == -1) {
        // Send completion notification
        notify(MEDIA_RECORDER_TRACK_EVENT_INFO,
               trackNum | MEDIA_RECORDER_TRACK_INFO_COMPLETION_STATUS,
               err);
    } else {
        // Send progress status
        notify(MEDIA_RECORDER_TRACK_EVENT_INFO,
               trackNum | MEDIA_RECORDER_TRACK_INFO_PROGRESS_IN_TIME,
               timeUs / 1000);
    }
}

void MPEG4Writer::setDriftTimeUs(int64_t driftTimeUs) {
    ALOGV("setDriftTimeUs: %" PRId64 " us", driftTimeUs);
    Mutex::Autolock autolock(mLock);
    mDriftTimeUs = driftTimeUs;
}

int64_t MPEG4Writer::getDriftTimeUs() {
    ALOGV("getDriftTimeUs: %" PRId64 " us", mDriftTimeUs);
    Mutex::Autolock autolock(mLock);
    return mDriftTimeUs;
}

bool MPEG4Writer::isRealTimeRecording() const {
    return mIsRealTimeRecording;
}

bool MPEG4Writer::useNalLengthFour() {
    return mUse4ByteNalLength;
}

void MPEG4Writer::Track::bufferChunk(int64_t timestampUs) {
    ALOGV("bufferChunk");

    Chunk chunk(this, timestampUs, mChunkSamples);
    mOwner->bufferChunk(chunk);
    mChunkSamples.clear();
}

int64_t MPEG4Writer::Track::getDurationUs() const {
    return mTrackDurationUs;
}

int64_t MPEG4Writer::Track::getEstimatedTrackSizeBytes() const {
    return mEstimatedTrackSizeBytes;
}

status_t MPEG4Writer::Track::checkCodecSpecificData() const {
    const char *mime;
    CHECK(mMeta->findCString(kKeyMIMEType, &mime));
    if (!strcasecmp(MEDIA_MIMETYPE_AUDIO_AAC, mime) ||
        !strcasecmp(MEDIA_MIMETYPE_VIDEO_MPEG4, mime) ||
        !strcasecmp(MEDIA_MIMETYPE_VIDEO_AVC, mime) ||
        !strcasecmp(MEDIA_MIMETYPE_VIDEO_HEVC, mime)) {
        if (!mCodecSpecificData ||
            mCodecSpecificDataSize <= 0) {
            ALOGE("Missing codec specific data");
            return ERROR_MALFORMED;
        }
    } else {
        if (mCodecSpecificData ||
            mCodecSpecificDataSize > 0) {
            ALOGE("Unexepected codec specific data found");
            return ERROR_MALFORMED;
        }
    }
    return OK;
}

void MPEG4Writer::Track::writeTrackHeader(bool use32BitOffset) {

    ALOGV("%s track time scale: %d",
        mIsAudio? "Audio": "Video", mTimeScale);

    uint32_t now = getMpeg4Time();
    mOwner->beginBox("trak");
        writeTkhdBox(now);
        mOwner->beginBox("mdia");
            writeMdhdBox(now);
            writeHdlrBox();
            mOwner->beginBox("minf");
                if (mIsAudio) {
                    writeSmhdBox();
                } else {
                    writeVmhdBox();
                }
                writeDinfBox();
                writeStblBox(use32BitOffset);
            mOwner->endBox();  // minf
        mOwner->endBox();  // mdia
    mOwner->endBox();  // trak
}

void MPEG4Writer::Track::writeStblBox(bool use32BitOffset) {
    mOwner->beginBox("stbl");
    mOwner->beginBox("stsd");
    mOwner->writeInt32(0);               // version=0, flags=0
    mOwner->writeInt32(1);               // entry count
    if (mIsAudio) {
        writeAudioFourCCBox();
    } else {
        writeVideoFourCCBox();
    }
    mOwner->endBox();  // stsd
    writeSttsBox();
    writeCttsBox();
    if (!mIsAudio) {
        writeStssBox();
    }
    writeStszBox();
    writeStscBox();
    writeStcoBox(use32BitOffset);
    mOwner->endBox();  // stbl
}

void MPEG4Writer::Track::writeVideoFourCCBox() {
    const char *mime;
    bool success = mMeta->findCString(kKeyMIMEType, &mime);
    CHECK(success);
    const char *fourcc = getFourCCForMime(mime);
    if (fourcc == NULL) {
        ALOGE("Unknown mime type '%s'.", mime);
        CHECK(!"should not be here, unknown mime type.");
    }

    mOwner->beginBox(fourcc);        // video format
    mOwner->writeInt32(0);           // reserved
    mOwner->writeInt16(0);           // reserved
    mOwner->writeInt16(1);           // data ref index
    mOwner->writeInt16(0);           // predefined
    mOwner->writeInt16(0);           // reserved
    mOwner->writeInt32(0);           // predefined
    mOwner->writeInt32(0);           // predefined
    mOwner->writeInt32(0);           // predefined

    int32_t width, height;
    success = mMeta->findInt32(kKeyWidth, &width);
    success = success && mMeta->findInt32(kKeyHeight, &height);
    CHECK(success);

    mOwner->writeInt16(width);
    mOwner->writeInt16(height);
    mOwner->writeInt32(0x480000);    // horiz resolution
    mOwner->writeInt32(0x480000);    // vert resolution
    mOwner->writeInt32(0);           // reserved
    mOwner->writeInt16(1);           // frame count
    mOwner->writeInt8(0);            // compressor string length
    mOwner->write("                               ", 31);
    mOwner->writeInt16(0x18);        // depth
    mOwner->writeInt16(-1);          // predefined

    if (!strcasecmp(MEDIA_MIMETYPE_VIDEO_MPEG4, mime)) {
        writeMp4vEsdsBox();
    } else if (!strcasecmp(MEDIA_MIMETYPE_VIDEO_H263, mime)) {
        writeD263Box();
    } else if (!strcasecmp(MEDIA_MIMETYPE_VIDEO_AVC, mime)) {
        writeAvccBox();
    } else if (!strcasecmp(MEDIA_MIMETYPE_VIDEO_HEVC, mime)) {
        writeHvccBox();
    }

    writePaspBox();
    writeColrBox();
    mOwner->endBox();  // mp4v, s263 or avc1
}

void MPEG4Writer::Track::writeColrBox() {
    ColorAspects aspects;
    memset(&aspects, 0, sizeof(aspects));
    // TRICKY: using | instead of || because we want to execute all findInt32-s
    if (mMeta->findInt32(kKeyColorPrimaries, (int32_t*)&aspects.mPrimaries)
            | mMeta->findInt32(kKeyTransferFunction, (int32_t*)&aspects.mTransfer)
            | mMeta->findInt32(kKeyColorMatrix, (int32_t*)&aspects.mMatrixCoeffs)
            | mMeta->findInt32(kKeyColorRange, (int32_t*)&aspects.mRange)) {
        int32_t primaries, transfer, coeffs;
        bool fullRange;
        ColorUtils::convertCodecColorAspectsToIsoAspects(
                aspects, &primaries, &transfer, &coeffs, &fullRange);
        mOwner->beginBox("colr");
        mOwner->writeFourcc("nclx");
        mOwner->writeInt16(primaries);
        mOwner->writeInt16(transfer);
        mOwner->writeInt16(coeffs);
        mOwner->writeInt8(fullRange ? 128 : 0);
        mOwner->endBox(); // colr
    }
}

void MPEG4Writer::Track::writeAudioFourCCBox() {
    const char *mime;
    bool success = mMeta->findCString(kKeyMIMEType, &mime);
    CHECK(success);
    const char *fourcc = getFourCCForMime(mime);
    if (fourcc == NULL) {
        ALOGE("Unknown mime type '%s'.", mime);
        CHECK(!"should not be here, unknown mime type.");
    }

    mOwner->beginBox(fourcc);        // audio format
    mOwner->writeInt32(0);           // reserved
    mOwner->writeInt16(0);           // reserved
    mOwner->writeInt16(0x1);         // data ref index
    mOwner->writeInt32(0);           // reserved
    mOwner->writeInt32(0);           // reserved
    int32_t nChannels;
    CHECK_EQ(true, mMeta->findInt32(kKeyChannelCount, &nChannels));
    mOwner->writeInt16(nChannels);   // channel count
    mOwner->writeInt16(16);          // sample size
    mOwner->writeInt16(0);           // predefined
    mOwner->writeInt16(0);           // reserved

    int32_t samplerate;
    success = mMeta->findInt32(kKeySampleRate, &samplerate);
    CHECK(success);
    mOwner->writeInt32(samplerate << 16);
    if (!strcasecmp(MEDIA_MIMETYPE_AUDIO_AAC, mime)) {
        writeMp4aEsdsBox();
    } else if (!strcasecmp(MEDIA_MIMETYPE_AUDIO_AMR_NB, mime) ||
               !strcasecmp(MEDIA_MIMETYPE_AUDIO_AMR_WB, mime)) {
        writeDamrBox();
    }
    mOwner->endBox();
}

void MPEG4Writer::Track::writeMp4aEsdsBox() {
    mOwner->beginBox("esds");
    CHECK(mCodecSpecificData);
    CHECK_GT(mCodecSpecificDataSize, 0);

    // Make sure all sizes encode to a single byte.
    CHECK_LT(mCodecSpecificDataSize + 23, 128);

    mOwner->writeInt32(0);     // version=0, flags=0
    mOwner->writeInt8(0x03);   // ES_DescrTag
    mOwner->writeInt8(23 + mCodecSpecificDataSize);
    mOwner->writeInt16(0x0000);// ES_ID
    mOwner->writeInt8(0x00);

    mOwner->writeInt8(0x04);   // DecoderConfigDescrTag
    mOwner->writeInt8(15 + mCodecSpecificDataSize);
    mOwner->writeInt8(0x40);   // objectTypeIndication ISO/IEC 14492-2
    mOwner->writeInt8(0x15);   // streamType AudioStream

    mOwner->writeInt16(0x03);  // XXX
    mOwner->writeInt8(0x00);   // buffer size 24-bit (0x300)

    int32_t avgBitrate = 0;
    (void)mMeta->findInt32(kKeyBitRate, &avgBitrate);
    int32_t maxBitrate = 0;
    (void)mMeta->findInt32(kKeyMaxBitRate, &maxBitrate);
    mOwner->writeInt32(maxBitrate);
    mOwner->writeInt32(avgBitrate);

    mOwner->writeInt8(0x05);   // DecoderSpecificInfoTag
    mOwner->writeInt8(mCodecSpecificDataSize);
    mOwner->write(mCodecSpecificData, mCodecSpecificDataSize);

    static const uint8_t kData2[] = {
        0x06,  // SLConfigDescriptorTag
        0x01,
        0x02
    };
    mOwner->write(kData2, sizeof(kData2));

    mOwner->endBox();  // esds
}

void MPEG4Writer::Track::writeMp4vEsdsBox() {
    CHECK(mCodecSpecificData);
    CHECK_GT(mCodecSpecificDataSize, 0);

    // Make sure all sizes encode to a single byte.
    CHECK_LT(23 + mCodecSpecificDataSize, 128);

    mOwner->beginBox("esds");

    // Make sure all sizes encode to a single byte.
    CHECK_LT(mCodecSpecificDataSize + 23, 128);

    mOwner->writeInt32(0);    // version=0, flags=0

    mOwner->writeInt8(0x03);  // ES_DescrTag
    mOwner->writeInt8(23 + mCodecSpecificDataSize);
    mOwner->writeInt16(0x0000);  // ES_ID
    mOwner->writeInt8(0x1f);

    mOwner->writeInt8(0x04);  // DecoderConfigDescrTag
    mOwner->writeInt8(15 + mCodecSpecificDataSize);
    mOwner->writeInt8(0x20);  // objectTypeIndication ISO/IEC 14492-2
    mOwner->writeInt8(0x11);  // streamType VisualStream

    static const uint8_t kData[] = {
        0x01, 0x77, 0x00, // buffer size 96000 bytes
    };
    mOwner->write(kData, sizeof(kData));

    int32_t avgBitrate = 0;
    (void)mMeta->findInt32(kKeyBitRate, &avgBitrate);
    int32_t maxBitrate = 0;
    (void)mMeta->findInt32(kKeyMaxBitRate, &maxBitrate);
    mOwner->writeInt32(maxBitrate);
    mOwner->writeInt32(avgBitrate);

    mOwner->writeInt8(0x05);  // DecoderSpecificInfoTag

    mOwner->writeInt8(mCodecSpecificDataSize);
    mOwner->write(mCodecSpecificData, mCodecSpecificDataSize);

    static const uint8_t kData2[] = {
        0x06,  // SLConfigDescriptorTag
        0x01,
        0x02
    };
    mOwner->write(kData2, sizeof(kData2));

    mOwner->endBox();  // esds
}

void MPEG4Writer::Track::writeTkhdBox(uint32_t now) {
    mOwner->beginBox("tkhd");
    // Flags = 7 to indicate that the track is enabled, and
    // part of the presentation
    mOwner->writeInt32(0x07);          // version=0, flags=7
    mOwner->writeInt32(now);           // creation time
    mOwner->writeInt32(now);           // modification time
    mOwner->writeInt32(mTrackId);      // track id starts with 1
    mOwner->writeInt32(0);             // reserved
    int64_t trakDurationUs = getDurationUs();
    int32_t mvhdTimeScale = mOwner->getTimeScale();
    int32_t tkhdDuration =
        (trakDurationUs * mvhdTimeScale + 5E5) / 1E6;
    mOwner->writeInt32(tkhdDuration);  // in mvhd timescale
    mOwner->writeInt32(0);             // reserved
    mOwner->writeInt32(0);             // reserved
    mOwner->writeInt16(0);             // layer
    mOwner->writeInt16(0);             // alternate group
    mOwner->writeInt16(mIsAudio ? 0x100 : 0);  // volume
    mOwner->writeInt16(0);             // reserved

    mOwner->writeCompositionMatrix(mRotation);       // matrix

    if (mIsAudio) {
        mOwner->writeInt32(0);
        mOwner->writeInt32(0);
    } else {
        int32_t width, height;
        bool success = mMeta->findInt32(kKeyWidth, &width);
        success = success && mMeta->findInt32(kKeyHeight, &height);
        CHECK(success);

        mOwner->writeInt32(width << 16);   // 32-bit fixed-point value
        mOwner->writeInt32(height << 16);  // 32-bit fixed-point value
    }
    mOwner->endBox();  // tkhd
}

void MPEG4Writer::Track::writeVmhdBox() {
    mOwner->beginBox("vmhd");
    mOwner->writeInt32(0x01);        // version=0, flags=1
    mOwner->writeInt16(0);           // graphics mode
    mOwner->writeInt16(0);           // opcolor
    mOwner->writeInt16(0);
    mOwner->writeInt16(0);
    mOwner->endBox();
}

void MPEG4Writer::Track::writeSmhdBox() {
    mOwner->beginBox("smhd");
    mOwner->writeInt32(0);           // version=0, flags=0
    mOwner->writeInt16(0);           // balance
    mOwner->writeInt16(0);           // reserved
    mOwner->endBox();
}

void MPEG4Writer::Track::writeHdlrBox() {
    mOwner->beginBox("hdlr");
    mOwner->writeInt32(0);             // version=0, flags=0
    mOwner->writeInt32(0);             // component type: should be mhlr
    mOwner->writeFourcc(mIsAudio ? "soun" : "vide");  // component subtype
    mOwner->writeInt32(0);             // reserved
    mOwner->writeInt32(0);             // reserved
    mOwner->writeInt32(0);             // reserved
    // Removing "r" for the name string just makes the string 4 byte aligned
    mOwner->writeCString(mIsAudio ? "SoundHandle": "VideoHandle");  // name
    mOwner->endBox();
}

void MPEG4Writer::Track::writeMdhdBox(uint32_t now) {
    int64_t trakDurationUs = getDurationUs();
    mOwner->beginBox("mdhd");
    mOwner->writeInt32(0);             // version=0, flags=0
    mOwner->writeInt32(now);           // creation time
    mOwner->writeInt32(now);           // modification time
    mOwner->writeInt32(mTimeScale);    // media timescale
    int32_t mdhdDuration = (trakDurationUs * mTimeScale + 5E5) / 1E6;
    mOwner->writeInt32(mdhdDuration);  // use media timescale
    // Language follows the three letter standard ISO-639-2/T
    // 'e', 'n', 'g' for "English", for instance.
    // Each character is packed as the difference between its ASCII value and 0x60.
    // For "English", these are 00101, 01110, 00111.
    // XXX: Where is the padding bit located: 0x15C7?
    mOwner->writeInt16(0);             // language code
    mOwner->writeInt16(0);             // predefined
    mOwner->endBox();
}

void MPEG4Writer::Track::writeDamrBox() {
    // 3gpp2 Spec AMRSampleEntry fields
    mOwner->beginBox("damr");
    mOwner->writeCString("   ");  // vendor: 4 bytes
    mOwner->writeInt8(0);         // decoder version
    mOwner->writeInt16(0x83FF);   // mode set: all enabled
    mOwner->writeInt8(0);         // mode change period
    mOwner->writeInt8(1);         // frames per sample
    mOwner->endBox();
}

void MPEG4Writer::Track::writeUrlBox() {
    // The table index here refers to the sample description index
    // in the sample table entries.
    mOwner->beginBox("url ");
    mOwner->writeInt32(1);  // version=0, flags=1 (self-contained)
    mOwner->endBox();  // url
}

void MPEG4Writer::Track::writeDrefBox() {
    mOwner->beginBox("dref");
    mOwner->writeInt32(0);  // version=0, flags=0
    mOwner->writeInt32(1);  // entry count (either url or urn)
    writeUrlBox();
    mOwner->endBox();  // dref
}

void MPEG4Writer::Track::writeDinfBox() {
    mOwner->beginBox("dinf");
    writeDrefBox();
    mOwner->endBox();  // dinf
}

void MPEG4Writer::Track::writeAvccBox() {
    CHECK(mCodecSpecificData);
    CHECK_GE(mCodecSpecificDataSize, 5);

    // Patch avcc's lengthSize field to match the number
    // of bytes we use to indicate the size of a nal unit.
    uint8_t *ptr = (uint8_t *)mCodecSpecificData;
    ptr[4] = (ptr[4] & 0xfc) | (mOwner->useNalLengthFour() ? 3 : 1);
    mOwner->beginBox("avcC");
    mOwner->write(mCodecSpecificData, mCodecSpecificDataSize);
    mOwner->endBox();  // avcC
}


void MPEG4Writer::Track::writeHvccBox() {
    CHECK(mCodecSpecificData);
    CHECK_GE(mCodecSpecificDataSize, 5);

    // Patch avcc's lengthSize field to match the number
    // of bytes we use to indicate the size of a nal unit.
    uint8_t *ptr = (uint8_t *)mCodecSpecificData;
    ptr[21] = (ptr[21] & 0xfc) | (mOwner->useNalLengthFour() ? 3 : 1);
    mOwner->beginBox("hvcC");
    mOwner->write(mCodecSpecificData, mCodecSpecificDataSize);
    mOwner->endBox();  // hvcC
}

void MPEG4Writer::Track::writeD263Box() {
    mOwner->beginBox("d263");
    mOwner->writeInt32(0);  // vendor
    mOwner->writeInt8(0);   // decoder version
    mOwner->writeInt8(10);  // level: 10
    mOwner->writeInt8(0);   // profile: 0
    mOwner->endBox();  // d263
}

// This is useful if the pixel is not square
void MPEG4Writer::Track::writePaspBox() {
    mOwner->beginBox("pasp");
    mOwner->writeInt32(1 << 16);  // hspacing
    mOwner->writeInt32(1 << 16);  // vspacing
    mOwner->endBox();  // pasp
}

int32_t MPEG4Writer::Track::getStartTimeOffsetScaledTime() const {
    int64_t trackStartTimeOffsetUs = 0;
    int64_t moovStartTimeUs = mOwner->getStartTimestampUs();
    if (mStartTimestampUs != moovStartTimeUs) {
        CHECK_GT(mStartTimestampUs, moovStartTimeUs);
        trackStartTimeOffsetUs = mStartTimestampUs - moovStartTimeUs;
    }
    return (trackStartTimeOffsetUs *  mTimeScale + 500000LL) / 1000000LL;
}

void MPEG4Writer::Track::writeSttsBox() {
    mOwner->beginBox("stts");
    mOwner->writeInt32(0);  // version=0, flags=0
    uint32_t duration;
    CHECK(mSttsTableEntries->get(duration, 1));
    duration = htonl(duration);  // Back to host byte order
    mSttsTableEntries->set(htonl(duration + getStartTimeOffsetScaledTime()), 1);
    mSttsTableEntries->write(mOwner);
    mOwner->endBox();  // stts
}

void MPEG4Writer::Track::writeCttsBox() {
    if (mIsAudio) {  // ctts is not for audio
        return;
    }

    // There is no B frame at all
    if (mMinCttsOffsetTimeUs == mMaxCttsOffsetTimeUs) {
        return;
    }

    // Do not write ctts box when there is no need to have it.
    if (mCttsTableEntries->count() == 0) {
        return;
    }

    ALOGV("ctts box has %d entries with range [%" PRId64 ", %" PRId64 "]",
            mCttsTableEntries->count(), mMinCttsOffsetTimeUs, mMaxCttsOffsetTimeUs);

    mOwner->beginBox("ctts");
    mOwner->writeInt32(0);  // version=0, flags=0
<<<<<<< HEAD
    uint32_t duration;
    CHECK(mCttsTableEntries->get(duration, 1));
    duration = htonl(duration);  // Back host byte order

    // Adjust the initial track start time offset
    // for the first ctts table entry.
    mCttsTableEntries->set(htonl(duration + getStartTimeOffsetScaledTime() - mMinCttsOffsetTimeUs), 1);
=======
    uint32_t delta = mMinCttsOffsetTimeUs - getStartTimeOffsetScaledTime();
    mCttsTableEntries->adjustEntries([delta](size_t /* ix */, uint32_t (&value)[2]) {
        // entries are <count, ctts> pairs; adjust only ctts
        uint32_t duration = htonl(value[1]); // back to host byte order
        value[1] = htonl(duration - delta);
    });
>>>>>>> 9627e72f
    mCttsTableEntries->write(mOwner);
    mOwner->endBox();  // ctts
}

void MPEG4Writer::Track::writeStssBox() {
    mOwner->beginBox("stss");
    mOwner->writeInt32(0);  // version=0, flags=0
    mStssTableEntries->write(mOwner);
    mOwner->endBox();  // stss
}

void MPEG4Writer::Track::writeStszBox() {
    mOwner->beginBox("stsz");
    mOwner->writeInt32(0);  // version=0, flags=0
    mOwner->writeInt32(0);
    mStszTableEntries->write(mOwner);
    mOwner->endBox();  // stsz
}

void MPEG4Writer::Track::writeStscBox() {
    mOwner->beginBox("stsc");
    mOwner->writeInt32(0);  // version=0, flags=0
    mStscTableEntries->write(mOwner);
    mOwner->endBox();  // stsc
}

void MPEG4Writer::Track::writeStcoBox(bool use32BitOffset) {
    mOwner->beginBox(use32BitOffset? "stco": "co64");
    mOwner->writeInt32(0);  // version=0, flags=0
    if (use32BitOffset) {
        mStcoTableEntries->write(mOwner);
    } else {
        mCo64TableEntries->write(mOwner);
    }
    mOwner->endBox();  // stco or co64
}

void MPEG4Writer::writeUdtaBox() {
    beginBox("udta");
    writeGeoDataBox();
    endBox();
}

void MPEG4Writer::writeHdlr() {
    beginBox("hdlr");
    writeInt32(0); // Version, Flags
    writeInt32(0); // Predefined
    writeFourcc("mdta");
    writeInt32(0); // Reserved[0]
    writeInt32(0); // Reserved[1]
    writeInt32(0); // Reserved[2]
    writeInt8(0);  // Name (empty)
    endBox();
}

void MPEG4Writer::writeKeys() {
    size_t count = mMetaKeys->countEntries();

    beginBox("keys");
    writeInt32(0);     // Version, Flags
    writeInt32(count); // Entry_count
    for (size_t i = 0; i < count; i++) {
        AMessage::Type type;
        const char *key = mMetaKeys->getEntryNameAt(i, &type);
        size_t n = strlen(key);
        writeInt32(n + 8);
        writeFourcc("mdta");
        write(key, n); // write without the \0
    }
    endBox();
}

void MPEG4Writer::writeIlst() {
    size_t count = mMetaKeys->countEntries();

    beginBox("ilst");
    for (size_t i = 0; i < count; i++) {
        beginBox(i + 1); // key id (1-based)
        beginBox("data");
        AMessage::Type type;
        const char *key = mMetaKeys->getEntryNameAt(i, &type);
        switch (type) {
            case AMessage::kTypeString:
            {
                AString val;
                CHECK(mMetaKeys->findString(key, &val));
                writeInt32(1); // type = UTF8
                writeInt32(0); // default country/language
                write(val.c_str(), strlen(val.c_str())); // write without \0
                break;
            }

            case AMessage::kTypeFloat:
            {
                float val;
                CHECK(mMetaKeys->findFloat(key, &val));
                writeInt32(23); // type = float32
                writeInt32(0);  // default country/language
                writeInt32(*reinterpret_cast<int32_t *>(&val));
                break;
            }

            case AMessage::kTypeInt32:
            {
                int32_t val;
                CHECK(mMetaKeys->findInt32(key, &val));
                writeInt32(67); // type = signed int32
                writeInt32(0);  // default country/language
                writeInt32(val);
                break;
            }

            default:
            {
                ALOGW("Unsupported key type, writing 0 instead");
                writeInt32(77); // type = unsigned int32
                writeInt32(0);  // default country/language
                writeInt32(0);
                break;
            }
        }
        endBox(); // data
        endBox(); // key id
    }
    endBox(); // ilst
}

void MPEG4Writer::writeMetaBox() {
    size_t count = mMetaKeys->countEntries();
    if (count == 0) {
        return;
    }

    beginBox("meta");
    writeHdlr();
    writeKeys();
    writeIlst();
    endBox();
}

/*
 * Geodata is stored according to ISO-6709 standard.
 */
void MPEG4Writer::writeGeoDataBox() {
    beginBox("\xA9xyz");
    /*
     * For historical reasons, any user data start
     * with "\0xA9", must be followed by its assoicated
     * language code.
     * 0x0012: text string length
     * 0x15c7: lang (locale) code: en
     */
    writeInt32(0x001215c7);
    writeLatitude(mLatitudex10000);
    writeLongitude(mLongitudex10000);
    writeInt8(0x2F);
    endBox();
}

}  // namespace android<|MERGE_RESOLUTION|>--- conflicted
+++ resolved
@@ -48,11 +48,7 @@
 
 #include "include/ESDS.h"
 #include "include/HevcUtils.h"
-<<<<<<< HEAD
 #include <stagefright/AVExtensions.h>
-=======
-#include "include/avc_utils.h"
->>>>>>> 9627e72f
 
 #ifndef __predict_false
 #define __predict_false(exp) __builtin_expect((exp) != 0, 0)
@@ -80,7 +76,6 @@
 static const char kMetaKey_Build[]      = "com.android.build";
 #endif
 static const char kMetaKey_CaptureFps[] = "com.android.capture.fps";
-static const char kMetaKey_TemporalLayerCount[] = "com.android.video.temporal_layers_count";
 
 static const uint8_t kMandatoryHevcNalUnitTypes[3] = {
     kHevcNalUnitTypeVps,
@@ -1200,37 +1195,6 @@
     }
 }
 
-off64_t MPEG4Writer::addMultipleLengthPrefixedSamples_l(MediaBuffer *buffer) {
-    off64_t old_offset = mOffset;
-
-    const size_t kExtensionNALSearchRange = 64; // bytes to look for non-VCL NALUs
-
-    const uint8_t *dataStart = (const uint8_t *)buffer->data() + buffer->range_offset();
-    const uint8_t *currentNalStart = dataStart;
-    const uint8_t *nextNalStart;
-    const uint8_t *data = dataStart;
-    size_t nextNalSize;
-    size_t searchSize = buffer->range_length() > kExtensionNALSearchRange ?
-                   kExtensionNALSearchRange : buffer->range_length();
-
-    while (getNextNALUnit(&data, &searchSize, &nextNalStart,
-            &nextNalSize, true) == OK) {
-        size_t currentNalSize = nextNalStart - currentNalStart - 4 /* strip start-code */;
-        MediaBuffer *nalBuf = new MediaBuffer((void *)currentNalStart, currentNalSize);
-        addLengthPrefixedSample_l(nalBuf);
-        nalBuf->release();
-
-        currentNalStart = nextNalStart;
-    }
-
-    size_t currentNalOffset = currentNalStart - dataStart;
-    buffer->set_range(buffer->range_offset() + currentNalOffset,
-            buffer->range_length() - currentNalOffset);
-    addLengthPrefixedSample_l(buffer);
-
-    return old_offset;
-}
-
 off64_t MPEG4Writer::addLengthPrefixedSample_l(MediaBuffer *buffer) {
     off64_t old_offset = mOffset;
 
@@ -1446,19 +1410,6 @@
 
     mMetaKeys->setFloat(kMetaKey_CaptureFps, captureFps);
     mMoovExtraSize += sizeof(kMetaKey_CaptureFps) + 4 + 32;
-
-    return OK;
-}
-
-status_t MPEG4Writer::setTemporalLayerCount(uint32_t layerCount) {
-    if (layerCount > 9) {
-        return BAD_VALUE;
-    }
-
-    if (layerCount > 0) {
-        mMetaKeys->setInt32(kMetaKey_TemporalLayerCount, layerCount);
-        mMoovExtraSize += sizeof(kMetaKey_TemporalLayerCount) + 4 + 32;
-    }
 
     return OK;
 }
@@ -1557,16 +1508,6 @@
       mTrackDurationUs(0),
       mEstimatedTrackSizeBytes(0),
       mSamplesHaveSameSize(true),
-<<<<<<< HEAD
-      mStszTableEntries(new ListTableEntries<uint32_t>(1000, 1)),
-      mStcoTableEntries(new ListTableEntries<uint32_t>(1000, 1)),
-      mCo64TableEntries(new ListTableEntries<off64_t>(1000, 1)),
-      mStscTableEntries(new ListTableEntries<uint32_t>(1000, 3)),
-      mStssTableEntries(new ListTableEntries<uint32_t>(1000, 1)),
-      mSttsTableEntries(new ListTableEntries<uint32_t>(1000, 2)),
-      mCttsTableEntries(new ListTableEntries<uint32_t>(1000, 2)),
-      mCttsOffsetTimeUs(0),
-=======
       mStszTableEntries(new ListTableEntries<uint32_t, 1>(1000)),
       mStcoTableEntries(new ListTableEntries<uint32_t, 1>(1000)),
       mCo64TableEntries(new ListTableEntries<off64_t, 1>(1000)),
@@ -1574,7 +1515,7 @@
       mStssTableEntries(new ListTableEntries<uint32_t, 1>(1000)),
       mSttsTableEntries(new ListTableEntries<uint32_t, 2>(1000)),
       mCttsTableEntries(new ListTableEntries<uint32_t, 2>(1000)),
->>>>>>> 9627e72f
+      mCttsOffsetTimeUs(0),
       mCodecSpecificData(NULL),
       mCodecSpecificDataSize(0),
       mGotAllCodecSpecificData(false),
@@ -1589,14 +1530,6 @@
     mIsAudio = !strncasecmp(mime, "audio/", 6);
     mIsMPEG4 = !strcasecmp(mime, MEDIA_MIMETYPE_VIDEO_MPEG4) ||
                !strcasecmp(mime, MEDIA_MIMETYPE_AUDIO_AAC);
-
-    // store temporal layer count
-    if (!mIsAudio) {
-        int32_t count;
-        if (mMeta->findInt32(kKeyTemporalLayerCount, &count) && count > 1) {
-            mOwner->setTemporalLayerCount(count);
-        }
-    }
 
     setTimeScale();
 }
@@ -1786,7 +1719,7 @@
         List<MediaBuffer *>::iterator it = chunk->mSamples.begin();
 
         off64_t offset = (chunk->mTrack->isAvc() || chunk->mTrack->isHevc())
-                                ? addMultipleLengthPrefixedSamples_l(*it)
+                                ? addLengthPrefixedSample_l(*it)
                                 : addSample_l(*it);
 
         if (isFirstSample) {
@@ -2739,7 +2672,7 @@
             trackProgressStatus(timestampUs);
         }
         if (!hasMultipleTracks) {
-            off64_t offset = (mIsAvc || mIsHevc) ? mOwner->addMultipleLengthPrefixedSamples_l(copy)
+            off64_t offset = (mIsAvc || mIsHevc) ? mOwner->addLengthPrefixedSample_l(copy)
                                  : mOwner->addSample_l(copy);
 
             uint32_t count = (mOwner->use32BitFileOffset()
@@ -3469,22 +3402,12 @@
 
     mOwner->beginBox("ctts");
     mOwner->writeInt32(0);  // version=0, flags=0
-<<<<<<< HEAD
-    uint32_t duration;
-    CHECK(mCttsTableEntries->get(duration, 1));
-    duration = htonl(duration);  // Back host byte order
-
-    // Adjust the initial track start time offset
-    // for the first ctts table entry.
-    mCttsTableEntries->set(htonl(duration + getStartTimeOffsetScaledTime() - mMinCttsOffsetTimeUs), 1);
-=======
     uint32_t delta = mMinCttsOffsetTimeUs - getStartTimeOffsetScaledTime();
     mCttsTableEntries->adjustEntries([delta](size_t /* ix */, uint32_t (&value)[2]) {
         // entries are <count, ctts> pairs; adjust only ctts
         uint32_t duration = htonl(value[1]); // back to host byte order
         value[1] = htonl(duration - delta);
     });
->>>>>>> 9627e72f
     mCttsTableEntries->write(mOwner);
     mOwner->endBox();  // ctts
 }
