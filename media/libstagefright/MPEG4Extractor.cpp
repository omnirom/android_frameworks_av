--- conflicted
+++ resolved
@@ -85,18 +85,16 @@
 #include "include/ID3.h"
 #include "include/ExtendedUtils.h"
 
-<<<<<<< HEAD
 #if defined(DOLBY_UDC) && defined(DEBUG_LOG_DDP_DECODER_EXTRA)
 #define DLOGD ALOGD
 #else
 #define DLOGD
 #endif // DOLBY_END
-=======
+
 #ifndef UINT32_MAX
 #define UINT32_MAX       (4294967295U)
 #endif
 
->>>>>>> 95130295
 namespace android {
 
 class MPEG4Source : public MediaSource {
