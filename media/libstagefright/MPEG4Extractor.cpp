/*
 * Copyright (C) 2009 The Android Open Source Project
 *
 * Licensed under the Apache License, Version 2.0 (the "License");
 * you may not use this file except in compliance with the License.
 * You may obtain a copy of the License at
 *
 *      http://www.apache.org/licenses/LICENSE-2.0
 *
 * Unless required by applicable law or agreed to in writing, software
 * distributed under the License is distributed on an "AS IS" BASIS,
 * WITHOUT WARRANTIES OR CONDITIONS OF ANY KIND, either express or implied.
 * See the License for the specific language governing permissions and
 * limitations under the License.
 */

//#define LOG_NDEBUG 0
#define LOG_TAG "MPEG4Extractor"

#include <ctype.h>
#include <inttypes.h>
#include <stdint.h>
#include <stdlib.h>
#include <string.h>

#include <utils/Log.h>

#include "include/MPEG4Extractor.h"
#include "include/SampleTable.h"
#include "include/ESDS.h"

#include <media/stagefright/foundation/ABitReader.h>
#include <media/stagefright/foundation/ABuffer.h>
#include <media/stagefright/foundation/ADebug.h>
#include <media/stagefright/foundation/AMessage.h>
#include <media/stagefright/foundation/AUtils.h>
#include <media/stagefright/MediaBuffer.h>
#include <media/stagefright/MediaBufferGroup.h>
#include <media/stagefright/MediaDefs.h>
#include <media/stagefright/MediaSource.h>
#include <media/stagefright/MetaData.h>
#include <utils/String8.h>

#include <byteswap.h>
#include "include/ID3.h"

namespace android {

class MPEG4Source : public MediaSource {
public:
    // Caller retains ownership of both "dataSource" and "sampleTable".
    MPEG4Source(const sp<MPEG4Extractor> &owner,
                const sp<MetaData> &format,
                const sp<DataSource> &dataSource,
                int32_t timeScale,
                const sp<SampleTable> &sampleTable,
                Vector<SidxEntry> &sidx,
                const Trex *trex,
                off64_t firstMoofOffset);

    virtual status_t start(MetaData *params = NULL);
    virtual status_t stop();

    virtual sp<MetaData> getFormat();

    virtual status_t read(MediaBuffer **buffer, const ReadOptions *options = NULL);
    virtual status_t fragmentedRead(MediaBuffer **buffer, const ReadOptions *options = NULL);

protected:
    virtual ~MPEG4Source();

private:
    Mutex mLock;

    // keep the MPEG4Extractor around, since we're referencing its data
    sp<MPEG4Extractor> mOwner;
    sp<MetaData> mFormat;
    sp<DataSource> mDataSource;
    int32_t mTimescale;
    sp<SampleTable> mSampleTable;
    uint32_t mCurrentSampleIndex;
    uint32_t mCurrentFragmentIndex;
    Vector<SidxEntry> &mSegments;
    const Trex *mTrex;
    off64_t mFirstMoofOffset;
    off64_t mCurrentMoofOffset;
    off64_t mNextMoofOffset;
    uint32_t mCurrentTime;
    int32_t mLastParsedTrackId;
    int32_t mTrackId;

    int32_t mCryptoMode;    // passed in from extractor
    int32_t mDefaultIVSize; // passed in from extractor
    uint8_t mCryptoKey[16]; // passed in from extractor
    uint32_t mCurrentAuxInfoType;
    uint32_t mCurrentAuxInfoTypeParameter;
    int32_t mCurrentDefaultSampleInfoSize;
    uint32_t mCurrentSampleInfoCount;
    uint32_t mCurrentSampleInfoAllocSize;
    uint8_t* mCurrentSampleInfoSizes;
    uint32_t mCurrentSampleInfoOffsetCount;
    uint32_t mCurrentSampleInfoOffsetsAllocSize;
    uint64_t* mCurrentSampleInfoOffsets;

    bool mIsAVC;
    bool mIsHEVC;
    size_t mNALLengthSize;

    bool mStarted;

    MediaBufferGroup *mGroup;

    MediaBuffer *mBuffer;

    bool mWantsNALFragments;

    uint8_t *mSrcBuffer;

    size_t parseNALSize(const uint8_t *data) const;
    status_t parseChunk(off64_t *offset);
    status_t parseTrackFragmentHeader(off64_t offset, off64_t size);
    status_t parseTrackFragmentRun(off64_t offset, off64_t size);
    status_t parseSampleAuxiliaryInformationSizes(off64_t offset, off64_t size);
    status_t parseSampleAuxiliaryInformationOffsets(off64_t offset, off64_t size);

    struct TrackFragmentHeaderInfo {
        enum Flags {
            kBaseDataOffsetPresent         = 0x01,
            kSampleDescriptionIndexPresent = 0x02,
            kDefaultSampleDurationPresent  = 0x08,
            kDefaultSampleSizePresent      = 0x10,
            kDefaultSampleFlagsPresent     = 0x20,
            kDurationIsEmpty               = 0x10000,
        };

        uint32_t mTrackID;
        uint32_t mFlags;
        uint64_t mBaseDataOffset;
        uint32_t mSampleDescriptionIndex;
        uint32_t mDefaultSampleDuration;
        uint32_t mDefaultSampleSize;
        uint32_t mDefaultSampleFlags;

        uint64_t mDataOffset;
    };
    TrackFragmentHeaderInfo mTrackFragmentHeaderInfo;

    struct Sample {
        off64_t offset;
        size_t size;
        uint32_t duration;
        int32_t compositionOffset;
        uint8_t iv[16];
        Vector<size_t> clearsizes;
        Vector<size_t> encryptedsizes;
    };
    Vector<Sample> mCurrentSamples;

    MPEG4Source(const MPEG4Source &);
    MPEG4Source &operator=(const MPEG4Source &);
};

// This custom data source wraps an existing one and satisfies requests
// falling entirely within a cached range from the cache while forwarding
// all remaining requests to the wrapped datasource.
// This is used to cache the full sampletable metadata for a single track,
// possibly wrapping multiple times to cover all tracks, i.e.
// Each MPEG4DataSource caches the sampletable metadata for a single track.

struct MPEG4DataSource : public DataSource {
    MPEG4DataSource(const sp<DataSource> &source);

    virtual status_t initCheck() const;
    virtual ssize_t readAt(off64_t offset, void *data, size_t size);
    virtual status_t getSize(off64_t *size);
    virtual uint32_t flags();

    status_t setCachedRange(off64_t offset, size_t size);

protected:
    virtual ~MPEG4DataSource();

private:
    Mutex mLock;

    sp<DataSource> mSource;
    off64_t mCachedOffset;
    size_t mCachedSize;
    uint8_t *mCache;

    void clearCache();

    MPEG4DataSource(const MPEG4DataSource &);
    MPEG4DataSource &operator=(const MPEG4DataSource &);
};

MPEG4DataSource::MPEG4DataSource(const sp<DataSource> &source)
    : mSource(source),
      mCachedOffset(0),
      mCachedSize(0),
      mCache(NULL) {
}

MPEG4DataSource::~MPEG4DataSource() {
    clearCache();
}

void MPEG4DataSource::clearCache() {
    if (mCache) {
        free(mCache);
        mCache = NULL;
    }

    mCachedOffset = 0;
    mCachedSize = 0;
}

status_t MPEG4DataSource::initCheck() const {
    return mSource->initCheck();
}

ssize_t MPEG4DataSource::readAt(off64_t offset, void *data, size_t size) {
    Mutex::Autolock autoLock(mLock);

    if (isInRange(mCachedOffset, mCachedSize, offset, size)) {
        memcpy(data, &mCache[offset - mCachedOffset], size);
        return size;
    }

    return mSource->readAt(offset, data, size);
}

status_t MPEG4DataSource::getSize(off64_t *size) {
    return mSource->getSize(size);
}

uint32_t MPEG4DataSource::flags() {
    return mSource->flags();
}

status_t MPEG4DataSource::setCachedRange(off64_t offset, size_t size) {
    Mutex::Autolock autoLock(mLock);

    clearCache();

    mCache = (uint8_t *)malloc(size);

    if (mCache == NULL) {
        return -ENOMEM;
    }

    mCachedOffset = offset;
    mCachedSize = size;

    ssize_t err = mSource->readAt(mCachedOffset, mCache, mCachedSize);

    if (err < (ssize_t)size) {
        clearCache();

        return ERROR_IO;
    }

    return OK;
}

////////////////////////////////////////////////////////////////////////////////

static void hexdump(const void *_data, size_t size) {
    const uint8_t *data = (const uint8_t *)_data;
    size_t offset = 0;
    while (offset < size) {
        printf("0x%04zx  ", offset);

        size_t n = size - offset;
        if (n > 16) {
            n = 16;
        }

        for (size_t i = 0; i < 16; ++i) {
            if (i == 8) {
                printf(" ");
            }

            if (offset + i < size) {
                printf("%02x ", data[offset + i]);
            } else {
                printf("   ");
            }
        }

        printf(" ");

        for (size_t i = 0; i < n; ++i) {
            if (isprint(data[offset + i])) {
                printf("%c", data[offset + i]);
            } else {
                printf(".");
            }
        }

        printf("\n");

        offset += 16;
    }
}

static const char *FourCC2MIME(uint32_t fourcc) {
    switch (fourcc) {
        case FOURCC('m', 'p', '4', 'a'):
            return MEDIA_MIMETYPE_AUDIO_AAC;

        case FOURCC('s', 'a', 'm', 'r'):
            return MEDIA_MIMETYPE_AUDIO_AMR_NB;

        case FOURCC('s', 'a', 'w', 'b'):
            return MEDIA_MIMETYPE_AUDIO_AMR_WB;

        case FOURCC('m', 'p', '4', 'v'):
            return MEDIA_MIMETYPE_VIDEO_MPEG4;

        case FOURCC('s', '2', '6', '3'):
        case FOURCC('h', '2', '6', '3'):
        case FOURCC('H', '2', '6', '3'):
            return MEDIA_MIMETYPE_VIDEO_H263;

        case FOURCC('a', 'v', 'c', '1'):
            return MEDIA_MIMETYPE_VIDEO_AVC;

        case FOURCC('h', 'v', 'c', '1'):
        case FOURCC('h', 'e', 'v', '1'):
            return MEDIA_MIMETYPE_VIDEO_HEVC;
        default:
            CHECK(!"should not be here.");
            return NULL;
    }
}

static bool AdjustChannelsAndRate(uint32_t fourcc, uint32_t *channels, uint32_t *rate) {
    if (!strcasecmp(MEDIA_MIMETYPE_AUDIO_AMR_NB, FourCC2MIME(fourcc))) {
        // AMR NB audio is always mono, 8kHz
        *channels = 1;
        *rate = 8000;
        return true;
    } else if (!strcasecmp(MEDIA_MIMETYPE_AUDIO_AMR_WB, FourCC2MIME(fourcc))) {
        // AMR WB audio is always mono, 16kHz
        *channels = 1;
        *rate = 16000;
        return true;
    }
    return false;
}

MPEG4Extractor::MPEG4Extractor(const sp<DataSource> &source)
    : mMoofOffset(0),
      mDataSource(source),
      mInitCheck(NO_INIT),
      mHasVideo(false),
      mHeaderTimescale(0),
      mFirstTrack(NULL),
      mLastTrack(NULL),
      mFileMetaData(new MetaData),
      mFirstSINF(NULL),
      mIsDrm(false) {
}

MPEG4Extractor::~MPEG4Extractor() {
    Track *track = mFirstTrack;
    while (track) {
        Track *next = track->next;

        delete track;
        track = next;
    }
    mFirstTrack = mLastTrack = NULL;

    SINF *sinf = mFirstSINF;
    while (sinf) {
        SINF *next = sinf->next;
        delete[] sinf->IPMPData;
        delete sinf;
        sinf = next;
    }
    mFirstSINF = NULL;

    for (size_t i = 0; i < mPssh.size(); i++) {
        delete [] mPssh[i].data;
    }
}

uint32_t MPEG4Extractor::flags() const {
    return CAN_PAUSE |
            ((mMoofOffset == 0 || mSidxEntries.size() != 0) ?
                    (CAN_SEEK_BACKWARD | CAN_SEEK_FORWARD | CAN_SEEK) : 0);
}

sp<MetaData> MPEG4Extractor::getMetaData() {
    status_t err;
    if ((err = readMetaData()) != OK) {
        return new MetaData;
    }

    return mFileMetaData;
}

size_t MPEG4Extractor::countTracks() {
    status_t err;
    if ((err = readMetaData()) != OK) {
        ALOGV("MPEG4Extractor::countTracks: no tracks");
        return 0;
    }

    size_t n = 0;
    Track *track = mFirstTrack;
    while (track) {
        ++n;
        track = track->next;
    }

    ALOGV("MPEG4Extractor::countTracks: %zu tracks", n);
    return n;
}

sp<MetaData> MPEG4Extractor::getTrackMetaData(
        size_t index, uint32_t flags) {
    status_t err;
    if ((err = readMetaData()) != OK) {
        return NULL;
    }

    Track *track = mFirstTrack;
    while (index > 0) {
        if (track == NULL) {
            return NULL;
        }

        track = track->next;
        --index;
    }

    if (track == NULL) {
        return NULL;
    }

    if ((flags & kIncludeExtensiveMetaData)
            && !track->includes_expensive_metadata) {
        track->includes_expensive_metadata = true;

        const char *mime;
        CHECK(track->meta->findCString(kKeyMIMEType, &mime));
        if (!strncasecmp("video/", mime, 6)) {
            if (mMoofOffset > 0) {
                int64_t duration;
                if (track->meta->findInt64(kKeyDuration, &duration)) {
                    // nothing fancy, just pick a frame near 1/4th of the duration
                    track->meta->setInt64(
                            kKeyThumbnailTime, duration / 4);
                }
            } else {
                uint32_t sampleIndex;
                uint32_t sampleTime;
                if (track->sampleTable->findThumbnailSample(&sampleIndex) == OK
                        && track->sampleTable->getMetaDataForSample(
                            sampleIndex, NULL /* offset */, NULL /* size */,
                            &sampleTime) == OK) {
                    track->meta->setInt64(
                            kKeyThumbnailTime,
                            ((int64_t)sampleTime * 1000000) / track->timescale);
                }
            }
        }
    }

    return track->meta;
}

static void MakeFourCCString(uint32_t x, char *s) {
    s[0] = x >> 24;
    s[1] = (x >> 16) & 0xff;
    s[2] = (x >> 8) & 0xff;
    s[3] = x & 0xff;
    s[4] = '\0';
}

status_t MPEG4Extractor::readMetaData() {
    if (mInitCheck != NO_INIT) {
        return mInitCheck;
    }

    off64_t offset = 0;
    status_t err;
    while (true) {
        off64_t orig_offset = offset;
        err = parseChunk(&offset, 0);

        if (err != OK && err != UNKNOWN_ERROR) {
            break;
        } else if (offset <= orig_offset) {
            // only continue parsing if the offset was advanced,
            // otherwise we might end up in an infinite loop
            ALOGE("did not advance: 0x%lld->0x%lld", orig_offset, offset);
            err = ERROR_MALFORMED;
            break;
        } else if (err == OK) {
            continue;
        }

        uint32_t hdr[2];
        if (mDataSource->readAt(offset, hdr, 8) < 8) {
            break;
        }
        uint32_t chunk_type = ntohl(hdr[1]);
        if (chunk_type == FOURCC('m', 'o', 'o', 'f')) {
            // store the offset of the first segment
            mMoofOffset = offset;
        } else if (chunk_type != FOURCC('m', 'd', 'a', 't')) {
            // keep parsing until we get to the data
            continue;
        }
        break;
    }

    if (mInitCheck == OK) {
        if (mHasVideo) {
            mFileMetaData->setCString(
                    kKeyMIMEType, MEDIA_MIMETYPE_CONTAINER_MPEG4);
        } else {
            mFileMetaData->setCString(kKeyMIMEType, "audio/mp4");
        }
    } else {
        mInitCheck = err;
    }

    CHECK_NE(err, (status_t)NO_INIT);

    // copy pssh data into file metadata
    int psshsize = 0;
    for (size_t i = 0; i < mPssh.size(); i++) {
        psshsize += 20 + mPssh[i].datalen;
    }
    if (psshsize) {
        char *buf = (char*)malloc(psshsize);
        char *ptr = buf;
        for (size_t i = 0; i < mPssh.size(); i++) {
            memcpy(ptr, mPssh[i].uuid, 20); // uuid + length
            memcpy(ptr + 20, mPssh[i].data, mPssh[i].datalen);
            ptr += (20 + mPssh[i].datalen);
        }
        mFileMetaData->setData(kKeyPssh, 'pssh', buf, psshsize);
        free(buf);
    }
    return mInitCheck;
}

char* MPEG4Extractor::getDrmTrackInfo(size_t trackID, int *len) {
    if (mFirstSINF == NULL) {
        return NULL;
    }

    SINF *sinf = mFirstSINF;
    while (sinf && (trackID != sinf->trackID)) {
        sinf = sinf->next;
    }

    if (sinf == NULL) {
        return NULL;
    }

    *len = sinf->len;
    return sinf->IPMPData;
}

// Reads an encoded integer 7 bits at a time until it encounters the high bit clear.
static int32_t readSize(off64_t offset,
        const sp<DataSource> DataSource, uint8_t *numOfBytes) {
    uint32_t size = 0;
    uint8_t data;
    bool moreData = true;
    *numOfBytes = 0;

    while (moreData) {
        if (DataSource->readAt(offset, &data, 1) < 1) {
            return -1;
        }
        offset ++;
        moreData = (data >= 128) ? true : false;
        size = (size << 7) | (data & 0x7f); // Take last 7 bits
        (*numOfBytes) ++;
    }

    return size;
}

status_t MPEG4Extractor::parseDrmSINF(
        off64_t * /* offset */, off64_t data_offset) {
    uint8_t updateIdTag;
    if (mDataSource->readAt(data_offset, &updateIdTag, 1) < 1) {
        return ERROR_IO;
    }
    data_offset ++;

    if (0x01/*OBJECT_DESCRIPTOR_UPDATE_ID_TAG*/ != updateIdTag) {
        return ERROR_MALFORMED;
    }

    uint8_t numOfBytes;
    int32_t size = readSize(data_offset, mDataSource, &numOfBytes);
    if (size < 0) {
        return ERROR_IO;
    }
    int32_t classSize = size;
    data_offset += numOfBytes;

    while(size >= 11 ) {
        uint8_t descriptorTag;
        if (mDataSource->readAt(data_offset, &descriptorTag, 1) < 1) {
            return ERROR_IO;
        }
        data_offset ++;

        if (0x11/*OBJECT_DESCRIPTOR_ID_TAG*/ != descriptorTag) {
            return ERROR_MALFORMED;
        }

        uint8_t buffer[8];
        //ObjectDescriptorID and ObjectDescriptor url flag
        if (mDataSource->readAt(data_offset, buffer, 2) < 2) {
            return ERROR_IO;
        }
        data_offset += 2;

        if ((buffer[1] >> 5) & 0x0001) { //url flag is set
            return ERROR_MALFORMED;
        }

        if (mDataSource->readAt(data_offset, buffer, 8) < 8) {
            return ERROR_IO;
        }
        data_offset += 8;

        if ((0x0F/*ES_ID_REF_TAG*/ != buffer[1])
                || ( 0x0A/*IPMP_DESCRIPTOR_POINTER_ID_TAG*/ != buffer[5])) {
            return ERROR_MALFORMED;
        }

        SINF *sinf = new SINF;
        sinf->trackID = U16_AT(&buffer[3]);
        sinf->IPMPDescriptorID = buffer[7];
        sinf->next = mFirstSINF;
        mFirstSINF = sinf;

        size -= (8 + 2 + 1);
    }

    if (size != 0) {
        return ERROR_MALFORMED;
    }

    if (mDataSource->readAt(data_offset, &updateIdTag, 1) < 1) {
        return ERROR_IO;
    }
    data_offset ++;

    if(0x05/*IPMP_DESCRIPTOR_UPDATE_ID_TAG*/ != updateIdTag) {
        return ERROR_MALFORMED;
    }

    size = readSize(data_offset, mDataSource, &numOfBytes);
    if (size < 0) {
        return ERROR_IO;
    }
    classSize = size;
    data_offset += numOfBytes;

    while (size > 0) {
        uint8_t tag;
        int32_t dataLen;
        if (mDataSource->readAt(data_offset, &tag, 1) < 1) {
            return ERROR_IO;
        }
        data_offset ++;

        if (0x0B/*IPMP_DESCRIPTOR_ID_TAG*/ == tag) {
            uint8_t id;
            dataLen = readSize(data_offset, mDataSource, &numOfBytes);
            if (dataLen < 0) {
                return ERROR_IO;
            } else if (dataLen < 4) {
                return ERROR_MALFORMED;
            }
            data_offset += numOfBytes;

            if (mDataSource->readAt(data_offset, &id, 1) < 1) {
                return ERROR_IO;
            }
            data_offset ++;

            SINF *sinf = mFirstSINF;
            while (sinf && (sinf->IPMPDescriptorID != id)) {
                sinf = sinf->next;
            }
            if (sinf == NULL) {
                return ERROR_MALFORMED;
            }
            sinf->len = dataLen - 3;
            sinf->IPMPData = new (std::nothrow) char[sinf->len];
            if (sinf->IPMPData == NULL) {
                return ERROR_MALFORMED;
            }
            data_offset += 2;

            if (mDataSource->readAt(data_offset, sinf->IPMPData, sinf->len) < sinf->len) {
                return ERROR_IO;
            }
            data_offset += sinf->len;

            size -= (dataLen + numOfBytes + 1);
        }
    }

    if (size != 0) {
        return ERROR_MALFORMED;
    }

    return UNKNOWN_ERROR;  // Return a dummy error.
}

struct PathAdder {
    PathAdder(Vector<uint32_t> *path, uint32_t chunkType)
        : mPath(path) {
        mPath->push(chunkType);
    }

    ~PathAdder() {
        mPath->pop();
    }

private:
    Vector<uint32_t> *mPath;

    PathAdder(const PathAdder &);
    PathAdder &operator=(const PathAdder &);
};

static bool underMetaDataPath(const Vector<uint32_t> &path) {
    return path.size() >= 5
        && path[0] == FOURCC('m', 'o', 'o', 'v')
        && path[1] == FOURCC('u', 'd', 't', 'a')
        && path[2] == FOURCC('m', 'e', 't', 'a')
        && path[3] == FOURCC('i', 'l', 's', 't');
}

// Given a time in seconds since Jan 1 1904, produce a human-readable string.
static void convertTimeToDate(int64_t time_1904, String8 *s) {
    time_t time_1970 = time_1904 - (((66 * 365 + 17) * 24) * 3600);

    char tmp[32];
    strftime(tmp, sizeof(tmp), "%Y%m%dT%H%M%S.000Z", gmtime(&time_1970));

    s->setTo(tmp);
}

status_t MPEG4Extractor::parseChunk(off64_t *offset, int depth) {
    ALOGV("entering parseChunk %lld/%d", *offset, depth);
    uint32_t hdr[2];
    if (mDataSource->readAt(*offset, hdr, 8) < 8) {
        return ERROR_IO;
    }
    uint64_t chunk_size = ntohl(hdr[0]);
    uint32_t chunk_type = ntohl(hdr[1]);
    off64_t data_offset = *offset + 8;

    if (chunk_size == 1) {
        if (mDataSource->readAt(*offset + 8, &chunk_size, 8) < 8) {
            return ERROR_IO;
        }
        chunk_size = ntoh64(chunk_size);
        data_offset += 8;

        if (chunk_size < 16) {
            // The smallest valid chunk is 16 bytes long in this case.
            return ERROR_MALFORMED;
        }
    } else if (chunk_size == 0) {
        if (depth == 0) {
            // atom extends to end of file
            off64_t sourceSize;
            if (mDataSource->getSize(&sourceSize) == OK) {
                chunk_size = (sourceSize - *offset);
            } else {
                // XXX could we just pick a "sufficiently large" value here?
                ALOGE("atom size is 0, and data source has no size");
                return ERROR_MALFORMED;
            }
        } else {
            // not allowed for non-toplevel atoms, skip it
            *offset += 4;
            return OK;
        }
    } else if (chunk_size < 8) {
        // The smallest valid chunk is 8 bytes long.
        ALOGE("invalid chunk size: %" PRIu64, chunk_size);
        return ERROR_MALFORMED;
    }

    char chunk[5];
    MakeFourCCString(chunk_type, chunk);
    ALOGV("chunk: %s @ %lld, %d", chunk, *offset, depth);

#if 0
    static const char kWhitespace[] = "                                        ";
    const char *indent = &kWhitespace[sizeof(kWhitespace) - 1 - 2 * depth];
    printf("%sfound chunk '%s' of size %" PRIu64 "\n", indent, chunk, chunk_size);

    char buffer[256];
    size_t n = chunk_size;
    if (n > sizeof(buffer)) {
        n = sizeof(buffer);
    }
    if (mDataSource->readAt(*offset, buffer, n)
            < (ssize_t)n) {
        return ERROR_IO;
    }

    hexdump(buffer, n);
#endif

    PathAdder autoAdder(&mPath, chunk_type);

    off64_t chunk_data_size = *offset + chunk_size - data_offset;

    if (chunk_type != FOURCC('c', 'p', 'r', 't')
            && chunk_type != FOURCC('c', 'o', 'v', 'r')
            && mPath.size() == 5 && underMetaDataPath(mPath)) {
        off64_t stop_offset = *offset + chunk_size;
        *offset = data_offset;
        while (*offset < stop_offset) {
            status_t err = parseChunk(offset, depth + 1);
            if (err != OK) {
                return err;
            }
        }

        if (*offset != stop_offset) {
            return ERROR_MALFORMED;
        }

        return OK;
    }

    switch(chunk_type) {
        case FOURCC('m', 'o', 'o', 'v'):
        case FOURCC('t', 'r', 'a', 'k'):
        case FOURCC('m', 'd', 'i', 'a'):
        case FOURCC('m', 'i', 'n', 'f'):
        case FOURCC('d', 'i', 'n', 'f'):
        case FOURCC('s', 't', 'b', 'l'):
        case FOURCC('m', 'v', 'e', 'x'):
        case FOURCC('m', 'o', 'o', 'f'):
        case FOURCC('t', 'r', 'a', 'f'):
        case FOURCC('m', 'f', 'r', 'a'):
        case FOURCC('u', 'd', 't', 'a'):
        case FOURCC('i', 'l', 's', 't'):
        case FOURCC('s', 'i', 'n', 'f'):
        case FOURCC('s', 'c', 'h', 'i'):
        case FOURCC('e', 'd', 't', 's'):
        {
            if (chunk_type == FOURCC('s', 't', 'b', 'l')) {
                ALOGV("sampleTable chunk is %" PRIu64 " bytes long.", chunk_size);

                if (mDataSource->flags()
                        & (DataSource::kWantsPrefetching
                            | DataSource::kIsCachingDataSource)) {
                    sp<MPEG4DataSource> cachedSource =
                        new MPEG4DataSource(mDataSource);

                    if (cachedSource->setCachedRange(*offset, chunk_size) == OK) {
                        mDataSource = cachedSource;
                    }
                }

                mLastTrack->sampleTable = new SampleTable(mDataSource);
            }

            bool isTrack = false;
            if (chunk_type == FOURCC('t', 'r', 'a', 'k')) {
                isTrack = true;

                Track *track = new Track;
                track->next = NULL;
                if (mLastTrack) {
                    mLastTrack->next = track;
                } else {
                    mFirstTrack = track;
                }
                mLastTrack = track;

                track->meta = new MetaData;
                track->includes_expensive_metadata = false;
                track->skipTrack = false;
                track->timescale = 0;
                track->meta->setCString(kKeyMIMEType, "application/octet-stream");
            }

            off64_t stop_offset = *offset + chunk_size;
            *offset = data_offset;
            while (*offset < stop_offset) {
                status_t err = parseChunk(offset, depth + 1);
                if (err != OK) {
                    return err;
                }
            }

            if (*offset != stop_offset) {
                return ERROR_MALFORMED;
            }

            if (isTrack) {
                if (mLastTrack->skipTrack) {
                    Track *cur = mFirstTrack;

                    if (cur == mLastTrack) {
                        delete cur;
                        mFirstTrack = mLastTrack = NULL;
                    } else {
                        while (cur && cur->next != mLastTrack) {
                            cur = cur->next;
                        }
                        cur->next = NULL;
                        delete mLastTrack;
                        mLastTrack = cur;
                    }

                    return OK;
                }

                status_t err = verifyTrack(mLastTrack);

                if (err != OK) {
                    return err;
                }
            } else if (chunk_type == FOURCC('m', 'o', 'o', 'v')) {
                mInitCheck = OK;

                if (!mIsDrm) {
                    return UNKNOWN_ERROR;  // Return a dummy error.
                } else {
                    return OK;
                }
            }
            break;
        }

        case FOURCC('e', 'l', 's', 't'):
        {
            *offset += chunk_size;

            // See 14496-12 8.6.6
            uint8_t version;
            if (mDataSource->readAt(data_offset, &version, 1) < 1) {
                return ERROR_IO;
            }

            uint32_t entry_count;
            if (!mDataSource->getUInt32(data_offset + 4, &entry_count)) {
                return ERROR_IO;
            }

            if (entry_count != 1) {
                // we only support a single entry at the moment, for gapless playback
                ALOGW("ignoring edit list with %d entries", entry_count);
            } else if (mHeaderTimescale == 0) {
                ALOGW("ignoring edit list because timescale is 0");
            } else {
                off64_t entriesoffset = data_offset + 8;
                uint64_t segment_duration;
                int64_t media_time;

                if (version == 1) {
                    if (!mDataSource->getUInt64(entriesoffset, &segment_duration) ||
                            !mDataSource->getUInt64(entriesoffset + 8, (uint64_t*)&media_time)) {
                        return ERROR_IO;
                    }
                } else if (version == 0) {
                    uint32_t sd;
                    int32_t mt;
                    if (!mDataSource->getUInt32(entriesoffset, &sd) ||
                            !mDataSource->getUInt32(entriesoffset + 4, (uint32_t*)&mt)) {
                        return ERROR_IO;
                    }
                    segment_duration = sd;
                    media_time = mt;
                } else {
                    return ERROR_IO;
                }

                uint64_t halfscale = mHeaderTimescale / 2;
                segment_duration = (segment_duration * 1000000 + halfscale)/ mHeaderTimescale;
                media_time = (media_time * 1000000 + halfscale) / mHeaderTimescale;

                int64_t duration;
                int32_t samplerate;
                if (!mLastTrack) {
                    return ERROR_MALFORMED;
                }
                if (mLastTrack->meta->findInt64(kKeyDuration, &duration) &&
                        mLastTrack->meta->findInt32(kKeySampleRate, &samplerate)) {

                    int64_t delay = (media_time  * samplerate + 500000) / 1000000;
                    mLastTrack->meta->setInt32(kKeyEncoderDelay, delay);

                    int64_t paddingus = duration - (segment_duration + media_time);
                    if (paddingus < 0) {
                        // track duration from media header (which is what kKeyDuration is) might
                        // be slightly shorter than the segment duration, which would make the
                        // padding negative. Clamp to zero.
                        paddingus = 0;
                    }
                    int64_t paddingsamples = (paddingus * samplerate + 500000) / 1000000;
                    mLastTrack->meta->setInt32(kKeyEncoderPadding, paddingsamples);
                }
            }
            break;
        }

        case FOURCC('f', 'r', 'm', 'a'):
        {
            *offset += chunk_size;

            uint32_t original_fourcc;
            if (mDataSource->readAt(data_offset, &original_fourcc, 4) < 4) {
                return ERROR_IO;
            }
            original_fourcc = ntohl(original_fourcc);
            ALOGV("read original format: %d", original_fourcc);
            mLastTrack->meta->setCString(kKeyMIMEType, FourCC2MIME(original_fourcc));
            uint32_t num_channels = 0;
            uint32_t sample_rate = 0;
            if (AdjustChannelsAndRate(original_fourcc, &num_channels, &sample_rate)) {
                mLastTrack->meta->setInt32(kKeyChannelCount, num_channels);
                mLastTrack->meta->setInt32(kKeySampleRate, sample_rate);
            }
            break;
        }

        case FOURCC('t', 'e', 'n', 'c'):
        {
            *offset += chunk_size;

            if (chunk_size < 32) {
                return ERROR_MALFORMED;
            }

            // tenc box contains 1 byte version, 3 byte flags, 3 byte default algorithm id, one byte
            // default IV size, 16 bytes default KeyID
            // (ISO 23001-7)
            char buf[4];
            memset(buf, 0, 4);
            if (mDataSource->readAt(data_offset + 4, buf + 1, 3) < 3) {
                return ERROR_IO;
            }
            uint32_t defaultAlgorithmId = ntohl(*((int32_t*)buf));
            if (defaultAlgorithmId > 1) {
                // only 0 (clear) and 1 (AES-128) are valid
                return ERROR_MALFORMED;
            }

            memset(buf, 0, 4);
            if (mDataSource->readAt(data_offset + 7, buf + 3, 1) < 1) {
                return ERROR_IO;
            }
            uint32_t defaultIVSize = ntohl(*((int32_t*)buf));

            if ((defaultAlgorithmId == 0 && defaultIVSize != 0) ||
                    (defaultAlgorithmId != 0 && defaultIVSize == 0)) {
                // only unencrypted data must have 0 IV size
                return ERROR_MALFORMED;
            } else if (defaultIVSize != 0 &&
                    defaultIVSize != 8 &&
                    defaultIVSize != 16) {
                // only supported sizes are 0, 8 and 16
                return ERROR_MALFORMED;
            }

            uint8_t defaultKeyId[16];

            if (mDataSource->readAt(data_offset + 8, &defaultKeyId, 16) < 16) {
                return ERROR_IO;
            }

            mLastTrack->meta->setInt32(kKeyCryptoMode, defaultAlgorithmId);
            mLastTrack->meta->setInt32(kKeyCryptoDefaultIVSize, defaultIVSize);
            mLastTrack->meta->setData(kKeyCryptoKey, 'tenc', defaultKeyId, 16);
            break;
        }

        case FOURCC('t', 'k', 'h', 'd'):
        {
            *offset += chunk_size;

            status_t err;
            if ((err = parseTrackHeader(data_offset, chunk_data_size)) != OK) {
                return err;
            }

            break;
        }

        case FOURCC('p', 's', 's', 'h'):
        {
            *offset += chunk_size;

            PsshInfo pssh;

            if (mDataSource->readAt(data_offset + 4, &pssh.uuid, 16) < 16) {
                return ERROR_IO;
            }

            uint32_t psshdatalen = 0;
            if (mDataSource->readAt(data_offset + 20, &psshdatalen, 4) < 4) {
                return ERROR_IO;
            }
            pssh.datalen = ntohl(psshdatalen);
            ALOGV("pssh data size: %d", pssh.datalen);
            if (pssh.datalen + 20 > chunk_size) {
                // pssh data length exceeds size of containing box
                return ERROR_MALFORMED;
            }

            pssh.data = new (std::nothrow) uint8_t[pssh.datalen];
            if (pssh.data == NULL) {
                return ERROR_MALFORMED;
            }
            ALOGV("allocated pssh @ %p", pssh.data);
            ssize_t requested = (ssize_t) pssh.datalen;
            if (mDataSource->readAt(data_offset + 24, pssh.data, requested) < requested) {
                return ERROR_IO;
            }
            mPssh.push_back(pssh);

            break;
        }

        case FOURCC('m', 'd', 'h', 'd'):
        {
            *offset += chunk_size;

            if (chunk_data_size < 4 || mLastTrack == NULL) {
                return ERROR_MALFORMED;
            }

            uint8_t version;
            if (mDataSource->readAt(
                        data_offset, &version, sizeof(version))
                    < (ssize_t)sizeof(version)) {
                return ERROR_IO;
            }

            off64_t timescale_offset;

            if (version == 1) {
                timescale_offset = data_offset + 4 + 16;
            } else if (version == 0) {
                timescale_offset = data_offset + 4 + 8;
            } else {
                return ERROR_IO;
            }

            uint32_t timescale;
            if (mDataSource->readAt(
                        timescale_offset, &timescale, sizeof(timescale))
                    < (ssize_t)sizeof(timescale)) {
                return ERROR_IO;
            }

            mLastTrack->timescale = ntohl(timescale);

            // 14496-12 says all ones means indeterminate, but some files seem to use
            // 0 instead. We treat both the same.
            int64_t duration = 0;
            if (version == 1) {
                if (mDataSource->readAt(
                            timescale_offset + 4, &duration, sizeof(duration))
                        < (ssize_t)sizeof(duration)) {
                    return ERROR_IO;
                }
                if (duration != -1) {
                    duration = ntoh64(duration);
                }
            } else {
                uint32_t duration32;
                if (mDataSource->readAt(
                            timescale_offset + 4, &duration32, sizeof(duration32))
                        < (ssize_t)sizeof(duration32)) {
                    return ERROR_IO;
                }
                if (duration32 != 0xffffffff) {
                    duration = ntohl(duration32);
                }
            }
            if (duration != 0) {
                mLastTrack->meta->setInt64(
                        kKeyDuration, (duration * 1000000) / mLastTrack->timescale);
            }

            uint8_t lang[2];
            off64_t lang_offset;
            if (version == 1) {
                lang_offset = timescale_offset + 4 + 8;
            } else if (version == 0) {
                lang_offset = timescale_offset + 4 + 4;
            } else {
                return ERROR_IO;
            }

            if (mDataSource->readAt(lang_offset, &lang, sizeof(lang))
                    < (ssize_t)sizeof(lang)) {
                return ERROR_IO;
            }

            // To get the ISO-639-2/T three character language code
            // 1 bit pad followed by 3 5-bits characters. Each character
            // is packed as the difference between its ASCII value and 0x60.
            char lang_code[4];
            lang_code[0] = ((lang[0] >> 2) & 0x1f) + 0x60;
            lang_code[1] = ((lang[0] & 0x3) << 3 | (lang[1] >> 5)) + 0x60;
            lang_code[2] = (lang[1] & 0x1f) + 0x60;
            lang_code[3] = '\0';

            mLastTrack->meta->setCString(
                    kKeyMediaLanguage, lang_code);

            break;
        }

        case FOURCC('s', 't', 's', 'd'):
        {
            if (chunk_data_size < 8) {
                return ERROR_MALFORMED;
            }

            uint8_t buffer[8];
            if (chunk_data_size < (off64_t)sizeof(buffer)) {
                return ERROR_MALFORMED;
            }

            if (mDataSource->readAt(
                        data_offset, buffer, 8) < 8) {
                return ERROR_IO;
            }

            if (U32_AT(buffer) != 0) {
                // Should be version 0, flags 0.
                return ERROR_MALFORMED;
            }

            uint32_t entry_count = U32_AT(&buffer[4]);

            if (entry_count > 1) {
                // For 3GPP timed text, there could be multiple tx3g boxes contain
                // multiple text display formats. These formats will be used to
                // display the timed text.
                // For encrypted files, there may also be more than one entry.
                const char *mime;
                CHECK(mLastTrack->meta->findCString(kKeyMIMEType, &mime));
                if (strcasecmp(mime, MEDIA_MIMETYPE_TEXT_3GPP) &&
                        strcasecmp(mime, "application/octet-stream")) {
                    // For now we only support a single type of media per track.
                    mLastTrack->skipTrack = true;
                    *offset += chunk_size;
                    break;
                }
            }
            off64_t stop_offset = *offset + chunk_size;
            *offset = data_offset + 8;
            for (uint32_t i = 0; i < entry_count; ++i) {
                status_t err = parseChunk(offset, depth + 1);
                if (err != OK) {
                    return err;
                }
            }

            if (*offset != stop_offset) {
                return ERROR_MALFORMED;
            }
            break;
        }

        case FOURCC('m', 'p', '4', 'a'):
        case FOURCC('e', 'n', 'c', 'a'):
        case FOURCC('s', 'a', 'm', 'r'):
        case FOURCC('s', 'a', 'w', 'b'):
        {
            uint8_t buffer[8 + 20];
            if (chunk_data_size < (ssize_t)sizeof(buffer)) {
                // Basic AudioSampleEntry size.
                return ERROR_MALFORMED;
            }

            if (mDataSource->readAt(
                        data_offset, buffer, sizeof(buffer)) < (ssize_t)sizeof(buffer)) {
                return ERROR_IO;
            }

            uint16_t data_ref_index = U16_AT(&buffer[6]);
            uint32_t num_channels = U16_AT(&buffer[16]);

            uint16_t sample_size = U16_AT(&buffer[18]);
            uint32_t sample_rate = U32_AT(&buffer[24]) >> 16;

            if (chunk_type != FOURCC('e', 'n', 'c', 'a')) {
                // if the chunk type is enca, we'll get the type from the sinf/frma box later
                mLastTrack->meta->setCString(kKeyMIMEType, FourCC2MIME(chunk_type));
                AdjustChannelsAndRate(chunk_type, &num_channels, &sample_rate);
            }
            ALOGV("*** coding='%s' %d channels, size %d, rate %d\n",
                   chunk, num_channels, sample_size, sample_rate);
            mLastTrack->meta->setInt32(kKeyChannelCount, num_channels);
            mLastTrack->meta->setInt32(kKeySampleRate, sample_rate);

            off64_t stop_offset = *offset + chunk_size;
            *offset = data_offset + sizeof(buffer);
            while (*offset < stop_offset) {
                status_t err = parseChunk(offset, depth + 1);
                if (err != OK) {
                    return err;
                }
            }

            if (*offset != stop_offset) {
                return ERROR_MALFORMED;
            }
            break;
        }

        case FOURCC('m', 'p', '4', 'v'):
        case FOURCC('e', 'n', 'c', 'v'):
        case FOURCC('s', '2', '6', '3'):
        case FOURCC('H', '2', '6', '3'):
        case FOURCC('h', '2', '6', '3'):
        case FOURCC('a', 'v', 'c', '1'):
        case FOURCC('h', 'v', 'c', '1'):
        case FOURCC('h', 'e', 'v', '1'):
        {
            mHasVideo = true;

            uint8_t buffer[78];
            if (chunk_data_size < (ssize_t)sizeof(buffer)) {
                // Basic VideoSampleEntry size.
                return ERROR_MALFORMED;
            }

            if (mDataSource->readAt(
                        data_offset, buffer, sizeof(buffer)) < (ssize_t)sizeof(buffer)) {
                return ERROR_IO;
            }

            uint16_t data_ref_index = U16_AT(&buffer[6]);
            uint16_t width = U16_AT(&buffer[6 + 18]);
            uint16_t height = U16_AT(&buffer[6 + 20]);

            // The video sample is not standard-compliant if it has invalid dimension.
            // Use some default width and height value, and
            // let the decoder figure out the actual width and height (and thus
            // be prepared for INFO_FOMRAT_CHANGED event).
            if (width == 0)  width  = 352;
            if (height == 0) height = 288;

            // printf("*** coding='%s' width=%d height=%d\n",
            //        chunk, width, height);

            if (chunk_type != FOURCC('e', 'n', 'c', 'v')) {
                // if the chunk type is encv, we'll get the type from the sinf/frma box later
                mLastTrack->meta->setCString(kKeyMIMEType, FourCC2MIME(chunk_type));
            }
            mLastTrack->meta->setInt32(kKeyWidth, width);
            mLastTrack->meta->setInt32(kKeyHeight, height);

            off64_t stop_offset = *offset + chunk_size;
            *offset = data_offset + sizeof(buffer);
            while (*offset < stop_offset) {
                status_t err = parseChunk(offset, depth + 1);
                if (err != OK) {
                    return err;
                }
            }

            if (*offset != stop_offset) {
                return ERROR_MALFORMED;
            }
            break;
        }

        case FOURCC('s', 't', 'c', 'o'):
        case FOURCC('c', 'o', '6', '4'):
        {
            status_t err =
                mLastTrack->sampleTable->setChunkOffsetParams(
                        chunk_type, data_offset, chunk_data_size);

            *offset += chunk_size;

            if (err != OK) {
                return err;
            }

            break;
        }

        case FOURCC('s', 't', 's', 'c'):
        {
            status_t err =
                mLastTrack->sampleTable->setSampleToChunkParams(
                        data_offset, chunk_data_size);

            *offset += chunk_size;

            if (err != OK) {
                return err;
            }

            break;
        }

        case FOURCC('s', 't', 's', 'z'):
        case FOURCC('s', 't', 'z', '2'):
        {
            status_t err =
                mLastTrack->sampleTable->setSampleSizeParams(
                        chunk_type, data_offset, chunk_data_size);

            *offset += chunk_size;

            if (err != OK) {
                return err;
            }

            size_t max_size;
            err = mLastTrack->sampleTable->getMaxSampleSize(&max_size);

            if (err != OK) {
                return err;
            }

            if (max_size != 0) {
                // Assume that a given buffer only contains at most 10 chunks,
                // each chunk originally prefixed with a 2 byte length will
                // have a 4 byte header (0x00 0x00 0x00 0x01) after conversion,
                // and thus will grow by 2 bytes per chunk.
                mLastTrack->meta->setInt32(kKeyMaxInputSize, max_size + 10 * 2);
            } else {
                // No size was specified. Pick a conservatively large size.
                int32_t width, height;
                if (!mLastTrack->meta->findInt32(kKeyWidth, &width) ||
                    !mLastTrack->meta->findInt32(kKeyHeight, &height)) {
                    ALOGE("No width or height, assuming worst case 1080p");
                    width = 1920;
                    height = 1080;
                }

                const char *mime;
                CHECK(mLastTrack->meta->findCString(kKeyMIMEType, &mime));
                if (!strcmp(mime, MEDIA_MIMETYPE_VIDEO_AVC)) {
                    // AVC requires compression ratio of at least 2, and uses
                    // macroblocks
                    max_size = ((width + 15) / 16) * ((height + 15) / 16) * 192;
                } else {
                    // For all other formats there is no minimum compression
                    // ratio. Use compression ratio of 1.
                    max_size = width * height * 3 / 2;
                }
                mLastTrack->meta->setInt32(kKeyMaxInputSize, max_size);
            }

            // NOTE: setting another piece of metadata invalidates any pointers (such as the
            // mimetype) previously obtained, so don't cache them.
            const char *mime;
            CHECK(mLastTrack->meta->findCString(kKeyMIMEType, &mime));
            // Calculate average frame rate.
            if (!strncasecmp("video/", mime, 6)) {
                size_t nSamples = mLastTrack->sampleTable->countSamples();
                int64_t durationUs;
                if (mLastTrack->meta->findInt64(kKeyDuration, &durationUs)) {
                    if (durationUs > 0) {
                        int32_t frameRate = (nSamples * 1000000LL +
                                    (durationUs >> 1)) / durationUs;
                        mLastTrack->meta->setInt32(kKeyFrameRate, frameRate);
                    }
                }
            }

            break;
        }

        case FOURCC('s', 't', 't', 's'):
        {
            *offset += chunk_size;

            status_t err =
                mLastTrack->sampleTable->setTimeToSampleParams(
                        data_offset, chunk_data_size);

            if (err != OK) {
                return err;
            }

            break;
        }

        case FOURCC('c', 't', 't', 's'):
        {
            *offset += chunk_size;

            status_t err =
                mLastTrack->sampleTable->setCompositionTimeToSampleParams(
                        data_offset, chunk_data_size);

            if (err != OK) {
                return err;
            }

            break;
        }

        case FOURCC('s', 't', 's', 's'):
        {
            *offset += chunk_size;

            status_t err =
                mLastTrack->sampleTable->setSyncSampleParams(
                        data_offset, chunk_data_size);

            if (err != OK) {
                return err;
            }

            break;
        }

        // @xyz
        case FOURCC('\xA9', 'x', 'y', 'z'):
        {
            *offset += chunk_size;

            // Best case the total data length inside "@xyz" box
            // would be 8, for instance "@xyz" + "\x00\x04\x15\xc7" + "0+0/",
            // where "\x00\x04" is the text string length with value = 4,
            // "\0x15\xc7" is the language code = en, and "0+0" is a
            // location (string) value with longitude = 0 and latitude = 0.
            if (chunk_data_size < 8) {
                return ERROR_MALFORMED;
            }

            // Worst case the location string length would be 18,
            // for instance +90.0000-180.0000, without the trailing "/" and
            // the string length + language code.
            char buffer[18];

            // Substracting 5 from the data size is because the text string length +
            // language code takes 4 bytes, and the trailing slash "/" takes 1 byte.
            off64_t location_length = chunk_data_size - 5;
            if (location_length >= (off64_t) sizeof(buffer)) {
                return ERROR_MALFORMED;
            }

            if (mDataSource->readAt(
                        data_offset + 4, buffer, location_length) < location_length) {
                return ERROR_IO;
            }

            buffer[location_length] = '\0';
            mFileMetaData->setCString(kKeyLocation, buffer);
            break;
        }

        case FOURCC('e', 's', 'd', 's'):
        {
            *offset += chunk_size;

            if (chunk_data_size < 4) {
                return ERROR_MALFORMED;
            }

            uint8_t buffer[256];
            if (chunk_data_size > (off64_t)sizeof(buffer)) {
                return ERROR_BUFFER_TOO_SMALL;
            }

            if (mDataSource->readAt(
                        data_offset, buffer, chunk_data_size) < chunk_data_size) {
                return ERROR_IO;
            }

            if (U32_AT(buffer) != 0) {
                // Should be version 0, flags 0.
                return ERROR_MALFORMED;
            }

            mLastTrack->meta->setData(
                    kKeyESDS, kTypeESDS, &buffer[4], chunk_data_size - 4);

            if (mPath.size() >= 2
                    && mPath[mPath.size() - 2] == FOURCC('m', 'p', '4', 'a')) {
                // Information from the ESDS must be relied on for proper
                // setup of sample rate and channel count for MPEG4 Audio.
                // The generic header appears to only contain generic
                // information...

                status_t err = updateAudioTrackInfoFromESDS_MPEG4Audio(
                        &buffer[4], chunk_data_size - 4);

                if (err != OK) {
                    return err;
                }
            }

            break;
        }

        case FOURCC('a', 'v', 'c', 'C'):
        {
            *offset += chunk_size;

            sp<ABuffer> buffer = new ABuffer(chunk_data_size);

            if (mDataSource->readAt(
                        data_offset, buffer->data(), chunk_data_size) < chunk_data_size) {
                return ERROR_IO;
            }

            mLastTrack->meta->setData(
                    kKeyAVCC, kTypeAVCC, buffer->data(), chunk_data_size);

            break;
        }
        case FOURCC('h', 'v', 'c', 'C'):
        {
            sp<ABuffer> buffer = new ABuffer(chunk_data_size);

            if (mDataSource->readAt(
                        data_offset, buffer->data(), chunk_data_size) < chunk_data_size) {
                return ERROR_IO;
            }

            mLastTrack->meta->setData(
                    kKeyHVCC, kTypeHVCC, buffer->data(), chunk_data_size);

            *offset += chunk_size;
            break;
        }

        case FOURCC('d', '2', '6', '3'):
        {
            *offset += chunk_size;
            /*
             * d263 contains a fixed 7 bytes part:
             *   vendor - 4 bytes
             *   version - 1 byte
             *   level - 1 byte
             *   profile - 1 byte
             * optionally, "d263" box itself may contain a 16-byte
             * bit rate box (bitr)
             *   average bit rate - 4 bytes
             *   max bit rate - 4 bytes
             */
            char buffer[23];
            if (chunk_data_size != 7 &&
                chunk_data_size != 23) {
                ALOGE("Incorrect D263 box size %lld", chunk_data_size);
                return ERROR_MALFORMED;
            }

            if (mDataSource->readAt(
                    data_offset, buffer, chunk_data_size) < chunk_data_size) {
                return ERROR_IO;
            }

            mLastTrack->meta->setData(kKeyD263, kTypeD263, buffer, chunk_data_size);

            break;
        }

        case FOURCC('m', 'e', 't', 'a'):
        {
            uint8_t buffer[4];
            if (chunk_data_size < (off64_t)sizeof(buffer)) {
                *offset += chunk_size;
                return ERROR_MALFORMED;
            }

            if (mDataSource->readAt(
                        data_offset, buffer, 4) < 4) {
                *offset += chunk_size;
                return ERROR_IO;
            }

            if (U32_AT(buffer) != 0) {
                // Should be version 0, flags 0.

                // If it's not, let's assume this is one of those
                // apparently malformed chunks that don't have flags
                // and completely different semantics than what's
                // in the MPEG4 specs and skip it.
                *offset += chunk_size;
                return OK;
            }

            off64_t stop_offset = *offset + chunk_size;
            *offset = data_offset + sizeof(buffer);
            while (*offset < stop_offset) {
                status_t err = parseChunk(offset, depth + 1);
                if (err != OK) {
                    return err;
                }
            }

            if (*offset != stop_offset) {
                return ERROR_MALFORMED;
            }
            break;
        }

        case FOURCC('m', 'e', 'a', 'n'):
        case FOURCC('n', 'a', 'm', 'e'):
        case FOURCC('d', 'a', 't', 'a'):
        {
            *offset += chunk_size;

            if (mPath.size() == 6 && underMetaDataPath(mPath)) {
                status_t err = parseITunesMetaData(data_offset, chunk_data_size);

                if (err != OK) {
                    return err;
                }
            }

            break;
        }

        case FOURCC('m', 'v', 'h', 'd'):
        {
            *offset += chunk_size;

            if (chunk_data_size < 32) {
                return ERROR_MALFORMED;
            }

            uint8_t header[32];
            if (mDataSource->readAt(
                        data_offset, header, sizeof(header))
                    < (ssize_t)sizeof(header)) {
                return ERROR_IO;
            }

            uint64_t creationTime;
            uint64_t duration = 0;
            if (header[0] == 1) {
                creationTime = U64_AT(&header[4]);
                mHeaderTimescale = U32_AT(&header[20]);
                duration = U64_AT(&header[24]);
                if (duration == 0xffffffffffffffff) {
                    duration = 0;
                }
            } else if (header[0] != 0) {
                return ERROR_MALFORMED;
            } else {
                creationTime = U32_AT(&header[4]);
                mHeaderTimescale = U32_AT(&header[12]);
                uint32_t d32 = U32_AT(&header[16]);
                if (d32 == 0xffffffff) {
                    d32 = 0;
                }
                duration = d32;
            }
            if (duration != 0) {
                mFileMetaData->setInt64(kKeyDuration, duration * 1000000 / mHeaderTimescale);
            }

            String8 s;
            convertTimeToDate(creationTime, &s);

            mFileMetaData->setCString(kKeyDate, s.string());

            break;
        }

        case FOURCC('m', 'e', 'h', 'd'):
        {
            *offset += chunk_size;

            if (chunk_data_size < 8) {
                return ERROR_MALFORMED;
            }

            uint8_t flags[4];
            if (mDataSource->readAt(
                        data_offset, flags, sizeof(flags))
                    < (ssize_t)sizeof(flags)) {
                return ERROR_IO;
            }

            uint64_t duration = 0;
            if (flags[0] == 1) {
                // 64 bit
                if (chunk_data_size < 12) {
                    return ERROR_MALFORMED;
                }
                mDataSource->getUInt64(data_offset + 4, &duration);
                if (duration == 0xffffffffffffffff) {
                    duration = 0;
                }
            } else if (flags[0] == 0) {
                // 32 bit
                uint32_t d32;
                mDataSource->getUInt32(data_offset + 4, &d32);
                if (d32 == 0xffffffff) {
                    d32 = 0;
                }
                duration = d32;
            } else {
                return ERROR_MALFORMED;
            }

            if (duration != 0) {
                mFileMetaData->setInt64(kKeyDuration, duration * 1000000 / mHeaderTimescale);
            }

            break;
        }

        case FOURCC('m', 'd', 'a', 't'):
        {
            ALOGV("mdat chunk, drm: %d", mIsDrm);
            if (!mIsDrm) {
                *offset += chunk_size;
                break;
            }

            if (chunk_size < 8) {
                return ERROR_MALFORMED;
            }

            return parseDrmSINF(offset, data_offset);
        }

        case FOURCC('h', 'd', 'l', 'r'):
        {
            *offset += chunk_size;

            uint32_t buffer;
            if (mDataSource->readAt(
                        data_offset + 8, &buffer, 4) < 4) {
                return ERROR_IO;
            }

            uint32_t type = ntohl(buffer);
            // For the 3GPP file format, the handler-type within the 'hdlr' box
            // shall be 'text'. We also want to support 'sbtl' handler type
            // for a practical reason as various MPEG4 containers use it.
            if (type == FOURCC('t', 'e', 'x', 't') || type == FOURCC('s', 'b', 't', 'l')) {
                mLastTrack->meta->setCString(kKeyMIMEType, MEDIA_MIMETYPE_TEXT_3GPP);
            }

            break;
        }

        case FOURCC('t', 'r', 'e', 'x'):
        {
            *offset += chunk_size;

            if (chunk_data_size < 24) {
                return ERROR_IO;
            }
            uint32_t duration;
            Trex trex;
            if (!mDataSource->getUInt32(data_offset + 4, &trex.track_ID) ||
                !mDataSource->getUInt32(data_offset + 8, &trex.default_sample_description_index) ||
                !mDataSource->getUInt32(data_offset + 12, &trex.default_sample_duration) ||
                !mDataSource->getUInt32(data_offset + 16, &trex.default_sample_size) ||
                !mDataSource->getUInt32(data_offset + 20, &trex.default_sample_flags)) {
                return ERROR_IO;
            }
            mTrex.add(trex);
            break;
        }

        case FOURCC('t', 'x', '3', 'g'):
        {
            uint32_t type;
            const void *data;
            size_t size = 0;
            if (!mLastTrack->meta->findData(
                    kKeyTextFormatData, &type, &data, &size)) {
                size = 0;
            }

<<<<<<< HEAD
            if (SIZE_MAX - chunk_size <= size)
                return ERROR_MALFORMED;

            uint8_t *buffer = new (std::nothrow) uint8_t[size + chunk_size];
=======
            if (SIZE_MAX - chunk_size <= size) {
                return ERROR_MALFORMED;
            }

            uint8_t *buffer = new uint8_t[size + chunk_size];
>>>>>>> 1809c2fe
            if (buffer == NULL) {
                return ERROR_MALFORMED;
            }

            if (size > 0) {
                memcpy(buffer, data, size);
            }

            if ((size_t)(mDataSource->readAt(*offset, buffer + size, chunk_size))
                    < chunk_size) {
                delete[] buffer;
                buffer = NULL;

                // advance read pointer so we don't end up reading this again
                *offset += chunk_size;
                return ERROR_IO;
            }

            mLastTrack->meta->setData(
                    kKeyTextFormatData, 0, buffer, size + chunk_size);

            delete[] buffer;

            *offset += chunk_size;
            break;
        }

        case FOURCC('c', 'o', 'v', 'r'):
        {
            *offset += chunk_size;

            if (mFileMetaData != NULL) {
                ALOGV("chunk_data_size = %lld and data_offset = %lld",
                        chunk_data_size, data_offset);

                if (chunk_data_size >= SIZE_MAX - 1) {
                    return ERROR_MALFORMED;
                }
                sp<ABuffer> buffer = new ABuffer(chunk_data_size + 1);
                if (mDataSource->readAt(
                    data_offset, buffer->data(), chunk_data_size) != (ssize_t)chunk_data_size) {
                    return ERROR_IO;
                }
                const int kSkipBytesOfDataBox = 16;
                if (chunk_data_size <= kSkipBytesOfDataBox) {
                    return ERROR_MALFORMED;
                }

                mFileMetaData->setData(
                    kKeyAlbumArt, MetaData::TYPE_NONE,
                    buffer->data() + kSkipBytesOfDataBox, chunk_data_size - kSkipBytesOfDataBox);
            }

            break;
        }

        case FOURCC('t', 'i', 't', 'l'):
        case FOURCC('p', 'e', 'r', 'f'):
        case FOURCC('a', 'u', 't', 'h'):
        case FOURCC('g', 'n', 'r', 'e'):
        case FOURCC('a', 'l', 'b', 'm'):
        case FOURCC('y', 'r', 'r', 'c'):
        {
            *offset += chunk_size;

            status_t err = parse3GPPMetaData(data_offset, chunk_data_size, depth);

            if (err != OK) {
                return err;
            }

            break;
        }

        case FOURCC('I', 'D', '3', '2'):
        {
            *offset += chunk_size;

            if (chunk_data_size < 6) {
                return ERROR_MALFORMED;
            }

            parseID3v2MetaData(data_offset + 6);

            break;
        }

        case FOURCC('-', '-', '-', '-'):
        {
            mLastCommentMean.clear();
            mLastCommentName.clear();
            mLastCommentData.clear();
            *offset += chunk_size;
            break;
        }

        case FOURCC('s', 'i', 'd', 'x'):
        {
            parseSegmentIndex(data_offset, chunk_data_size);
            *offset += chunk_size;
            return UNKNOWN_ERROR; // stop parsing after sidx
        }

        default:
        {
            *offset += chunk_size;
            break;
        }
    }

    return OK;
}

status_t MPEG4Extractor::parseSegmentIndex(off64_t offset, size_t size) {
  ALOGV("MPEG4Extractor::parseSegmentIndex");

    if (size < 12) {
      return -EINVAL;
    }

    uint32_t flags;
    if (!mDataSource->getUInt32(offset, &flags)) {
        return ERROR_MALFORMED;
    }

    uint32_t version = flags >> 24;
    flags &= 0xffffff;

    ALOGV("sidx version %d", version);

    uint32_t referenceId;
    if (!mDataSource->getUInt32(offset + 4, &referenceId)) {
        return ERROR_MALFORMED;
    }

    uint32_t timeScale;
    if (!mDataSource->getUInt32(offset + 8, &timeScale)) {
        return ERROR_MALFORMED;
    }
    ALOGV("sidx refid/timescale: %d/%d", referenceId, timeScale);

    uint64_t earliestPresentationTime;
    uint64_t firstOffset;

    offset += 12;
    size -= 12;

    if (version == 0) {
        if (size < 8) {
            return -EINVAL;
        }
        uint32_t tmp;
        if (!mDataSource->getUInt32(offset, &tmp)) {
            return ERROR_MALFORMED;
        }
        earliestPresentationTime = tmp;
        if (!mDataSource->getUInt32(offset + 4, &tmp)) {
            return ERROR_MALFORMED;
        }
        firstOffset = tmp;
        offset += 8;
        size -= 8;
    } else {
        if (size < 16) {
            return -EINVAL;
        }
        if (!mDataSource->getUInt64(offset, &earliestPresentationTime)) {
            return ERROR_MALFORMED;
        }
        if (!mDataSource->getUInt64(offset + 8, &firstOffset)) {
            return ERROR_MALFORMED;
        }
        offset += 16;
        size -= 16;
    }
    ALOGV("sidx pres/off: %" PRIu64 "/%" PRIu64, earliestPresentationTime, firstOffset);

    if (size < 4) {
        return -EINVAL;
    }

    uint16_t referenceCount;
    if (!mDataSource->getUInt16(offset + 2, &referenceCount)) {
        return ERROR_MALFORMED;
    }
    offset += 4;
    size -= 4;
    ALOGV("refcount: %d", referenceCount);

    if (size < referenceCount * 12) {
        return -EINVAL;
    }

    uint64_t total_duration = 0;
    for (unsigned int i = 0; i < referenceCount; i++) {
        uint32_t d1, d2, d3;

        if (!mDataSource->getUInt32(offset, &d1) ||     // size
            !mDataSource->getUInt32(offset + 4, &d2) || // duration
            !mDataSource->getUInt32(offset + 8, &d3)) { // flags
            return ERROR_MALFORMED;
        }

        if (d1 & 0x80000000) {
            ALOGW("sub-sidx boxes not supported yet");
        }
        bool sap = d3 & 0x80000000;
        uint32_t saptype = (d3 >> 28) & 7;
        if (!sap || (saptype != 1 && saptype != 2)) {
            // type 1 and 2 are sync samples
            ALOGW("not a stream access point, or unsupported type: %08x", d3);
        }
        total_duration += d2;
        offset += 12;
        ALOGV(" item %d, %08x %08x %08x", i, d1, d2, d3);
        SidxEntry se;
        se.mSize = d1 & 0x7fffffff;
        se.mDurationUs = 1000000LL * d2 / timeScale;
        mSidxEntries.add(se);
    }

    uint64_t sidxDuration = total_duration * 1000000 / timeScale;

    int64_t metaDuration;
    if (!mLastTrack->meta->findInt64(kKeyDuration, &metaDuration) || metaDuration == 0) {
        mLastTrack->meta->setInt64(kKeyDuration, sidxDuration);
    }
    return OK;
}



status_t MPEG4Extractor::parseTrackHeader(
        off64_t data_offset, off64_t data_size) {
    if (data_size < 4) {
        return ERROR_MALFORMED;
    }

    uint8_t version;
    if (mDataSource->readAt(data_offset, &version, 1) < 1) {
        return ERROR_IO;
    }

    size_t dynSize = (version == 1) ? 36 : 24;

    uint8_t buffer[36 + 60];

    if (data_size != (off64_t)dynSize + 60) {
        return ERROR_MALFORMED;
    }

    if (mDataSource->readAt(
                data_offset, buffer, data_size) < (ssize_t)data_size) {
        return ERROR_IO;
    }

    uint64_t ctime, mtime, duration;
    int32_t id;

    if (version == 1) {
        ctime = U64_AT(&buffer[4]);
        mtime = U64_AT(&buffer[12]);
        id = U32_AT(&buffer[20]);
        duration = U64_AT(&buffer[28]);
    } else if (version == 0) {
        ctime = U32_AT(&buffer[4]);
        mtime = U32_AT(&buffer[8]);
        id = U32_AT(&buffer[12]);
        duration = U32_AT(&buffer[20]);
    } else {
        return ERROR_UNSUPPORTED;
    }

    mLastTrack->meta->setInt32(kKeyTrackID, id);

    size_t matrixOffset = dynSize + 16;
    int32_t a00 = U32_AT(&buffer[matrixOffset]);
    int32_t a01 = U32_AT(&buffer[matrixOffset + 4]);
    int32_t dx = U32_AT(&buffer[matrixOffset + 8]);
    int32_t a10 = U32_AT(&buffer[matrixOffset + 12]);
    int32_t a11 = U32_AT(&buffer[matrixOffset + 16]);
    int32_t dy = U32_AT(&buffer[matrixOffset + 20]);

#if 0
    ALOGI("x' = %.2f * x + %.2f * y + %.2f",
         a00 / 65536.0f, a01 / 65536.0f, dx / 65536.0f);
    ALOGI("y' = %.2f * x + %.2f * y + %.2f",
         a10 / 65536.0f, a11 / 65536.0f, dy / 65536.0f);
#endif

    uint32_t rotationDegrees;

    static const int32_t kFixedOne = 0x10000;
    if (a00 == kFixedOne && a01 == 0 && a10 == 0 && a11 == kFixedOne) {
        // Identity, no rotation
        rotationDegrees = 0;
    } else if (a00 == 0 && a01 == kFixedOne && a10 == -kFixedOne && a11 == 0) {
        rotationDegrees = 90;
    } else if (a00 == 0 && a01 == -kFixedOne && a10 == kFixedOne && a11 == 0) {
        rotationDegrees = 270;
    } else if (a00 == -kFixedOne && a01 == 0 && a10 == 0 && a11 == -kFixedOne) {
        rotationDegrees = 180;
    } else {
        ALOGW("We only support 0,90,180,270 degree rotation matrices");
        rotationDegrees = 0;
    }

    if (rotationDegrees != 0) {
        mLastTrack->meta->setInt32(kKeyRotation, rotationDegrees);
    }

    // Handle presentation display size, which could be different
    // from the image size indicated by kKeyWidth and kKeyHeight.
    uint32_t width = U32_AT(&buffer[dynSize + 52]);
    uint32_t height = U32_AT(&buffer[dynSize + 56]);
    mLastTrack->meta->setInt32(kKeyDisplayWidth, width >> 16);
    mLastTrack->meta->setInt32(kKeyDisplayHeight, height >> 16);

    return OK;
}

status_t MPEG4Extractor::parseITunesMetaData(off64_t offset, size_t size) {
    if (size < 4) {
        return ERROR_MALFORMED;
    }

    uint8_t *buffer = new (std::nothrow) uint8_t[size + 1];
    if (buffer == NULL) {
        return ERROR_MALFORMED;
    }
    if (mDataSource->readAt(
                offset, buffer, size) != (ssize_t)size) {
        delete[] buffer;
        buffer = NULL;

        return ERROR_IO;
    }

    uint32_t flags = U32_AT(buffer);

    uint32_t metadataKey = 0;
    char chunk[5];
    MakeFourCCString(mPath[4], chunk);
    ALOGV("meta: %s @ %lld", chunk, offset);
    switch (mPath[4]) {
        case FOURCC(0xa9, 'a', 'l', 'b'):
        {
            metadataKey = kKeyAlbum;
            break;
        }
        case FOURCC(0xa9, 'A', 'R', 'T'):
        {
            metadataKey = kKeyArtist;
            break;
        }
        case FOURCC('a', 'A', 'R', 'T'):
        {
            metadataKey = kKeyAlbumArtist;
            break;
        }
        case FOURCC(0xa9, 'd', 'a', 'y'):
        {
            metadataKey = kKeyYear;
            break;
        }
        case FOURCC(0xa9, 'n', 'a', 'm'):
        {
            metadataKey = kKeyTitle;
            break;
        }
        case FOURCC(0xa9, 'w', 'r', 't'):
        {
            metadataKey = kKeyWriter;
            break;
        }
        case FOURCC('c', 'o', 'v', 'r'):
        {
            metadataKey = kKeyAlbumArt;
            break;
        }
        case FOURCC('g', 'n', 'r', 'e'):
        {
            metadataKey = kKeyGenre;
            break;
        }
        case FOURCC(0xa9, 'g', 'e', 'n'):
        {
            metadataKey = kKeyGenre;
            break;
        }
        case FOURCC('c', 'p', 'i', 'l'):
        {
            if (size == 9 && flags == 21) {
                char tmp[16];
                sprintf(tmp, "%d",
                        (int)buffer[size - 1]);

                mFileMetaData->setCString(kKeyCompilation, tmp);
            }
            break;
        }
        case FOURCC('t', 'r', 'k', 'n'):
        {
            if (size == 16 && flags == 0) {
                char tmp[16];
                uint16_t* pTrack = (uint16_t*)&buffer[10];
                uint16_t* pTotalTracks = (uint16_t*)&buffer[12];
                sprintf(tmp, "%d/%d", ntohs(*pTrack), ntohs(*pTotalTracks));

                mFileMetaData->setCString(kKeyCDTrackNumber, tmp);
            }
            break;
        }
        case FOURCC('d', 'i', 's', 'k'):
        {
            if ((size == 14 || size == 16) && flags == 0) {
                char tmp[16];
                uint16_t* pDisc = (uint16_t*)&buffer[10];
                uint16_t* pTotalDiscs = (uint16_t*)&buffer[12];
                sprintf(tmp, "%d/%d", ntohs(*pDisc), ntohs(*pTotalDiscs));

                mFileMetaData->setCString(kKeyDiscNumber, tmp);
            }
            break;
        }
        case FOURCC('-', '-', '-', '-'):
        {
            buffer[size] = '\0';
            switch (mPath[5]) {
                case FOURCC('m', 'e', 'a', 'n'):
                    mLastCommentMean.setTo((const char *)buffer + 4);
                    break;
                case FOURCC('n', 'a', 'm', 'e'):
                    mLastCommentName.setTo((const char *)buffer + 4);
                    break;
                case FOURCC('d', 'a', 't', 'a'):
                    mLastCommentData.setTo((const char *)buffer + 8);
                    break;
            }

            // Once we have a set of mean/name/data info, go ahead and process
            // it to see if its something we are interested in.  Whether or not
            // were are interested in the specific tag, make sure to clear out
            // the set so we can be ready to process another tuple should one
            // show up later in the file.
            if ((mLastCommentMean.length() != 0) &&
                (mLastCommentName.length() != 0) &&
                (mLastCommentData.length() != 0)) {

                if (mLastCommentMean == "com.apple.iTunes"
                        && mLastCommentName == "iTunSMPB") {
                    int32_t delay, padding;
                    if (sscanf(mLastCommentData,
                               " %*x %x %x %*x", &delay, &padding) == 2) {
                        mLastTrack->meta->setInt32(kKeyEncoderDelay, delay);
                        mLastTrack->meta->setInt32(kKeyEncoderPadding, padding);
                    }
                }

                mLastCommentMean.clear();
                mLastCommentName.clear();
                mLastCommentData.clear();
            }
            break;
        }

        default:
            break;
    }

    if (size >= 8 && metadataKey && !mFileMetaData->hasData(metadataKey)) {
        if (metadataKey == kKeyAlbumArt) {
            mFileMetaData->setData(
                    kKeyAlbumArt, MetaData::TYPE_NONE,
                    buffer + 8, size - 8);
        } else if (metadataKey == kKeyGenre) {
            if (flags == 0) {
                // uint8_t genre code, iTunes genre codes are
                // the standard id3 codes, except they start
                // at 1 instead of 0 (e.g. Pop is 14, not 13)
                // We use standard id3 numbering, so subtract 1.
                int genrecode = (int)buffer[size - 1];
                genrecode--;
                if (genrecode < 0) {
                    genrecode = 255; // reserved for 'unknown genre'
                }
                char genre[10];
                sprintf(genre, "%d", genrecode);

                mFileMetaData->setCString(metadataKey, genre);
            } else if (flags == 1) {
                // custom genre string
                buffer[size] = '\0';

                mFileMetaData->setCString(
                        metadataKey, (const char *)buffer + 8);
            }
        } else {
            buffer[size] = '\0';

            mFileMetaData->setCString(
                    metadataKey, (const char *)buffer + 8);
        }
    }

    delete[] buffer;
    buffer = NULL;

    return OK;
}

status_t MPEG4Extractor::parse3GPPMetaData(off64_t offset, size_t size, int depth) {
    if (size < 4 || size == SIZE_MAX) {
        return ERROR_MALFORMED;
    }

    uint8_t *buffer = new (std::nothrow) uint8_t[size + 1];
    if (buffer == NULL) {
        return ERROR_MALFORMED;
    }
    if (mDataSource->readAt(
                offset, buffer, size) != (ssize_t)size) {
        delete[] buffer;
        buffer = NULL;

        return ERROR_IO;
    }

    uint32_t metadataKey = 0;
    switch (mPath[depth]) {
        case FOURCC('t', 'i', 't', 'l'):
        {
            metadataKey = kKeyTitle;
            break;
        }
        case FOURCC('p', 'e', 'r', 'f'):
        {
            metadataKey = kKeyArtist;
            break;
        }
        case FOURCC('a', 'u', 't', 'h'):
        {
            metadataKey = kKeyWriter;
            break;
        }
        case FOURCC('g', 'n', 'r', 'e'):
        {
            metadataKey = kKeyGenre;
            break;
        }
        case FOURCC('a', 'l', 'b', 'm'):
        {
            if (buffer[size - 1] != '\0') {
              char tmp[4];
              sprintf(tmp, "%u", buffer[size - 1]);

              mFileMetaData->setCString(kKeyCDTrackNumber, tmp);
            }

            metadataKey = kKeyAlbum;
            break;
        }
        case FOURCC('y', 'r', 'r', 'c'):
        {
            char tmp[5];
            uint16_t year = U16_AT(&buffer[4]);

            if (year < 10000) {
                sprintf(tmp, "%u", year);

                mFileMetaData->setCString(kKeyYear, tmp);
            }
            break;
        }

        default:
            break;
    }

    if (metadataKey > 0) {
        bool isUTF8 = true; // Common case
        char16_t *framedata = NULL;
        int len16 = 0; // Number of UTF-16 characters

        // smallest possible valid UTF-16 string w BOM: 0xfe 0xff 0x00 0x00
        if (size < 6) {
            return ERROR_MALFORMED;
        }

        if (size - 6 >= 4) {
            len16 = ((size - 6) / 2) - 1; // don't include 0x0000 terminator
            framedata = (char16_t *)(buffer + 6);
            if (0xfffe == *framedata) {
                // endianness marker (BOM) doesn't match host endianness
                for (int i = 0; i < len16; i++) {
                    framedata[i] = bswap_16(framedata[i]);
                }
                // BOM is now swapped to 0xfeff, we will execute next block too
            }

            if (0xfeff == *framedata) {
                // Remove the BOM
                framedata++;
                len16--;
                isUTF8 = false;
            }
            // else normal non-zero-length UTF-8 string
            // we can't handle UTF-16 without BOM as there is no other
            // indication of encoding.
        }

        if (isUTF8) {
            buffer[size] = 0;
            mFileMetaData->setCString(metadataKey, (const char *)buffer + 6);
        } else {
            // Convert from UTF-16 string to UTF-8 string.
            String8 tmpUTF8str(framedata, len16);
            mFileMetaData->setCString(metadataKey, tmpUTF8str.string());
        }
    }

    delete[] buffer;
    buffer = NULL;

    return OK;
}

void MPEG4Extractor::parseID3v2MetaData(off64_t offset) {
    ID3 id3(mDataSource, true /* ignorev1 */, offset);

    if (id3.isValid()) {
        struct Map {
            int key;
            const char *tag1;
            const char *tag2;
        };
        static const Map kMap[] = {
            { kKeyAlbum, "TALB", "TAL" },
            { kKeyArtist, "TPE1", "TP1" },
            { kKeyAlbumArtist, "TPE2", "TP2" },
            { kKeyComposer, "TCOM", "TCM" },
            { kKeyGenre, "TCON", "TCO" },
            { kKeyTitle, "TIT2", "TT2" },
            { kKeyYear, "TYE", "TYER" },
            { kKeyAuthor, "TXT", "TEXT" },
            { kKeyCDTrackNumber, "TRK", "TRCK" },
            { kKeyDiscNumber, "TPA", "TPOS" },
            { kKeyCompilation, "TCP", "TCMP" },
        };
        static const size_t kNumMapEntries = sizeof(kMap) / sizeof(kMap[0]);

        for (size_t i = 0; i < kNumMapEntries; ++i) {
            if (!mFileMetaData->hasData(kMap[i].key)) {
                ID3::Iterator *it = new ID3::Iterator(id3, kMap[i].tag1);
                if (it->done()) {
                    delete it;
                    it = new ID3::Iterator(id3, kMap[i].tag2);
                }

                if (it->done()) {
                    delete it;
                    continue;
                }

                String8 s;
                it->getString(&s);
                delete it;

                mFileMetaData->setCString(kMap[i].key, s);
            }
        }

        size_t dataSize;
        String8 mime;
        const void *data = id3.getAlbumArt(&dataSize, &mime);

        if (data) {
            mFileMetaData->setData(kKeyAlbumArt, MetaData::TYPE_NONE, data, dataSize);
            mFileMetaData->setCString(kKeyAlbumArtMIME, mime.string());
        }
    }
}

sp<MediaSource> MPEG4Extractor::getTrack(size_t index) {
    status_t err;
    if ((err = readMetaData()) != OK) {
        return NULL;
    }

    Track *track = mFirstTrack;
    while (index > 0) {
        if (track == NULL) {
            return NULL;
        }

        track = track->next;
        --index;
    }

    if (track == NULL) {
        return NULL;
    }


    Trex *trex = NULL;
    int32_t trackId;
    if (track->meta->findInt32(kKeyTrackID, &trackId)) {
        for (size_t i = 0; i < mTrex.size(); i++) {
            Trex *t = &mTrex.editItemAt(index);
            if (t->track_ID == (uint32_t) trackId) {
                trex = t;
                break;
            }
        }
    }

    ALOGV("getTrack called, pssh: %zu", mPssh.size());

    return new MPEG4Source(this,
            track->meta, mDataSource, track->timescale, track->sampleTable,
            mSidxEntries, trex, mMoofOffset);
}

// static
status_t MPEG4Extractor::verifyTrack(Track *track) {
    const char *mime;
    CHECK(track->meta->findCString(kKeyMIMEType, &mime));

    uint32_t type;
    const void *data;
    size_t size;
    if (!strcasecmp(mime, MEDIA_MIMETYPE_VIDEO_AVC)) {
        if (!track->meta->findData(kKeyAVCC, &type, &data, &size)
                || type != kTypeAVCC) {
            return ERROR_MALFORMED;
        }
    } else if (!strcasecmp(mime, MEDIA_MIMETYPE_VIDEO_HEVC)) {
        if (!track->meta->findData(kKeyHVCC, &type, &data, &size)
                    || type != kTypeHVCC) {
            return ERROR_MALFORMED;
        }
    } else if (!strcasecmp(mime, MEDIA_MIMETYPE_VIDEO_MPEG4)
            || !strcasecmp(mime, MEDIA_MIMETYPE_AUDIO_AAC)) {
        if (!track->meta->findData(kKeyESDS, &type, &data, &size)
                || type != kTypeESDS) {
            return ERROR_MALFORMED;
        }
    }

    if (track->sampleTable == NULL || !track->sampleTable->isValid()) {
        // Make sure we have all the metadata we need.
        ALOGE("stbl atom missing/invalid.");
        return ERROR_MALFORMED;
    }

    return OK;
}

typedef enum {
    //AOT_NONE             = -1,
    //AOT_NULL_OBJECT      = 0,
    //AOT_AAC_MAIN         = 1, /**< Main profile                              */
    AOT_AAC_LC           = 2,   /**< Low Complexity object                     */
    //AOT_AAC_SSR          = 3,
    //AOT_AAC_LTP          = 4,
    AOT_SBR              = 5,
    //AOT_AAC_SCAL         = 6,
    //AOT_TWIN_VQ          = 7,
    //AOT_CELP             = 8,
    //AOT_HVXC             = 9,
    //AOT_RSVD_10          = 10, /**< (reserved)                                */
    //AOT_RSVD_11          = 11, /**< (reserved)                                */
    //AOT_TTSI             = 12, /**< TTSI Object                               */
    //AOT_MAIN_SYNTH       = 13, /**< Main Synthetic object                     */
    //AOT_WAV_TAB_SYNTH    = 14, /**< Wavetable Synthesis object                */
    //AOT_GEN_MIDI         = 15, /**< General MIDI object                       */
    //AOT_ALG_SYNTH_AUD_FX = 16, /**< Algorithmic Synthesis and Audio FX object */
    AOT_ER_AAC_LC        = 17,   /**< Error Resilient(ER) AAC Low Complexity    */
    //AOT_RSVD_18          = 18, /**< (reserved)                                */
    //AOT_ER_AAC_LTP       = 19, /**< Error Resilient(ER) AAC LTP object        */
    AOT_ER_AAC_SCAL      = 20,   /**< Error Resilient(ER) AAC Scalable object   */
    //AOT_ER_TWIN_VQ       = 21, /**< Error Resilient(ER) TwinVQ object         */
    AOT_ER_BSAC          = 22,   /**< Error Resilient(ER) BSAC object           */
    AOT_ER_AAC_LD        = 23,   /**< Error Resilient(ER) AAC LowDelay object   */
    //AOT_ER_CELP          = 24, /**< Error Resilient(ER) CELP object           */
    //AOT_ER_HVXC          = 25, /**< Error Resilient(ER) HVXC object           */
    //AOT_ER_HILN          = 26, /**< Error Resilient(ER) HILN object           */
    //AOT_ER_PARA          = 27, /**< Error Resilient(ER) Parametric object     */
    //AOT_RSVD_28          = 28, /**< might become SSC                          */
    AOT_PS               = 29,   /**< PS, Parametric Stereo (includes SBR)      */
    //AOT_MPEGS            = 30, /**< MPEG Surround                             */

    AOT_ESCAPE           = 31,   /**< Signal AOT uses more than 5 bits          */

    //AOT_MP3ONMP4_L1      = 32, /**< MPEG-Layer1 in mp4                        */
    //AOT_MP3ONMP4_L2      = 33, /**< MPEG-Layer2 in mp4                        */
    //AOT_MP3ONMP4_L3      = 34, /**< MPEG-Layer3 in mp4                        */
    //AOT_RSVD_35          = 35, /**< might become DST                          */
    //AOT_RSVD_36          = 36, /**< might become ALS                          */
    //AOT_AAC_SLS          = 37, /**< AAC + SLS                                 */
    //AOT_SLS              = 38, /**< SLS                                       */
    //AOT_ER_AAC_ELD       = 39, /**< AAC Enhanced Low Delay                    */

    //AOT_USAC             = 42, /**< USAC                                      */
    //AOT_SAOC             = 43, /**< SAOC                                      */
    //AOT_LD_MPEGS         = 44, /**< Low Delay MPEG Surround                   */

    //AOT_RSVD50           = 50,  /**< Interim AOT for Rsvd50                   */
} AUDIO_OBJECT_TYPE;

status_t MPEG4Extractor::updateAudioTrackInfoFromESDS_MPEG4Audio(
        const void *esds_data, size_t esds_size) {
    ESDS esds(esds_data, esds_size);

    uint8_t objectTypeIndication;
    if (esds.getObjectTypeIndication(&objectTypeIndication) != OK) {
        return ERROR_MALFORMED;
    }

    if (objectTypeIndication == 0xe1) {
        // This isn't MPEG4 audio at all, it's QCELP 14k...
        mLastTrack->meta->setCString(kKeyMIMEType, MEDIA_MIMETYPE_AUDIO_QCELP);
        return OK;
    }

    if (objectTypeIndication  == 0x6b) {
        // The media subtype is MP3 audio
        // Our software MP3 audio decoder may not be able to handle
        // packetized MP3 audio; for now, lets just return ERROR_UNSUPPORTED
        ALOGE("MP3 track in MP4/3GPP file is not supported");
        return ERROR_UNSUPPORTED;
    }

    const uint8_t *csd;
    size_t csd_size;
    if (esds.getCodecSpecificInfo(
                (const void **)&csd, &csd_size) != OK) {
        return ERROR_MALFORMED;
    }

#if 0
    printf("ESD of size %d\n", csd_size);
    hexdump(csd, csd_size);
#endif

    if (csd_size == 0) {
        // There's no further information, i.e. no codec specific data
        // Let's assume that the information provided in the mpeg4 headers
        // is accurate and hope for the best.

        return OK;
    }

    if (csd_size < 2) {
        return ERROR_MALFORMED;
    }

    static uint32_t kSamplingRate[] = {
        96000, 88200, 64000, 48000, 44100, 32000, 24000, 22050,
        16000, 12000, 11025, 8000, 7350
    };

    ABitReader br(csd, csd_size);
    uint32_t objectType = br.getBits(5);

    if (objectType == 31) {  // AAC-ELD => additional 6 bits
        objectType = 32 + br.getBits(6);
    }

    //keep AOT type
    mLastTrack->meta->setInt32(kKeyAACAOT, objectType);

    uint32_t freqIndex = br.getBits(4);

    int32_t sampleRate = 0;
    int32_t numChannels = 0;
    if (freqIndex == 15) {
        if (csd_size < 5) {
            return ERROR_MALFORMED;
        }
        sampleRate = br.getBits(24);
        numChannels = br.getBits(4);
    } else {
        numChannels = br.getBits(4);

        if (freqIndex == 13 || freqIndex == 14) {
            return ERROR_MALFORMED;
        }

        sampleRate = kSamplingRate[freqIndex];
    }

    if (objectType == AOT_SBR || objectType == AOT_PS) {//SBR specific config per 14496-3 table 1.13
        uint32_t extFreqIndex = br.getBits(4);
        int32_t extSampleRate;
        if (extFreqIndex == 15) {
            if (csd_size < 8) {
                return ERROR_MALFORMED;
            }
            extSampleRate = br.getBits(24);
        } else {
            if (extFreqIndex == 13 || extFreqIndex == 14) {
                return ERROR_MALFORMED;
            }
            extSampleRate = kSamplingRate[extFreqIndex];
        }
        //TODO: save the extension sampling rate value in meta data =>
        //      mLastTrack->meta->setInt32(kKeyExtSampleRate, extSampleRate);
    }

    switch (numChannels) {
        // values defined in 14496-3_2009 amendment-4 Table 1.19 - Channel Configuration
        case 0:
        case 1:// FC
        case 2:// FL FR
        case 3:// FC, FL FR
        case 4:// FC, FL FR, RC
        case 5:// FC, FL FR, SL SR
        case 6:// FC, FL FR, SL SR, LFE
            //numChannels already contains the right value
            break;
        case 11:// FC, FL FR, SL SR, RC, LFE
            numChannels = 7;
            break;
        case 7: // FC, FCL FCR, FL FR, SL SR, LFE
        case 12:// FC, FL  FR,  SL SR, RL RR, LFE
        case 14:// FC, FL  FR,  SL SR, LFE, FHL FHR
            numChannels = 8;
            break;
        default:
            return ERROR_UNSUPPORTED;
    }

    {
        if (objectType == AOT_SBR || objectType == AOT_PS) {
            objectType = br.getBits(5);

            if (objectType == AOT_ESCAPE) {
                objectType = 32 + br.getBits(6);
            }
        }
        if (objectType == AOT_AAC_LC || objectType == AOT_ER_AAC_LC ||
                objectType == AOT_ER_AAC_LD || objectType == AOT_ER_AAC_SCAL ||
                objectType == AOT_ER_BSAC) {
            const int32_t frameLengthFlag = br.getBits(1);

            const int32_t dependsOnCoreCoder = br.getBits(1);

            if (dependsOnCoreCoder ) {
                const int32_t coreCoderDelay = br.getBits(14);
            }

            int32_t extensionFlag = -1;
            if (br.numBitsLeft() > 0) {
                extensionFlag = br.getBits(1);
            } else {
                switch (objectType) {
                // 14496-3 4.5.1.1 extensionFlag
                case AOT_AAC_LC:
                    extensionFlag = 0;
                    break;
                case AOT_ER_AAC_LC:
                case AOT_ER_AAC_SCAL:
                case AOT_ER_BSAC:
                case AOT_ER_AAC_LD:
                    extensionFlag = 1;
                    break;
                default:
                    TRESPASS();
                    break;
                }
                ALOGW("csd missing extension flag; assuming %d for object type %u.",
                        extensionFlag, objectType);
            }

            if (numChannels == 0) {
                int32_t channelsEffectiveNum = 0;
                int32_t channelsNum = 0;
                const int32_t ElementInstanceTag = br.getBits(4);
                const int32_t Profile = br.getBits(2);
                const int32_t SamplingFrequencyIndex = br.getBits(4);
                const int32_t NumFrontChannelElements = br.getBits(4);
                const int32_t NumSideChannelElements = br.getBits(4);
                const int32_t NumBackChannelElements = br.getBits(4);
                const int32_t NumLfeChannelElements = br.getBits(2);
                const int32_t NumAssocDataElements = br.getBits(3);
                const int32_t NumValidCcElements = br.getBits(4);

                const int32_t MonoMixdownPresent = br.getBits(1);
                if (MonoMixdownPresent != 0) {
                    const int32_t MonoMixdownElementNumber = br.getBits(4);
                }

                const int32_t StereoMixdownPresent = br.getBits(1);
                if (StereoMixdownPresent != 0) {
                    const int32_t StereoMixdownElementNumber = br.getBits(4);
                }

                const int32_t MatrixMixdownIndexPresent = br.getBits(1);
                if (MatrixMixdownIndexPresent != 0) {
                    const int32_t MatrixMixdownIndex = br.getBits(2);
                    const int32_t PseudoSurroundEnable = br.getBits(1);
                }

                int i;
                for (i=0; i < NumFrontChannelElements; i++) {
                    const int32_t FrontElementIsCpe = br.getBits(1);
                    const int32_t FrontElementTagSelect = br.getBits(4);
                    channelsNum += FrontElementIsCpe ? 2 : 1;
                }

                for (i=0; i < NumSideChannelElements; i++) {
                    const int32_t SideElementIsCpe = br.getBits(1);
                    const int32_t SideElementTagSelect = br.getBits(4);
                    channelsNum += SideElementIsCpe ? 2 : 1;
                }

                for (i=0; i < NumBackChannelElements; i++) {
                    const int32_t BackElementIsCpe = br.getBits(1);
                    const int32_t BackElementTagSelect = br.getBits(4);
                    channelsNum += BackElementIsCpe ? 2 : 1;
                }
                channelsEffectiveNum = channelsNum;

                for (i=0; i < NumLfeChannelElements; i++) {
                    const int32_t LfeElementTagSelect = br.getBits(4);
                    channelsNum += 1;
                }
                ALOGV("mpeg4 audio channelsNum = %d", channelsNum);
                ALOGV("mpeg4 audio channelsEffectiveNum = %d", channelsEffectiveNum);
                numChannels = channelsNum;
            }
        }
    }

    if (numChannels == 0) {
        return ERROR_UNSUPPORTED;
    }

    int32_t prevSampleRate;
    CHECK(mLastTrack->meta->findInt32(kKeySampleRate, &prevSampleRate));

    if (prevSampleRate != sampleRate) {
        ALOGV("mpeg4 audio sample rate different from previous setting. "
             "was: %d, now: %d", prevSampleRate, sampleRate);
    }

    mLastTrack->meta->setInt32(kKeySampleRate, sampleRate);

    int32_t prevChannelCount;
    CHECK(mLastTrack->meta->findInt32(kKeyChannelCount, &prevChannelCount));

    if (prevChannelCount != numChannels) {
        ALOGV("mpeg4 audio channel count different from previous setting. "
             "was: %d, now: %d", prevChannelCount, numChannels);
    }

    mLastTrack->meta->setInt32(kKeyChannelCount, numChannels);

    return OK;
}

////////////////////////////////////////////////////////////////////////////////

MPEG4Source::MPEG4Source(
        const sp<MPEG4Extractor> &owner,
        const sp<MetaData> &format,
        const sp<DataSource> &dataSource,
        int32_t timeScale,
        const sp<SampleTable> &sampleTable,
        Vector<SidxEntry> &sidx,
        const Trex *trex,
        off64_t firstMoofOffset)
    : mOwner(owner),
      mFormat(format),
      mDataSource(dataSource),
      mTimescale(timeScale),
      mSampleTable(sampleTable),
      mCurrentSampleIndex(0),
      mCurrentFragmentIndex(0),
      mSegments(sidx),
      mTrex(trex),
      mFirstMoofOffset(firstMoofOffset),
      mCurrentMoofOffset(firstMoofOffset),
      mCurrentTime(0),
      mCurrentSampleInfoAllocSize(0),
      mCurrentSampleInfoSizes(NULL),
      mCurrentSampleInfoOffsetsAllocSize(0),
      mCurrentSampleInfoOffsets(NULL),
      mIsAVC(false),
      mIsHEVC(false),
      mNALLengthSize(0),
      mStarted(false),
      mGroup(NULL),
      mBuffer(NULL),
      mWantsNALFragments(false),
      mSrcBuffer(NULL) {

    memset(&mTrackFragmentHeaderInfo, 0, sizeof(mTrackFragmentHeaderInfo));

    mFormat->findInt32(kKeyCryptoMode, &mCryptoMode);
    mDefaultIVSize = 0;
    mFormat->findInt32(kKeyCryptoDefaultIVSize, &mDefaultIVSize);
    uint32_t keytype;
    const void *key;
    size_t keysize;
    if (mFormat->findData(kKeyCryptoKey, &keytype, &key, &keysize)) {
        CHECK(keysize <= 16);
        memset(mCryptoKey, 0, 16);
        memcpy(mCryptoKey, key, keysize);
    }

    const char *mime;
    bool success = mFormat->findCString(kKeyMIMEType, &mime);
    CHECK(success);

    mIsAVC = !strcasecmp(mime, MEDIA_MIMETYPE_VIDEO_AVC);
    mIsHEVC = !strcasecmp(mime, MEDIA_MIMETYPE_VIDEO_HEVC);

    if (mIsAVC) {
        uint32_t type;
        const void *data;
        size_t size;
        CHECK(format->findData(kKeyAVCC, &type, &data, &size));

        const uint8_t *ptr = (const uint8_t *)data;

        CHECK(size >= 7);
        CHECK_EQ((unsigned)ptr[0], 1u);  // configurationVersion == 1

        // The number of bytes used to encode the length of a NAL unit.
        mNALLengthSize = 1 + (ptr[4] & 3);
    } else if (mIsHEVC) {
        uint32_t type;
        const void *data;
        size_t size;
        CHECK(format->findData(kKeyHVCC, &type, &data, &size));

        const uint8_t *ptr = (const uint8_t *)data;

        CHECK(size >= 7);
        CHECK_EQ((unsigned)ptr[0], 1u);  // configurationVersion == 1

        mNALLengthSize = 1 + (ptr[14 + 7] & 3);
    }

    CHECK(format->findInt32(kKeyTrackID, &mTrackId));

    if (mFirstMoofOffset != 0) {
        off64_t offset = mFirstMoofOffset;
        parseChunk(&offset);
    }
}

MPEG4Source::~MPEG4Source() {
    if (mStarted) {
        stop();
    }
    free(mCurrentSampleInfoSizes);
    free(mCurrentSampleInfoOffsets);
}

status_t MPEG4Source::start(MetaData *params) {
    Mutex::Autolock autoLock(mLock);

    CHECK(!mStarted);

    int32_t val;
    if (params && params->findInt32(kKeyWantsNALFragments, &val)
        && val != 0) {
        mWantsNALFragments = true;
    } else {
        mWantsNALFragments = false;
    }

    mGroup = new MediaBufferGroup;

    int32_t max_size;
    CHECK(mFormat->findInt32(kKeyMaxInputSize, &max_size));

    mGroup->add_buffer(new MediaBuffer(max_size));

    mSrcBuffer = new (std::nothrow) uint8_t[max_size];
    if (mSrcBuffer == NULL) {
        // file probably specified a bad max size
        return ERROR_MALFORMED;
    }

    mStarted = true;

    return OK;
}

status_t MPEG4Source::stop() {
    Mutex::Autolock autoLock(mLock);

    CHECK(mStarted);

    if (mBuffer != NULL) {
        mBuffer->release();
        mBuffer = NULL;
    }

    delete[] mSrcBuffer;
    mSrcBuffer = NULL;

    delete mGroup;
    mGroup = NULL;

    mStarted = false;
    mCurrentSampleIndex = 0;

    return OK;
}

status_t MPEG4Source::parseChunk(off64_t *offset) {
    uint32_t hdr[2];
    if (mDataSource->readAt(*offset, hdr, 8) < 8) {
        return ERROR_IO;
    }
    uint64_t chunk_size = ntohl(hdr[0]);
    uint32_t chunk_type = ntohl(hdr[1]);
    off64_t data_offset = *offset + 8;

    if (chunk_size == 1) {
        if (mDataSource->readAt(*offset + 8, &chunk_size, 8) < 8) {
            return ERROR_IO;
        }
        chunk_size = ntoh64(chunk_size);
        data_offset += 8;

        if (chunk_size < 16) {
            // The smallest valid chunk is 16 bytes long in this case.
            return ERROR_MALFORMED;
        }
    } else if (chunk_size < 8) {
        // The smallest valid chunk is 8 bytes long.
        return ERROR_MALFORMED;
    }

    char chunk[5];
    MakeFourCCString(chunk_type, chunk);
    ALOGV("MPEG4Source chunk %s @ %llx", chunk, *offset);

    off64_t chunk_data_size = *offset + chunk_size - data_offset;

    switch(chunk_type) {

        case FOURCC('t', 'r', 'a', 'f'):
        case FOURCC('m', 'o', 'o', 'f'): {
            off64_t stop_offset = *offset + chunk_size;
            *offset = data_offset;
            while (*offset < stop_offset) {
                status_t err = parseChunk(offset);
                if (err != OK) {
                    return err;
                }
            }
            if (chunk_type == FOURCC('m', 'o', 'o', 'f')) {
                // *offset points to the box following this moof. Find the next moof from there.

                while (true) {
                    if (mDataSource->readAt(*offset, hdr, 8) < 8) {
                        return ERROR_END_OF_STREAM;
                    }
                    chunk_size = ntohl(hdr[0]);
                    chunk_type = ntohl(hdr[1]);
                    if (chunk_type == FOURCC('m', 'o', 'o', 'f')) {
                        mNextMoofOffset = *offset;
                        break;
                    }
                    *offset += chunk_size;
                }
            }
            break;
        }

        case FOURCC('t', 'f', 'h', 'd'): {
                status_t err;
                if ((err = parseTrackFragmentHeader(data_offset, chunk_data_size)) != OK) {
                    return err;
                }
                *offset += chunk_size;
                break;
        }

        case FOURCC('t', 'r', 'u', 'n'): {
                status_t err;
                if (mLastParsedTrackId == mTrackId) {
                    if ((err = parseTrackFragmentRun(data_offset, chunk_data_size)) != OK) {
                        return err;
                    }
                }

                *offset += chunk_size;
                break;
        }

        case FOURCC('s', 'a', 'i', 'z'): {
            status_t err;
            if ((err = parseSampleAuxiliaryInformationSizes(data_offset, chunk_data_size)) != OK) {
                return err;
            }
            *offset += chunk_size;
            break;
        }
        case FOURCC('s', 'a', 'i', 'o'): {
            status_t err;
            if ((err = parseSampleAuxiliaryInformationOffsets(data_offset, chunk_data_size)) != OK) {
                return err;
            }
            *offset += chunk_size;
            break;
        }

        case FOURCC('m', 'd', 'a', 't'): {
            // parse DRM info if present
            ALOGV("MPEG4Source::parseChunk mdat");
            // if saiz/saoi was previously observed, do something with the sampleinfos
            *offset += chunk_size;
            break;
        }

        default: {
            *offset += chunk_size;
            break;
        }
    }
    return OK;
}

status_t MPEG4Source::parseSampleAuxiliaryInformationSizes(
        off64_t offset, off64_t /* size */) {
    ALOGV("parseSampleAuxiliaryInformationSizes");
    // 14496-12 8.7.12
    uint8_t version;
    if (mDataSource->readAt(
            offset, &version, sizeof(version))
            < (ssize_t)sizeof(version)) {
        return ERROR_IO;
    }

    if (version != 0) {
        return ERROR_UNSUPPORTED;
    }
    offset++;

    uint32_t flags;
    if (!mDataSource->getUInt24(offset, &flags)) {
        return ERROR_IO;
    }
    offset += 3;

    if (flags & 1) {
        uint32_t tmp;
        if (!mDataSource->getUInt32(offset, &tmp)) {
            return ERROR_MALFORMED;
        }
        mCurrentAuxInfoType = tmp;
        offset += 4;
        if (!mDataSource->getUInt32(offset, &tmp)) {
            return ERROR_MALFORMED;
        }
        mCurrentAuxInfoTypeParameter = tmp;
        offset += 4;
    }

    uint8_t defsize;
    if (mDataSource->readAt(offset, &defsize, 1) != 1) {
        return ERROR_MALFORMED;
    }
    mCurrentDefaultSampleInfoSize = defsize;
    offset++;

    uint32_t smplcnt;
    if (!mDataSource->getUInt32(offset, &smplcnt)) {
        return ERROR_MALFORMED;
    }
    mCurrentSampleInfoCount = smplcnt;
    offset += 4;

    if (mCurrentDefaultSampleInfoSize != 0) {
        ALOGV("@@@@ using default sample info size of %d", mCurrentDefaultSampleInfoSize);
        return OK;
    }
    if (smplcnt > mCurrentSampleInfoAllocSize) {
        mCurrentSampleInfoSizes = (uint8_t*) realloc(mCurrentSampleInfoSizes, smplcnt);
        mCurrentSampleInfoAllocSize = smplcnt;
    }

    mDataSource->readAt(offset, mCurrentSampleInfoSizes, smplcnt);
    return OK;
}

status_t MPEG4Source::parseSampleAuxiliaryInformationOffsets(
        off64_t offset, off64_t /* size */) {
    ALOGV("parseSampleAuxiliaryInformationOffsets");
    // 14496-12 8.7.13
    uint8_t version;
    if (mDataSource->readAt(offset, &version, sizeof(version)) != 1) {
        return ERROR_IO;
    }
    offset++;

    uint32_t flags;
    if (!mDataSource->getUInt24(offset, &flags)) {
        return ERROR_IO;
    }
    offset += 3;

    uint32_t entrycount;
    if (!mDataSource->getUInt32(offset, &entrycount)) {
        return ERROR_IO;
    }
    offset += 4;

    if (entrycount > mCurrentSampleInfoOffsetsAllocSize) {
        mCurrentSampleInfoOffsets = (uint64_t*) realloc(mCurrentSampleInfoOffsets, entrycount * 8);
        mCurrentSampleInfoOffsetsAllocSize = entrycount;
    }
    mCurrentSampleInfoOffsetCount = entrycount;

    for (size_t i = 0; i < entrycount; i++) {
        if (version == 0) {
            uint32_t tmp;
            if (!mDataSource->getUInt32(offset, &tmp)) {
                return ERROR_IO;
            }
            mCurrentSampleInfoOffsets[i] = tmp;
            offset += 4;
        } else {
            uint64_t tmp;
            if (!mDataSource->getUInt64(offset, &tmp)) {
                return ERROR_IO;
            }
            mCurrentSampleInfoOffsets[i] = tmp;
            offset += 8;
        }
    }

    // parse clear/encrypted data

    off64_t drmoffset = mCurrentSampleInfoOffsets[0]; // from moof

    drmoffset += mCurrentMoofOffset;
    int ivlength;
    CHECK(mFormat->findInt32(kKeyCryptoDefaultIVSize, &ivlength));

    // read CencSampleAuxiliaryDataFormats
    for (size_t i = 0; i < mCurrentSampleInfoCount; i++) {
        Sample *smpl = &mCurrentSamples.editItemAt(i);

        memset(smpl->iv, 0, 16);
        if (mDataSource->readAt(drmoffset, smpl->iv, ivlength) != ivlength) {
            return ERROR_IO;
        }

        drmoffset += ivlength;

        int32_t smplinfosize = mCurrentDefaultSampleInfoSize;
        if (smplinfosize == 0) {
            smplinfosize = mCurrentSampleInfoSizes[i];
        }
        if (smplinfosize > ivlength) {
            uint16_t numsubsamples;
            if (!mDataSource->getUInt16(drmoffset, &numsubsamples)) {
                return ERROR_IO;
            }
            drmoffset += 2;
            for (size_t j = 0; j < numsubsamples; j++) {
                uint16_t numclear;
                uint32_t numencrypted;
                if (!mDataSource->getUInt16(drmoffset, &numclear)) {
                    return ERROR_IO;
                }
                drmoffset += 2;
                if (!mDataSource->getUInt32(drmoffset, &numencrypted)) {
                    return ERROR_IO;
                }
                drmoffset += 4;
                smpl->clearsizes.add(numclear);
                smpl->encryptedsizes.add(numencrypted);
            }
        } else {
            smpl->clearsizes.add(0);
            smpl->encryptedsizes.add(smpl->size);
        }
    }


    return OK;
}

status_t MPEG4Source::parseTrackFragmentHeader(off64_t offset, off64_t size) {

    if (size < 8) {
        return -EINVAL;
    }

    uint32_t flags;
    if (!mDataSource->getUInt32(offset, &flags)) { // actually version + flags
        return ERROR_MALFORMED;
    }

    if (flags & 0xff000000) {
        return -EINVAL;
    }

    if (!mDataSource->getUInt32(offset + 4, (uint32_t*)&mLastParsedTrackId)) {
        return ERROR_MALFORMED;
    }

    if (mLastParsedTrackId != mTrackId) {
        // this is not the right track, skip it
        return OK;
    }

    mTrackFragmentHeaderInfo.mFlags = flags;
    mTrackFragmentHeaderInfo.mTrackID = mLastParsedTrackId;
    offset += 8;
    size -= 8;

    ALOGV("fragment header: %08x %08x", flags, mTrackFragmentHeaderInfo.mTrackID);

    if (flags & TrackFragmentHeaderInfo::kBaseDataOffsetPresent) {
        if (size < 8) {
            return -EINVAL;
        }

        if (!mDataSource->getUInt64(offset, &mTrackFragmentHeaderInfo.mBaseDataOffset)) {
            return ERROR_MALFORMED;
        }
        offset += 8;
        size -= 8;
    }

    if (flags & TrackFragmentHeaderInfo::kSampleDescriptionIndexPresent) {
        if (size < 4) {
            return -EINVAL;
        }

        if (!mDataSource->getUInt32(offset, &mTrackFragmentHeaderInfo.mSampleDescriptionIndex)) {
            return ERROR_MALFORMED;
        }
        offset += 4;
        size -= 4;
    }

    if (flags & TrackFragmentHeaderInfo::kDefaultSampleDurationPresent) {
        if (size < 4) {
            return -EINVAL;
        }

        if (!mDataSource->getUInt32(offset, &mTrackFragmentHeaderInfo.mDefaultSampleDuration)) {
            return ERROR_MALFORMED;
        }
        offset += 4;
        size -= 4;
    }

    if (flags & TrackFragmentHeaderInfo::kDefaultSampleSizePresent) {
        if (size < 4) {
            return -EINVAL;
        }

        if (!mDataSource->getUInt32(offset, &mTrackFragmentHeaderInfo.mDefaultSampleSize)) {
            return ERROR_MALFORMED;
        }
        offset += 4;
        size -= 4;
    }

    if (flags & TrackFragmentHeaderInfo::kDefaultSampleFlagsPresent) {
        if (size < 4) {
            return -EINVAL;
        }

        if (!mDataSource->getUInt32(offset, &mTrackFragmentHeaderInfo.mDefaultSampleFlags)) {
            return ERROR_MALFORMED;
        }
        offset += 4;
        size -= 4;
    }

    if (!(flags & TrackFragmentHeaderInfo::kBaseDataOffsetPresent)) {
        mTrackFragmentHeaderInfo.mBaseDataOffset = mCurrentMoofOffset;
    }

    mTrackFragmentHeaderInfo.mDataOffset = 0;
    return OK;
}

status_t MPEG4Source::parseTrackFragmentRun(off64_t offset, off64_t size) {

    ALOGV("MPEG4Extractor::parseTrackFragmentRun");
    if (size < 8) {
        return -EINVAL;
    }

    enum {
        kDataOffsetPresent                  = 0x01,
        kFirstSampleFlagsPresent            = 0x04,
        kSampleDurationPresent              = 0x100,
        kSampleSizePresent                  = 0x200,
        kSampleFlagsPresent                 = 0x400,
        kSampleCompositionTimeOffsetPresent = 0x800,
    };

    uint32_t flags;
    if (!mDataSource->getUInt32(offset, &flags)) {
        return ERROR_MALFORMED;
    }
    ALOGV("fragment run flags: %08x", flags);

    if (flags & 0xff000000) {
        return -EINVAL;
    }

    if ((flags & kFirstSampleFlagsPresent) && (flags & kSampleFlagsPresent)) {
        // These two shall not be used together.
        return -EINVAL;
    }

    uint32_t sampleCount;
    if (!mDataSource->getUInt32(offset + 4, &sampleCount)) {
        return ERROR_MALFORMED;
    }
    offset += 8;
    size -= 8;

    uint64_t dataOffset = mTrackFragmentHeaderInfo.mDataOffset;

    uint32_t firstSampleFlags = 0;

    if (flags & kDataOffsetPresent) {
        if (size < 4) {
            return -EINVAL;
        }

        int32_t dataOffsetDelta;
        if (!mDataSource->getUInt32(offset, (uint32_t*)&dataOffsetDelta)) {
            return ERROR_MALFORMED;
        }

        dataOffset = mTrackFragmentHeaderInfo.mBaseDataOffset + dataOffsetDelta;

        offset += 4;
        size -= 4;
    }

    if (flags & kFirstSampleFlagsPresent) {
        if (size < 4) {
            return -EINVAL;
        }

        if (!mDataSource->getUInt32(offset, &firstSampleFlags)) {
            return ERROR_MALFORMED;
        }
        offset += 4;
        size -= 4;
    }

    uint32_t sampleDuration = 0, sampleSize = 0, sampleFlags = 0,
             sampleCtsOffset = 0;

    size_t bytesPerSample = 0;
    if (flags & kSampleDurationPresent) {
        bytesPerSample += 4;
    } else if (mTrackFragmentHeaderInfo.mFlags
            & TrackFragmentHeaderInfo::kDefaultSampleDurationPresent) {
        sampleDuration = mTrackFragmentHeaderInfo.mDefaultSampleDuration;
    } else if (mTrex) {
        sampleDuration = mTrex->default_sample_duration;
    }

    if (flags & kSampleSizePresent) {
        bytesPerSample += 4;
    } else if (mTrackFragmentHeaderInfo.mFlags
            & TrackFragmentHeaderInfo::kDefaultSampleSizePresent) {
        sampleSize = mTrackFragmentHeaderInfo.mDefaultSampleSize;
    } else {
        sampleSize = mTrackFragmentHeaderInfo.mDefaultSampleSize;
    }

    if (flags & kSampleFlagsPresent) {
        bytesPerSample += 4;
    } else if (mTrackFragmentHeaderInfo.mFlags
            & TrackFragmentHeaderInfo::kDefaultSampleFlagsPresent) {
        sampleFlags = mTrackFragmentHeaderInfo.mDefaultSampleFlags;
    } else {
        sampleFlags = mTrackFragmentHeaderInfo.mDefaultSampleFlags;
    }

    if (flags & kSampleCompositionTimeOffsetPresent) {
        bytesPerSample += 4;
    } else {
        sampleCtsOffset = 0;
    }

    if (size < (off64_t)sampleCount * bytesPerSample) {
        return -EINVAL;
    }

    Sample tmp;
    for (uint32_t i = 0; i < sampleCount; ++i) {
        if (flags & kSampleDurationPresent) {
            if (!mDataSource->getUInt32(offset, &sampleDuration)) {
                return ERROR_MALFORMED;
            }
            offset += 4;
        }

        if (flags & kSampleSizePresent) {
            if (!mDataSource->getUInt32(offset, &sampleSize)) {
                return ERROR_MALFORMED;
            }
            offset += 4;
        }

        if (flags & kSampleFlagsPresent) {
            if (!mDataSource->getUInt32(offset, &sampleFlags)) {
                return ERROR_MALFORMED;
            }
            offset += 4;
        }

        if (flags & kSampleCompositionTimeOffsetPresent) {
            if (!mDataSource->getUInt32(offset, &sampleCtsOffset)) {
                return ERROR_MALFORMED;
            }
            offset += 4;
        }

        ALOGV("adding sample %d at offset 0x%08" PRIx64 ", size %u, duration %u, "
              " flags 0x%08x", i + 1,
                dataOffset, sampleSize, sampleDuration,
                (flags & kFirstSampleFlagsPresent) && i == 0
                    ? firstSampleFlags : sampleFlags);
        tmp.offset = dataOffset;
        tmp.size = sampleSize;
        tmp.duration = sampleDuration;
        tmp.compositionOffset = sampleCtsOffset;
        mCurrentSamples.add(tmp);

        dataOffset += sampleSize;
    }

    mTrackFragmentHeaderInfo.mDataOffset = dataOffset;

    return OK;
}

sp<MetaData> MPEG4Source::getFormat() {
    Mutex::Autolock autoLock(mLock);

    return mFormat;
}

size_t MPEG4Source::parseNALSize(const uint8_t *data) const {
    switch (mNALLengthSize) {
        case 1:
            return *data;
        case 2:
            return U16_AT(data);
        case 3:
            return ((size_t)data[0] << 16) | U16_AT(&data[1]);
        case 4:
            return U32_AT(data);
    }

    // This cannot happen, mNALLengthSize springs to life by adding 1 to
    // a 2-bit integer.
    CHECK(!"Should not be here.");

    return 0;
}

status_t MPEG4Source::read(
        MediaBuffer **out, const ReadOptions *options) {
    Mutex::Autolock autoLock(mLock);

    CHECK(mStarted);

    if (mFirstMoofOffset > 0) {
        return fragmentedRead(out, options);
    }

    *out = NULL;

    int64_t targetSampleTimeUs = -1;

    int64_t seekTimeUs;
    ReadOptions::SeekMode mode;
    if (options && options->getSeekTo(&seekTimeUs, &mode)) {
        uint32_t findFlags = 0;
        switch (mode) {
            case ReadOptions::SEEK_PREVIOUS_SYNC:
                findFlags = SampleTable::kFlagBefore;
                break;
            case ReadOptions::SEEK_NEXT_SYNC:
                findFlags = SampleTable::kFlagAfter;
                break;
            case ReadOptions::SEEK_CLOSEST_SYNC:
            case ReadOptions::SEEK_CLOSEST:
                findFlags = SampleTable::kFlagClosest;
                break;
            default:
                CHECK(!"Should not be here.");
                break;
        }

        uint32_t sampleIndex;
        status_t err = mSampleTable->findSampleAtTime(
                seekTimeUs, 1000000, mTimescale,
                &sampleIndex, findFlags);

        if (mode == ReadOptions::SEEK_CLOSEST) {
            // We found the closest sample already, now we want the sync
            // sample preceding it (or the sample itself of course), even
            // if the subsequent sync sample is closer.
            findFlags = SampleTable::kFlagBefore;
        }

        uint32_t syncSampleIndex;
        if (err == OK) {
            err = mSampleTable->findSyncSampleNear(
                    sampleIndex, &syncSampleIndex, findFlags);
        }

        uint32_t sampleTime;
        if (err == OK) {
            err = mSampleTable->getMetaDataForSample(
                    sampleIndex, NULL, NULL, &sampleTime);
        }

        if (err != OK) {
            if (err == ERROR_OUT_OF_RANGE) {
                // An attempt to seek past the end of the stream would
                // normally cause this ERROR_OUT_OF_RANGE error. Propagating
                // this all the way to the MediaPlayer would cause abnormal
                // termination. Legacy behaviour appears to be to behave as if
                // we had seeked to the end of stream, ending normally.
                err = ERROR_END_OF_STREAM;
            }
            ALOGV("end of stream");
            return err;
        }

        if (mode == ReadOptions::SEEK_CLOSEST) {
            targetSampleTimeUs = (sampleTime * 1000000ll) / mTimescale;
        }

#if 0
        uint32_t syncSampleTime;
        CHECK_EQ(OK, mSampleTable->getMetaDataForSample(
                    syncSampleIndex, NULL, NULL, &syncSampleTime));

        ALOGI("seek to time %lld us => sample at time %lld us, "
             "sync sample at time %lld us",
             seekTimeUs,
             sampleTime * 1000000ll / mTimescale,
             syncSampleTime * 1000000ll / mTimescale);
#endif

        mCurrentSampleIndex = syncSampleIndex;
        if (mBuffer != NULL) {
            mBuffer->release();
            mBuffer = NULL;
        }

        // fall through
    }

    off64_t offset;
    size_t size;
    uint32_t cts, stts;
    bool isSyncSample;
    bool newBuffer = false;
    if (mBuffer == NULL) {
        newBuffer = true;

        status_t err =
            mSampleTable->getMetaDataForSample(
                    mCurrentSampleIndex, &offset, &size, &cts, &isSyncSample, &stts);

        if (err != OK) {
            return err;
        }

        err = mGroup->acquire_buffer(&mBuffer);

        if (err != OK) {
            CHECK(mBuffer == NULL);
            return err;
        }
    }

    if ((!mIsAVC && !mIsHEVC) || mWantsNALFragments) {
        if (newBuffer) {
            ssize_t num_bytes_read =
                mDataSource->readAt(offset, (uint8_t *)mBuffer->data(), size);

            if (num_bytes_read < (ssize_t)size) {
                mBuffer->release();
                mBuffer = NULL;

                return ERROR_IO;
            }

            CHECK(mBuffer != NULL);
            mBuffer->set_range(0, size);
            mBuffer->meta_data()->clear();
            mBuffer->meta_data()->setInt64(
                    kKeyTime, ((int64_t)cts * 1000000) / mTimescale);
            mBuffer->meta_data()->setInt64(
                    kKeyDuration, ((int64_t)stts * 1000000) / mTimescale);

            if (targetSampleTimeUs >= 0) {
                mBuffer->meta_data()->setInt64(
                        kKeyTargetTime, targetSampleTimeUs);
            }

            if (isSyncSample) {
                mBuffer->meta_data()->setInt32(kKeyIsSyncFrame, 1);
            }

            ++mCurrentSampleIndex;
        }

        if (!mIsAVC && !mIsHEVC) {
            *out = mBuffer;
            mBuffer = NULL;

            return OK;
        }

        // Each NAL unit is split up into its constituent fragments and
        // each one of them returned in its own buffer.

        CHECK(mBuffer->range_length() >= mNALLengthSize);

        const uint8_t *src =
            (const uint8_t *)mBuffer->data() + mBuffer->range_offset();

        size_t nal_size = parseNALSize(src);
        if (mBuffer->range_length() < mNALLengthSize + nal_size) {
            ALOGE("incomplete NAL unit.");

            mBuffer->release();
            mBuffer = NULL;

            return ERROR_MALFORMED;
        }

        MediaBuffer *clone = mBuffer->clone();
        CHECK(clone != NULL);
        clone->set_range(mBuffer->range_offset() + mNALLengthSize, nal_size);

        CHECK(mBuffer != NULL);
        mBuffer->set_range(
                mBuffer->range_offset() + mNALLengthSize + nal_size,
                mBuffer->range_length() - mNALLengthSize - nal_size);

        if (mBuffer->range_length() == 0) {
            mBuffer->release();
            mBuffer = NULL;
        }

        *out = clone;

        return OK;
    } else {
        // Whole NAL units are returned but each fragment is prefixed by
        // the start code (0x00 00 00 01).
        ssize_t num_bytes_read = 0;
        int32_t drm = 0;
        bool usesDRM = (mFormat->findInt32(kKeyIsDRM, &drm) && drm != 0);
        if (usesDRM) {
            num_bytes_read =
                mDataSource->readAt(offset, (uint8_t*)mBuffer->data(), size);
        } else {
            num_bytes_read = mDataSource->readAt(offset, mSrcBuffer, size);
        }

        if (num_bytes_read < (ssize_t)size) {
            mBuffer->release();
            mBuffer = NULL;

            return ERROR_IO;
        }

        if (usesDRM) {
            CHECK(mBuffer != NULL);
            mBuffer->set_range(0, size);

        } else {
            uint8_t *dstData = (uint8_t *)mBuffer->data();
            size_t srcOffset = 0;
            size_t dstOffset = 0;

            while (srcOffset < size) {
                bool isMalFormed = !isInRange((size_t)0u, size, srcOffset, mNALLengthSize);
                size_t nalLength = 0;
                if (!isMalFormed) {
                    nalLength = parseNALSize(&mSrcBuffer[srcOffset]);
                    srcOffset += mNALLengthSize;
                    isMalFormed = !isInRange((size_t)0u, size, srcOffset, nalLength);
                }

                if (isMalFormed) {
                    ALOGE("Video is malformed");
                    mBuffer->release();
                    mBuffer = NULL;
                    return ERROR_MALFORMED;
                }

                if (nalLength == 0) {
                    continue;
                }

                CHECK(dstOffset + 4 <= mBuffer->size());

                dstData[dstOffset++] = 0;
                dstData[dstOffset++] = 0;
                dstData[dstOffset++] = 0;
                dstData[dstOffset++] = 1;
                memcpy(&dstData[dstOffset], &mSrcBuffer[srcOffset], nalLength);
                srcOffset += nalLength;
                dstOffset += nalLength;
            }
            CHECK_EQ(srcOffset, size);
            CHECK(mBuffer != NULL);
            mBuffer->set_range(0, dstOffset);
        }

        mBuffer->meta_data()->clear();
        mBuffer->meta_data()->setInt64(
                kKeyTime, ((int64_t)cts * 1000000) / mTimescale);
        mBuffer->meta_data()->setInt64(
                kKeyDuration, ((int64_t)stts * 1000000) / mTimescale);

        if (targetSampleTimeUs >= 0) {
            mBuffer->meta_data()->setInt64(
                    kKeyTargetTime, targetSampleTimeUs);
        }

        if (isSyncSample) {
            mBuffer->meta_data()->setInt32(kKeyIsSyncFrame, 1);
        }

        ++mCurrentSampleIndex;

        *out = mBuffer;
        mBuffer = NULL;

        return OK;
    }
}

status_t MPEG4Source::fragmentedRead(
        MediaBuffer **out, const ReadOptions *options) {

    ALOGV("MPEG4Source::fragmentedRead");

    CHECK(mStarted);

    *out = NULL;

    int64_t targetSampleTimeUs = -1;

    int64_t seekTimeUs;
    ReadOptions::SeekMode mode;
    if (options && options->getSeekTo(&seekTimeUs, &mode)) {

        int numSidxEntries = mSegments.size();
        if (numSidxEntries != 0) {
            int64_t totalTime = 0;
            off64_t totalOffset = mFirstMoofOffset;
            for (int i = 0; i < numSidxEntries; i++) {
                const SidxEntry *se = &mSegments[i];
                if (totalTime + se->mDurationUs > seekTimeUs) {
                    // The requested time is somewhere in this segment
                    if ((mode == ReadOptions::SEEK_NEXT_SYNC && seekTimeUs > totalTime) ||
                        (mode == ReadOptions::SEEK_CLOSEST_SYNC &&
                        (seekTimeUs - totalTime) > (totalTime + se->mDurationUs - seekTimeUs))) {
                        // requested next sync, or closest sync and it was closer to the end of
                        // this segment
                        totalTime += se->mDurationUs;
                        totalOffset += se->mSize;
                    }
                    break;
                }
                totalTime += se->mDurationUs;
                totalOffset += se->mSize;
            }
            mCurrentMoofOffset = totalOffset;
            mCurrentSamples.clear();
            mCurrentSampleIndex = 0;
            parseChunk(&totalOffset);
            mCurrentTime = totalTime * mTimescale / 1000000ll;
        } else {
            // without sidx boxes, we can only seek to 0
            mCurrentMoofOffset = mFirstMoofOffset;
            mCurrentSamples.clear();
            mCurrentSampleIndex = 0;
            off64_t tmp = mCurrentMoofOffset;
            parseChunk(&tmp);
            mCurrentTime = 0;
        }

        if (mBuffer != NULL) {
            mBuffer->release();
            mBuffer = NULL;
        }

        // fall through
    }

    off64_t offset = 0;
    size_t size = 0;
    uint32_t cts = 0;
    bool isSyncSample = false;
    bool newBuffer = false;
    if (mBuffer == NULL) {
        newBuffer = true;

        if (mCurrentSampleIndex >= mCurrentSamples.size()) {
            // move to next fragment if there is one
            if (mNextMoofOffset <= mCurrentMoofOffset) {
                return ERROR_END_OF_STREAM;
            }
            off64_t nextMoof = mNextMoofOffset;
            mCurrentMoofOffset = nextMoof;
            mCurrentSamples.clear();
            mCurrentSampleIndex = 0;
            parseChunk(&nextMoof);
            if (mCurrentSampleIndex >= mCurrentSamples.size()) {
                return ERROR_END_OF_STREAM;
            }
        }

        const Sample *smpl = &mCurrentSamples[mCurrentSampleIndex];
        offset = smpl->offset;
        size = smpl->size;
        cts = mCurrentTime + smpl->compositionOffset;
        mCurrentTime += smpl->duration;
        isSyncSample = (mCurrentSampleIndex == 0); // XXX

        status_t err = mGroup->acquire_buffer(&mBuffer);

        if (err != OK) {
            CHECK(mBuffer == NULL);
            ALOGV("acquire_buffer returned %d", err);
            return err;
        }
    }

    const Sample *smpl = &mCurrentSamples[mCurrentSampleIndex];
    const sp<MetaData> bufmeta = mBuffer->meta_data();
    bufmeta->clear();
    if (smpl->encryptedsizes.size()) {
        // store clear/encrypted lengths in metadata
        bufmeta->setData(kKeyPlainSizes, 0,
                smpl->clearsizes.array(), smpl->clearsizes.size() * 4);
        bufmeta->setData(kKeyEncryptedSizes, 0,
                smpl->encryptedsizes.array(), smpl->encryptedsizes.size() * 4);
        bufmeta->setData(kKeyCryptoIV, 0, smpl->iv, 16); // use 16 or the actual size?
        bufmeta->setInt32(kKeyCryptoDefaultIVSize, mDefaultIVSize);
        bufmeta->setInt32(kKeyCryptoMode, mCryptoMode);
        bufmeta->setData(kKeyCryptoKey, 0, mCryptoKey, 16);
    }

    if ((!mIsAVC && !mIsHEVC)|| mWantsNALFragments) {
        if (newBuffer) {
            ssize_t num_bytes_read =
                mDataSource->readAt(offset, (uint8_t *)mBuffer->data(), size);

            if (num_bytes_read < (ssize_t)size) {
                mBuffer->release();
                mBuffer = NULL;

                ALOGV("i/o error");
                return ERROR_IO;
            }

            CHECK(mBuffer != NULL);
            mBuffer->set_range(0, size);
            mBuffer->meta_data()->setInt64(
                    kKeyTime, ((int64_t)cts * 1000000) / mTimescale);
            mBuffer->meta_data()->setInt64(
                    kKeyDuration, ((int64_t)smpl->duration * 1000000) / mTimescale);

            if (targetSampleTimeUs >= 0) {
                mBuffer->meta_data()->setInt64(
                        kKeyTargetTime, targetSampleTimeUs);
            }

            if (isSyncSample) {
                mBuffer->meta_data()->setInt32(kKeyIsSyncFrame, 1);
            }

            ++mCurrentSampleIndex;
        }

        if (!mIsAVC && !mIsHEVC) {
            *out = mBuffer;
            mBuffer = NULL;

            return OK;
        }

        // Each NAL unit is split up into its constituent fragments and
        // each one of them returned in its own buffer.

        CHECK(mBuffer->range_length() >= mNALLengthSize);

        const uint8_t *src =
            (const uint8_t *)mBuffer->data() + mBuffer->range_offset();

        size_t nal_size = parseNALSize(src);
        if (mBuffer->range_length() < mNALLengthSize + nal_size) {
            ALOGE("incomplete NAL unit.");

            mBuffer->release();
            mBuffer = NULL;

            return ERROR_MALFORMED;
        }

        MediaBuffer *clone = mBuffer->clone();
        CHECK(clone != NULL);
        clone->set_range(mBuffer->range_offset() + mNALLengthSize, nal_size);

        CHECK(mBuffer != NULL);
        mBuffer->set_range(
                mBuffer->range_offset() + mNALLengthSize + nal_size,
                mBuffer->range_length() - mNALLengthSize - nal_size);

        if (mBuffer->range_length() == 0) {
            mBuffer->release();
            mBuffer = NULL;
        }

        *out = clone;

        return OK;
    } else {
        ALOGV("whole NAL");
        // Whole NAL units are returned but each fragment is prefixed by
        // the start code (0x00 00 00 01).
        ssize_t num_bytes_read = 0;
        int32_t drm = 0;
        bool usesDRM = (mFormat->findInt32(kKeyIsDRM, &drm) && drm != 0);
        if (usesDRM) {
            num_bytes_read =
                mDataSource->readAt(offset, (uint8_t*)mBuffer->data(), size);
        } else {
            num_bytes_read = mDataSource->readAt(offset, mSrcBuffer, size);
        }

        if (num_bytes_read < (ssize_t)size) {
            mBuffer->release();
            mBuffer = NULL;

            ALOGV("i/o error");
            return ERROR_IO;
        }

        if (usesDRM) {
            CHECK(mBuffer != NULL);
            mBuffer->set_range(0, size);

        } else {
            uint8_t *dstData = (uint8_t *)mBuffer->data();
            size_t srcOffset = 0;
            size_t dstOffset = 0;

            while (srcOffset < size) {
                bool isMalFormed = !isInRange((size_t)0u, size, srcOffset, mNALLengthSize);
                size_t nalLength = 0;
                if (!isMalFormed) {
                    nalLength = parseNALSize(&mSrcBuffer[srcOffset]);
                    srcOffset += mNALLengthSize;
                    isMalFormed = !isInRange((size_t)0u, size, srcOffset, nalLength);
                }

                if (isMalFormed) {
                    ALOGE("Video is malformed");
                    mBuffer->release();
                    mBuffer = NULL;
                    return ERROR_MALFORMED;
                }

                if (nalLength == 0) {
                    continue;
                }

                CHECK(dstOffset + 4 <= mBuffer->size());

                dstData[dstOffset++] = 0;
                dstData[dstOffset++] = 0;
                dstData[dstOffset++] = 0;
                dstData[dstOffset++] = 1;
                memcpy(&dstData[dstOffset], &mSrcBuffer[srcOffset], nalLength);
                srcOffset += nalLength;
                dstOffset += nalLength;
            }
            CHECK_EQ(srcOffset, size);
            CHECK(mBuffer != NULL);
            mBuffer->set_range(0, dstOffset);
        }

        mBuffer->meta_data()->setInt64(
                kKeyTime, ((int64_t)cts * 1000000) / mTimescale);
        mBuffer->meta_data()->setInt64(
                kKeyDuration, ((int64_t)smpl->duration * 1000000) / mTimescale);

        if (targetSampleTimeUs >= 0) {
            mBuffer->meta_data()->setInt64(
                    kKeyTargetTime, targetSampleTimeUs);
        }

        if (isSyncSample) {
            mBuffer->meta_data()->setInt32(kKeyIsSyncFrame, 1);
        }

        ++mCurrentSampleIndex;

        *out = mBuffer;
        mBuffer = NULL;

        return OK;
    }
}

MPEG4Extractor::Track *MPEG4Extractor::findTrackByMimePrefix(
        const char *mimePrefix) {
    for (Track *track = mFirstTrack; track != NULL; track = track->next) {
        const char *mime;
        if (track->meta != NULL
                && track->meta->findCString(kKeyMIMEType, &mime)
                && !strncasecmp(mime, mimePrefix, strlen(mimePrefix))) {
            return track;
        }
    }

    return NULL;
}

static bool LegacySniffMPEG4(
        const sp<DataSource> &source, String8 *mimeType, float *confidence) {
    uint8_t header[8];

    ssize_t n = source->readAt(4, header, sizeof(header));
    if (n < (ssize_t)sizeof(header)) {
        return false;
    }

    if (!memcmp(header, "ftyp3gp", 7) || !memcmp(header, "ftypmp42", 8)
        || !memcmp(header, "ftyp3gr6", 8) || !memcmp(header, "ftyp3gs6", 8)
        || !memcmp(header, "ftyp3ge6", 8) || !memcmp(header, "ftyp3gg6", 8)
        || !memcmp(header, "ftypisom", 8) || !memcmp(header, "ftypM4V ", 8)
        || !memcmp(header, "ftypM4A ", 8) || !memcmp(header, "ftypf4v ", 8)
        || !memcmp(header, "ftypkddi", 8) || !memcmp(header, "ftypM4VP", 8)) {
        *mimeType = MEDIA_MIMETYPE_CONTAINER_MPEG4;
        *confidence = 0.4;

        return true;
    }

    return false;
}

static bool isCompatibleBrand(uint32_t fourcc) {
    static const uint32_t kCompatibleBrands[] = {
        FOURCC('i', 's', 'o', 'm'),
        FOURCC('i', 's', 'o', '2'),
        FOURCC('a', 'v', 'c', '1'),
        FOURCC('h', 'v', 'c', '1'),
        FOURCC('h', 'e', 'v', '1'),
        FOURCC('3', 'g', 'p', '4'),
        FOURCC('m', 'p', '4', '1'),
        FOURCC('m', 'p', '4', '2'),

        // Won't promise that the following file types can be played.
        // Just give these file types a chance.
        FOURCC('q', 't', ' ', ' '),  // Apple's QuickTime
        FOURCC('M', 'S', 'N', 'V'),  // Sony's PSP

        FOURCC('3', 'g', '2', 'a'),  // 3GPP2
        FOURCC('3', 'g', '2', 'b'),
    };

    for (size_t i = 0;
         i < sizeof(kCompatibleBrands) / sizeof(kCompatibleBrands[0]);
         ++i) {
        if (kCompatibleBrands[i] == fourcc) {
            return true;
        }
    }

    return false;
}

// Attempt to actually parse the 'ftyp' atom and determine if a suitable
// compatible brand is present.
// Also try to identify where this file's metadata ends
// (end of the 'moov' atom) and report it to the caller as part of
// the metadata.
static bool BetterSniffMPEG4(
        const sp<DataSource> &source, String8 *mimeType, float *confidence,
        sp<AMessage> *meta) {
    // We scan up to 128 bytes to identify this file as an MP4.
    static const off64_t kMaxScanOffset = 128ll;

    off64_t offset = 0ll;
    bool foundGoodFileType = false;
    off64_t moovAtomEndOffset = -1ll;
    bool done = false;

    while (!done && offset < kMaxScanOffset) {
        uint32_t hdr[2];
        if (source->readAt(offset, hdr, 8) < 8) {
            return false;
        }

        uint64_t chunkSize = ntohl(hdr[0]);
        uint32_t chunkType = ntohl(hdr[1]);
        off64_t chunkDataOffset = offset + 8;

        if (chunkSize == 1) {
            if (source->readAt(offset + 8, &chunkSize, 8) < 8) {
                return false;
            }

            chunkSize = ntoh64(chunkSize);
            chunkDataOffset += 8;

            if (chunkSize < 16) {
                // The smallest valid chunk is 16 bytes long in this case.
                return false;
            }
        } else if (chunkSize < 8) {
            // The smallest valid chunk is 8 bytes long.
            return false;
        }

        off64_t chunkDataSize = offset + chunkSize - chunkDataOffset;

        char chunkstring[5];
        MakeFourCCString(chunkType, chunkstring);
        ALOGV("saw chunk type %s, size %" PRIu64 " @ %lld", chunkstring, chunkSize, offset);
        switch (chunkType) {
            case FOURCC('f', 't', 'y', 'p'):
            {
                if (chunkDataSize < 8) {
                    return false;
                }

                uint32_t numCompatibleBrands = (chunkDataSize - 8) / 4;
                for (size_t i = 0; i < numCompatibleBrands + 2; ++i) {
                    if (i == 1) {
                        // Skip this index, it refers to the minorVersion,
                        // not a brand.
                        continue;
                    }

                    uint32_t brand;
                    if (source->readAt(
                                chunkDataOffset + 4 * i, &brand, 4) < 4) {
                        return false;
                    }

                    brand = ntohl(brand);

                    if (isCompatibleBrand(brand)) {
                        foundGoodFileType = true;
                        break;
                    }
                }

                if (!foundGoodFileType) {
                    return false;
                }

                break;
            }

            case FOURCC('m', 'o', 'o', 'v'):
            {
                moovAtomEndOffset = offset + chunkSize;

                done = true;
                break;
            }

            default:
                break;
        }

        offset += chunkSize;
    }

    if (!foundGoodFileType) {
        return false;
    }

    *mimeType = MEDIA_MIMETYPE_CONTAINER_MPEG4;
    *confidence = 0.4f;

    if (moovAtomEndOffset >= 0) {
        *meta = new AMessage;
        (*meta)->setInt64("meta-data-size", moovAtomEndOffset);

        ALOGV("found metadata size: %lld", moovAtomEndOffset);
    }

    return true;
}

bool SniffMPEG4(
        const sp<DataSource> &source, String8 *mimeType, float *confidence,
        sp<AMessage> *meta) {
    if (BetterSniffMPEG4(source, mimeType, confidence, meta)) {
        return true;
    }

    if (LegacySniffMPEG4(source, mimeType, confidence)) {
        ALOGW("Identified supported mpeg4 through LegacySniffMPEG4.");
        return true;
    }

    return false;
}

}  // namespace android<|MERGE_RESOLUTION|>--- conflicted
+++ resolved
@@ -1893,18 +1893,11 @@
                 size = 0;
             }
 
-<<<<<<< HEAD
             if (SIZE_MAX - chunk_size <= size)
                 return ERROR_MALFORMED;
 
             uint8_t *buffer = new (std::nothrow) uint8_t[size + chunk_size];
-=======
-            if (SIZE_MAX - chunk_size <= size) {
-                return ERROR_MALFORMED;
-            }
-
-            uint8_t *buffer = new uint8_t[size + chunk_size];
->>>>>>> 1809c2fe
+
             if (buffer == NULL) {
                 return ERROR_MALFORMED;
             }
