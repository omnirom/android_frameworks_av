/*
 * Copyright (C) 2017 The Android Open Source Project
 *
 * Licensed under the Apache License, Version 2.0 (the "License");
 * you may not use this file except in compliance with the License.
 * You may obtain a copy of the License at
 *
 *      http://www.apache.org/licenses/LICENSE-2.0
 *
 * Unless required by applicable law or agreed to in writing, software
 * distributed under the License is distributed on an "AS IS" BASIS,
 * WITHOUT WARRANTIES OR CONDITIONS OF ANY KIND, either express or implied.
 * See the License for the specific language governing permissions and
 * limitations under the License.
 */

//#define LOG_NDEBUG 0
#define LOG_TAG "FrameDecoder"

#include "include/FrameDecoder.h"
#include <binder/MemoryBase.h>
#include <binder/MemoryHeapBase.h>
#include <gui/Surface.h>
#include <inttypes.h>
#include <media/ICrypto.h>
#include <media/IMediaSource.h>
#include <media/MediaCodecBuffer.h>
#include <media/stagefright/foundation/avc_utils.h>
#include <media/stagefright/foundation/ADebug.h>
#include <media/stagefright/foundation/AMessage.h>
#include <media/stagefright/ColorConverter.h>
#include <media/stagefright/MediaBuffer.h>
#include <media/stagefright/MediaCodec.h>
#include <media/stagefright/MediaDefs.h>
#include <media/stagefright/MediaErrors.h>
#include <media/stagefright/Utils.h>
#include <private/media/VideoFrame.h>
#include <utils/Log.h>

namespace android {

static const int64_t kBufferTimeOutUs = 10000ll; // 10 msec
static const size_t kRetryCount = 50; // must be >0

sp<IMemory> allocVideoFrame(const sp<MetaData>& trackMeta,
        int32_t width, int32_t height, int32_t tileWidth, int32_t tileHeight,
        int32_t dstBpp, bool metaOnly = false) {
    int32_t rotationAngle;
    if (!trackMeta->findInt32(kKeyRotation, &rotationAngle)) {
        rotationAngle = 0;  // By default, no rotation
    }
    uint32_t type;
    const void *iccData;
    size_t iccSize;
    if (!trackMeta->findData(kKeyIccProfile, &type, &iccData, &iccSize)){
        iccData = NULL;
        iccSize = 0;
    }

    int32_t sarWidth, sarHeight;
    int32_t displayWidth, displayHeight;
    if (trackMeta->findInt32(kKeySARWidth, &sarWidth)
            && trackMeta->findInt32(kKeySARHeight, &sarHeight)
            && sarHeight != 0) {
        displayWidth = (width * sarWidth) / sarHeight;
        displayHeight = height;
    } else if (trackMeta->findInt32(kKeyDisplayWidth, &displayWidth)
                && trackMeta->findInt32(kKeyDisplayHeight, &displayHeight)
                && displayWidth > 0 && displayHeight > 0
                && width > 0 && height > 0) {
        ALOGV("found display size %dx%d", displayWidth, displayHeight);
    } else {
        displayWidth = width;
        displayHeight = height;
    }

    VideoFrame frame(width, height, displayWidth, displayHeight,
            tileWidth, tileHeight, rotationAngle, dstBpp, !metaOnly, iccSize);

    size_t size = frame.getFlattenedSize();
    sp<MemoryHeapBase> heap = new MemoryHeapBase(size, 0, "MetadataRetrieverClient");
    if (heap == NULL) {
        ALOGE("failed to create MemoryDealer");
        return NULL;
    }
    sp<IMemory> frameMem = new MemoryBase(heap, 0, size);
    if (frameMem == NULL) {
        ALOGE("not enough memory for VideoFrame size=%zu", size);
        return NULL;
    }
    VideoFrame* frameCopy = static_cast<VideoFrame*>(frameMem->pointer());
    frameCopy->init(frame, iccData, iccSize);

    return frameMem;
}

bool findThumbnailInfo(
        const sp<MetaData> &trackMeta, int32_t *width, int32_t *height,
        uint32_t *type = NULL, const void **data = NULL, size_t *size = NULL) {
    uint32_t dummyType;
    const void *dummyData;
    size_t dummySize;
    return trackMeta->findInt32(kKeyThumbnailWidth, width)
        && trackMeta->findInt32(kKeyThumbnailHeight, height)
        && trackMeta->findData(kKeyThumbnailHVCC,
                type ?: &dummyType, data ?: &dummyData, size ?: &dummySize);
}

bool findGridInfo(const sp<MetaData> &trackMeta,
        int32_t *tileWidth, int32_t *tileHeight, int32_t *gridRows, int32_t *gridCols) {
    return trackMeta->findInt32(kKeyTileWidth, tileWidth) && (*tileWidth > 0)
        && trackMeta->findInt32(kKeyTileHeight, tileHeight) && (*tileHeight > 0)
        && trackMeta->findInt32(kKeyGridRows, gridRows) && (*gridRows > 0)
        && trackMeta->findInt32(kKeyGridCols, gridCols) && (*gridCols > 0);
}

bool getDstColorFormat(
        android_pixel_format_t colorFormat,
        OMX_COLOR_FORMATTYPE *dstFormat,
        int32_t *dstBpp) {
    switch (colorFormat) {
        case HAL_PIXEL_FORMAT_RGB_565:
        {
            *dstFormat = OMX_COLOR_Format16bitRGB565;
            *dstBpp = 2;
            return true;
        }
        case HAL_PIXEL_FORMAT_RGBA_8888:
        {
            *dstFormat = OMX_COLOR_Format32BitRGBA8888;
            *dstBpp = 4;
            return true;
        }
        case HAL_PIXEL_FORMAT_BGRA_8888:
        {
            *dstFormat = OMX_COLOR_Format32bitBGRA8888;
            *dstBpp = 4;
            return true;
        }
        default:
        {
            ALOGE("Unsupported color format: %d", colorFormat);
            break;
        }
    }
    return false;
}

//static
sp<IMemory> FrameDecoder::getMetadataOnly(
        const sp<MetaData> &trackMeta, int colorFormat, bool thumbnail) {
    OMX_COLOR_FORMATTYPE dstFormat;
    int32_t dstBpp;
    if (!getDstColorFormat(
            (android_pixel_format_t)colorFormat, &dstFormat, &dstBpp)) {
        return NULL;
    }

    int32_t width, height, tileWidth = 0, tileHeight = 0;
    if (thumbnail) {
        if (!findThumbnailInfo(trackMeta, &width, &height)) {
            return NULL;
        }
    } else {
        CHECK(trackMeta->findInt32(kKeyWidth, &width));
        CHECK(trackMeta->findInt32(kKeyHeight, &height));

        int32_t gridRows, gridCols;
        if (!findGridInfo(trackMeta, &tileWidth, &tileHeight, &gridRows, &gridCols)) {
            tileWidth = tileHeight = 0;
        }
    }
    return allocVideoFrame(trackMeta,
            width, height, tileWidth, tileHeight, dstBpp, true /*metaOnly*/);
}

FrameDecoder::FrameDecoder(
        const AString &componentName,
        const sp<MetaData> &trackMeta,
        const sp<IMediaSource> &source)
    : mIDRSent(false),
      mComponentName(componentName),
      mTrackMeta(trackMeta),
      mSource(source),
      mDstFormat(OMX_COLOR_Format16bitRGB565),
      mDstBpp(2),
      mHaveMoreInputs(true),
      mFirstSample(true) {
}

FrameDecoder::~FrameDecoder() {
    if (mDecoder != NULL) {
        mDecoder->release();
        mSource->stop();
    }
}

status_t FrameDecoder::init(
        int64_t frameTimeUs, size_t numFrames, int option, int colorFormat) {
    if (!getDstColorFormat(
            (android_pixel_format_t)colorFormat, &mDstFormat, &mDstBpp)) {
        return ERROR_UNSUPPORTED;
    }

    sp<AMessage> videoFormat = onGetFormatAndSeekOptions(
            frameTimeUs, numFrames, option, &mReadOptions);
    if (videoFormat == NULL) {
        ALOGE("video format or seek mode not supported");
        return ERROR_UNSUPPORTED;
    }

    status_t err;
    sp<ALooper> looper = new ALooper;
    looper->start();
    sp<MediaCodec> decoder = MediaCodec::CreateByComponentName(
            looper, mComponentName, &err);
    if (decoder.get() == NULL || err != OK) {
        ALOGW("Failed to instantiate decoder [%s]", mComponentName.c_str());
        return (decoder.get() == NULL) ? NO_MEMORY : err;
    }

    err = decoder->configure(
            videoFormat, NULL /* surface */, NULL /* crypto */, 0 /* flags */);
    if (err != OK) {
        ALOGW("configure returned error %d (%s)", err, asString(err));
        decoder->release();
        return err;
    }

    err = decoder->start();
    if (err != OK) {
        ALOGW("start returned error %d (%s)", err, asString(err));
        decoder->release();
        return err;
    }

    err = mSource->start();
    if (err != OK) {
        ALOGW("source failed to start: %d (%s)", err, asString(err));
        decoder->release();
        return err;
    }
    mDecoder = decoder;

    return OK;
}

sp<IMemory> FrameDecoder::extractFrame(FrameRect *rect) {
    status_t err = onExtractRect(rect);
    if (err == OK) {
        err = extractInternal();
    }
    if (err != OK) {
        return NULL;
    }

    return mFrames.size() > 0 ? mFrames[0] : NULL;
}

status_t FrameDecoder::extractFrames(std::vector<sp<IMemory> >* frames) {
    status_t err = extractInternal();
    if (err != OK) {
        return err;
    }

    for (size_t i = 0; i < mFrames.size(); i++) {
        frames->push_back(mFrames[i]);
    }
    return OK;
}

status_t FrameDecoder::extractInternal() {
    status_t err = OK;
    bool done = false;
    size_t retriesLeft = kRetryCount;
    do {
        size_t index;
        int64_t ptsUs = 0ll;
        uint32_t flags = 0;

        // Queue as many inputs as we possibly can, then block on dequeuing
        // outputs. After getting each output, come back and queue the inputs
        // again to keep the decoder busy.
        while (mHaveMoreInputs) {
            err = mDecoder->dequeueInputBuffer(&index, 0);
            if (err != OK) {
                ALOGV("Timed out waiting for input");
                if (retriesLeft) {
                    err = OK;
                }
                break;
            }
            sp<MediaCodecBuffer> codecBuffer;
            err = mDecoder->getInputBuffer(index, &codecBuffer);
            if (err != OK) {
                ALOGE("failed to get input buffer %zu", index);
                break;
            }

            MediaBufferBase *mediaBuffer = NULL;

            err = mSource->read(&mediaBuffer, &mReadOptions);
            mReadOptions.clearSeekTo();
            if (err != OK) {
                mHaveMoreInputs = false;
                if (!mFirstSample && err == ERROR_END_OF_STREAM) {
                    (void)mDecoder->queueInputBuffer(
                            index, 0, 0, 0, MediaCodec::BUFFER_FLAG_EOS);
                    err = OK;
<<<<<<< HEAD
                    flags |= MediaCodec::BUFFER_FLAG_EOS;
                    mHaveMoreInputs = true;
=======
                } else {
                    ALOGW("Input Error: err=%d", err);
>>>>>>> 0cf77658
                }
                break;
            }

            if (mediaBuffer->range_length() > codecBuffer->capacity()) {
                ALOGE("buffer size (%zu) too large for codec input size (%zu)",
                        mediaBuffer->range_length(), codecBuffer->capacity());
                mHaveMoreInputs = false;
                err = BAD_VALUE;
            } else {
                codecBuffer->setRange(0, mediaBuffer->range_length());

                CHECK(mediaBuffer->meta_data().findInt64(kKeyTime, &ptsUs));
                memcpy(codecBuffer->data(),
                        (const uint8_t*)mediaBuffer->data() + mediaBuffer->range_offset(),
                        mediaBuffer->range_length());

                onInputReceived(codecBuffer, mediaBuffer->meta_data(), mFirstSample, &flags);
                mFirstSample = false;
            }

            mediaBuffer->release();

            if (mHaveMoreInputs) {
                ALOGV("QueueInput: size=%zu ts=%" PRId64 " us flags=%x",
                        codecBuffer->size(), ptsUs, flags);

                err = mDecoder->queueInputBuffer(
                        index,
                        codecBuffer->offset(),
                        codecBuffer->size(),
                        ptsUs,
                        flags);

                if (flags & MediaCodec::BUFFER_FLAG_EOS) {
                    mHaveMoreInputs = false;
                }
            }
        }

        while (err == OK) {
            size_t offset, size;
            // wait for a decoded buffer
            err = mDecoder->dequeueOutputBuffer(
                    &index,
                    &offset,
                    &size,
                    &ptsUs,
                    &flags,
                    kBufferTimeOutUs);

            if (err == INFO_FORMAT_CHANGED) {
                ALOGV("Received format change");
                err = mDecoder->getOutputFormat(&mOutputFormat);
            } else if (err == INFO_OUTPUT_BUFFERS_CHANGED) {
                ALOGV("Output buffers changed");
                err = OK;
            } else {
                if (err == -EAGAIN /* INFO_TRY_AGAIN_LATER */ && --retriesLeft > 0) {
                    ALOGV("Timed-out waiting for output.. retries left = %zu", retriesLeft);
                    err = OK;
                } else if (err == OK) {
                    // If we're seeking with CLOSEST option and obtained a valid targetTimeUs
                    // from the extractor, decode to the specified frame. Otherwise we're done.
                    ALOGV("Received an output buffer, timeUs=%lld", (long long)ptsUs);
                    sp<MediaCodecBuffer> videoFrameBuffer;
                    err = mDecoder->getOutputBuffer(index, &videoFrameBuffer);
                    if (err != OK) {
                        ALOGE("failed to get output buffer %zu", index);
                        break;
                    }
                    err = onOutputReceived(videoFrameBuffer, mOutputFormat, ptsUs, &done);
                    mDecoder->releaseOutputBuffer(index);
                } else {
                    ALOGW("Received error %d (%s) instead of output", err, asString(err));
                    done = true;
                }
                break;
            }
        }
    } while (err == OK && !done);

    if (err != OK) {
        ALOGE("failed to get video frame (err %d)", err);
    }

    return err;
}

//////////////////////////////////////////////////////////////////////

VideoFrameDecoder::VideoFrameDecoder(
        const AString &componentName,
        const sp<MetaData> &trackMeta,
        const sp<IMediaSource> &source)
    : FrameDecoder(componentName, trackMeta, source),
      mIsAvcOrHevc(false),
      mSeekMode(MediaSource::ReadOptions::SEEK_PREVIOUS_SYNC),
      mTargetTimeUs(-1ll),
      mNumFrames(0),
      mNumFramesDecoded(0) {
}

sp<AMessage> VideoFrameDecoder::onGetFormatAndSeekOptions(
        int64_t frameTimeUs, size_t numFrames, int seekMode, MediaSource::ReadOptions *options) {
    mSeekMode = static_cast<MediaSource::ReadOptions::SeekMode>(seekMode);
    if (mSeekMode < MediaSource::ReadOptions::SEEK_PREVIOUS_SYNC ||
            mSeekMode > MediaSource::ReadOptions::SEEK_FRAME_INDEX) {
        ALOGE("Unknown seek mode: %d", mSeekMode);
        return NULL;
    }
    mNumFrames = numFrames;

    const char *mime;
    if (!trackMeta()->findCString(kKeyMIMEType, &mime)) {
        ALOGE("Could not find mime type");
        return NULL;
    }

    mIsAvcOrHevc = !strcasecmp(mime, MEDIA_MIMETYPE_VIDEO_AVC)
            || !strcasecmp(mime, MEDIA_MIMETYPE_VIDEO_HEVC);

    if (frameTimeUs < 0) {
        int64_t thumbNailTime = -1ll;
        if (!trackMeta()->findInt64(kKeyThumbnailTime, &thumbNailTime)
                || thumbNailTime < 0) {
            thumbNailTime = 0;
        }
        options->setSeekTo(thumbNailTime, mSeekMode);
    } else {
        options->setSeekTo(frameTimeUs, mSeekMode);
    }

    sp<AMessage> videoFormat;
    if (convertMetaDataToMessage(trackMeta(), &videoFormat) != OK) {
        ALOGE("b/23680780");
        ALOGW("Failed to convert meta data to message");
        return NULL;
    }

    // TODO: Use Flexible color instead
    videoFormat->setInt32("color-format", OMX_COLOR_FormatYUV420Planar);

    // For the thumbnail extraction case, try to allocate single buffer in both
    // input and output ports, if seeking to a sync frame. NOTE: This request may
    // fail if component requires more than that for decoding.
    bool isSeekingClosest = (mSeekMode == MediaSource::ReadOptions::SEEK_CLOSEST)
            || (mSeekMode == MediaSource::ReadOptions::SEEK_FRAME_INDEX);
    if (!isSeekingClosest) {
        videoFormat->setInt32("android._num-input-buffers", 1);
        videoFormat->setInt32("android._num-output-buffers", 1);
        videoFormat->setInt32("thumbnail-mode", 1);
    }

    return videoFormat;
}

status_t VideoFrameDecoder::onInputReceived(
        const sp<MediaCodecBuffer> &codecBuffer,
        MetaDataBase &sampleMeta, bool firstSample, uint32_t *flags) {
    bool isSeekingClosest = (mSeekMode == MediaSource::ReadOptions::SEEK_CLOSEST)
            || (mSeekMode == MediaSource::ReadOptions::SEEK_FRAME_INDEX);

    if (firstSample && isSeekingClosest) {
        sampleMeta.findInt64(kKeyTargetTime, &mTargetTimeUs);
        ALOGV("Seeking closest: targetTimeUs=%lld", (long long)mTargetTimeUs);
    }

    if ((mIsAvcOrHevc && !isSeekingClosest
            && IsIDR(codecBuffer->data(), codecBuffer->size())) || (mIDRSent ==  true)) {
        // Only need to decode one IDR frame, unless we're seeking with CLOSEST
        // option, in which case we need to actually decode to targetTimeUs.
        mIDRSent == false ? mIDRSent = true : *flags |= MediaCodec::BUFFER_FLAG_EOS;
    }
    return OK;
}

status_t VideoFrameDecoder::onOutputReceived(
        const sp<MediaCodecBuffer> &videoFrameBuffer,
        const sp<AMessage> &outputFormat,
        int64_t timeUs, bool *done) {
    bool shouldOutput = (mTargetTimeUs < 0ll) || (timeUs >= mTargetTimeUs);

    // If this is not the target frame, skip color convert.
    if (!shouldOutput) {
        *done = false;
        return OK;
    }

    *done = (++mNumFramesDecoded >= mNumFrames);

    if (outputFormat == NULL) {
        return ERROR_MALFORMED;
    }

    int32_t width, height, stride, slice_height;
    CHECK(outputFormat->findInt32("width", &width));
    CHECK(outputFormat->findInt32("height", &height));
    CHECK(outputFormat->findInt32("stride", &stride));
    CHECK(outputFormat->findInt32("slice-height", &slice_height));

    int32_t crop_left, crop_top, crop_right, crop_bottom;
    if (!outputFormat->findRect("crop", &crop_left, &crop_top, &crop_right, &crop_bottom)) {
        crop_left = crop_top = 0;
        crop_right = width - 1;
        crop_bottom = height - 1;
    }

    sp<IMemory> frameMem = allocVideoFrame(
            trackMeta(),
            (crop_right - crop_left + 1),
            (crop_bottom - crop_top + 1),
            0,
            0,
            dstBpp());
    addFrame(frameMem);
    VideoFrame* frame = static_cast<VideoFrame*>(frameMem->pointer());

    int32_t srcFormat;
    CHECK(outputFormat->findInt32("color-format", &srcFormat));

    ColorConverter converter((OMX_COLOR_FORMATTYPE)srcFormat, dstFormat());

    if (converter.isValid()) {
        converter.convert(
                (const uint8_t *)videoFrameBuffer->data(),
                stride, slice_height,
                crop_left, crop_top, crop_right, crop_bottom,
                frame->getFlattenedData(),
                frame->mWidth,
                frame->mHeight,
                crop_left, crop_top, crop_right, crop_bottom);
        return OK;
    }

    ALOGE("Unable to convert from format 0x%08x to 0x%08x",
                srcFormat, dstFormat());
    return ERROR_UNSUPPORTED;
}

////////////////////////////////////////////////////////////////////////

ImageDecoder::ImageDecoder(
        const AString &componentName,
        const sp<MetaData> &trackMeta,
        const sp<IMediaSource> &source)
    : FrameDecoder(componentName, trackMeta, source),
      mFrame(NULL),
      mWidth(0),
      mHeight(0),
      mGridRows(1),
      mGridCols(1),
      mTileWidth(0),
      mTileHeight(0),
      mTilesDecoded(0),
      mTargetTiles(0) {
}

sp<AMessage> ImageDecoder::onGetFormatAndSeekOptions(
        int64_t frameTimeUs, size_t /*numFrames*/,
        int /*seekMode*/, MediaSource::ReadOptions *options) {
    sp<MetaData> overrideMeta;
    if (frameTimeUs < 0) {
        uint32_t type;
        const void *data;
        size_t size;

        // if we have a stand-alone thumbnail, set up the override meta,
        // and set seekTo time to -1.
        if (!findThumbnailInfo(trackMeta(), &mWidth, &mHeight, &type, &data, &size)) {
            ALOGE("Thumbnail not available");
            return NULL;
        }
        overrideMeta = new MetaData(*(trackMeta()));
        overrideMeta->remove(kKeyDisplayWidth);
        overrideMeta->remove(kKeyDisplayHeight);
        overrideMeta->setInt32(kKeyWidth, mWidth);
        overrideMeta->setInt32(kKeyHeight, mHeight);
        overrideMeta->setData(kKeyHVCC, type, data, size);
        options->setSeekTo(-1);
    } else {
        CHECK(trackMeta()->findInt32(kKeyWidth, &mWidth));
        CHECK(trackMeta()->findInt32(kKeyHeight, &mHeight));

        options->setSeekTo(frameTimeUs);
    }

    mGridRows = mGridCols = 1;
    if (overrideMeta == NULL) {
        // check if we're dealing with a tiled heif
        int32_t tileWidth, tileHeight, gridRows, gridCols;
        if (findGridInfo(trackMeta(), &tileWidth, &tileHeight, &gridRows, &gridCols)) {
            if (mWidth <= tileWidth * gridCols && mHeight <= tileHeight * gridRows) {
                ALOGV("grid: %dx%d, tile size: %dx%d, picture size: %dx%d",
                        gridCols, gridRows, tileWidth, tileHeight, mWidth, mHeight);

                overrideMeta = new MetaData(*(trackMeta()));
                overrideMeta->setInt32(kKeyWidth, tileWidth);
                overrideMeta->setInt32(kKeyHeight, tileHeight);
                mTileWidth = tileWidth;
                mTileHeight = tileHeight;
                mGridCols = gridCols;
                mGridRows = gridRows;
            } else {
                ALOGW("ignore bad grid: %dx%d, tile size: %dx%d, picture size: %dx%d",
                        gridCols, gridRows, tileWidth, tileHeight, mWidth, mHeight);
            }
        }
        if (overrideMeta == NULL) {
            overrideMeta = trackMeta();
        }
    }
    mTargetTiles = mGridCols * mGridRows;

    sp<AMessage> videoFormat;
    if (convertMetaDataToMessage(overrideMeta, &videoFormat) != OK) {
        ALOGE("b/23680780");
        ALOGW("Failed to convert meta data to message");
        return NULL;
    }

    // TODO: Use Flexible color instead
    videoFormat->setInt32("color-format", OMX_COLOR_FormatYUV420Planar);

    if ((mGridRows == 1) && (mGridCols == 1)) {
        videoFormat->setInt32("android._num-input-buffers", 1);
        videoFormat->setInt32("android._num-output-buffers", 1);
        videoFormat->setInt32("thumbnail-mode", 1);
    }
    return videoFormat;
}

status_t ImageDecoder::onExtractRect(FrameRect *rect) {
    // TODO:
    // This callback is for verifying whether we can decode the rect,
    // and if so, set up the internal variables for decoding.
    // Currently, rect decoding is restricted to sequentially decoding one
    // row of tiles at a time. We can't decode arbitrary rects, as the image
    // track doesn't yet support seeking by tiles. So all we do here is to
    // verify the rect against what we expect.
    // When seeking by tile is supported, this code should be updated to
    // set the seek parameters.
    if (rect == NULL) {
        if (mTilesDecoded > 0) {
            return ERROR_UNSUPPORTED;
        }
        mTargetTiles = mGridRows * mGridCols;
        return OK;
    }

    if (mTileWidth <= 0 || mTileHeight <=0) {
        return ERROR_UNSUPPORTED;
    }

    int32_t row = mTilesDecoded / mGridCols;
    int32_t expectedTop = row * mTileHeight;
    int32_t expectedBot = (row + 1) * mTileHeight;
    if (expectedBot > mHeight) {
        expectedBot = mHeight;
    }
    if (rect->left != 0 || rect->top != expectedTop
            || rect->right != mWidth || rect->bottom != expectedBot) {
        ALOGE("currently only support sequential decoding of slices");
        return ERROR_UNSUPPORTED;
    }

    // advance one row
    mTargetTiles = mTilesDecoded + mGridCols;
    return OK;
}

status_t ImageDecoder::onOutputReceived(
        const sp<MediaCodecBuffer> &videoFrameBuffer,
        const sp<AMessage> &outputFormat, int64_t /*timeUs*/, bool *done) {
    if (outputFormat == NULL) {
        return ERROR_MALFORMED;
    }

    int32_t width, height, stride, slice_height;
    CHECK(outputFormat->findInt32("width", &width));
    CHECK(outputFormat->findInt32("height", &height));
    CHECK(outputFormat->findInt32("stride", &stride));
    CHECK(outputFormat->findInt32("slice-height", &slice_height));

    if (mFrame == NULL) {
        sp<IMemory> frameMem = allocVideoFrame(
                trackMeta(), mWidth, mHeight, mTileWidth, mTileHeight, dstBpp());
        mFrame = static_cast<VideoFrame*>(frameMem->pointer());

        addFrame(frameMem);
    }

    int32_t srcFormat;
    CHECK(outputFormat->findInt32("color-format", &srcFormat));

    ColorConverter converter((OMX_COLOR_FORMATTYPE)srcFormat, dstFormat());

    int32_t dstLeft, dstTop, dstRight, dstBottom;
    dstLeft = mTilesDecoded % mGridCols * width;
    dstTop = mTilesDecoded / mGridCols * height;
    dstRight = dstLeft + width - 1;
    dstBottom = dstTop + height - 1;

    int32_t crop_left, crop_top, crop_right, crop_bottom;
    if (!outputFormat->findRect("crop", &crop_left, &crop_top, &crop_right, &crop_bottom)) {
        crop_left = crop_top = 0;
        crop_right = width - 1;
        crop_bottom = height - 1;
    }

    // apply crop on bottom-right
    // TODO: need to move this into the color converter itself.
    if (dstRight >= mWidth) {
        crop_right = mWidth - dstLeft - 1;
        dstRight = dstLeft + crop_right;
    }
    if (dstBottom >= mHeight) {
        crop_bottom = mHeight - dstTop - 1;
        dstBottom = dstTop + crop_bottom;
    }

    *done = (++mTilesDecoded >= mTargetTiles);

    if (converter.isValid()) {
        converter.convert(
                (const uint8_t *)videoFrameBuffer->data(),
                stride, slice_height,
                crop_left, crop_top, crop_right, crop_bottom,
                mFrame->getFlattenedData(),
                mFrame->mWidth,
                mFrame->mHeight,
                dstLeft, dstTop, dstRight, dstBottom);
        return OK;
    }

    ALOGE("Unable to convert from format 0x%08x to 0x%08x",
                srcFormat, dstFormat());
    return ERROR_UNSUPPORTED;
}

}  // namespace android<|MERGE_RESOLUTION|>--- conflicted
+++ resolved
@@ -307,13 +307,10 @@
                     (void)mDecoder->queueInputBuffer(
                             index, 0, 0, 0, MediaCodec::BUFFER_FLAG_EOS);
                     err = OK;
-<<<<<<< HEAD
                     flags |= MediaCodec::BUFFER_FLAG_EOS;
                     mHaveMoreInputs = true;
-=======
                 } else {
                     ALOGW("Input Error: err=%d", err);
->>>>>>> 0cf77658
                 }
                 break;
             }
