/*
 * Copyright (C) 2017 The Android Open Source Project
 *
 * Licensed under the Apache License, Version 2.0 (the "License");
 * you may not use this file except in compliance with the License.
 * You may obtain a copy of the License at
 *
 *      http://www.apache.org/licenses/LICENSE-2.0
 *
 * Unless required by applicable law or agreed to in writing, software
 * distributed under the License is distributed on an "AS IS" BASIS,
 * WITHOUT WARRANTIES OR CONDITIONS OF ANY KIND, either express or implied.
 * See the License for the specific language governing permissions and
 * limitations under the License.
 */

//#define LOG_NDEBUG 0
#define LOG_TAG "FrameDecoder"

#include "include/FrameDecoder.h"
#include <binder/MemoryBase.h>
#include <binder/MemoryHeapBase.h>
#include <gui/Surface.h>
#include <inttypes.h>
#include <media/ICrypto.h>
#include <media/IMediaSource.h>
#include <media/MediaCodecBuffer.h>
#include <media/stagefright/foundation/avc_utils.h>
#include <media/stagefright/foundation/ADebug.h>
#include <media/stagefright/foundation/AMessage.h>
#include <media/stagefright/ColorConverter.h>
#include <media/stagefright/MediaBuffer.h>
#include <media/stagefright/MediaCodec.h>
#include <media/stagefright/MediaDefs.h>
#include <media/stagefright/MediaErrors.h>
#include <media/stagefright/Utils.h>
#include <private/media/VideoFrame.h>
#include <utils/Log.h>

namespace android {

static const int64_t kBufferTimeOutUs = 10000ll; // 10 msec
static const size_t kRetryCount = 50; // must be >0

sp<IMemory> allocVideoFrame(const sp<MetaData>& trackMeta,
        int32_t width, int32_t height, int32_t tileWidth, int32_t tileHeight,
        int32_t dstBpp, bool metaOnly = false) {
    int32_t rotationAngle;
    if (!trackMeta->findInt32(kKeyRotation, &rotationAngle)) {
        rotationAngle = 0;  // By default, no rotation
    }
    uint32_t type;
    const void *iccData;
    size_t iccSize;
    if (!trackMeta->findData(kKeyIccProfile, &type, &iccData, &iccSize)){
        iccData = NULL;
        iccSize = 0;
    }

    int32_t sarWidth, sarHeight;
    int32_t displayWidth, displayHeight;
    if (trackMeta->findInt32(kKeySARWidth, &sarWidth)
            && trackMeta->findInt32(kKeySARHeight, &sarHeight)
            && sarHeight != 0) {
        displayWidth = (width * sarWidth) / sarHeight;
        displayHeight = height;
    } else if (trackMeta->findInt32(kKeyDisplayWidth, &displayWidth)
                && trackMeta->findInt32(kKeyDisplayHeight, &displayHeight)
                && displayWidth > 0 && displayHeight > 0
                && width > 0 && height > 0) {
        ALOGV("found display size %dx%d", displayWidth, displayHeight);
    } else {
        displayWidth = width;
        displayHeight = height;
    }

    VideoFrame frame(width, height, displayWidth, displayHeight,
            tileWidth, tileHeight, rotationAngle, dstBpp, !metaOnly, iccSize);

    size_t size = frame.getFlattenedSize();
    sp<MemoryHeapBase> heap = new MemoryHeapBase(size, 0, "MetadataRetrieverClient");
    if (heap == NULL) {
        ALOGE("failed to create MemoryDealer");
        return NULL;
    }
    sp<IMemory> frameMem = new MemoryBase(heap, 0, size);
    if (frameMem == NULL) {
        ALOGE("not enough memory for VideoFrame size=%zu", size);
        return NULL;
    }
    VideoFrame* frameCopy = static_cast<VideoFrame*>(frameMem->pointer());
    frameCopy->init(frame, iccData, iccSize);

    return frameMem;
}

bool findThumbnailInfo(
        const sp<MetaData> &trackMeta, int32_t *width, int32_t *height,
        uint32_t *type = NULL, const void **data = NULL, size_t *size = NULL) {
    uint32_t dummyType;
    const void *dummyData;
    size_t dummySize;
    return trackMeta->findInt32(kKeyThumbnailWidth, width)
        && trackMeta->findInt32(kKeyThumbnailHeight, height)
        && trackMeta->findData(kKeyThumbnailHVCC,
                type ?: &dummyType, data ?: &dummyData, size ?: &dummySize);
}

bool findGridInfo(const sp<MetaData> &trackMeta,
        int32_t *tileWidth, int32_t *tileHeight, int32_t *gridRows, int32_t *gridCols) {
    return trackMeta->findInt32(kKeyTileWidth, tileWidth) && (*tileWidth > 0)
        && trackMeta->findInt32(kKeyTileHeight, tileHeight) && (*tileHeight > 0)
        && trackMeta->findInt32(kKeyGridRows, gridRows) && (*gridRows > 0)
        && trackMeta->findInt32(kKeyGridCols, gridCols) && (*gridCols > 0);
}

bool getDstColorFormat(
        android_pixel_format_t colorFormat,
        OMX_COLOR_FORMATTYPE *dstFormat,
        int32_t *dstBpp) {
    switch (colorFormat) {
        case HAL_PIXEL_FORMAT_RGB_565:
        {
            *dstFormat = OMX_COLOR_Format16bitRGB565;
            *dstBpp = 2;
            return true;
        }
        case HAL_PIXEL_FORMAT_RGBA_8888:
        {
            *dstFormat = OMX_COLOR_Format32BitRGBA8888;
            *dstBpp = 4;
            return true;
        }
        case HAL_PIXEL_FORMAT_BGRA_8888:
        {
            *dstFormat = OMX_COLOR_Format32bitBGRA8888;
            *dstBpp = 4;
            return true;
        }
        default:
        {
            ALOGE("Unsupported color format: %d", colorFormat);
            break;
        }
    }
    return false;
}

//static
sp<IMemory> FrameDecoder::getMetadataOnly(
        const sp<MetaData> &trackMeta, int colorFormat, bool thumbnail) {
    OMX_COLOR_FORMATTYPE dstFormat;
    int32_t dstBpp;
    if (!getDstColorFormat(
            (android_pixel_format_t)colorFormat, &dstFormat, &dstBpp)) {
        return NULL;
    }

    int32_t width, height, tileWidth = 0, tileHeight = 0;
    if (thumbnail) {
        if (!findThumbnailInfo(trackMeta, &width, &height)) {
            return NULL;
        }
    } else {
        CHECK(trackMeta->findInt32(kKeyWidth, &width));
        CHECK(trackMeta->findInt32(kKeyHeight, &height));

        int32_t gridRows, gridCols;
        if (!findGridInfo(trackMeta, &tileWidth, &tileHeight, &gridRows, &gridCols)) {
            tileWidth = tileHeight = 0;
        }
    }
    return allocVideoFrame(trackMeta,
            width, height, tileWidth, tileHeight, dstBpp, true /*metaOnly*/);
}

FrameDecoder::FrameDecoder(
        const AString &componentName,
        const sp<MetaData> &trackMeta,
        const sp<IMediaSource> &source)
    : mIDRSent(false),
      mComponentName(componentName),
      mTrackMeta(trackMeta),
      mSource(source),
      mDstFormat(OMX_COLOR_Format16bitRGB565),
      mDstBpp(2),
      mHaveMoreInputs(true),
      mFirstSample(true) {
}

FrameDecoder::~FrameDecoder() {
    if (mDecoder != NULL) {
        mDecoder->release();
        mSource->stop();
    }
}

status_t FrameDecoder::init(
        int64_t frameTimeUs, size_t numFrames, int option, int colorFormat) {
    if (!getDstColorFormat(
            (android_pixel_format_t)colorFormat, &mDstFormat, &mDstBpp)) {
        return ERROR_UNSUPPORTED;
    }

    sp<AMessage> videoFormat = onGetFormatAndSeekOptions(
            frameTimeUs, numFrames, option, &mReadOptions);
    if (videoFormat == NULL) {
        ALOGE("video format or seek mode not supported");
        return ERROR_UNSUPPORTED;
    }

    status_t err;
    sp<ALooper> looper = new ALooper;
    looper->start();
    sp<MediaCodec> decoder = MediaCodec::CreateByComponentName(
            looper, mComponentName, &err);
    if (decoder.get() == NULL || err != OK) {
        ALOGW("Failed to instantiate decoder [%s]", mComponentName.c_str());
        return (decoder.get() == NULL) ? NO_MEMORY : err;
    }

    err = decoder->configure(
            videoFormat, NULL /* surface */, NULL /* crypto */, 0 /* flags */);
    if (err != OK) {
        ALOGW("configure returned error %d (%s)", err, asString(err));
        decoder->release();
        return err;
    }

    err = decoder->start();
    if (err != OK) {
        ALOGW("start returned error %d (%s)", err, asString(err));
        decoder->release();
        return err;
    }

    err = mSource->start();
    if (err != OK) {
        ALOGW("source failed to start: %d (%s)", err, asString(err));
        decoder->release();
        return err;
    }
    mDecoder = decoder;

    return OK;
}

sp<IMemory> FrameDecoder::extractFrame(FrameRect *rect) {
    status_t err = onExtractRect(rect);
    if (err == OK) {
        err = extractInternal();
    }
    if (err != OK) {
        return NULL;
    }

    return mFrames.size() > 0 ? mFrames[0] : NULL;
}

status_t FrameDecoder::extractFrames(std::vector<sp<IMemory> >* frames) {
    status_t err = extractInternal();
    if (err != OK) {
        return err;
    }

    for (size_t i = 0; i < mFrames.size(); i++) {
        frames->push_back(mFrames[i]);
    }
    return OK;
}

status_t FrameDecoder::extractInternal() {
    status_t err = OK;
    bool done = false;
    size_t retriesLeft = kRetryCount;
    do {
        size_t index;
        int64_t ptsUs = 0ll;
        uint32_t flags = 0;

        // Queue as many inputs as we possibly can, then block on dequeuing
        // outputs. After getting each output, come back and queue the inputs
        // again to keep the decoder busy.
        while (mHaveMoreInputs) {
            err = mDecoder->dequeueInputBuffer(&index, 0);
            if (err != OK) {
                ALOGV("Timed out waiting for input");
                if (retriesLeft) {
                    err = OK;
                }
                break;
            }
            sp<MediaCodecBuffer> codecBuffer;
            err = mDecoder->getInputBuffer(index, &codecBuffer);
            if (err != OK) {
                ALOGE("failed to get input buffer %zu", index);
                break;
            }

            MediaBufferBase *mediaBuffer = NULL;

            err = mSource->read(&mediaBuffer, &mReadOptions);
            mReadOptions.clearSeekTo();
            if (err != OK) {
                mHaveMoreInputs = false;
                if (!mFirstSample && err == ERROR_END_OF_STREAM) {
                    (void)mDecoder->queueInputBuffer(
                            index, 0, 0, 0, MediaCodec::BUFFER_FLAG_EOS);
                    err = OK;
                    flags |= MediaCodec::BUFFER_FLAG_EOS;
                    mHaveMoreInputs = true;
                } else {
                    ALOGW("Input Error: err=%d", err);
                }
                break;
            }

            if (mediaBuffer->range_length() > codecBuffer->capacity()) {
                ALOGE("buffer size (%zu) too large for codec input size (%zu)",
                        mediaBuffer->range_length(), codecBuffer->capacity());
                mHaveMoreInputs = false;
                err = BAD_VALUE;
            } else {
                codecBuffer->setRange(0, mediaBuffer->range_length());

                CHECK(mediaBuffer->meta_data().findInt64(kKeyTime, &ptsUs));
                memcpy(codecBuffer->data(),
                        (const uint8_t*)mediaBuffer->data() + mediaBuffer->range_offset(),
                        mediaBuffer->range_length());

                onInputReceived(codecBuffer, mediaBuffer->meta_data(), mFirstSample, &flags);
                mFirstSample = false;
            }

            mediaBuffer->release();

            if (mHaveMoreInputs) {
                ALOGV("QueueInput: size=%zu ts=%" PRId64 " us flags=%x",
                        codecBuffer->size(), ptsUs, flags);

                err = mDecoder->queueInputBuffer(
                        index,
                        codecBuffer->offset(),
                        codecBuffer->size(),
                        ptsUs,
                        flags);

                if (flags & MediaCodec::BUFFER_FLAG_EOS) {
                    mHaveMoreInputs = false;
                }
            }
        }

        while (err == OK) {
            size_t offset, size;
            // wait for a decoded buffer
            err = mDecoder->dequeueOutputBuffer(
                    &index,
                    &offset,
                    &size,
                    &ptsUs,
                    &flags,
                    kBufferTimeOutUs);

            if (err == INFO_FORMAT_CHANGED) {
                ALOGV("Received format change");
                err = mDecoder->getOutputFormat(&mOutputFormat);
            } else if (err == INFO_OUTPUT_BUFFERS_CHANGED) {
                ALOGV("Output buffers changed");
                err = OK;
            } else {
                if (err == -EAGAIN /* INFO_TRY_AGAIN_LATER */ && --retriesLeft > 0) {
                    ALOGV("Timed-out waiting for output.. retries left = %zu", retriesLeft);
                    err = OK;
                } else if (err == OK) {
                    // If we're seeking with CLOSEST option and obtained a valid targetTimeUs
                    // from the extractor, decode to the specified frame. Otherwise we're done.
                    ALOGV("Received an output buffer, timeUs=%lld", (long long)ptsUs);
                    sp<MediaCodecBuffer> videoFrameBuffer;
                    err = mDecoder->getOutputBuffer(index, &videoFrameBuffer);
                    if (err != OK) {
                        ALOGE("failed to get output buffer %zu", index);
                        break;
                    }
                    err = onOutputReceived(videoFrameBuffer, mOutputFormat, ptsUs, &done);
                    mDecoder->releaseOutputBuffer(index);
                } else {
                    ALOGW("Received error %d (%s) instead of output", err, asString(err));
                    done = true;
                }
                break;
            }
        }
    } while (err == OK && !done);

    if (err != OK) {
        ALOGE("failed to get video frame (err %d)", err);
    }

    return err;
}

//////////////////////////////////////////////////////////////////////

VideoFrameDecoder::VideoFrameDecoder(
        const AString &componentName,
        const sp<MetaData> &trackMeta,
        const sp<IMediaSource> &source)
    : FrameDecoder(componentName, trackMeta, source),
      mIsAvcOrHevc(false),
      mSeekMode(MediaSource::ReadOptions::SEEK_PREVIOUS_SYNC),
      mTargetTimeUs(-1ll),
      mNumFrames(0),
      mNumFramesDecoded(0) {
}

sp<AMessage> VideoFrameDecoder::onGetFormatAndSeekOptions(
        int64_t frameTimeUs, size_t numFrames, int seekMode, MediaSource::ReadOptions *options) {
    mSeekMode = static_cast<MediaSource::ReadOptions::SeekMode>(seekMode);
    if (mSeekMode < MediaSource::ReadOptions::SEEK_PREVIOUS_SYNC ||
            mSeekMode > MediaSource::ReadOptions::SEEK_FRAME_INDEX) {
        ALOGE("Unknown seek mode: %d", mSeekMode);
        return NULL;
    }
    mNumFrames = numFrames;

    const char *mime;
    if (!trackMeta()->findCString(kKeyMIMEType, &mime)) {
        ALOGE("Could not find mime type");
        return NULL;
    }

    mIsAvcOrHevc = !strcasecmp(mime, MEDIA_MIMETYPE_VIDEO_AVC)
            || !strcasecmp(mime, MEDIA_MIMETYPE_VIDEO_HEVC);

    if (frameTimeUs < 0) {
        int64_t thumbNailTime = -1ll;
        if (!trackMeta()->findInt64(kKeyThumbnailTime, &thumbNailTime)
                || thumbNailTime < 0) {
            thumbNailTime = 0;
        }
        options->setSeekTo(thumbNailTime, mSeekMode);
    } else {
        options->setSeekTo(frameTimeUs, mSeekMode);
    }

    sp<AMessage> videoFormat;
    if (convertMetaDataToMessage(trackMeta(), &videoFormat) != OK) {
        ALOGE("b/23680780");
        ALOGW("Failed to convert meta data to message");
        return NULL;
    }

    // TODO: Use Flexible color instead
    videoFormat->setInt32("color-format", OMX_COLOR_FormatYUV420Planar);

    // For the thumbnail extraction case, try to allocate single buffer in both
    // input and output ports, if seeking to a sync frame. NOTE: This request may
    // fail if component requires more than that for decoding.
    bool isSeekingClosest = (mSeekMode == MediaSource::ReadOptions::SEEK_CLOSEST)
            || (mSeekMode == MediaSource::ReadOptions::SEEK_FRAME_INDEX);
    if (!isSeekingClosest) {
        videoFormat->setInt32("android._num-input-buffers", 1);
        videoFormat->setInt32("android._num-output-buffers", 1);
        videoFormat->setInt32("thumbnail-mode", 1);
    }

    return videoFormat;
}

status_t VideoFrameDecoder::onInputReceived(
        const sp<MediaCodecBuffer> &codecBuffer,
        MetaDataBase &sampleMeta, bool firstSample, uint32_t *flags) {
    bool isSeekingClosest = (mSeekMode == MediaSource::ReadOptions::SEEK_CLOSEST)
            || (mSeekMode == MediaSource::ReadOptions::SEEK_FRAME_INDEX);

    if (firstSample && isSeekingClosest) {
        sampleMeta.findInt64(kKeyTargetTime, &mTargetTimeUs);
        ALOGV("Seeking closest: targetTimeUs=%lld", (long long)mTargetTimeUs);
    }

    if ((mIsAvcOrHevc && !isSeekingClosest
            && IsIDR(codecBuffer->data(), codecBuffer->size())) || (mIDRSent ==  true)) {
        // Only need to decode one IDR frame, unless we're seeking with CLOSEST
        // option, in which case we need to actually decode to targetTimeUs.
        mIDRSent == false ? mIDRSent = true : *flags |= MediaCodec::BUFFER_FLAG_EOS;
    }
    return OK;
}

status_t VideoFrameDecoder::onOutputReceived(
        const sp<MediaCodecBuffer> &videoFrameBuffer,
        const sp<AMessage> &outputFormat,
        int64_t timeUs, bool *done) {
    bool shouldOutput = (mTargetTimeUs < 0ll) || (timeUs >= mTargetTimeUs);

    // If this is not the target frame, skip color convert.
    if (!shouldOutput) {
        *done = false;
        return OK;
    }

    *done = (++mNumFramesDecoded >= mNumFrames);

    if (outputFormat == NULL) {
        return ERROR_MALFORMED;
    }

<<<<<<< HEAD
    int32_t width, height, stride, slice_height;
    CHECK(outputFormat->findInt32("width", &width));
    CHECK(outputFormat->findInt32("height", &height));
    CHECK(outputFormat->findInt32("stride", &stride));
    CHECK(outputFormat->findInt32("slice-height", &slice_height));
=======
    int32_t width, height, stride, srcFormat;
    if (!outputFormat->findInt32("width", &width) ||
            !outputFormat->findInt32("height", &height) ||
            !outputFormat->findInt32("stride", &stride) ||
            !outputFormat->findInt32("color-format", &srcFormat)) {
        ALOGE("format missing dimension or color: %s",
                outputFormat->debugString().c_str());
        return ERROR_MALFORMED;
    }
>>>>>>> 770baddf

    int32_t crop_left, crop_top, crop_right, crop_bottom;
    if (!outputFormat->findRect("crop", &crop_left, &crop_top, &crop_right, &crop_bottom)) {
        crop_left = crop_top = 0;
        crop_right = width - 1;
        crop_bottom = height - 1;
    }

    sp<IMemory> frameMem = allocVideoFrame(
            trackMeta(),
            (crop_right - crop_left + 1),
            (crop_bottom - crop_top + 1),
            0,
            0,
            dstBpp());
    addFrame(frameMem);
    VideoFrame* frame = static_cast<VideoFrame*>(frameMem->pointer());

    ColorConverter converter((OMX_COLOR_FORMATTYPE)srcFormat, dstFormat());

    uint32_t standard, range, transfer;
    if (!outputFormat->findInt32("color-standard", (int32_t*)&standard)) {
        standard = 0;
    }
    if (!outputFormat->findInt32("color-range", (int32_t*)&range)) {
        range = 0;
    }
    if (!outputFormat->findInt32("color-transfer", (int32_t*)&transfer)) {
        transfer = 0;
    }
    converter.setSrcColorSpace(standard, range, transfer);

    if (converter.isValid()) {
        converter.convert(
                (const uint8_t *)videoFrameBuffer->data(),
                width, height, stride,
                crop_left, crop_top, crop_right, crop_bottom,
                frame->getFlattenedData(),
                frame->mWidth, frame->mHeight, frame->mRowBytes,
                crop_left, crop_top, crop_right, crop_bottom);
        return OK;
    }

    ALOGE("Unable to convert from format 0x%08x to 0x%08x",
                srcFormat, dstFormat());
    return ERROR_UNSUPPORTED;
}

////////////////////////////////////////////////////////////////////////

ImageDecoder::ImageDecoder(
        const AString &componentName,
        const sp<MetaData> &trackMeta,
        const sp<IMediaSource> &source)
    : FrameDecoder(componentName, trackMeta, source),
      mFrame(NULL),
      mWidth(0),
      mHeight(0),
      mGridRows(1),
      mGridCols(1),
      mTileWidth(0),
      mTileHeight(0),
      mTilesDecoded(0),
      mTargetTiles(0) {
}

sp<AMessage> ImageDecoder::onGetFormatAndSeekOptions(
        int64_t frameTimeUs, size_t /*numFrames*/,
        int /*seekMode*/, MediaSource::ReadOptions *options) {
    sp<MetaData> overrideMeta;
    if (frameTimeUs < 0) {
        uint32_t type;
        const void *data;
        size_t size;

        // if we have a stand-alone thumbnail, set up the override meta,
        // and set seekTo time to -1.
        if (!findThumbnailInfo(trackMeta(), &mWidth, &mHeight, &type, &data, &size)) {
            ALOGE("Thumbnail not available");
            return NULL;
        }
        overrideMeta = new MetaData(*(trackMeta()));
        overrideMeta->remove(kKeyDisplayWidth);
        overrideMeta->remove(kKeyDisplayHeight);
        overrideMeta->setInt32(kKeyWidth, mWidth);
        overrideMeta->setInt32(kKeyHeight, mHeight);
        overrideMeta->setData(kKeyHVCC, type, data, size);
        options->setSeekTo(-1);
    } else {
        CHECK(trackMeta()->findInt32(kKeyWidth, &mWidth));
        CHECK(trackMeta()->findInt32(kKeyHeight, &mHeight));

        options->setSeekTo(frameTimeUs);
    }

    mGridRows = mGridCols = 1;
    if (overrideMeta == NULL) {
        // check if we're dealing with a tiled heif
        int32_t tileWidth, tileHeight, gridRows, gridCols;
        if (findGridInfo(trackMeta(), &tileWidth, &tileHeight, &gridRows, &gridCols)) {
            if (mWidth <= tileWidth * gridCols && mHeight <= tileHeight * gridRows) {
                ALOGV("grid: %dx%d, tile size: %dx%d, picture size: %dx%d",
                        gridCols, gridRows, tileWidth, tileHeight, mWidth, mHeight);

                overrideMeta = new MetaData(*(trackMeta()));
                overrideMeta->setInt32(kKeyWidth, tileWidth);
                overrideMeta->setInt32(kKeyHeight, tileHeight);
                mTileWidth = tileWidth;
                mTileHeight = tileHeight;
                mGridCols = gridCols;
                mGridRows = gridRows;
            } else {
                ALOGW("ignore bad grid: %dx%d, tile size: %dx%d, picture size: %dx%d",
                        gridCols, gridRows, tileWidth, tileHeight, mWidth, mHeight);
            }
        }
        if (overrideMeta == NULL) {
            overrideMeta = trackMeta();
        }
    }
    mTargetTiles = mGridCols * mGridRows;

    sp<AMessage> videoFormat;
    if (convertMetaDataToMessage(overrideMeta, &videoFormat) != OK) {
        ALOGE("b/23680780");
        ALOGW("Failed to convert meta data to message");
        return NULL;
    }

    // TODO: Use Flexible color instead
    videoFormat->setInt32("color-format", OMX_COLOR_FormatYUV420Planar);

    if ((mGridRows == 1) && (mGridCols == 1)) {
        videoFormat->setInt32("android._num-input-buffers", 1);
        videoFormat->setInt32("android._num-output-buffers", 1);
        videoFormat->setInt32("thumbnail-mode", 1);
    }
    return videoFormat;
}

status_t ImageDecoder::onExtractRect(FrameRect *rect) {
    // TODO:
    // This callback is for verifying whether we can decode the rect,
    // and if so, set up the internal variables for decoding.
    // Currently, rect decoding is restricted to sequentially decoding one
    // row of tiles at a time. We can't decode arbitrary rects, as the image
    // track doesn't yet support seeking by tiles. So all we do here is to
    // verify the rect against what we expect.
    // When seeking by tile is supported, this code should be updated to
    // set the seek parameters.
    if (rect == NULL) {
        if (mTilesDecoded > 0) {
            return ERROR_UNSUPPORTED;
        }
        mTargetTiles = mGridRows * mGridCols;
        return OK;
    }

    if (mTileWidth <= 0 || mTileHeight <=0) {
        return ERROR_UNSUPPORTED;
    }

    int32_t row = mTilesDecoded / mGridCols;
    int32_t expectedTop = row * mTileHeight;
    int32_t expectedBot = (row + 1) * mTileHeight;
    if (expectedBot > mHeight) {
        expectedBot = mHeight;
    }
    if (rect->left != 0 || rect->top != expectedTop
            || rect->right != mWidth || rect->bottom != expectedBot) {
        ALOGE("currently only support sequential decoding of slices");
        return ERROR_UNSUPPORTED;
    }

    // advance one row
    mTargetTiles = mTilesDecoded + mGridCols;
    return OK;
}

status_t ImageDecoder::onOutputReceived(
        const sp<MediaCodecBuffer> &videoFrameBuffer,
        const sp<AMessage> &outputFormat, int64_t /*timeUs*/, bool *done) {
    if (outputFormat == NULL) {
        return ERROR_MALFORMED;
    }

    int32_t width, height, stride, slice_height;
    CHECK(outputFormat->findInt32("width", &width));
    CHECK(outputFormat->findInt32("height", &height));
    CHECK(outputFormat->findInt32("stride", &stride));
    CHECK(outputFormat->findInt32("slice-height", &slice_height));

    if (mFrame == NULL) {
        sp<IMemory> frameMem = allocVideoFrame(
                trackMeta(), mWidth, mHeight, mTileWidth, mTileHeight, dstBpp());
        mFrame = static_cast<VideoFrame*>(frameMem->pointer());

        addFrame(frameMem);
    }

    int32_t srcFormat;
    CHECK(outputFormat->findInt32("color-format", &srcFormat));

    ColorConverter converter((OMX_COLOR_FORMATTYPE)srcFormat, dstFormat());

    uint32_t standard, range, transfer;
    if (!outputFormat->findInt32("color-standard", (int32_t*)&standard)) {
        standard = 0;
    }
    if (!outputFormat->findInt32("color-range", (int32_t*)&range)) {
        range = 0;
    }
    if (!outputFormat->findInt32("color-transfer", (int32_t*)&transfer)) {
        transfer = 0;
    }
    converter.setSrcColorSpace(standard, range, transfer);

    int32_t dstLeft, dstTop, dstRight, dstBottom;
    dstLeft = mTilesDecoded % mGridCols * width;
    dstTop = mTilesDecoded / mGridCols * height;
    dstRight = dstLeft + width - 1;
    dstBottom = dstTop + height - 1;

    int32_t crop_left, crop_top, crop_right, crop_bottom;
    if (!outputFormat->findRect("crop", &crop_left, &crop_top, &crop_right, &crop_bottom)) {
        crop_left = crop_top = 0;
        crop_right = width - 1;
        crop_bottom = height - 1;
    }

    // apply crop on bottom-right
    // TODO: need to move this into the color converter itself.
    if (dstRight >= mWidth) {
        crop_right = mWidth - dstLeft - 1;
        dstRight = dstLeft + crop_right;
    }
    if (dstBottom >= mHeight) {
        crop_bottom = mHeight - dstTop - 1;
        dstBottom = dstTop + crop_bottom;
    }

    *done = (++mTilesDecoded >= mTargetTiles);

    if (converter.isValid()) {
        converter.convert(
                (const uint8_t *)videoFrameBuffer->data(),
                width, height, stride,
                crop_left, crop_top, crop_right, crop_bottom,
                mFrame->getFlattenedData(),
                mFrame->mWidth, mFrame->mHeight, mFrame->mRowBytes,
                dstLeft, dstTop, dstRight, dstBottom);
        return OK;
    }

    ALOGE("Unable to convert from format 0x%08x to 0x%08x",
                srcFormat, dstFormat());
    return ERROR_UNSUPPORTED;
}

}  // namespace android<|MERGE_RESOLUTION|>--- conflicted
+++ resolved
@@ -506,23 +506,16 @@
         return ERROR_MALFORMED;
     }
 
-<<<<<<< HEAD
-    int32_t width, height, stride, slice_height;
-    CHECK(outputFormat->findInt32("width", &width));
-    CHECK(outputFormat->findInt32("height", &height));
-    CHECK(outputFormat->findInt32("stride", &stride));
-    CHECK(outputFormat->findInt32("slice-height", &slice_height));
-=======
-    int32_t width, height, stride, srcFormat;
+    int32_t width, height, stride, srcFormat, slice_height;
     if (!outputFormat->findInt32("width", &width) ||
             !outputFormat->findInt32("height", &height) ||
             !outputFormat->findInt32("stride", &stride) ||
-            !outputFormat->findInt32("color-format", &srcFormat)) {
+            !outputFormat->findInt32("color-format", &srcFormat) ||
+            !outputFormat->findInt32("slice-height", &slice_height)) {
         ALOGE("format missing dimension or color: %s",
                 outputFormat->debugString().c_str());
         return ERROR_MALFORMED;
     }
->>>>>>> 770baddf
 
     int32_t crop_left, crop_top, crop_right, crop_bottom;
     if (!outputFormat->findRect("crop", &crop_left, &crop_top, &crop_right, &crop_bottom)) {
