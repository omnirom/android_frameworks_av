#
# This file was modified by DTS, Inc. The portions of the
# code that are surrounded by "DTS..." are copyrighted and
# licensed separately, as follows:
#
#  (C) 2015 DTS, Inc.
#
# Licensed under the Apache License, Version 2.0 (the "License");
# you may not use this file except in compliance with the License.
# You may obtain a copy of the License at
#
#    http://www.apache.org/licenses/LICENSE-2.0
#
# Unless required by applicable law or agreed to in writing, software
# distributed under the License is distributed on an "AS IS" BASIS,
# WITHOUT WARRANTIES OR CONDITIONS OF ANY KIND, either express or implied.
# See the License for the specific language governing permissions and
# limitations under the License
#
LOCAL_PATH:= $(call my-dir)
include $(CLEAR_VARS)

include frameworks/av-caf/media/libstagefright/codecs/common/Config.mk

LOCAL_SRC_FILES:=                         \
        ACodec.cpp                        \
        AACExtractor.cpp                  \
        AACWriter.cpp                     \
        AMRExtractor.cpp                  \
        AMRWriter.cpp                     \
        AudioPlayer.cpp                   \
        AudioSource.cpp                   \
        AwesomePlayer.cpp                 \
        CallbackDataSource.cpp            \
        CameraSource.cpp                  \
        CameraSourceTimeLapse.cpp         \
        ClockEstimator.cpp                \
        CodecBase.cpp                     \
        DataSource.cpp                    \
        DataURISource.cpp                 \
        DRMExtractor.cpp                  \
        ESDS.cpp                          \
        FileSource.cpp                    \
        FLACExtractor.cpp                 \
        FrameRenderTracker.cpp            \
        HTTPBase.cpp                      \
        JPEGSource.cpp                    \
        MP3Extractor.cpp                  \
        MPEG2TSWriter.cpp                 \
        MPEG4Extractor.cpp                \
        MPEG4Writer.cpp                   \
        MediaAdapter.cpp                  \
        MediaBuffer.cpp                   \
        MediaBufferGroup.cpp              \
        MediaClock.cpp                    \
        MediaCodec.cpp                    \
        MediaCodecList.cpp                \
        MediaCodecListOverrides.cpp       \
        MediaCodecSource.cpp              \
        MediaDefs.cpp                     \
        MediaExtractor.cpp                \
        MediaSync.cpp                     \
        MidiExtractor.cpp                 \
        http/MediaHTTP.cpp                \
        MediaMuxer.cpp                    \
        MediaSource.cpp                   \
        MetaData.cpp                      \
        NuCachedSource2.cpp               \
        NuMediaExtractor.cpp              \
        OMXClient.cpp                     \
        OMXCodec.cpp                      \
        OggExtractor.cpp                  \
        ProcessInfo.cpp                   \
        SampleIterator.cpp                \
        SampleTable.cpp                   \
        SkipCutBuffer.cpp                 \
        StagefrightMediaScanner.cpp       \
        StagefrightMetadataRetriever.cpp  \
        SurfaceMediaSource.cpp            \
        SurfaceUtils.cpp                  \
        ThrottledSource.cpp               \
        TimeSource.cpp                    \
        TimedEventQueue.cpp               \
        Utils.cpp                         \
        VBRISeeker.cpp                    \
        VideoFrameScheduler.cpp           \
        WAVExtractor.cpp                  \
        WVMExtractor.cpp                  \
        XINGSeeker.cpp                    \
        avc_utils.cpp                     \

LOCAL_C_INCLUDES:= \
<<<<<<< HEAD
        $(TOP)/frameworks/av-caf/include/media/ \
        $(TOP)/frameworks/av-caf/media/libavextensions \
        $(TOP)/frameworks/av-caf/include/media/stagefright/timedtext \
        $(TOP)/frameworks/native-caf/include/media/hardware \
        $(TOP)/frameworks/native-caf/include/media/openmax \
=======
        $(TOP)/frameworks/av/include/media/ \
        $(TOP)/frameworks/av/media/libavextensions \
        $(TOP)/frameworks/av/media/libstagefright/mpeg2ts \
        $(TOP)/frameworks/av/include/media/stagefright/timedtext \
        $(TOP)/frameworks/native/include/media/hardware \
        $(TOP)/frameworks/native/include/media/openmax \
>>>>>>> 884a05c9
        $(TOP)/external/flac/include \
        $(TOP)/external/tremolo \
        $(TOP)/external/libvpx/libwebm \
        $(TOP)/system/netd/include \

LOCAL_SHARED_LIBRARIES := \
        libbinder \
        libcamera_client \
        libcutils \
        libdl \
        libdrmframework \
        libexpat \
        libgui \
        libicui18n \
        libicuuc \
        liblog \
        libmedia \
        libmediautils \
        libnetd_client \
        libopus \
        libsonivox \
        libssl \
        libstagefright_omx \
        libstagefright_yuv \
        libsync \
        libui \
        libutils \
        libvorbisidec \
        libz \
        libpowermanager \

LOCAL_STATIC_LIBRARIES := \
        libstagefright_color_conversion \
        libstagefright_aacenc \
        libstagefright_matroska \
        libstagefright_mediafilter \
        libstagefright_webm \
        libstagefright_timedtext \
        libvpx \
        libwebm \
        libstagefright_mpeg2ts \
        libstagefright_id3 \
        libFLAC \
        libmedia_helper \

LOCAL_WHOLE_STATIC_LIBRARIES := libavextensions

LOCAL_SHARED_LIBRARIES += \
        libstagefright_enc_common \
        libstagefright_avc_common \
        libstagefright_foundation \
        libdl \
        libRScpp \

LOCAL_CFLAGS += -Wno-multichar -Werror -Wno-error=deprecated-declarations -Wall

ifeq ($(TARGET_USES_QCOM_BSP), true)
    LOCAL_C_INCLUDES += hardware/qcom/display/libgralloc
    LOCAL_CFLAGS += -DQTI_BSP
endif

# enable experiments only in userdebug and eng builds
ifneq (,$(filter userdebug eng,$(TARGET_BUILD_VARIANT)))
LOCAL_CFLAGS += -DENABLE_STAGEFRIGHT_EXPERIMENTS
endif

ifeq ($(call is-vendor-board-platform,QCOM),true)
ifeq ($(strip $(AUDIO_FEATURE_ENABLED_EXTN_FLAC_DECODER)),true)
    LOCAL_CFLAGS += -DQTI_FLAC_DECODER
endif
endif

LOCAL_CLANG := true

<<<<<<< HEAD
ifeq ($(BOARD_CANT_REALLOCATE_OMX_BUFFERS),true)
LOCAL_CFLAGS += -DBOARD_CANT_REALLOCATE_OMX_BUFFERS
endif

ifeq ($(BOARD_USES_LEGACY_ACQUIRE_WVM),true)
LOCAL_CFLAGS += -DUSES_LEGACY_ACQUIRE_WVM
=======
ifeq ($(DTS_CODEC_M_), true)
  LOCAL_SRC_FILES+= DTSUtils.cpp
  LOCAL_CFLAGS += -DDTS_CODEC_M_
>>>>>>> 884a05c9
endif

LOCAL_MODULE:= libstagefright

LOCAL_MODULE_TAGS := optional

include $(BUILD_SHARED_LIBRARY)

include $(call all-makefiles-under,$(LOCAL_PATH))<|MERGE_RESOLUTION|>--- conflicted
+++ resolved
@@ -90,20 +90,12 @@
         avc_utils.cpp                     \
 
 LOCAL_C_INCLUDES:= \
-<<<<<<< HEAD
-        $(TOP)/frameworks/av-caf/include/media/ \
+        $(TOP)/frameworks/av-caf/include/media \
         $(TOP)/frameworks/av-caf/media/libavextensions \
+        $(TOP)/frameworks/av-caf/media/libstagefright/mpeg2ts \
         $(TOP)/frameworks/av-caf/include/media/stagefright/timedtext \
         $(TOP)/frameworks/native-caf/include/media/hardware \
         $(TOP)/frameworks/native-caf/include/media/openmax \
-=======
-        $(TOP)/frameworks/av/include/media/ \
-        $(TOP)/frameworks/av/media/libavextensions \
-        $(TOP)/frameworks/av/media/libstagefright/mpeg2ts \
-        $(TOP)/frameworks/av/include/media/stagefright/timedtext \
-        $(TOP)/frameworks/native/include/media/hardware \
-        $(TOP)/frameworks/native/include/media/openmax \
->>>>>>> 884a05c9
         $(TOP)/external/flac/include \
         $(TOP)/external/tremolo \
         $(TOP)/external/libvpx/libwebm \
@@ -161,7 +153,7 @@
 LOCAL_CFLAGS += -Wno-multichar -Werror -Wno-error=deprecated-declarations -Wall
 
 ifeq ($(TARGET_USES_QCOM_BSP), true)
-    LOCAL_C_INCLUDES += hardware/qcom/display/libgralloc
+    LOCAL_C_INCLUDES += hardware/qcom/display-caf-msm8992/libgralloc
     LOCAL_CFLAGS += -DQTI_BSP
 endif
 
@@ -178,18 +170,17 @@
 
 LOCAL_CLANG := true
 
-<<<<<<< HEAD
 ifeq ($(BOARD_CANT_REALLOCATE_OMX_BUFFERS),true)
 LOCAL_CFLAGS += -DBOARD_CANT_REALLOCATE_OMX_BUFFERS
 endif
 
 ifeq ($(BOARD_USES_LEGACY_ACQUIRE_WVM),true)
 LOCAL_CFLAGS += -DUSES_LEGACY_ACQUIRE_WVM
-=======
+endif
+
 ifeq ($(DTS_CODEC_M_), true)
   LOCAL_SRC_FILES+= DTSUtils.cpp
   LOCAL_CFLAGS += -DDTS_CODEC_M_
->>>>>>> 884a05c9
 endif
 
 LOCAL_MODULE:= libstagefright
