/*
 * Copyright 2012, The Android Open Source Project
 *
 * Licensed under the Apache License, Version 2.0 (the "License");
 * you may not use this file except in compliance with the License.
 * You may obtain a copy of the License at
 *
 *     http://www.apache.org/licenses/LICENSE-2.0
 *
 * Unless required by applicable law or agreed to in writing, software
 * distributed under the License is distributed on an "AS IS" BASIS,
 * WITHOUT WARRANTIES OR CONDITIONS OF ANY KIND, either express or implied.
 * See the License for the specific language governing permissions and
 * limitations under the License.
 */

//#define LOG_NDEBUG 0
#define LOG_TAG "MediaCodec"
#include <inttypes.h>

#include "include/avc_utils.h"
#include "include/SoftwareRenderer.h"

#include <binder/IMemory.h>
#include <binder/IPCThreadState.h>
#include <binder/IServiceManager.h>
#include <binder/MemoryDealer.h>
#include <gui/BufferQueue.h>
#include <gui/Surface.h>
#include <media/ICrypto.h>
#include <media/IOMX.h>
#include <media/IResourceManagerService.h>
#include <media/stagefright/foundation/ABuffer.h>
#include <media/stagefright/foundation/ADebug.h>
#include <media/stagefright/foundation/AMessage.h>
#include <media/stagefright/foundation/AString.h>
#include <media/stagefright/foundation/hexdump.h>
#include <media/stagefright/ACodec.h>
#include <media/stagefright/BufferProducerWrapper.h>
#include <media/stagefright/MediaCodec.h>
#include <media/stagefright/MediaCodecList.h>
#include <media/stagefright/MediaDefs.h>
#include <media/stagefright/MediaErrors.h>
#include <media/stagefright/MediaFilter.h>
#include <media/stagefright/MetaData.h>
#include <media/stagefright/OMXClient.h>
#include <media/stagefright/OMXCodec.h>
#include <media/stagefright/PersistentSurface.h>
#include <media/stagefright/SurfaceUtils.h>
#include <mediautils/BatteryNotifier.h>
#include <private/android_filesystem_config.h>
#include <utils/Log.h>
#include <utils/Singleton.h>
#include <stagefright/AVExtensions.h>

namespace android {

static int64_t getId(sp<IResourceManagerClient> client) {
    return (int64_t) client.get();
}

static bool isResourceError(status_t err) {
    return (err == NO_MEMORY);
}

static const int kMaxRetry = 2;
static const int kMaxReclaimWaitTimeInUs = 500000;  // 0.5s

struct ResourceManagerClient : public BnResourceManagerClient {
    ResourceManagerClient(MediaCodec* codec) : mMediaCodec(codec) {}

    virtual bool reclaimResource() {
        sp<MediaCodec> codec = mMediaCodec.promote();
        if (codec == NULL) {
            // codec is already gone.
            return true;
        }
        status_t err = codec->reclaim();
        if (err == WOULD_BLOCK) {
            ALOGD("Wait for the client to release codec.");
            usleep(kMaxReclaimWaitTimeInUs);
            ALOGD("Try to reclaim again.");
            err = codec->reclaim(true /* force */);
        }
        if (err != OK) {
            ALOGW("ResourceManagerClient failed to release codec with err %d", err);
        }
        return (err == OK);
    }

    virtual String8 getName() {
        String8 ret;
        sp<MediaCodec> codec = mMediaCodec.promote();
        if (codec == NULL) {
            // codec is already gone.
            return ret;
        }

        AString name;
        if (codec->getName(&name) == OK) {
            ret.setTo(name.c_str());
        }
        return ret;
    }

protected:
    virtual ~ResourceManagerClient() {}

private:
    wp<MediaCodec> mMediaCodec;

    DISALLOW_EVIL_CONSTRUCTORS(ResourceManagerClient);
};

MediaCodec::ResourceManagerServiceProxy::ResourceManagerServiceProxy(pid_t pid)
        : mPid(pid) {
    if (mPid == MediaCodec::kNoPid) {
        mPid = IPCThreadState::self()->getCallingPid();
    }
}

MediaCodec::ResourceManagerServiceProxy::~ResourceManagerServiceProxy() {
    if (mService != NULL) {
        IInterface::asBinder(mService)->unlinkToDeath(this);
    }
}

void MediaCodec::ResourceManagerServiceProxy::init() {
    sp<IServiceManager> sm = defaultServiceManager();
    sp<IBinder> binder = sm->getService(String16("media.resource_manager"));
    mService = interface_cast<IResourceManagerService>(binder);
    if (mService == NULL) {
        ALOGE("Failed to get ResourceManagerService");
        return;
    }
    IInterface::asBinder(mService)->linkToDeath(this);
}

void MediaCodec::ResourceManagerServiceProxy::binderDied(const wp<IBinder>& /*who*/) {
    ALOGW("ResourceManagerService died.");
    Mutex::Autolock _l(mLock);
    mService.clear();
}

void MediaCodec::ResourceManagerServiceProxy::addResource(
        int64_t clientId,
        const sp<IResourceManagerClient> client,
        const Vector<MediaResource> &resources) {
    Mutex::Autolock _l(mLock);
    if (mService == NULL) {
        return;
    }
    mService->addResource(mPid, clientId, client, resources);
}

void MediaCodec::ResourceManagerServiceProxy::removeResource(int64_t clientId) {
    Mutex::Autolock _l(mLock);
    if (mService == NULL) {
        return;
    }
    mService->removeResource(mPid, clientId);
}

bool MediaCodec::ResourceManagerServiceProxy::reclaimResource(
        const Vector<MediaResource> &resources) {
    Mutex::Autolock _l(mLock);
    if (mService == NULL) {
        return false;
    }
    return mService->reclaimResource(mPid, resources);
}

// static
sp<MediaCodec> MediaCodec::CreateByType(
        const sp<ALooper> &looper, const char *mime, bool encoder, status_t *err, pid_t pid) {
    sp<MediaCodec> codec = new MediaCodec(looper, pid);

    const status_t ret = codec->init(mime, true /* nameIsType */, encoder);
    if (err != NULL) {
        *err = ret;
    }
    return ret == OK ? codec : NULL; // NULL deallocates codec.
}

// static
sp<MediaCodec> MediaCodec::CreateByComponentName(
        const sp<ALooper> &looper, const char *name, status_t *err, pid_t pid) {
    sp<MediaCodec> codec = new MediaCodec(looper, pid);

    const status_t ret = codec->init(name, false /* nameIsType */, false /* encoder */);
    if (err != NULL) {
        *err = ret;
    }
    return ret == OK ? codec : NULL; // NULL deallocates codec.
}

// static
sp<PersistentSurface> MediaCodec::CreatePersistentInputSurface() {
    OMXClient client;
    CHECK_EQ(client.connect(), (status_t)OK);
    sp<IOMX> omx = client.interface();

    const sp<IMediaCodecList> mediaCodecList = MediaCodecList::getInstance();
    if (mediaCodecList == NULL) {
        ALOGE("Failed to obtain MediaCodecList!");
        return NULL; // if called from Java should raise IOException
    }

    AString tmp;
    sp<AMessage> globalSettings = mediaCodecList->getGlobalSettings();
    if (globalSettings == NULL || !globalSettings->findString(
            kMaxEncoderInputBuffers, &tmp)) {
        ALOGE("Failed to get encoder input buffer count!");
        return NULL;
    }

    int32_t bufferCount = strtol(tmp.c_str(), NULL, 10);
    if (bufferCount <= 0
            || bufferCount > BufferQueue::MAX_MAX_ACQUIRED_BUFFERS) {
        ALOGE("Encoder input buffer count is invalid!");
        return NULL;
    }

    sp<IGraphicBufferProducer> bufferProducer;
    sp<IGraphicBufferConsumer> bufferConsumer;

    status_t err = omx->createPersistentInputSurface(
            &bufferProducer, &bufferConsumer);

    if (err != OK) {
        ALOGE("Failed to create persistent input surface.");
        return NULL;
    }

    err = bufferConsumer->setMaxAcquiredBufferCount(bufferCount);

    if (err != NO_ERROR) {
        ALOGE("Unable to set BQ max acquired buffer count to %u: %d",
                bufferCount, err);
        return NULL;
    }

    return new PersistentSurface(bufferProducer, bufferConsumer);
}

MediaCodec::MediaCodec(const sp<ALooper> &looper, pid_t pid)
    : mState(UNINITIALIZED),
      mReleasedByResourceManager(false),
      mLooper(looper),
      mCodec(NULL),
      mReplyID(0),
      mFlags(0),
      mStickyError(OK),
      mSoftRenderer(NULL),
      mResourceManagerClient(new ResourceManagerClient(this)),
      mResourceManagerService(new ResourceManagerServiceProxy(pid)),
      mBatteryStatNotified(false),
      mIsVideo(false),
      mVideoWidth(0),
      mVideoHeight(0),
      mRotationDegrees(0),
      mDequeueInputTimeoutGeneration(0),
      mDequeueInputReplyID(0),
      mDequeueOutputTimeoutGeneration(0),
      mDequeueOutputReplyID(0),
      mHaveInputSurface(false),
      mHavePendingInputBuffers(false) {
}

MediaCodec::~MediaCodec() {
    CHECK_EQ(mState, UNINITIALIZED);
    mResourceManagerService->removeResource(getId(mResourceManagerClient));
}

// static
status_t MediaCodec::PostAndAwaitResponse(
        const sp<AMessage> &msg, sp<AMessage> *response) {
    status_t err = msg->postAndAwaitResponse(response);

    if (err != OK) {
        return err;
    }

    if (!(*response)->findInt32("err", &err)) {
        err = OK;
    }

    return err;
}

void MediaCodec::PostReplyWithError(const sp<AReplyToken> &replyID, int32_t err) {
    int32_t finalErr = err;
    if (mReleasedByResourceManager) {
        // override the err code if MediaCodec has been released by ResourceManager.
        finalErr = DEAD_OBJECT;
    }

    sp<AMessage> response = new AMessage;
    response->setInt32("err", finalErr);
    response->postReply(replyID);
}

status_t MediaCodec::init(const AString &name, bool nameIsType, bool encoder) {
    mResourceManagerService->init();

    // save init parameters for reset
    mInitName = name;
    mInitNameIsType = nameIsType;
    mInitIsEncoder = encoder;

    // Current video decoders do not return from OMX_FillThisBuffer
    // quickly, violating the OpenMAX specs, until that is remedied
    // we need to invest in an extra looper to free the main event
    // queue.

    if (nameIsType || !strncasecmp(name.c_str(), "omx.", 4)) {
        mCodec = AVFactory::get()->createACodec();
    } else if (!nameIsType
            && !strncasecmp(name.c_str(), "android.filter.", 15)) {
        mCodec = new MediaFilter;
    } else {
        return NAME_NOT_FOUND;
    }

    bool secureCodec = false;
    if (nameIsType && !strncasecmp(name.c_str(), "video/", 6)) {
        mIsVideo = true;
    } else {
        AString tmp = name;
        if (tmp.endsWith(".secure")) {
            secureCodec = true;
            tmp.erase(tmp.size() - 7, 7);
        }
        const sp<IMediaCodecList> mcl = MediaCodecList::getInstance();
        if (mcl == NULL) {
            mCodec = NULL;  // remove the codec.
            return NO_INIT; // if called from Java should raise IOException
        }
        ssize_t codecIdx = mcl->findCodecByName(tmp.c_str());
        if (codecIdx >= 0) {
            const sp<MediaCodecInfo> info = mcl->getCodecInfo(codecIdx);
            Vector<AString> mimes;
            info->getSupportedMimes(&mimes);
            for (size_t i = 0; i < mimes.size(); i++) {
                if (mimes[i].startsWith("video/")) {
                    mIsVideo = true;
                    break;
                }
            }
        }
    }

    if (mIsVideo) {
        // video codec needs dedicated looper
        if (mCodecLooper == NULL) {
            mCodecLooper = new ALooper;
            mCodecLooper->setName("CodecLooper");
            mCodecLooper->start(false, false, ANDROID_PRIORITY_AUDIO);
        }

        mCodecLooper->registerHandler(mCodec);
    } else {
        mLooper->registerHandler(mCodec);
    }

    mLooper->registerHandler(this);

    mCodec->setNotificationMessage(new AMessage(kWhatCodecNotify, this));

    sp<AMessage> msg = new AMessage(kWhatInit, this);
    msg->setString("name", name);
    msg->setInt32("nameIsType", nameIsType);

    if (nameIsType) {
        msg->setInt32("encoder", encoder);
    }

    status_t err;
    Vector<MediaResource> resources;
    const char *type = secureCodec ? kResourceSecureCodec : kResourceNonSecureCodec;
    const char *subtype = mIsVideo ? kResourceVideoCodec : kResourceAudioCodec;
    resources.push_back(MediaResource(String8(type), String8(subtype), 1));
    for (int i = 0; i <= kMaxRetry; ++i) {
        if (i > 0) {
            // Don't try to reclaim resource for the first time.
            if (!mResourceManagerService->reclaimResource(resources)) {
                break;
            }
        }

        sp<AMessage> response;
        err = PostAndAwaitResponse(msg, &response);
        if (!isResourceError(err)) {
            break;
        }
    }
    return err;
}

status_t MediaCodec::setCallback(const sp<AMessage> &callback) {
    sp<AMessage> msg = new AMessage(kWhatSetCallback, this);
    msg->setMessage("callback", callback);

    sp<AMessage> response;
    return PostAndAwaitResponse(msg, &response);
}

status_t MediaCodec::setOnFrameRenderedNotification(const sp<AMessage> &notify) {
    sp<AMessage> msg = new AMessage(kWhatSetNotification, this);
    msg->setMessage("on-frame-rendered", notify);
    return msg->post();
}

status_t MediaCodec::configure(
        const sp<AMessage> &format,
        const sp<Surface> &surface,
        const sp<ICrypto> &crypto,
        uint32_t flags) {
    sp<AMessage> msg = new AMessage(kWhatConfigure, this);

    if (mIsVideo) {
        format->findInt32("width", &mVideoWidth);
        format->findInt32("height", &mVideoHeight);
        if (!format->findInt32("rotation-degrees", &mRotationDegrees)) {
            mRotationDegrees = 0;
        }
    }

    msg->setMessage("format", format);
    msg->setInt32("flags", flags);
    msg->setObject("surface", surface);

    if (crypto != NULL) {
        msg->setPointer("crypto", crypto.get());
    }

    // save msg for reset
    mConfigureMsg = msg;

    status_t err;
    Vector<MediaResource> resources;
    const char *type = (mFlags & kFlagIsSecure) ?
            kResourceSecureCodec : kResourceNonSecureCodec;
    const char *subtype = mIsVideo ? kResourceVideoCodec : kResourceAudioCodec;
    resources.push_back(MediaResource(String8(type), String8(subtype), 1));
    // Don't know the buffer size at this point, but it's fine to use 1 because
    // the reclaimResource call doesn't consider the requester's buffer size for now.
    resources.push_back(MediaResource(String8(kResourceGraphicMemory), 1));
    for (int i = 0; i <= kMaxRetry; ++i) {
        if (i > 0) {
            // Don't try to reclaim resource for the first time.
            if (!mResourceManagerService->reclaimResource(resources)) {
                break;
            }
        }

        sp<AMessage> response;
        err = PostAndAwaitResponse(msg, &response);
        if (err != OK && err != INVALID_OPERATION) {
            // MediaCodec now set state to UNINITIALIZED upon any fatal error.
            // To maintain backward-compatibility, do a reset() to put codec
            // back into INITIALIZED state.
            // But don't reset if the err is INVALID_OPERATION, which means
            // the configure failure is due to wrong state.

            ALOGE("configure failed with err 0x%08x, resetting...", err);
            reset();
        }
        if (!isResourceError(err)) {
            break;
        }
    }
    return err;
}

status_t MediaCodec::setInputSurface(
        const sp<PersistentSurface> &surface) {
    sp<AMessage> msg = new AMessage(kWhatSetInputSurface, this);
    msg->setObject("input-surface", surface.get());

    sp<AMessage> response;
    return PostAndAwaitResponse(msg, &response);
}

status_t MediaCodec::setSurface(const sp<Surface> &surface) {
    sp<AMessage> msg = new AMessage(kWhatSetSurface, this);
    msg->setObject("surface", surface);

    sp<AMessage> response;
    return PostAndAwaitResponse(msg, &response);
}

status_t MediaCodec::createInputSurface(
        sp<IGraphicBufferProducer>* bufferProducer) {
    sp<AMessage> msg = new AMessage(kWhatCreateInputSurface, this);

    sp<AMessage> response;
    status_t err = PostAndAwaitResponse(msg, &response);
    if (err == NO_ERROR) {
        // unwrap the sp<IGraphicBufferProducer>
        sp<RefBase> obj;
        bool found = response->findObject("input-surface", &obj);
        CHECK(found);
        sp<BufferProducerWrapper> wrapper(
                static_cast<BufferProducerWrapper*>(obj.get()));
        *bufferProducer = wrapper->getBufferProducer();
    } else {
        ALOGW("createInputSurface failed, err=%d", err);
    }
    return err;
}

uint64_t MediaCodec::getGraphicBufferSize() {
    if (!mIsVideo) {
        return 0;
    }

    uint64_t size = 0;
    size_t portNum = sizeof(mPortBuffers) / sizeof((mPortBuffers)[0]);
    for (size_t i = 0; i < portNum; ++i) {
        // TODO: this is just an estimation, we should get the real buffer size from ACodec.
        size += mPortBuffers[i].size() * mVideoWidth * mVideoHeight * 3 / 2;
    }
    return size;
}

void MediaCodec::addResource(const String8 &type, const String8 &subtype, uint64_t value) {
    Vector<MediaResource> resources;
    resources.push_back(MediaResource(type, subtype, value));
    mResourceManagerService->addResource(
            getId(mResourceManagerClient), mResourceManagerClient, resources);
}

status_t MediaCodec::start() {
    sp<AMessage> msg = new AMessage(kWhatStart, this);

    status_t err;
    Vector<MediaResource> resources;
    const char *type = (mFlags & kFlagIsSecure) ?
            kResourceSecureCodec : kResourceNonSecureCodec;
    const char *subtype = mIsVideo ? kResourceVideoCodec : kResourceAudioCodec;
    resources.push_back(MediaResource(String8(type), String8(subtype), 1));
    // Don't know the buffer size at this point, but it's fine to use 1 because
    // the reclaimResource call doesn't consider the requester's buffer size for now.
    resources.push_back(MediaResource(String8(kResourceGraphicMemory), 1));
    for (int i = 0; i <= kMaxRetry; ++i) {
        if (i > 0) {
            // Don't try to reclaim resource for the first time.
            if (!mResourceManagerService->reclaimResource(resources)) {
                break;
            }
            // Recover codec from previous error before retry start.
            err = reset();
            if (err != OK) {
                ALOGE("retrying start: failed to reset codec");
                break;
            }
            sp<AMessage> response;
            err = PostAndAwaitResponse(mConfigureMsg, &response);
            if (err != OK) {
                ALOGE("retrying start: failed to configure codec");
                break;
            }
        }

        sp<AMessage> response;
        err = PostAndAwaitResponse(msg, &response);
        if (!isResourceError(err)) {
            break;
        }
    }
    return err;
}

status_t MediaCodec::stop() {
    sp<AMessage> msg = new AMessage(kWhatStop, this);

    sp<AMessage> response;
    return PostAndAwaitResponse(msg, &response);
}

bool MediaCodec::hasPendingBuffer(int portIndex) {
    const Vector<BufferInfo> &buffers = mPortBuffers[portIndex];
    for (size_t i = 0; i < buffers.size(); ++i) {
        const BufferInfo &info = buffers.itemAt(i);
        if (info.mOwnedByClient) {
            return true;
        }
    }
    return false;
}

bool MediaCodec::hasPendingBuffer() {
    return hasPendingBuffer(kPortIndexInput) || hasPendingBuffer(kPortIndexOutput);
}

status_t MediaCodec::reclaim(bool force) {
    ALOGD("MediaCodec::reclaim(%p) %s", this, mInitName.c_str());
    sp<AMessage> msg = new AMessage(kWhatRelease, this);
    msg->setInt32("reclaimed", 1);
    msg->setInt32("force", force ? 1 : 0);

    sp<AMessage> response;
    status_t ret = PostAndAwaitResponse(msg, &response);
    if (ret == -ENOENT) {
        ALOGD("MediaCodec looper is gone, skip reclaim");
        ret = OK;
    }
    return ret;
}

status_t MediaCodec::release() {
    sp<AMessage> msg = new AMessage(kWhatRelease, this);

    sp<AMessage> response;
    return PostAndAwaitResponse(msg, &response);
}

status_t MediaCodec::reset() {
    /* When external-facing MediaCodec object is created,
       it is already initialized.  Thus, reset is essentially
       release() followed by init(), plus clearing the state */

    status_t err = release();

    // unregister handlers
    if (mCodec != NULL) {
        if (mCodecLooper != NULL) {
            mCodecLooper->unregisterHandler(mCodec->id());
        } else {
            mLooper->unregisterHandler(mCodec->id());
        }
        mCodec = NULL;
    }
    mLooper->unregisterHandler(id());

    mFlags = 0;    // clear all flags
    mStickyError = OK;

    // reset state not reset by setState(UNINITIALIZED)
    mReplyID = 0;
    mDequeueInputReplyID = 0;
    mDequeueOutputReplyID = 0;
    mDequeueInputTimeoutGeneration = 0;
    mDequeueOutputTimeoutGeneration = 0;
    mHaveInputSurface = false;

    if (err == OK) {
        err = init(mInitName, mInitNameIsType, mInitIsEncoder);
    }
    return err;
}

status_t MediaCodec::queueInputBuffer(
        size_t index,
        size_t offset,
        size_t size,
        int64_t presentationTimeUs,
        uint32_t flags,
        AString *errorDetailMsg) {
    if (errorDetailMsg != NULL) {
        errorDetailMsg->clear();
    }

    sp<AMessage> msg = new AMessage(kWhatQueueInputBuffer, this);
    msg->setSize("index", index);
    msg->setSize("offset", offset);
    msg->setSize("size", size);
    msg->setInt64("timeUs", presentationTimeUs);
    msg->setInt32("flags", flags);
    msg->setPointer("errorDetailMsg", errorDetailMsg);

    sp<AMessage> response;
    return PostAndAwaitResponse(msg, &response);
}

status_t MediaCodec::queueSecureInputBuffer(
        size_t index,
        size_t offset,
        const CryptoPlugin::SubSample *subSamples,
        size_t numSubSamples,
        const uint8_t key[16],
        const uint8_t iv[16],
        CryptoPlugin::Mode mode,
        int64_t presentationTimeUs,
        uint32_t flags,
        AString *errorDetailMsg) {
    if (errorDetailMsg != NULL) {
        errorDetailMsg->clear();
    }

    sp<AMessage> msg = new AMessage(kWhatQueueInputBuffer, this);
    msg->setSize("index", index);
    msg->setSize("offset", offset);
    msg->setPointer("subSamples", (void *)subSamples);
    msg->setSize("numSubSamples", numSubSamples);
    msg->setPointer("key", (void *)key);
    msg->setPointer("iv", (void *)iv);
    msg->setInt32("mode", mode);
    msg->setInt64("timeUs", presentationTimeUs);
    msg->setInt32("flags", flags);
    msg->setPointer("errorDetailMsg", errorDetailMsg);

    sp<AMessage> response;
    status_t err = PostAndAwaitResponse(msg, &response);

    return err;
}

status_t MediaCodec::dequeueInputBuffer(size_t *index, int64_t timeoutUs) {
    sp<AMessage> msg = new AMessage(kWhatDequeueInputBuffer, this);
    msg->setInt64("timeoutUs", timeoutUs);

    sp<AMessage> response;
    status_t err;
    if ((err = PostAndAwaitResponse(msg, &response)) != OK) {
        return err;
    }

    CHECK(response->findSize("index", index));

    return OK;
}

status_t MediaCodec::dequeueOutputBuffer(
        size_t *index,
        size_t *offset,
        size_t *size,
        int64_t *presentationTimeUs,
        uint32_t *flags,
        int64_t timeoutUs) {
    sp<AMessage> msg = new AMessage(kWhatDequeueOutputBuffer, this);
    msg->setInt64("timeoutUs", timeoutUs);

    sp<AMessage> response;
    status_t err;
    if ((err = PostAndAwaitResponse(msg, &response)) != OK) {
        return err;
    }

    CHECK(response->findSize("index", index));
    CHECK(response->findSize("offset", offset));
    CHECK(response->findSize("size", size));
    CHECK(response->findInt64("timeUs", presentationTimeUs));
    CHECK(response->findInt32("flags", (int32_t *)flags));

    return OK;
}

status_t MediaCodec::renderOutputBufferAndRelease(size_t index) {
    sp<AMessage> msg = new AMessage(kWhatReleaseOutputBuffer, this);
    msg->setSize("index", index);
    msg->setInt32("render", true);

    sp<AMessage> response;
    return PostAndAwaitResponse(msg, &response);
}

status_t MediaCodec::renderOutputBufferAndRelease(size_t index, int64_t timestampNs) {
    sp<AMessage> msg = new AMessage(kWhatReleaseOutputBuffer, this);
    msg->setSize("index", index);
    msg->setInt32("render", true);
    msg->setInt64("timestampNs", timestampNs);

    sp<AMessage> response;
    return PostAndAwaitResponse(msg, &response);
}

status_t MediaCodec::releaseOutputBuffer(size_t index) {
    sp<AMessage> msg = new AMessage(kWhatReleaseOutputBuffer, this);
    msg->setSize("index", index);

    sp<AMessage> response;
    return PostAndAwaitResponse(msg, &response);
}

status_t MediaCodec::signalEndOfInputStream() {
    sp<AMessage> msg = new AMessage(kWhatSignalEndOfInputStream, this);

    sp<AMessage> response;
    return PostAndAwaitResponse(msg, &response);
}

status_t MediaCodec::getOutputFormat(sp<AMessage> *format) const {
    sp<AMessage> msg = new AMessage(kWhatGetOutputFormat, this);

    sp<AMessage> response;
    status_t err;
    if ((err = PostAndAwaitResponse(msg, &response)) != OK) {
        return err;
    }

    CHECK(response->findMessage("format", format));

    return OK;
}

status_t MediaCodec::getInputFormat(sp<AMessage> *format) const {
    sp<AMessage> msg = new AMessage(kWhatGetInputFormat, this);

    sp<AMessage> response;
    status_t err;
    if ((err = PostAndAwaitResponse(msg, &response)) != OK) {
        return err;
    }

    CHECK(response->findMessage("format", format));

    return OK;
}

status_t MediaCodec::getName(AString *name) const {
    sp<AMessage> msg = new AMessage(kWhatGetName, this);

    sp<AMessage> response;
    status_t err;
    if ((err = PostAndAwaitResponse(msg, &response)) != OK) {
        return err;
    }

    CHECK(response->findString("name", name));

    return OK;
}

status_t MediaCodec::getWidevineLegacyBuffers(Vector<sp<ABuffer> > *buffers) const {
    sp<AMessage> msg = new AMessage(kWhatGetBuffers, this);
    msg->setInt32("portIndex", kPortIndexInput);
    msg->setPointer("buffers", buffers);
    msg->setInt32("widevine", true);

    sp<AMessage> response;
    return PostAndAwaitResponse(msg, &response);
}

status_t MediaCodec::getInputBuffers(Vector<sp<ABuffer> > *buffers) const {
    sp<AMessage> msg = new AMessage(kWhatGetBuffers, this);
    msg->setInt32("portIndex", kPortIndexInput);
    msg->setPointer("buffers", buffers);

    sp<AMessage> response;
    return PostAndAwaitResponse(msg, &response);
}

status_t MediaCodec::getOutputBuffers(Vector<sp<ABuffer> > *buffers) const {
    sp<AMessage> msg = new AMessage(kWhatGetBuffers, this);
    msg->setInt32("portIndex", kPortIndexOutput);
    msg->setPointer("buffers", buffers);

    sp<AMessage> response;
    return PostAndAwaitResponse(msg, &response);
}

status_t MediaCodec::getOutputBuffer(size_t index, sp<ABuffer> *buffer) {
    sp<AMessage> format;
    return getBufferAndFormat(kPortIndexOutput, index, buffer, &format);
}

status_t MediaCodec::getOutputFormat(size_t index, sp<AMessage> *format) {
    sp<ABuffer> buffer;
    return getBufferAndFormat(kPortIndexOutput, index, &buffer, format);
}

status_t MediaCodec::getInputBuffer(size_t index, sp<ABuffer> *buffer) {
    sp<AMessage> format;
    return getBufferAndFormat(kPortIndexInput, index, buffer, &format);
}

bool MediaCodec::isExecuting() const {
    return mState == STARTED || mState == FLUSHED;
}

status_t MediaCodec::getBufferAndFormat(
        size_t portIndex, size_t index,
        sp<ABuffer> *buffer, sp<AMessage> *format) {
    // use mutex instead of a context switch

    if (mReleasedByResourceManager) {
        return DEAD_OBJECT;
    }

    buffer->clear();
    format->clear();
    if (!isExecuting()) {
        return INVALID_OPERATION;
    }

    // we do not want mPortBuffers to change during this section
    // we also don't want mOwnedByClient to change during this
    Mutex::Autolock al(mBufferLock);
    Vector<BufferInfo> *buffers = &mPortBuffers[portIndex];
    if (index < buffers->size()) {
        const BufferInfo &info = buffers->itemAt(index);
        if (info.mOwnedByClient) {
            // by the time buffers array is initialized, crypto is set
            if (portIndex == kPortIndexInput && mCrypto != NULL) {
                *buffer = info.mEncryptedData;
            } else {
                *buffer = info.mData;
            }
            *format = info.mFormat;
        }
    } else {
        return BAD_INDEX;
    }
    return OK;
}

status_t MediaCodec::flush() {
    sp<AMessage> msg = new AMessage(kWhatFlush, this);

    sp<AMessage> response;
    return PostAndAwaitResponse(msg, &response);
}

status_t MediaCodec::requestIDRFrame() {
    (new AMessage(kWhatRequestIDRFrame, this))->post();

    return OK;
}

void MediaCodec::requestActivityNotification(const sp<AMessage> &notify) {
    sp<AMessage> msg = new AMessage(kWhatRequestActivityNotification, this);
    msg->setMessage("notify", notify);
    msg->post();
}

////////////////////////////////////////////////////////////////////////////////

void MediaCodec::cancelPendingDequeueOperations() {
    if (mFlags & kFlagDequeueInputPending) {
        PostReplyWithError(mDequeueInputReplyID, INVALID_OPERATION);

        ++mDequeueInputTimeoutGeneration;
        mDequeueInputReplyID = 0;
        mFlags &= ~kFlagDequeueInputPending;
    }

    if (mFlags & kFlagDequeueOutputPending) {
        PostReplyWithError(mDequeueOutputReplyID, INVALID_OPERATION);

        ++mDequeueOutputTimeoutGeneration;
        mDequeueOutputReplyID = 0;
        mFlags &= ~kFlagDequeueOutputPending;
    }
}

bool MediaCodec::handleDequeueInputBuffer(const sp<AReplyToken> &replyID, bool newRequest) {
    if (!isExecuting() || (mFlags & kFlagIsAsync)
            || (newRequest && (mFlags & kFlagDequeueInputPending))) {
        PostReplyWithError(replyID, INVALID_OPERATION);
        return true;
    } else if (mFlags & kFlagStickyError) {
        PostReplyWithError(replyID, getStickyError());
        return true;
    }

    ssize_t index = dequeuePortBuffer(kPortIndexInput);

    if (index < 0) {
        CHECK_EQ(index, -EAGAIN);
        return false;
    }

    sp<AMessage> response = new AMessage;
    response->setSize("index", index);
    response->postReply(replyID);

    return true;
}

bool MediaCodec::handleDequeueOutputBuffer(const sp<AReplyToken> &replyID, bool newRequest) {
    if (!isExecuting() || (mFlags & kFlagIsAsync)
            || (newRequest && (mFlags & kFlagDequeueOutputPending))) {
        PostReplyWithError(replyID, INVALID_OPERATION);
    } else if (mFlags & kFlagStickyError) {
        PostReplyWithError(replyID, getStickyError());
    } else if (mFlags & kFlagOutputBuffersChanged) {
        PostReplyWithError(replyID, INFO_OUTPUT_BUFFERS_CHANGED);
        mFlags &= ~kFlagOutputBuffersChanged;
    } else if (mFlags & kFlagOutputFormatChanged) {
        PostReplyWithError(replyID, INFO_FORMAT_CHANGED);
        mFlags &= ~kFlagOutputFormatChanged;
    } else {
        sp<AMessage> response = new AMessage;
        ssize_t index = dequeuePortBuffer(kPortIndexOutput);

        if (index < 0) {
            CHECK_EQ(index, -EAGAIN);
            return false;
        }

        const sp<ABuffer> &buffer =
            mPortBuffers[kPortIndexOutput].itemAt(index).mData;

        response->setSize("index", index);
        response->setSize("offset", buffer->offset());
        response->setSize("size", buffer->size());

        int64_t timeUs;
        CHECK(buffer->meta()->findInt64("timeUs", &timeUs));

        response->setInt64("timeUs", timeUs);

        int32_t omxFlags;
        CHECK(buffer->meta()->findInt32("omxFlags", &omxFlags));

        uint32_t flags = 0;
        if (omxFlags & OMX_BUFFERFLAG_SYNCFRAME) {
            flags |= BUFFER_FLAG_SYNCFRAME;
        }
        if (omxFlags & OMX_BUFFERFLAG_CODECCONFIG) {
            flags |= BUFFER_FLAG_CODECCONFIG;
        }
        if (omxFlags & OMX_BUFFERFLAG_EOS) {
            flags |= BUFFER_FLAG_EOS;
        }
        if (omxFlags & OMX_BUFFERFLAG_EXTRADATA) {
            flags |= BUFFER_FLAG_EXTRADATA;
        }
<<<<<<< HEAD
=======
        if (omxFlags & OMX_BUFFERFLAG_DATACORRUPT) {
            flags |= BUFFER_FLAG_DATACORRUPT;
        }
>>>>>>> 884a05c9

        response->setInt32("flags", flags);
        response->postReply(replyID);
    }

    return true;
}

void MediaCodec::onMessageReceived(const sp<AMessage> &msg) {
    switch (msg->what()) {
        case kWhatCodecNotify:
        {
            int32_t what;
            CHECK(msg->findInt32("what", &what));

            switch (what) {
                case CodecBase::kWhatError:
                {
                    int32_t err, actionCode;
                    CHECK(msg->findInt32("err", &err));
                    CHECK(msg->findInt32("actionCode", &actionCode));

                    ALOGE("Codec reported err %#x, actionCode %d, while in state %d",
                            err, actionCode, mState);
                    if (err == DEAD_OBJECT) {
                        mFlags |= kFlagSawMediaServerDie;
                        mFlags &= ~kFlagIsComponentAllocated;
                    }

                    bool sendErrorResponse = true;

                    switch (mState) {
                        case INITIALIZING:
                        {
                            setState(UNINITIALIZED);
                            break;
                        }

                        case CONFIGURING:
                        {
                            setState(actionCode == ACTION_CODE_FATAL ?
                                    UNINITIALIZED : INITIALIZED);
                            break;
                        }

                        case STARTING:
                        {
                            setState(actionCode == ACTION_CODE_FATAL ?
                                    UNINITIALIZED : CONFIGURED);
                            break;
                        }

                        case STOPPING:
                        case RELEASING:
                        {
                            // Ignore the error, assuming we'll still get
                            // the shutdown complete notification.

                            sendErrorResponse = false;

                            if (mFlags & kFlagSawMediaServerDie) {
                                // MediaServer died, there definitely won't
                                // be a shutdown complete notification after
                                // all.

                                // note that we're directly going from
                                // STOPPING->UNINITIALIZED, instead of the
                                // usual STOPPING->INITIALIZED state.
                                setState(UNINITIALIZED);
                                if (mState == RELEASING) {
                                    mComponentName.clear();
                                }
                                (new AMessage)->postReply(mReplyID);
                            }
                            break;
                        }

                        case FLUSHING:
                        {
                            if (actionCode == ACTION_CODE_FATAL) {
                                setState(UNINITIALIZED);
                            } else {
                                setState(
                                        (mFlags & kFlagIsAsync) ? FLUSHED : STARTED);
                            }
                            break;
                        }

                        case FLUSHED:
                        case STARTED:
                        {
                            sendErrorResponse = false;

                            setStickyError(err);
                            postActivityNotificationIfPossible();

                            cancelPendingDequeueOperations();

                            if (mFlags & kFlagIsAsync) {
                                onError(err, actionCode);
                            }
                            switch (actionCode) {
                            case ACTION_CODE_TRANSIENT:
                                break;
                            case ACTION_CODE_RECOVERABLE:
                                setState(INITIALIZED);
                                break;
                            default:
                                setState(UNINITIALIZED);
                                break;
                            }
                            break;
                        }

                        default:
                        {
                            sendErrorResponse = false;

                            setStickyError(err);
                            postActivityNotificationIfPossible();

                            // actionCode in an uninitialized state is always fatal.
                            if (mState == UNINITIALIZED) {
                                actionCode = ACTION_CODE_FATAL;
                            }
                            if (mFlags & kFlagIsAsync) {
                                onError(err, actionCode);
                            }
                            switch (actionCode) {
                            case ACTION_CODE_TRANSIENT:
                                break;
                            case ACTION_CODE_RECOVERABLE:
                                setState(INITIALIZED);
                                break;
                            default:
                                setState(UNINITIALIZED);
                                break;
                            }
                            break;
                        }
                    }

                    if (sendErrorResponse) {
                        PostReplyWithError(mReplyID, err);
                    }
                    break;
                }

                case CodecBase::kWhatComponentAllocated:
                {
                    CHECK_EQ(mState, INITIALIZING);
                    setState(INITIALIZED);
                    mFlags |= kFlagIsComponentAllocated;

                    CHECK(msg->findString("componentName", &mComponentName));

                    if (mComponentName.startsWith("OMX.google.")) {
                        mFlags |= kFlagUsesSoftwareRenderer;
                    } else {
                        mFlags &= ~kFlagUsesSoftwareRenderer;
                    }

                    String8 resourceType;
                    if (mComponentName.endsWith(".secure")) {
                        mFlags |= kFlagIsSecure;
                        resourceType = String8(kResourceSecureCodec);
                    } else {
                        mFlags &= ~kFlagIsSecure;
                        resourceType = String8(kResourceNonSecureCodec);
                    }

                    if (mIsVideo) {
                        // audio codec is currently ignored.
                        addResource(resourceType, String8(kResourceVideoCodec), 1);
                    }

                    (new AMessage)->postReply(mReplyID);
                    break;
                }

                case CodecBase::kWhatComponentConfigured:
                {
                    if (mState == UNINITIALIZED || mState == INITIALIZED) {
                        // In case a kWhatError message came in and replied with error,
                        // we log a warning and ignore.
                        ALOGW("configure interrupted by error, current state %d", mState);
                        break;
                    }
                    CHECK_EQ(mState, CONFIGURING);

                    // reset input surface flag
                    mHaveInputSurface = false;

                    CHECK(msg->findString("componentName", &mComponentName));
                    CHECK(msg->findMessage("input-format", &mInputFormat));
                    CHECK(msg->findMessage("output-format", &mOutputFormat));

                    int32_t usingSwRenderer;
                    if (mOutputFormat->findInt32("using-sw-renderer", &usingSwRenderer)
                            && usingSwRenderer) {
                        mFlags |= kFlagUsesSoftwareRenderer;
                    }
                    setState(CONFIGURED);
                    (new AMessage)->postReply(mReplyID);
                    break;
                }

                case CodecBase::kWhatInputSurfaceCreated:
                {
                    // response to initiateCreateInputSurface()
                    status_t err = NO_ERROR;
                    sp<AMessage> response = new AMessage;
                    if (!msg->findInt32("err", &err)) {
                        sp<RefBase> obj;
                        msg->findObject("input-surface", &obj);
                        CHECK(obj != NULL);
                        response->setObject("input-surface", obj);
                        mHaveInputSurface = true;
                    } else {
                        response->setInt32("err", err);
                    }
                    response->postReply(mReplyID);
                    break;
                }

                case CodecBase::kWhatInputSurfaceAccepted:
                {
                    // response to initiateSetInputSurface()
                    status_t err = NO_ERROR;
                    sp<AMessage> response = new AMessage();
                    if (!msg->findInt32("err", &err)) {
                        mHaveInputSurface = true;
                    } else {
                        response->setInt32("err", err);
                    }
                    response->postReply(mReplyID);
                    break;
                }

                case CodecBase::kWhatSignaledInputEOS:
                {
                    // response to signalEndOfInputStream()
                    sp<AMessage> response = new AMessage;
                    status_t err;
                    if (msg->findInt32("err", &err)) {
                        response->setInt32("err", err);
                    }
                    response->postReply(mReplyID);
                    break;
                }


                case CodecBase::kWhatBuffersAllocated:
                {
                    Mutex::Autolock al(mBufferLock);
                    int32_t portIndex;
                    CHECK(msg->findInt32("portIndex", &portIndex));

                    ALOGV("%s buffers allocated",
                          portIndex == kPortIndexInput ? "input" : "output");

                    CHECK(portIndex == kPortIndexInput
                            || portIndex == kPortIndexOutput);

                    mPortBuffers[portIndex].clear();

                    Vector<BufferInfo> *buffers = &mPortBuffers[portIndex];

                    sp<RefBase> obj;
                    CHECK(msg->findObject("portDesc", &obj));

                    sp<CodecBase::PortDescription> portDesc =
                        static_cast<CodecBase::PortDescription *>(obj.get());

                    size_t numBuffers = portDesc->countBuffers();

                    size_t totalSize = 0;
                    for (size_t i = 0; i < numBuffers; ++i) {
                        if (portIndex == kPortIndexInput && mCrypto != NULL) {
                            totalSize += portDesc->bufferAt(i)->capacity();
                        }
                    }

                    if (totalSize) {
                        mDealer = new MemoryDealer(totalSize, "MediaCodec");
                    }

                    for (size_t i = 0; i < numBuffers; ++i) {
                        BufferInfo info;
                        info.mBufferID = portDesc->bufferIDAt(i);
                        info.mOwnedByClient = false;
                        info.mData = portDesc->bufferAt(i);

                        if (portIndex == kPortIndexInput && mCrypto != NULL) {
                            sp<IMemory> mem = mDealer->allocate(info.mData->capacity());
                            info.mEncryptedData =
                                new ABuffer(mem->pointer(), info.mData->capacity());
                            info.mSharedEncryptedBuffer = mem;
                        }

                        buffers->push_back(info);
                    }

                    if (portIndex == kPortIndexOutput) {
                        if (mState == STARTING) {
                            // We're always allocating output buffers after
                            // allocating input buffers, so this is a good
                            // indication that now all buffers are allocated.
                            if (mIsVideo) {
                                String8 subtype;
                                addResource(
                                        String8(kResourceGraphicMemory),
                                        subtype,
                                        getGraphicBufferSize());
                            }
                            setState(STARTED);
                            (new AMessage)->postReply(mReplyID);
                        } else {
                            mFlags |= kFlagOutputBuffersChanged;
                            postActivityNotificationIfPossible();
                        }
                    }
                    break;
                }

                case CodecBase::kWhatOutputFormatChanged:
                {
                    ALOGV("codec output format changed");

                    if (mSoftRenderer == NULL &&
                            mSurface != NULL &&
                            (mFlags & kFlagUsesSoftwareRenderer)) {
                        AString mime;
                        CHECK(msg->findString("mime", &mime));

                        if (mime.startsWithIgnoreCase("video/")) {
                            mSoftRenderer = new SoftwareRenderer(mSurface, mRotationDegrees);
                        }
                    }

                    mOutputFormat = msg;

                    if (mFlags & kFlagIsEncoder) {
                        // Before we announce the format change we should
                        // collect codec specific data and amend the output
                        // format as necessary.
                        mFlags |= kFlagGatherCodecSpecificData;
                    } else if (mFlags & kFlagIsAsync) {
                        onOutputFormatChanged();
                    } else {
                        mFlags |= kFlagOutputFormatChanged;
                        postActivityNotificationIfPossible();
                    }

                    // Notify mCrypto of video resolution changes
                    if (mCrypto != NULL) {
                        int32_t left, top, right, bottom, width, height;
                        if (mOutputFormat->findRect("crop", &left, &top, &right, &bottom)) {
                            mCrypto->notifyResolution(right - left + 1, bottom - top + 1);
                        } else if (mOutputFormat->findInt32("width", &width)
                                && mOutputFormat->findInt32("height", &height)) {
                            mCrypto->notifyResolution(width, height);
                        }
                    }

                    break;
                }

                case CodecBase::kWhatOutputFramesRendered:
                {
                    // ignore these in all states except running, and check that we have a
                    // notification set
                    if (mState == STARTED && mOnFrameRenderedNotification != NULL) {
                        sp<AMessage> notify = mOnFrameRenderedNotification->dup();
                        notify->setMessage("data", msg);
                        notify->post();
                    }
                    break;
                }

                case CodecBase::kWhatFillThisBuffer:
                {
                    /* size_t index = */updateBuffers(kPortIndexInput, msg);

                    if (mState == FLUSHING
                            || mState == STOPPING
                            || mState == RELEASING) {
                        returnBuffersToCodecOnPort(kPortIndexInput);
                        break;
                    }

                    if (!mCSD.empty()) {
                        ssize_t index = dequeuePortBuffer(kPortIndexInput);
                        CHECK_GE(index, 0);

                        // If codec specific data had been specified as
                        // part of the format in the call to configure and
                        // if there's more csd left, we submit it here
                        // clients only get access to input buffers once
                        // this data has been exhausted.

                        status_t err = queueCSDInputBuffer(index);

                        if (err != OK) {
                            ALOGE("queueCSDInputBuffer failed w/ error %d",
                                  err);

                            setStickyError(err);
                            postActivityNotificationIfPossible();

                            cancelPendingDequeueOperations();
                        }
                        break;
                    }

                    if (mFlags & kFlagIsAsync) {
                        if (!mHaveInputSurface) {
                            if (mState == FLUSHED) {
                                mHavePendingInputBuffers = true;
                            } else {
                                onInputBufferAvailable();
                            }
                        }
                    } else if (mFlags & kFlagDequeueInputPending) {
                        CHECK(handleDequeueInputBuffer(mDequeueInputReplyID));

                        ++mDequeueInputTimeoutGeneration;
                        mFlags &= ~kFlagDequeueInputPending;
                        mDequeueInputReplyID = 0;
                    } else {
                        postActivityNotificationIfPossible();
                    }
                    break;
                }

                case CodecBase::kWhatDrainThisBuffer:
                {
                    /* size_t index = */updateBuffers(kPortIndexOutput, msg);

                    if (mState == FLUSHING
                            || mState == STOPPING
                            || mState == RELEASING) {
                        returnBuffersToCodecOnPort(kPortIndexOutput);
                        break;
                    }

                    sp<ABuffer> buffer;
                    CHECK(msg->findBuffer("buffer", &buffer));

                    int32_t omxFlags;
                    CHECK(msg->findInt32("flags", &omxFlags));

                    buffer->meta()->setInt32("omxFlags", omxFlags);

                    if (mFlags & kFlagGatherCodecSpecificData) {
                        // This is the very first output buffer after a
                        // format change was signalled, it'll either contain
                        // the one piece of codec specific data we can expect
                        // or there won't be codec specific data.
                        if (omxFlags & OMX_BUFFERFLAG_CODECCONFIG) {
                            status_t err =
                                amendOutputFormatWithCodecSpecificData(buffer);

                            if (err != OK) {
                                ALOGE("Codec spit out malformed codec "
                                      "specific data!");
                            }
                        }

                        mFlags &= ~kFlagGatherCodecSpecificData;
                        if (mFlags & kFlagIsAsync) {
                            onOutputFormatChanged();
                        } else {
                            mFlags |= kFlagOutputFormatChanged;
                        }
                    }

                    if (mFlags & kFlagIsAsync) {
                        onOutputBufferAvailable();
                    } else if (mFlags & kFlagDequeueOutputPending) {
                        CHECK(handleDequeueOutputBuffer(mDequeueOutputReplyID));

                        ++mDequeueOutputTimeoutGeneration;
                        mFlags &= ~kFlagDequeueOutputPending;
                        mDequeueOutputReplyID = 0;
                    } else {
                        postActivityNotificationIfPossible();
                    }

                    break;
                }

                case CodecBase::kWhatEOS:
                {
                    // We already notify the client of this by using the
                    // corresponding flag in "onOutputBufferReady".
                    break;
                }

                case CodecBase::kWhatShutdownCompleted:
                {
                    if (mState == STOPPING) {
                        setState(INITIALIZED);
                    } else {
                        CHECK_EQ(mState, RELEASING);
                        setState(UNINITIALIZED);
                        mComponentName.clear();
                    }
                    mFlags &= ~kFlagIsComponentAllocated;

                    mResourceManagerService->removeResource(getId(mResourceManagerClient));

                    (new AMessage)->postReply(mReplyID);
                    break;
                }

                case CodecBase::kWhatFlushCompleted:
                {
                    if (mState != FLUSHING) {
                        ALOGW("received FlushCompleted message in state %d",
                                mState);
                        break;
                    }

                    if (mFlags & kFlagIsAsync) {
                        setState(FLUSHED);
                    } else {
                        setState(STARTED);
                        mCodec->signalResume();
                    }

                    (new AMessage)->postReply(mReplyID);
                    break;
                }

                default:
                    TRESPASS();
            }
            break;
        }

        case kWhatInit:
        {
            sp<AReplyToken> replyID;
            CHECK(msg->senderAwaitsResponse(&replyID));

            if (mState != UNINITIALIZED) {
                PostReplyWithError(replyID, INVALID_OPERATION);
                break;
            }

            mReplyID = replyID;
            setState(INITIALIZING);

            AString name;
            CHECK(msg->findString("name", &name));

            int32_t nameIsType;
            int32_t encoder = false;
            CHECK(msg->findInt32("nameIsType", &nameIsType));
            if (nameIsType) {
                CHECK(msg->findInt32("encoder", &encoder));
            }

            sp<AMessage> format = new AMessage;

            if (nameIsType) {
                format->setString("mime", name.c_str());
                format->setInt32("encoder", encoder);
            } else {
                format->setString("componentName", name.c_str());
            }

            mCodec->initiateAllocateComponent(format);
            break;
        }

        case kWhatSetNotification:
        {
            sp<AMessage> notify;
            if (msg->findMessage("on-frame-rendered", &notify)) {
                mOnFrameRenderedNotification = notify;
            }
            break;
        }

        case kWhatSetCallback:
        {
            sp<AReplyToken> replyID;
            CHECK(msg->senderAwaitsResponse(&replyID));

            if (mState == UNINITIALIZED
                    || mState == INITIALIZING
                    || isExecuting()) {
                // callback can't be set after codec is executing,
                // or before it's initialized (as the callback
                // will be cleared when it goes to INITIALIZED)
                PostReplyWithError(replyID, INVALID_OPERATION);
                break;
            }

            sp<AMessage> callback;
            CHECK(msg->findMessage("callback", &callback));

            mCallback = callback;

            if (mCallback != NULL) {
                ALOGI("MediaCodec will operate in async mode");
                mFlags |= kFlagIsAsync;
            } else {
                mFlags &= ~kFlagIsAsync;
            }

            sp<AMessage> response = new AMessage;
            response->postReply(replyID);
            break;
        }

        case kWhatConfigure:
        {
            sp<AReplyToken> replyID;
            CHECK(msg->senderAwaitsResponse(&replyID));

            if (mState != INITIALIZED) {
                PostReplyWithError(replyID, INVALID_OPERATION);
                break;
            }

            sp<RefBase> obj;
            CHECK(msg->findObject("surface", &obj));

            sp<AMessage> format;
            CHECK(msg->findMessage("format", &format));

            int32_t push;
            if (msg->findInt32("push-blank-buffers-on-shutdown", &push) && push != 0) {
                mFlags |= kFlagPushBlankBuffersOnShutdown;
            }

            if (obj != NULL) {
                format->setObject("native-window", obj);
                status_t err = handleSetSurface(static_cast<Surface *>(obj.get()));
                if (err != OK) {
                    PostReplyWithError(replyID, err);
                    break;
                }
            } else {
                handleSetSurface(NULL);
            }

            mReplyID = replyID;
            setState(CONFIGURING);

            void *crypto;
            if (!msg->findPointer("crypto", &crypto)) {
                crypto = NULL;
            }

            mCrypto = static_cast<ICrypto *>(crypto);

            uint32_t flags;
            CHECK(msg->findInt32("flags", (int32_t *)&flags));

            if (flags & CONFIGURE_FLAG_ENCODE) {
                format->setInt32("encoder", true);
                mFlags |= kFlagIsEncoder;
            }

            extractCSD(format);

            mCodec->initiateConfigureComponent(format);
            break;
        }

        case kWhatSetSurface:
        {
            sp<AReplyToken> replyID;
            CHECK(msg->senderAwaitsResponse(&replyID));

            status_t err = OK;
            sp<Surface> surface;

            switch (mState) {
                case CONFIGURED:
                case STARTED:
                case FLUSHED:
                {
                    sp<RefBase> obj;
                    (void)msg->findObject("surface", &obj);
                    sp<Surface> surface = static_cast<Surface *>(obj.get());
                    if (mSurface == NULL) {
                        // do not support setting surface if it was not set
                        err = INVALID_OPERATION;
                    } else if (obj == NULL) {
                        // do not support unsetting surface
                        err = BAD_VALUE;
                    } else {
                        err = connectToSurface(surface);
                        if (err == BAD_VALUE) {
                            // assuming reconnecting to same surface
                            // TODO: check if it is the same surface
                            err = OK;
                        } else {
                            if (err == OK) {
                                if (mFlags & kFlagUsesSoftwareRenderer) {
                                    if (mSoftRenderer != NULL
                                            && (mFlags & kFlagPushBlankBuffersOnShutdown)) {
                                        pushBlankBuffersToNativeWindow(mSurface.get());
                                    }
                                    mSoftRenderer = new SoftwareRenderer(surface);
                                    // TODO: check if this was successful
                                } else {
                                    err = mCodec->setSurface(surface);
                                }
                            }
                            if (err == OK) {
                                (void)disconnectFromSurface();
                                mSurface = surface;
                            }
                        }
                    }
                    break;
                }

                default:
                    err = INVALID_OPERATION;
                    break;
            }

            PostReplyWithError(replyID, err);
            break;
        }

        case kWhatCreateInputSurface:
        case kWhatSetInputSurface:
        {
            sp<AReplyToken> replyID;
            CHECK(msg->senderAwaitsResponse(&replyID));

            // Must be configured, but can't have been started yet.
            if (mState != CONFIGURED) {
                PostReplyWithError(replyID, INVALID_OPERATION);
                break;
            }

            mReplyID = replyID;
            if (msg->what() == kWhatCreateInputSurface) {
                mCodec->initiateCreateInputSurface();
            } else {
                sp<RefBase> obj;
                CHECK(msg->findObject("input-surface", &obj));

                mCodec->initiateSetInputSurface(
                        static_cast<PersistentSurface *>(obj.get()));
            }
            break;
        }
        case kWhatStart:
        {
            sp<AReplyToken> replyID;
            CHECK(msg->senderAwaitsResponse(&replyID));

            if (mState == FLUSHED) {
                setState(STARTED);
                if (mHavePendingInputBuffers) {
                    onInputBufferAvailable();
                    mHavePendingInputBuffers = false;
                }
                mCodec->signalResume();
                PostReplyWithError(replyID, OK);
                break;
            } else if (mState != CONFIGURED) {
                PostReplyWithError(replyID, INVALID_OPERATION);
                break;
            }

            mReplyID = replyID;
            setState(STARTING);

            mCodec->initiateStart();
            break;
        }

        case kWhatStop:
        case kWhatRelease:
        {
            State targetState =
                (msg->what() == kWhatStop) ? INITIALIZED : UNINITIALIZED;

            sp<AReplyToken> replyID;
            CHECK(msg->senderAwaitsResponse(&replyID));

            // already stopped/released
            if (mState == UNINITIALIZED && mReleasedByResourceManager) {
                sp<AMessage> response = new AMessage;
                response->setInt32("err", OK);
                response->postReply(replyID);
                break;
            }

            int32_t reclaimed = 0;
            msg->findInt32("reclaimed", &reclaimed);
            if (reclaimed) {
                mReleasedByResourceManager = true;

                int32_t force = 0;
                msg->findInt32("force", &force);
                if (!force && hasPendingBuffer()) {
                    ALOGW("Can't reclaim codec right now due to pending buffers.");

                    // return WOULD_BLOCK to ask resource manager to retry later.
                    sp<AMessage> response = new AMessage;
                    response->setInt32("err", WOULD_BLOCK);
                    response->postReply(replyID);

                    // notify the async client
                    if (mFlags & kFlagIsAsync) {
                        onError(DEAD_OBJECT, ACTION_CODE_FATAL);
                    }
                    break;
                }
            }

            if (!((mFlags & kFlagIsComponentAllocated) && targetState == UNINITIALIZED) // See 1
                    && mState != INITIALIZED
                    && mState != CONFIGURED && !isExecuting()) {
                // 1) Permit release to shut down the component if allocated.
                //
                // 2) We may be in "UNINITIALIZED" state already and
                // also shutdown the encoder/decoder without the
                // client being aware of this if media server died while
                // we were being stopped. The client would assume that
                // after stop() returned, it would be safe to call release()
                // and it should be in this case, no harm to allow a release()
                // if we're already uninitialized.
                sp<AMessage> response = new AMessage;
                // TODO: we shouldn't throw an exception for stop/release. Change this to wait until
                // the previous stop/release completes and then reply with OK.
                status_t err = mState == targetState ? OK : INVALID_OPERATION;
                response->setInt32("err", err);
                if (err == OK && targetState == UNINITIALIZED) {
                    mComponentName.clear();
                }
                response->postReply(replyID);
                break;
            }

            if (mFlags & kFlagSawMediaServerDie) {
                // It's dead, Jim. Don't expect initiateShutdown to yield
                // any useful results now...
                setState(UNINITIALIZED);
                if (targetState == UNINITIALIZED) {
                    mComponentName.clear();
                }
                (new AMessage)->postReply(replyID);
                break;
            }

            mReplyID = replyID;
            setState(msg->what() == kWhatStop ? STOPPING : RELEASING);

            mCodec->initiateShutdown(
                    msg->what() == kWhatStop /* keepComponentAllocated */);

            returnBuffersToCodec();

            if (mSoftRenderer != NULL && (mFlags & kFlagPushBlankBuffersOnShutdown)) {
                pushBlankBuffersToNativeWindow(mSurface.get());
            }
            break;
        }

        case kWhatDequeueInputBuffer:
        {
            sp<AReplyToken> replyID;
            CHECK(msg->senderAwaitsResponse(&replyID));

            if (mFlags & kFlagIsAsync) {
                ALOGE("dequeueOutputBuffer can't be used in async mode");
                PostReplyWithError(replyID, INVALID_OPERATION);
                break;
            }

            if (mHaveInputSurface) {
                ALOGE("dequeueInputBuffer can't be used with input surface");
                PostReplyWithError(replyID, INVALID_OPERATION);
                break;
            }

            if (handleDequeueInputBuffer(replyID, true /* new request */)) {
                break;
            }

            int64_t timeoutUs;
            CHECK(msg->findInt64("timeoutUs", &timeoutUs));

            if (timeoutUs == 0ll) {
                PostReplyWithError(replyID, -EAGAIN);
                break;
            }

            mFlags |= kFlagDequeueInputPending;
            mDequeueInputReplyID = replyID;

            if (timeoutUs > 0ll) {
                sp<AMessage> timeoutMsg =
                    new AMessage(kWhatDequeueInputTimedOut, this);
                timeoutMsg->setInt32(
                        "generation", ++mDequeueInputTimeoutGeneration);
                timeoutMsg->post(timeoutUs);
            }
            break;
        }

        case kWhatDequeueInputTimedOut:
        {
            int32_t generation;
            CHECK(msg->findInt32("generation", &generation));

            if (generation != mDequeueInputTimeoutGeneration) {
                // Obsolete
                break;
            }

            CHECK(mFlags & kFlagDequeueInputPending);

            PostReplyWithError(mDequeueInputReplyID, -EAGAIN);

            mFlags &= ~kFlagDequeueInputPending;
            mDequeueInputReplyID = 0;
            break;
        }

        case kWhatQueueInputBuffer:
        {
            sp<AReplyToken> replyID;
            CHECK(msg->senderAwaitsResponse(&replyID));

            if (!isExecuting()) {
                PostReplyWithError(replyID, INVALID_OPERATION);
                break;
            } else if (mFlags & kFlagStickyError) {
                PostReplyWithError(replyID, getStickyError());
                break;
            }

            status_t err = onQueueInputBuffer(msg);

            PostReplyWithError(replyID, err);
            break;
        }

        case kWhatDequeueOutputBuffer:
        {
            sp<AReplyToken> replyID;
            CHECK(msg->senderAwaitsResponse(&replyID));

            if (mFlags & kFlagIsAsync) {
                ALOGE("dequeueOutputBuffer can't be used in async mode");
                PostReplyWithError(replyID, INVALID_OPERATION);
                break;
            }

            if (handleDequeueOutputBuffer(replyID, true /* new request */)) {
                break;
            }

            int64_t timeoutUs;
            CHECK(msg->findInt64("timeoutUs", &timeoutUs));

            if (timeoutUs == 0ll) {
                PostReplyWithError(replyID, -EAGAIN);
                break;
            }

            mFlags |= kFlagDequeueOutputPending;
            mDequeueOutputReplyID = replyID;

            if (timeoutUs > 0ll) {
                sp<AMessage> timeoutMsg =
                    new AMessage(kWhatDequeueOutputTimedOut, this);
                timeoutMsg->setInt32(
                        "generation", ++mDequeueOutputTimeoutGeneration);
                timeoutMsg->post(timeoutUs);
            }
            break;
        }

        case kWhatDequeueOutputTimedOut:
        {
            int32_t generation;
            CHECK(msg->findInt32("generation", &generation));

            if (generation != mDequeueOutputTimeoutGeneration) {
                // Obsolete
                break;
            }

            CHECK(mFlags & kFlagDequeueOutputPending);

            PostReplyWithError(mDequeueOutputReplyID, -EAGAIN);

            mFlags &= ~kFlagDequeueOutputPending;
            mDequeueOutputReplyID = 0;
            break;
        }

        case kWhatReleaseOutputBuffer:
        {
            sp<AReplyToken> replyID;
            CHECK(msg->senderAwaitsResponse(&replyID));

            if (!isExecuting()) {
                PostReplyWithError(replyID, INVALID_OPERATION);
                break;
            } else if (mFlags & kFlagStickyError) {
                PostReplyWithError(replyID, getStickyError());
                break;
            }

            status_t err = onReleaseOutputBuffer(msg);

            PostReplyWithError(replyID, err);
            break;
        }

        case kWhatSignalEndOfInputStream:
        {
            sp<AReplyToken> replyID;
            CHECK(msg->senderAwaitsResponse(&replyID));

            if (!isExecuting()) {
                PostReplyWithError(replyID, INVALID_OPERATION);
                break;
            } else if (mFlags & kFlagStickyError) {
                PostReplyWithError(replyID, getStickyError());
                break;
            }

            mReplyID = replyID;
            mCodec->signalEndOfInputStream();
            break;
        }

        case kWhatGetBuffers:
        {
            sp<AReplyToken> replyID;
            CHECK(msg->senderAwaitsResponse(&replyID));
            // Unfortunately widevine legacy source requires knowing all of the
            // codec input buffers, so we have to provide them even in async mode.
            int32_t widevine = 0;
            msg->findInt32("widevine", &widevine);

            if (!isExecuting() || ((mFlags & kFlagIsAsync) && !widevine)) {
                PostReplyWithError(replyID, INVALID_OPERATION);
                break;
            } else if (mFlags & kFlagStickyError) {
                PostReplyWithError(replyID, getStickyError());
                break;
            }

            int32_t portIndex;
            CHECK(msg->findInt32("portIndex", &portIndex));

            Vector<sp<ABuffer> > *dstBuffers;
            CHECK(msg->findPointer("buffers", (void **)&dstBuffers));

            dstBuffers->clear();
            const Vector<BufferInfo> &srcBuffers = mPortBuffers[portIndex];

            for (size_t i = 0; i < srcBuffers.size(); ++i) {
                const BufferInfo &info = srcBuffers.itemAt(i);

                dstBuffers->push_back(
                        (portIndex == kPortIndexInput && mCrypto != NULL)
                                ? info.mEncryptedData : info.mData);
            }

            (new AMessage)->postReply(replyID);
            break;
        }

        case kWhatFlush:
        {
            sp<AReplyToken> replyID;
            CHECK(msg->senderAwaitsResponse(&replyID));

            if (!isExecuting()) {
                PostReplyWithError(replyID, INVALID_OPERATION);
                break;
            } else if (mFlags & kFlagStickyError) {
                PostReplyWithError(replyID, getStickyError());
                break;
            }

            mReplyID = replyID;
            // TODO: skip flushing if already FLUSHED
            setState(FLUSHING);

            mCodec->signalFlush();
            returnBuffersToCodec();
            break;
        }

        case kWhatGetInputFormat:
        case kWhatGetOutputFormat:
        {
            sp<AMessage> format =
                (msg->what() == kWhatGetOutputFormat ? mOutputFormat : mInputFormat);

            sp<AReplyToken> replyID;
            CHECK(msg->senderAwaitsResponse(&replyID));

            if ((mState != CONFIGURED && mState != STARTING &&
                 mState != STARTED && mState != FLUSHING &&
                 mState != FLUSHED)
                    || format == NULL) {
                PostReplyWithError(replyID, INVALID_OPERATION);
                break;
            } else if (mFlags & kFlagStickyError) {
                PostReplyWithError(replyID, getStickyError());
                break;
            }

            sp<AMessage> response = new AMessage;
            response->setMessage("format", format);
            response->postReply(replyID);
            break;
        }

        case kWhatRequestIDRFrame:
        {
            mCodec->signalRequestIDRFrame();
            break;
        }

        case kWhatRequestActivityNotification:
        {
            CHECK(mActivityNotify == NULL);
            CHECK(msg->findMessage("notify", &mActivityNotify));

            postActivityNotificationIfPossible();
            break;
        }

        case kWhatGetName:
        {
            sp<AReplyToken> replyID;
            CHECK(msg->senderAwaitsResponse(&replyID));

            if (mComponentName.empty()) {
                PostReplyWithError(replyID, INVALID_OPERATION);
                break;
            }

            sp<AMessage> response = new AMessage;
            response->setString("name", mComponentName.c_str());
            response->postReply(replyID);
            break;
        }

        case kWhatSetParameters:
        {
            sp<AReplyToken> replyID;
            CHECK(msg->senderAwaitsResponse(&replyID));

            sp<AMessage> params;
            CHECK(msg->findMessage("params", &params));

            status_t err = onSetParameters(params);

            PostReplyWithError(replyID, err);
            break;
        }

        default:
            TRESPASS();
    }
}

void MediaCodec::extractCSD(const sp<AMessage> &format) {
    mCSD.clear();

    size_t i = 0;
    for (;;) {
        sp<ABuffer> csd;
        if (!format->findBuffer(AStringPrintf("csd-%u", i).c_str(), &csd)) {
            break;
        }

        mCSD.push_back(csd);
        ++i;
    }

    ALOGV("Found %zu pieces of codec specific data.", mCSD.size());
}

status_t MediaCodec::queueCSDInputBuffer(size_t bufferIndex) {
    CHECK(!mCSD.empty());

    const BufferInfo *info =
        &mPortBuffers[kPortIndexInput].itemAt(bufferIndex);

    sp<ABuffer> csd = *mCSD.begin();
    mCSD.erase(mCSD.begin());

    const sp<ABuffer> &codecInputData =
        (mCrypto != NULL) ? info->mEncryptedData : info->mData;

    if (csd->size() > codecInputData->capacity()) {
        return -EINVAL;
    }

    memcpy(codecInputData->data(), csd->data(), csd->size());

    AString errorDetailMsg;

    sp<AMessage> msg = new AMessage(kWhatQueueInputBuffer, this);
    msg->setSize("index", bufferIndex);
    msg->setSize("offset", 0);
    msg->setSize("size", csd->size());
    msg->setInt64("timeUs", 0ll);
    msg->setInt32("flags", BUFFER_FLAG_CODECCONFIG);
    msg->setPointer("errorDetailMsg", &errorDetailMsg);

    return onQueueInputBuffer(msg);
}

void MediaCodec::setState(State newState) {
    if (newState == INITIALIZED || newState == UNINITIALIZED) {
        delete mSoftRenderer;
        mSoftRenderer = NULL;

        mCrypto.clear();
        handleSetSurface(NULL);

        mInputFormat.clear();
        mOutputFormat.clear();
        mFlags &= ~kFlagOutputFormatChanged;
        mFlags &= ~kFlagOutputBuffersChanged;
        mFlags &= ~kFlagStickyError;
        mFlags &= ~kFlagIsEncoder;
        mFlags &= ~kFlagGatherCodecSpecificData;
        mFlags &= ~kFlagIsAsync;
        mStickyError = OK;

        mActivityNotify.clear();
        mCallback.clear();
    }

    if (newState == UNINITIALIZED) {
        // return any straggling buffers, e.g. if we got here on an error
        returnBuffersToCodec();

        // The component is gone, mediaserver's probably back up already
        // but should definitely be back up should we try to instantiate
        // another component.. and the cycle continues.
        mFlags &= ~kFlagSawMediaServerDie;
    }

    mState = newState;

    cancelPendingDequeueOperations();

    updateBatteryStat();
}

void MediaCodec::returnBuffersToCodec() {
    returnBuffersToCodecOnPort(kPortIndexInput);
    returnBuffersToCodecOnPort(kPortIndexOutput);
}

void MediaCodec::returnBuffersToCodecOnPort(int32_t portIndex) {
    CHECK(portIndex == kPortIndexInput || portIndex == kPortIndexOutput);
    Mutex::Autolock al(mBufferLock);

    Vector<BufferInfo> *buffers = &mPortBuffers[portIndex];

    for (size_t i = 0; i < buffers->size(); ++i) {
        BufferInfo *info = &buffers->editItemAt(i);

        if (info->mNotify != NULL) {
            sp<AMessage> msg = info->mNotify;
            info->mNotify = NULL;
            info->mOwnedByClient = false;

            if (portIndex == kPortIndexInput) {
                /* no error, just returning buffers */
                msg->setInt32("err", OK);
            }
            msg->post();
        }
    }

    mAvailPortBuffers[portIndex].clear();
}

size_t MediaCodec::updateBuffers(
        int32_t portIndex, const sp<AMessage> &msg) {
    CHECK(portIndex == kPortIndexInput || portIndex == kPortIndexOutput);

    uint32_t bufferID;
    CHECK(msg->findInt32("buffer-id", (int32_t*)&bufferID));
    Mutex::Autolock al(mBufferLock);

    Vector<BufferInfo> *buffers = &mPortBuffers[portIndex];

    for (size_t i = 0; i < buffers->size(); ++i) {
        BufferInfo *info = &buffers->editItemAt(i);

        if (info->mBufferID == bufferID) {
            CHECK(info->mNotify == NULL);
            CHECK(msg->findMessage("reply", &info->mNotify));

            info->mFormat =
                (portIndex == kPortIndexInput) ? mInputFormat : mOutputFormat;
            mAvailPortBuffers[portIndex].push_back(i);

            return i;
        }
    }

    TRESPASS();

    return 0;
}

status_t MediaCodec::onQueueInputBuffer(const sp<AMessage> &msg) {
    size_t index;
    size_t offset;
    size_t size;
    int64_t timeUs;
    uint32_t flags;
    CHECK(msg->findSize("index", &index));
    CHECK(msg->findSize("offset", &offset));
    CHECK(msg->findInt64("timeUs", &timeUs));
    CHECK(msg->findInt32("flags", (int32_t *)&flags));

    const CryptoPlugin::SubSample *subSamples;
    size_t numSubSamples;
    const uint8_t *key;
    const uint8_t *iv;
    CryptoPlugin::Mode mode = CryptoPlugin::kMode_Unencrypted;

    // We allow the simpler queueInputBuffer API to be used even in
    // secure mode, by fabricating a single unencrypted subSample.
    CryptoPlugin::SubSample ss;

    if (msg->findSize("size", &size)) {
        if (mCrypto != NULL) {
            ss.mNumBytesOfClearData = size;
            ss.mNumBytesOfEncryptedData = 0;

            subSamples = &ss;
            numSubSamples = 1;
            key = NULL;
            iv = NULL;
        }
    } else {
        if (mCrypto == NULL) {
            return -EINVAL;
        }

        CHECK(msg->findPointer("subSamples", (void **)&subSamples));
        CHECK(msg->findSize("numSubSamples", &numSubSamples));
        CHECK(msg->findPointer("key", (void **)&key));
        CHECK(msg->findPointer("iv", (void **)&iv));

        int32_t tmp;
        CHECK(msg->findInt32("mode", &tmp));

        mode = (CryptoPlugin::Mode)tmp;

        size = 0;
        for (size_t i = 0; i < numSubSamples; ++i) {
            size += subSamples[i].mNumBytesOfClearData;
            size += subSamples[i].mNumBytesOfEncryptedData;
        }
    }

    if (index >= mPortBuffers[kPortIndexInput].size()) {
        return -ERANGE;
    }

    BufferInfo *info = &mPortBuffers[kPortIndexInput].editItemAt(index);

    if (info->mNotify == NULL || !info->mOwnedByClient) {
        return -EACCES;
    }

    if (offset + size > info->mData->capacity()) {
        return -EINVAL;
    }

    sp<AMessage> reply = info->mNotify;
    info->mData->setRange(offset, size);
    info->mData->meta()->setInt64("timeUs", timeUs);

    if (flags & BUFFER_FLAG_EOS) {
        info->mData->meta()->setInt32("eos", true);
    }

    if (flags & BUFFER_FLAG_CODECCONFIG) {
        info->mData->meta()->setInt32("csd", true);
    }

    if (mCrypto != NULL) {
        if (size > info->mEncryptedData->capacity()) {
            return -ERANGE;
        }

        AString *errorDetailMsg;
        CHECK(msg->findPointer("errorDetailMsg", (void **)&errorDetailMsg));

        ssize_t result = mCrypto->decrypt(
                (mFlags & kFlagIsSecure) != 0,
                key,
                iv,
                mode,
                info->mSharedEncryptedBuffer,
                offset,
                subSamples,
                numSubSamples,
                info->mData->base(),
                errorDetailMsg);

        if (result < 0) {
            return result;
        }

        info->mData->setRange(0, result);
    }

    // synchronization boundary for getBufferAndFormat
    {
        Mutex::Autolock al(mBufferLock);
        info->mOwnedByClient = false;
    }
    reply->setBuffer("buffer", info->mData);
    reply->post();

    info->mNotify = NULL;

    return OK;
}

//static
size_t MediaCodec::CreateFramesRenderedMessage(
        std::list<FrameRenderTracker::Info> done, sp<AMessage> &msg) {
    size_t index = 0;

    for (std::list<FrameRenderTracker::Info>::const_iterator it = done.cbegin();
            it != done.cend(); ++it) {
        if (it->getRenderTimeNs() < 0) {
            continue; // dropped frame from tracking
        }
        msg->setInt64(AStringPrintf("%zu-media-time-us", index).c_str(), it->getMediaTimeUs());
        msg->setInt64(AStringPrintf("%zu-system-nano", index).c_str(), it->getRenderTimeNs());
        ++index;
    }
    return index;
}

status_t MediaCodec::onReleaseOutputBuffer(const sp<AMessage> &msg) {
    size_t index;
    CHECK(msg->findSize("index", &index));

    int32_t render;
    if (!msg->findInt32("render", &render)) {
        render = 0;
    }

    if (!isExecuting()) {
        return -EINVAL;
    }

    if (index >= mPortBuffers[kPortIndexOutput].size()) {
        return -ERANGE;
    }

    BufferInfo *info = &mPortBuffers[kPortIndexOutput].editItemAt(index);

    if (info->mNotify == NULL || !info->mOwnedByClient) {
        return -EACCES;
    }

    // synchronization boundary for getBufferAndFormat
    {
        Mutex::Autolock al(mBufferLock);
        info->mOwnedByClient = false;
    }

    if (render && info->mData != NULL && info->mData->size() != 0) {
        info->mNotify->setInt32("render", true);

        int64_t mediaTimeUs = -1;
        info->mData->meta()->findInt64("timeUs", &mediaTimeUs);

        int64_t renderTimeNs = 0;
        if (!msg->findInt64("timestampNs", &renderTimeNs)) {
            // use media timestamp if client did not request a specific render timestamp
            ALOGV("using buffer PTS of %lld", (long long)mediaTimeUs);
            renderTimeNs = mediaTimeUs * 1000;
        }
        info->mNotify->setInt64("timestampNs", renderTimeNs);

        if (mSoftRenderer != NULL) {
            std::list<FrameRenderTracker::Info> doneFrames = mSoftRenderer->render(
                    info->mData->data(), info->mData->size(),
                    mediaTimeUs, renderTimeNs, NULL, info->mFormat);

            // if we are running, notify rendered frames
            if (!doneFrames.empty() && mState == STARTED && mOnFrameRenderedNotification != NULL) {
                sp<AMessage> notify = mOnFrameRenderedNotification->dup();
                sp<AMessage> data = new AMessage;
                if (CreateFramesRenderedMessage(doneFrames, data)) {
                    notify->setMessage("data", data);
                    notify->post();
                }
            }
        }
    }

    info->mNotify->post();
    info->mNotify = NULL;

    return OK;
}

ssize_t MediaCodec::dequeuePortBuffer(int32_t portIndex) {
    CHECK(portIndex == kPortIndexInput || portIndex == kPortIndexOutput);

    List<size_t> *availBuffers = &mAvailPortBuffers[portIndex];

    if (availBuffers->empty()) {
        return -EAGAIN;
    }

    size_t index = *availBuffers->begin();
    availBuffers->erase(availBuffers->begin());

    BufferInfo *info = &mPortBuffers[portIndex].editItemAt(index);
    CHECK(!info->mOwnedByClient);
    {
        Mutex::Autolock al(mBufferLock);
        info->mOwnedByClient = true;

        // set image-data
        if (info->mFormat != NULL && mIsVideo) {
            sp<ABuffer> imageData;
            if (info->mFormat->findBuffer("image-data", &imageData)) {
                info->mData->meta()->setBuffer("image-data", imageData);
            }
            int32_t left, top, right, bottom;
            if (info->mFormat->findRect("crop", &left, &top, &right, &bottom)) {
                info->mData->meta()->setRect("crop-rect", left, top, right, bottom);
            }
        }
    }

    return index;
}

status_t MediaCodec::connectToSurface(const sp<Surface> &surface) {
    status_t err = OK;
    if (surface != NULL) {
        err = native_window_api_connect(surface.get(), NATIVE_WINDOW_API_MEDIA);
        if (err == BAD_VALUE) {
            ALOGI("native window already connected. Assuming no change of surface");
            return err;
        } else if (err == OK) {
            // Require a fresh set of buffers after each connect by using a unique generation
            // number. Rely on the fact that max supported process id by Linux is 2^22.
            // PID is never 0 so we don't have to worry that we use the default generation of 0.
            // TODO: come up with a unique scheme if other producers also set the generation number.
            static uint32_t mSurfaceGeneration = 0;
            uint32_t generation = (getpid() << 10) | (++mSurfaceGeneration & ((1 << 10) - 1));
            surface->setGenerationNumber(generation);
            ALOGI("[%s] setting surface generation to %u", mComponentName.c_str(), generation);

            // HACK: clear any free buffers. Remove when connect will automatically do this.
            // This is needed as the consumer may be holding onto stale frames that it can reattach
            // to this surface after disconnect/connect, and those free frames would inherit the new
            // generation number. Disconnecting after setting a unique generation prevents this.
            native_window_api_disconnect(surface.get(), NATIVE_WINDOW_API_MEDIA);
            err = native_window_api_connect(surface.get(), NATIVE_WINDOW_API_MEDIA);
        }

        if (err != OK) {
            ALOGE("native_window_api_connect returned an error: %s (%d)", strerror(-err), err);
        }
    }
    return err;
}

status_t MediaCodec::disconnectFromSurface() {
    status_t err = OK;
    if (mSurface != NULL) {
        // Resetting generation is not technically needed, but there is no need to keep it either
        mSurface->setGenerationNumber(0);
        err = native_window_api_disconnect(mSurface.get(), NATIVE_WINDOW_API_MEDIA);
        if (err != OK) {
            ALOGW("native_window_api_disconnect returned an error: %s (%d)", strerror(-err), err);
        }
        // assume disconnected even on error
        mSurface.clear();
    }
    return err;
}

status_t MediaCodec::handleSetSurface(const sp<Surface> &surface) {
    status_t err = OK;
    if (mSurface != NULL) {
        (void)disconnectFromSurface();
    }
    if (surface != NULL) {
        err = connectToSurface(surface);
        if (err == OK) {
            mSurface = surface;
        }
    }
    return err;
}

void MediaCodec::onInputBufferAvailable() {
    int32_t index;
    while ((index = dequeuePortBuffer(kPortIndexInput)) >= 0) {
        sp<AMessage> msg = mCallback->dup();
        msg->setInt32("callbackID", CB_INPUT_AVAILABLE);
        msg->setInt32("index", index);
        msg->post();
    }
}

void MediaCodec::onOutputBufferAvailable() {
    int32_t index;
    while ((index = dequeuePortBuffer(kPortIndexOutput)) >= 0) {
        const sp<ABuffer> &buffer =
            mPortBuffers[kPortIndexOutput].itemAt(index).mData;
        sp<AMessage> msg = mCallback->dup();
        msg->setInt32("callbackID", CB_OUTPUT_AVAILABLE);
        msg->setInt32("index", index);
        msg->setSize("offset", buffer->offset());
        msg->setSize("size", buffer->size());

        int64_t timeUs;
        CHECK(buffer->meta()->findInt64("timeUs", &timeUs));

        msg->setInt64("timeUs", timeUs);

        int32_t omxFlags;
        CHECK(buffer->meta()->findInt32("omxFlags", &omxFlags));

        uint32_t flags = 0;
        if (omxFlags & OMX_BUFFERFLAG_SYNCFRAME) {
            flags |= BUFFER_FLAG_SYNCFRAME;
        }
        if (omxFlags & OMX_BUFFERFLAG_CODECCONFIG) {
            flags |= BUFFER_FLAG_CODECCONFIG;
        }
        if (omxFlags & OMX_BUFFERFLAG_EOS) {
            flags |= BUFFER_FLAG_EOS;
        }
        if (omxFlags & OMX_BUFFERFLAG_DATACORRUPT) {
            flags |= BUFFER_FLAG_DATACORRUPT;
        }

        msg->setInt32("flags", flags);

        msg->post();
    }
}

void MediaCodec::onError(status_t err, int32_t actionCode, const char *detail) {
    if (mCallback != NULL) {
        sp<AMessage> msg = mCallback->dup();
        msg->setInt32("callbackID", CB_ERROR);
        msg->setInt32("err", err);
        msg->setInt32("actionCode", actionCode);

        if (detail != NULL) {
            msg->setString("detail", detail);
        }

        msg->post();
    }
}

void MediaCodec::onOutputFormatChanged() {
    if (mCallback != NULL) {
        sp<AMessage> msg = mCallback->dup();
        msg->setInt32("callbackID", CB_OUTPUT_FORMAT_CHANGED);
        msg->setMessage("format", mOutputFormat);
        msg->post();
    }
}


void MediaCodec::postActivityNotificationIfPossible() {
    if (mActivityNotify == NULL) {
        return;
    }

    bool isErrorOrOutputChanged =
            (mFlags & (kFlagStickyError
                    | kFlagOutputBuffersChanged
                    | kFlagOutputFormatChanged));

    if (isErrorOrOutputChanged
            || !mAvailPortBuffers[kPortIndexInput].empty()
            || !mAvailPortBuffers[kPortIndexOutput].empty()) {
        mActivityNotify->setInt32("input-buffers",
                mAvailPortBuffers[kPortIndexInput].size());

        if (isErrorOrOutputChanged) {
            // we want consumer to dequeue as many times as it can
            mActivityNotify->setInt32("output-buffers", INT32_MAX);
        } else {
            mActivityNotify->setInt32("output-buffers",
                    mAvailPortBuffers[kPortIndexOutput].size());
        }
        mActivityNotify->post();
        mActivityNotify.clear();
    }
}

status_t MediaCodec::setParameters(const sp<AMessage> &params) {
    sp<AMessage> msg = new AMessage(kWhatSetParameters, this);
    msg->setMessage("params", params);

    sp<AMessage> response;
    return PostAndAwaitResponse(msg, &response);
}

status_t MediaCodec::onSetParameters(const sp<AMessage> &params) {
    mCodec->signalSetParameters(params);

    return OK;
}

status_t MediaCodec::amendOutputFormatWithCodecSpecificData(
        const sp<ABuffer> &buffer) {
    AString mime;
    CHECK(mOutputFormat->findString("mime", &mime));

    if (!strcasecmp(mime.c_str(), MEDIA_MIMETYPE_VIDEO_AVC)) {
        // Codec specific data should be SPS and PPS in a single buffer,
        // each prefixed by a startcode (0x00 0x00 0x00 0x01).
        // We separate the two and put them into the output format
        // under the keys "csd-0" and "csd-1".

        unsigned csdIndex = 0;

        const uint8_t *data = buffer->data();
        size_t size = buffer->size();

        const uint8_t *nalStart;
        size_t nalSize;
        while (getNextNALUnit(&data, &size, &nalStart, &nalSize, true) == OK) {
            sp<ABuffer> csd = new ABuffer(nalSize + 4);
            memcpy(csd->data(), "\x00\x00\x00\x01", 4);
            memcpy(csd->data() + 4, nalStart, nalSize);

            mOutputFormat->setBuffer(
                    AStringPrintf("csd-%u", csdIndex).c_str(), csd);

            ++csdIndex;
        }

        if (csdIndex != 2) {
            return ERROR_MALFORMED;
        }
    } else {
        // For everything else we just stash the codec specific data into
        // the output format as a single piece of csd under "csd-0".
        mOutputFormat->setBuffer("csd-0", buffer);
    }

    return OK;
}

void MediaCodec::updateBatteryStat() {
    if (mState == CONFIGURED && !mBatteryStatNotified) {
        BatteryNotifier& notifier(BatteryNotifier::getInstance());

        if (mIsVideo) {
            notifier.noteStartVideo();
        } else {
            notifier.noteStartAudio();
        }

        mBatteryStatNotified = true;
    } else if (mState == UNINITIALIZED && mBatteryStatNotified) {
        BatteryNotifier& notifier(BatteryNotifier::getInstance());

        if (mIsVideo) {
            notifier.noteStopVideo();
        } else {
            notifier.noteStopAudio();
        }

        mBatteryStatNotified = false;
    }
}

}  // namespace android<|MERGE_RESOLUTION|>--- conflicted
+++ resolved
@@ -1018,12 +1018,9 @@
         if (omxFlags & OMX_BUFFERFLAG_EXTRADATA) {
             flags |= BUFFER_FLAG_EXTRADATA;
         }
-<<<<<<< HEAD
-=======
         if (omxFlags & OMX_BUFFERFLAG_DATACORRUPT) {
             flags |= BUFFER_FLAG_DATACORRUPT;
         }
->>>>>>> 884a05c9
 
         response->setInt32("flags", flags);
         response->postReply(replyID);
