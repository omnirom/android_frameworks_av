--- conflicted
+++ resolved
@@ -2093,12 +2093,6 @@
 
                 case kWhatStartCompleted:
                 {
-<<<<<<< HEAD
-                    if (mState == RELEASING) {
-                        ALOGW("start interrupted by error, current state %d", mState);
-                        break;
-                    }
-=======
                     if (mState == RELEASING || mState == UNINITIALIZED) {
                         // In case a kWhatRelease message came in and replied,
                         // we log a warning and ignore.
@@ -2106,7 +2100,6 @@
                         break;
                     }
 
->>>>>>> c89594a9
                     CHECK_EQ(mState, STARTING);
                     if (mIsVideo) {
                         addResource(
