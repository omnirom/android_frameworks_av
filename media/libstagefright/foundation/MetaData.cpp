/*
 * Copyright (C) 2009 The Android Open Source Project
 *
 * Licensed under the Apache License, Version 2.0 (the "License");
 * you may not use this file except in compliance with the License.
 * You may obtain a copy of the License at
 *
 *      http://www.apache.org/licenses/LICENSE-2.0
 *
 * Unless required by applicable law or agreed to in writing, software
 * distributed under the License is distributed on an "AS IS" BASIS,
 * WITHOUT WARRANTIES OR CONDITIONS OF ANY KIND, either express or implied.
 * See the License for the specific language governing permissions and
 * limitations under the License.
 */

//#define LOG_NDEBUG 0
#define LOG_TAG "MetaData"
#include <inttypes.h>
#include <utils/Log.h>

#include <stdlib.h>
#include <string.h>

#include <binder/MemoryBase.h>
#include <binder/MemoryHeapBase.h>
#include <binder/IPCThreadState.h>

#include <media/stagefright/foundation/ADebug.h>
#include <media/stagefright/foundation/AString.h>
#include <media/stagefright/foundation/hexdump.h>
#include <media/stagefright/MetaData.h>

namespace android {

MetaData::MetaData() {
}

MetaData::MetaData(const MetaData &from)
    : RefBase(),
      mItems(from.mItems) {
}

MetaData::~MetaData() {
    clear();
}

void MetaData::clear() {
    mItems.clear();
}

bool MetaData::remove(uint32_t key) {
    ssize_t i = mItems.indexOfKey(key);

    if (i < 0) {
        return false;
    }

    mItems.removeItemsAt(i);

    return true;
}

bool MetaData::setCString(uint32_t key, const char *value) {
    return setData(key, TYPE_C_STRING, value, strlen(value) + 1);
}

bool MetaData::setInt32(uint32_t key, int32_t value) {
    return setData(key, TYPE_INT32, &value, sizeof(value));
}

bool MetaData::setInt64(uint32_t key, int64_t value) {
    return setData(key, TYPE_INT64, &value, sizeof(value));
}

bool MetaData::setFloat(uint32_t key, float value) {
    return setData(key, TYPE_FLOAT, &value, sizeof(value));
}

bool MetaData::setPointer(uint32_t key, void *value) {
    return setData(key, TYPE_POINTER, &value, sizeof(value));
}

bool MetaData::setRect(
        uint32_t key,
        int32_t left, int32_t top,
        int32_t right, int32_t bottom) {
    Rect r;
    r.mLeft = left;
    r.mTop = top;
    r.mRight = right;
    r.mBottom = bottom;

    return setData(key, TYPE_RECT, &r, sizeof(r));
}

/**
 * Note that the returned pointer becomes invalid when additional metadata is set.
 */
bool MetaData::findCString(uint32_t key, const char **value) {
    uint32_t type;
    const void *data;
    size_t size;
    if (!findData(key, &type, &data, &size) || type != TYPE_C_STRING) {
        return false;
    }

    *value = (const char *)data;

    return true;
}

bool MetaData::findInt32(uint32_t key, int32_t *value) {
    uint32_t type = 0;
    const void *data;
    size_t size;
    if (!findData(key, &type, &data, &size) || type != TYPE_INT32) {
        return false;
    }

    CHECK_EQ(size, sizeof(*value));

    *value = *(int32_t *)data;

    return true;
}

bool MetaData::findInt64(uint32_t key, int64_t *value) {
    uint32_t type = 0;
    const void *data;
    size_t size;
    if (!findData(key, &type, &data, &size) || type != TYPE_INT64) {
        return false;
    }

    CHECK_EQ(size, sizeof(*value));

    *value = *(int64_t *)data;

    return true;
}

bool MetaData::findFloat(uint32_t key, float *value) {
    uint32_t type = 0;
    const void *data;
    size_t size;
    if (!findData(key, &type, &data, &size) || type != TYPE_FLOAT) {
        return false;
    }

    CHECK_EQ(size, sizeof(*value));

    *value = *(float *)data;

    return true;
}

bool MetaData::findPointer(uint32_t key, void **value) {
    uint32_t type = 0;
    const void *data;
    size_t size;
    if (!findData(key, &type, &data, &size) || type != TYPE_POINTER) {
        return false;
    }

    CHECK_EQ(size, sizeof(*value));

    *value = *(void **)data;

    return true;
}

bool MetaData::findRect(
        uint32_t key,
        int32_t *left, int32_t *top,
        int32_t *right, int32_t *bottom) {
    uint32_t type = 0;
    const void *data;
    size_t size;
    if (!findData(key, &type, &data, &size) || type != TYPE_RECT) {
        return false;
    }

    CHECK_EQ(size, sizeof(Rect));

    const Rect *r = (const Rect *)data;
    *left = r->mLeft;
    *top = r->mTop;
    *right = r->mRight;
    *bottom = r->mBottom;

    return true;
}

bool MetaData::setData(
        uint32_t key, uint32_t type, const void *data, size_t size) {
    bool overwrote_existing = true;

    ssize_t i = mItems.indexOfKey(key);
    if (i < 0) {
        typed_data item;
        i = mItems.add(key, item);

        overwrote_existing = false;
    }

    typed_data &item = mItems.editValueAt(i);

    item.setData(type, data, size);

    return overwrote_existing;
}

bool MetaData::findData(uint32_t key, uint32_t *type,
                        const void **data, size_t *size) const {
    ssize_t i = mItems.indexOfKey(key);

    if (i < 0) {
        return false;
    }

    const typed_data &item = mItems.valueAt(i);

    item.getData(type, data, size);

    return true;
}

bool MetaData::hasData(uint32_t key) const {
    ssize_t i = mItems.indexOfKey(key);

    if (i < 0) {
        return false;
    }

    return true;
}

MetaData::typed_data::typed_data()
    : mType(0),
      mSize(0) {
}

MetaData::typed_data::~typed_data() {
    clear();
}

MetaData::typed_data::typed_data(const typed_data &from)
    : mType(from.mType),
      mSize(0) {

    void *dst = allocateStorage(from.mSize);
    if (dst) {
        memcpy(dst, from.storage(), mSize);
    }
}

MetaData::typed_data &MetaData::typed_data::operator=(
        const MetaData::typed_data &from) {
    if (this != &from) {
        clear();
        mType = from.mType;
        void *dst = allocateStorage(from.mSize);
        if (dst) {
            memcpy(dst, from.storage(), mSize);
        }
    }

    return *this;
}

void MetaData::typed_data::clear() {
    freeStorage();

    mType = 0;
}

void MetaData::typed_data::setData(
        uint32_t type, const void *data, size_t size) {
    clear();

    mType = type;

    void *dst = allocateStorage(size);
    if (dst) {
        memcpy(dst, data, size);
    }
}

void MetaData::typed_data::getData(
        uint32_t *type, const void **data, size_t *size) const {
    *type = mType;
    *size = mSize;
    *data = storage();
}

void *MetaData::typed_data::allocateStorage(size_t size) {
    mSize = size;

    if (usesReservoir()) {
        return &u.reservoir;
    }

    u.ext_data = malloc(mSize);
    if (u.ext_data == NULL) {
        ALOGE("Couldn't allocate %zu bytes for item", size);
        mSize = 0;
    }
    return u.ext_data;
}

void MetaData::typed_data::freeStorage() {
    if (!usesReservoir()) {
        if (u.ext_data) {
            free(u.ext_data);
            u.ext_data = NULL;
        }
    }

    mSize = 0;
}

String8 MetaData::typed_data::asString(bool verbose) const {
    String8 out;
    const void *data = storage();
    switch(mType) {
        case TYPE_NONE:
            out = String8::format("no type, size %zu)", mSize);
            break;
        case TYPE_C_STRING:
            out = String8::format("(char*) %s", (const char *)data);
            break;
        case TYPE_INT32:
            out = String8::format("(int32_t) %d", *(int32_t *)data);
            break;
        case TYPE_INT64:
            out = String8::format("(int64_t) %" PRId64, *(int64_t *)data);
            break;
        case TYPE_FLOAT:
            out = String8::format("(float) %f", *(float *)data);
            break;
        case TYPE_POINTER:
            out = String8::format("(void*) %p", *(void **)data);
            break;
        case TYPE_RECT:
        {
            const Rect *r = (const Rect *)data;
            out = String8::format("Rect(%d, %d, %d, %d)",
                                  r->mLeft, r->mTop, r->mRight, r->mBottom);
            break;
        }

        default:
            out = String8::format("(unknown type %d, size %zu)", mType, mSize);
            if (verbose && mSize <= 48) { // if it's less than three lines of hex data, dump it
                AString foo;
                hexdump(data, mSize, 0, &foo);
                out.append("\n");
                out.append(foo.c_str());
            }
            break;
    }
    return out;
}

static void MakeFourCCString(uint32_t x, char *s) {
    s[0] = x >> 24;
    s[1] = (x >> 16) & 0xff;
    s[2] = (x >> 8) & 0xff;
    s[3] = x & 0xff;
    s[4] = '\0';
}

String8 MetaData::toString() const {
    String8 s;
    for (int i = mItems.size(); --i >= 0;) {
        int32_t key = mItems.keyAt(i);
        char cc[5];
        MakeFourCCString(key, cc);
        const typed_data &item = mItems.valueAt(i);
        s.appendFormat("%s: %s", cc, item.asString(false).string());
        if (i != 0) {
            s.append(", ");
        }
    }
    return s;
}
void MetaData::dumpToLog() const {
    for (int i = mItems.size(); --i >= 0;) {
        int32_t key = mItems.keyAt(i);
        char cc[5];
        MakeFourCCString(key, cc);
        const typed_data &item = mItems.valueAt(i);
        ALOGI("%s: %s", cc, item.asString(true /* verbose */).string());
    }
}

status_t MetaData::writeToParcel(Parcel &parcel) {
<<<<<<< HEAD
    status_t status = OK;
=======
    status_t ret;
>>>>>>> 9627e72f
    size_t numItems = mItems.size();
    ret = parcel.writeUint32(uint32_t(numItems));
    if (ret) {
        return ret;
    }
    for (size_t i = 0; i < numItems; i++) {
        int32_t key = mItems.keyAt(i);
        const typed_data &item = mItems.valueAt(i);
        uint32_t type;
        const void *data;
        size_t size;
        item.getData(&type, &data, &size);
<<<<<<< HEAD
        parcel.writeInt32(key);
        parcel.writeUint32(type);
        if (size < SIZE_MAX && size >= kSharedMemThreshold) {
            sp<MemoryHeapBase> heap =
                    new MemoryHeapBase(size, 0, "Metadata::writeToParcel");
            if (heap == NULL) {
                ALOGE("cannot create HeapBase for shared allocation");
                status = UNKNOWN_ERROR;
                break;
            }
            sp<IMemory>  mem = new MemoryBase(heap, 0, size);
            if (mem == NULL || mem->pointer() == NULL) {
                ALOGE("cannot create MemoryBase for shared allocation");
                status = UNKNOWN_ERROR;
                break;
            }
            parcel.writeInt32(SHARED_ALLOCATION);
            parcel.writeUint32(size);
            memcpy(mem->pointer(), data, size);
            parcel.writeStrongBinder(IInterface::asBinder(mem));
        } else {
            parcel.writeInt32(INLINE_ALLOCATION);
            parcel.writeByteArray(size, (uint8_t*)data);
=======
        ret = parcel.writeInt32(key);
        if (ret) {
            return ret;
        }
        ret = parcel.writeUint32(type);
        if (ret) {
            return ret;
        }
        if (type == TYPE_NONE) {
            android::Parcel::WritableBlob blob;
            ret = parcel.writeUint32(static_cast<uint32_t>(size));
            if (ret) {
                return ret;
            }
            ret = parcel.writeBlob(size, false, &blob);
            if (ret) {
                return ret;
            }
            memcpy(blob.data(), data, size);
            blob.release();
        } else {
            ret = parcel.writeByteArray(size, (uint8_t*)data);
            if (ret) {
                return ret;
            }
>>>>>>> 9627e72f
        }
    }
    return status;
}

status_t MetaData::updateFromParcel(const Parcel &parcel) {
    status_t status = OK;
    uint32_t numItems;
    if (parcel.readUint32(&numItems) == OK) {

        for (size_t i = 0; i < numItems; i++) {
            int32_t key;
            uint32_t type;
            uint32_t size;
            int32_t allocationType;
            status_t ret = parcel.readInt32(&key);
            ret |= parcel.readUint32(&type);
            ret |= parcel.readInt32(&allocationType);
            ret |= parcel.readUint32(&size);
            if (ret != OK) {
                break;
            }
<<<<<<< HEAD
            if (allocationType == SHARED_ALLOCATION) {
                sp<IBinder> binder = parcel.readStrongBinder();
                sp<IMemory> mem = interface_cast<IMemory>(binder);
                if (mem == NULL || mem->pointer() == NULL) {
                    ALOGE("received NULL IMemory for shared allocation");
                    status = UNKNOWN_ERROR;
                    break;
                }
                setData(key, type, mem->pointer(), size);
            } else if (allocationType == INLINE_ALLOCATION) {
                // copy data directly from Parcel storage, then advance position
                setData(key, type, parcel.readInplace(size), size);
            } else {
                ALOGE("unknown allocation");
                status = UNKNOWN_ERROR;
                break;
=======
            // copy data from Blob, which may be inline in Parcel storage,
            // then advance position
            if (type == TYPE_NONE) {
                android::Parcel::ReadableBlob blob;
                ret = parcel.readBlob(size, &blob);
                if (ret != OK) {
                    break;
                }
                setData(key, type, blob.data(), size);
                blob.release();
            } else {
                // copy data directly from Parcel storage, then advance position
                setData(key, type, parcel.readInplace(size), size);
>>>>>>> 9627e72f
            }
         }

        return status;
    }
    ALOGW("no metadata in parcel");
    return UNKNOWN_ERROR;
}


/* static */
sp<MetaData> MetaData::createFromParcel(const Parcel &parcel) {

    sp<MetaData> meta = new MetaData();
    meta->updateFromParcel(parcel);
    return meta;
}



}  // namespace android
<|MERGE_RESOLUTION|>--- conflicted
+++ resolved
@@ -396,11 +396,8 @@
 }
 
 status_t MetaData::writeToParcel(Parcel &parcel) {
-<<<<<<< HEAD
     status_t status = OK;
-=======
     status_t ret;
->>>>>>> 9627e72f
     size_t numItems = mItems.size();
     ret = parcel.writeUint32(uint32_t(numItems));
     if (ret) {
@@ -413,31 +410,6 @@
         const void *data;
         size_t size;
         item.getData(&type, &data, &size);
-<<<<<<< HEAD
-        parcel.writeInt32(key);
-        parcel.writeUint32(type);
-        if (size < SIZE_MAX && size >= kSharedMemThreshold) {
-            sp<MemoryHeapBase> heap =
-                    new MemoryHeapBase(size, 0, "Metadata::writeToParcel");
-            if (heap == NULL) {
-                ALOGE("cannot create HeapBase for shared allocation");
-                status = UNKNOWN_ERROR;
-                break;
-            }
-            sp<IMemory>  mem = new MemoryBase(heap, 0, size);
-            if (mem == NULL || mem->pointer() == NULL) {
-                ALOGE("cannot create MemoryBase for shared allocation");
-                status = UNKNOWN_ERROR;
-                break;
-            }
-            parcel.writeInt32(SHARED_ALLOCATION);
-            parcel.writeUint32(size);
-            memcpy(mem->pointer(), data, size);
-            parcel.writeStrongBinder(IInterface::asBinder(mem));
-        } else {
-            parcel.writeInt32(INLINE_ALLOCATION);
-            parcel.writeByteArray(size, (uint8_t*)data);
-=======
         ret = parcel.writeInt32(key);
         if (ret) {
             return ret;
@@ -463,7 +435,6 @@
             if (ret) {
                 return ret;
             }
->>>>>>> 9627e72f
         }
     }
     return status;
@@ -478,32 +449,12 @@
             int32_t key;
             uint32_t type;
             uint32_t size;
-            int32_t allocationType;
             status_t ret = parcel.readInt32(&key);
             ret |= parcel.readUint32(&type);
-            ret |= parcel.readInt32(&allocationType);
             ret |= parcel.readUint32(&size);
             if (ret != OK) {
                 break;
             }
-<<<<<<< HEAD
-            if (allocationType == SHARED_ALLOCATION) {
-                sp<IBinder> binder = parcel.readStrongBinder();
-                sp<IMemory> mem = interface_cast<IMemory>(binder);
-                if (mem == NULL || mem->pointer() == NULL) {
-                    ALOGE("received NULL IMemory for shared allocation");
-                    status = UNKNOWN_ERROR;
-                    break;
-                }
-                setData(key, type, mem->pointer(), size);
-            } else if (allocationType == INLINE_ALLOCATION) {
-                // copy data directly from Parcel storage, then advance position
-                setData(key, type, parcel.readInplace(size), size);
-            } else {
-                ALOGE("unknown allocation");
-                status = UNKNOWN_ERROR;
-                break;
-=======
             // copy data from Blob, which may be inline in Parcel storage,
             // then advance position
             if (type == TYPE_NONE) {
@@ -517,7 +468,6 @@
             } else {
                 // copy data directly from Parcel storage, then advance position
                 setData(key, type, parcel.readInplace(size), size);
->>>>>>> 9627e72f
             }
          }
 
