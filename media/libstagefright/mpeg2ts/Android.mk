--- conflicted
+++ resolved
@@ -7,17 +7,12 @@
         ATSParser.cpp             \
         ESQueue.cpp               \
         MPEG2PSExtractor.cpp      \
-        MPEG2TSExtractor.cpp      \
+        MPEG2TSExtractor.cpp
 
 LOCAL_C_INCLUDES:= \
-<<<<<<< HEAD
 	$(TOP)/frameworks/av-caf/media/libstagefright \
-	$(TOP)/frameworks/native-caf/include/media/openmax
-=======
-	$(TOP)/frameworks/av/media/libstagefright \
-	$(TOP)/frameworks/native/include/media/openmax \
-        $(TOP)/frameworks/av/media/libavextensions \
->>>>>>> 884a05c9
+	$(TOP)/frameworks/native-caf/include/media/openmax \
+        $(TOP)/frameworks/av-caf/media/libavextensions
 
 LOCAL_CFLAGS += -Werror -Wall
 LOCAL_CLANG := true
