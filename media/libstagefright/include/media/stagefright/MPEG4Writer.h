/*
 * Copyright (C) 2009 The Android Open Source Project
 *
 * Licensed under the Apache License, Version 2.0 (the "License");
 * you may not use this file except in compliance with the License.
 * You may obtain a copy of the License at
 *
 *      http://www.apache.org/licenses/LICENSE-2.0
 *
 * Unless required by applicable law or agreed to in writing, software
 * distributed under the License is distributed on an "AS IS" BASIS,
 * WITHOUT WARRANTIES OR CONDITIONS OF ANY KIND, either express or implied.
 * See the License for the specific language governing permissions and
 * limitations under the License.
 */

#ifndef MPEG4_WRITER_H_

#define MPEG4_WRITER_H_

#include <stdio.h>

#include <media/stagefright/MediaWriter.h>
#include <utils/List.h>
#include <utils/threads.h>
#include <media/stagefright/foundation/AHandlerReflector.h>
#include <media/stagefright/foundation/ALooper.h>

namespace android {

struct AMessage;
class MediaBuffer;
struct ABuffer;

class MPEG4Writer : public MediaWriter {
public:
    MPEG4Writer(int fd);

    // Limitations
    // No more than one video and/or one audio source can be added, but
    // multiple metadata sources can be added.
    virtual status_t addSource(const sp<MediaSource> &source);

    // Returns INVALID_OPERATION if there is no source or track.
    virtual status_t start(MetaData *param = NULL);
    virtual status_t stop() { return reset(); }
    virtual status_t pause();
    virtual bool reachedEOS();
    virtual status_t dump(int fd, const Vector<String16>& args);

    void beginBox(const char *fourcc);
    void beginBox(uint32_t id);
    void writeInt8(int8_t x);
    void writeInt16(int16_t x);
    void writeInt32(int32_t x);
    void writeInt64(int64_t x);
    void writeCString(const char *s);
    void writeFourcc(const char *fourcc);
    void write(const void *data, size_t size);
    inline size_t write(const void *ptr, size_t size, size_t nmemb);
    void endBox();
    uint32_t interleaveDuration() const { return mInterleaveDurationUs; }
    status_t setInterleaveDuration(uint32_t duration);
    int32_t getTimeScale() const { return mTimeScale; }

    status_t setGeoData(int latitudex10000, int longitudex10000);
    status_t setCaptureRate(float captureFps);
    status_t setTemporalLayerCount(uint32_t layerCount);
    void notifyApproachingLimit();
    virtual void setStartTimeOffsetMs(int ms) { mStartTimeOffsetMs = ms; }
    virtual int32_t getStartTimeOffsetMs() const { return mStartTimeOffsetMs; }
    virtual status_t setNextFd(int fd);

protected:
    virtual ~MPEG4Writer();

private:
    class Track;
    friend struct AHandlerReflector<MPEG4Writer>;

    enum {
        kWhatSwitch                          = 'swch',
    };

    enum {
        kMaxCttsOffsetTimeUs = 1000000LL,  // 1 second
    };

    int  mFd;
    int mNextFd;
    sp<MetaData> mStartMeta;
    status_t mInitCheck;
    bool mIsRealTimeRecording;
protected:
    bool mUse4ByteNalLength;
    bool mUse32BitOffset;
    bool mIsFileSizeLimitExplicitlyRequested;
    bool mPaused;
    bool mStarted;  // Writer thread + track threads started successfully
    bool mWriterThreadStarted;  // Only writer thread started successfully
    bool mSendNotify;
    off64_t mOffset;
    off_t mMdatOffset;
    uint8_t *mInMemoryCache;
    off64_t mInMemoryCacheOffset;
    off64_t mInMemoryCacheSize;
    bool  mWriteBoxToMemory;
    off64_t mFreeBoxOffset;
    bool mStreamableFile;
    off64_t mMoovExtraSize;
    uint32_t mInterleaveDurationUs;
    int32_t mTimeScale;
    int64_t mStartTimestampUs;
    int32_t mStartTimeOffsetBFramesUs; // Start time offset when B Frames are present
    int mLatitudex10000;
    int mLongitudex10000;
    bool mAreGeoTagsAvailable;
    int32_t mStartTimeOffsetMs;
    bool mSwitchPending;

    sp<ALooper> mLooper;
    sp<AHandlerReflector<MPEG4Writer> > mReflector;

    Mutex mLock;

    List<Track *> mTracks;

    List<off64_t> mBoxes;

    sp<AMessage> mMetaKeys;

    void setStartTimestampUs(int64_t timeUs, int64_t *trackStartTime);
    int64_t getStartTimestampUs();  // Not const
<<<<<<< HEAD
    int64_t getStartTimeOffsetTimeUs(int64_t startTime);
=======
    int32_t getStartTimeOffsetBFramesUs();
>>>>>>> 4fcae3a3
    status_t startTracks(MetaData *params);
    size_t numTracks();
    int64_t estimateMoovBoxSize(int32_t bitRate);
    int64_t estimateFileLevelMetaSize(MetaData *params);
    void writeCachedBoxToFile(const char *type);

    struct Chunk {
        Track               *mTrack;        // Owner
        int64_t             mTimeStampUs;   // Timestamp of the 1st sample
        List<MediaBuffer *> mSamples;       // Sample data

        // Convenient constructor
        Chunk(): mTrack(NULL), mTimeStampUs(0) {}

        Chunk(Track *track, int64_t timeUs, List<MediaBuffer *> samples)
            : mTrack(track), mTimeStampUs(timeUs), mSamples(samples) {
        }

    };
    struct ChunkInfo {
        Track               *mTrack;        // Owner
        List<Chunk>         mChunks;        // Remaining chunks to be written

        // Previous chunk timestamp that has been written
        int64_t mPrevChunkTimestampUs;

        // Max time interval between neighboring chunks
        int64_t mMaxInterChunkDurUs;

    };

    bool            mIsFirstChunk;
    volatile bool   mDone;                  // Writer thread is done?
    pthread_t       mThread;                // Thread id for the writer
    List<ChunkInfo> mChunkInfos;            // Chunk infos
    Condition       mChunkReadyCondition;   // Signal that chunks are available

    // HEIF writing
    typedef key_value_pair_t< const char *, Vector<uint16_t> > ItemRefs;
    typedef struct _ItemInfo {
        bool isGrid() const { return !strcmp("grid", itemType); }
        bool isImage() const { return !strcmp("hvc1", itemType) || isGrid(); }
        const char *itemType;
        uint16_t itemId;
        bool isPrimary;
        bool isHidden;
        union {
            // image item
            struct {
                uint32_t offset;
                uint32_t size;
            };
            // grid item
            struct {
                uint32_t rows;
                uint32_t cols;
                uint32_t width;
                uint32_t height;
            };
        };
        Vector<uint16_t> properties;
        Vector<ItemRefs> refsList;
    } ItemInfo;

    typedef struct _ItemProperty {
        uint32_t type;
        int32_t width;
        int32_t height;
        int32_t rotation;
        sp<ABuffer> hvcc;
    } ItemProperty;

    bool mHasFileLevelMeta;
    bool mHasMoovBox;
    uint32_t mPrimaryItemId;
    uint32_t mAssociationEntryCount;
    uint32_t mNumGrids;
    bool mHasRefs;
    Vector<ItemInfo> mItems;
    Vector<ItemProperty> mProperties;

    // Writer thread handling
    status_t startWriterThread();
    void stopWriterThread();
    static void *ThreadWrapper(void *me);
    void threadFunc();

    // Buffer a single chunk to be written out later.
    void bufferChunk(const Chunk& chunk);

    // Write all buffered chunks from all tracks
    void writeAllChunks();

    // Retrieve the proper chunk to write if there is one
    // Return true if a chunk is found; otherwise, return false.
    bool findChunkToWrite(Chunk *chunk);

    // Actually write the given chunk to the file.
    void writeChunkToFile(Chunk* chunk);

    // Adjust other track media clock (presumably wall clock)
    // based on audio track media clock with the drift time.
    int64_t mDriftTimeUs;
    void setDriftTimeUs(int64_t driftTimeUs);
    int64_t getDriftTimeUs();

    // Return whether the nal length is 4 bytes or 2 bytes
    // Only makes sense for H.264/AVC
    bool useNalLengthFour();

    // Return whether the writer is used for real time recording.
    // In real time recording mode, new samples will be allowed to buffered into
    // chunks in higher priority thread, even though the file writer has not
    // drained the chunks yet.
    // By default, real time recording is on.
    bool isRealTimeRecording() const;

    void lock();
    void unlock();

    // Init all the internal variables for each recording session. Some variables
    // will only need to be set for the first recording session and they will stay
    // the same across all the recording sessions.
    void initInternal(int fd, bool isFirstSession);

    // Acquire lock before calling these methods
    off64_t addSample_l(MediaBuffer *buffer, bool usePrefix, bool isExif, size_t *bytesWritten);
    static void StripStartcode(MediaBuffer *buffer);
    virtual void addLengthPrefixedSample_l(MediaBuffer *buffer);
    void addMultipleLengthPrefixedSamples_l(MediaBuffer *buffer);
    uint16_t addProperty_l(const ItemProperty &);
    uint16_t addItem_l(const ItemInfo &);
    void addRefs_l(uint16_t itemId, const ItemRefs &);

    bool exceedsFileSizeLimit();
    bool use32BitFileOffset() const;
    bool exceedsFileDurationLimit();
    bool approachingFileSizeLimit();
    bool isFileStreamable() const;
    void trackProgressStatus(size_t trackId, int64_t timeUs, status_t err = OK);
    void writeCompositionMatrix(int32_t degrees);
    void writeMvhdBox(int64_t durationUs);
    void writeMoovBox(int64_t durationUs);
    void writeFtypBox(MetaData *param);
    void writeUdtaBox();
    void writeGeoDataBox();
    void writeLatitude(int degreex10000);
    void writeLongitude(int degreex10000);
    void finishCurrentSession();

    void addDeviceMeta();
    void writeHdlr(const char *handlerType);
    void writeKeys();
    void writeIlst();
    void writeMoovLevelMetaBox();

    // HEIF writing
    void writeIlocBox();
    void writeInfeBox(uint16_t itemId, const char *type, uint32_t flags);
    void writeIinfBox();
    void writeIpcoBox();
    void writeIpmaBox();
    void writeIprpBox();
    void writeIdatBox();
    void writeIrefBox();
    void writePitmBox();
    void writeFileLevelMetaBox();

    void sendSessionSummary();
    void release();
    status_t switchFd();
    status_t reset(bool stopSource = true);

    static uint32_t getMpeg4Time();

    void onMessageReceived(const sp<AMessage> &msg);

    int64_t mLastAudioTimeStampUs;
    void setLastAudioTimeStamp(int64_t ts) {mLastAudioTimeStampUs = ts;}
    int64_t getLastAudioTimeStamp() {return mLastAudioTimeStampUs;}

    MPEG4Writer(const MPEG4Writer &);
    MPEG4Writer &operator=(const MPEG4Writer &);
};

}  // namespace android

#endif  // MPEG4_WRITER_H_<|MERGE_RESOLUTION|>--- conflicted
+++ resolved
@@ -131,11 +131,8 @@
 
     void setStartTimestampUs(int64_t timeUs, int64_t *trackStartTime);
     int64_t getStartTimestampUs();  // Not const
-<<<<<<< HEAD
+    int32_t getStartTimeOffsetBFramesUs();
     int64_t getStartTimeOffsetTimeUs(int64_t startTime);
-=======
-    int32_t getStartTimeOffsetBFramesUs();
->>>>>>> 4fcae3a3
     status_t startTracks(MetaData *params);
     size_t numTracks();
     int64_t estimateMoovBoxSize(int32_t bitRate);
