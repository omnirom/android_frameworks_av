cc_library_headers {
    name: "libstagefright_headers",
    export_include_dirs: ["include"],
    vendor_available: true,
}

cc_library_static {
    name: "libstagefright_esds",

    srcs: ["ESDS.cpp"],

    cflags: [
        "-Werror",
        "-Wall",
    ],
    sanitize: {
        misc_undefined: [
            "signed-integer-overflow",
        ],
        cfi: true,
    },

    shared_libs: ["libmedia"],
}

cc_library_static {
    name: "libstagefright_metadatautils",

    srcs: ["MetaDataUtils.cpp"],

    cflags: [
        "-Werror",
        "-Wall",
    ],
    sanitize: {
        misc_undefined: [
            "signed-integer-overflow",
        ],
        cfi: true,
    },

    shared_libs: ["libmedia", "libmediandk"],
}

cc_library_shared {
    name: "libstagefright_codecbase",

    export_include_dirs: ["include"],

    srcs: [
        "CodecBase.cpp",
        "FrameRenderTracker.cpp",
        "MediaCodecListWriter.cpp",
    ],

    cflags: [
        "-Werror",
        "-Wall",
    ],

    shared_libs: [
        "libgui",
        "liblog",
        "libmedia_omx",
        "libstagefright_foundation",
        "libui",
        "libutils",
        "android.hardware.cas.native@1.0",
    ],

    sanitize: {
        cfi: true,
        misc_undefined: [
            "unsigned-integer-overflow",
            "signed-integer-overflow",
        ],
    },
}

cc_library_static {
    name: "libstagefright_mpeg2extractor",

    srcs: [
        "Utils.cpp",
        "MediaSource.cpp",
        "HevcUtils.cpp",
    ],

    shared_libs: [
        "liblog",
        "libmedia",
        "libmedia_omx",
    ],

    export_include_dirs: [
        "include",
    ],

    cflags: [
        "-Wno-multichar",
        "-Werror",
        "-Wno-error=deprecated-declarations",
        "-Wall",
<<<<<<< HEAD
        "-D__NO_AVEXTENSIONS__",
=======
>>>>>>> c1aabf30
    ],

    sanitize: {
        cfi: true,
        misc_undefined: [
            "unsigned-integer-overflow",
            "signed-integer-overflow",
        ],
    },
}

cc_library {
    name: "libstagefright",

    srcs: [
        "AACWriter.cpp",
        "ACodec.cpp",
        "ACodecBufferChannel.cpp",
        "AHierarchicalStateMachine.cpp",
        "AMRWriter.cpp",
        "AudioPlayer.cpp",
        "AudioSource.cpp",
        "BufferImpl.cpp",
        "CallbackDataSource.cpp",
        "CallbackMediaSource.cpp",
        "CameraSource.cpp",
        "CameraSourceTimeLapse.cpp",
        "DataConverter.cpp",
        "DataSourceBase.cpp",
        "DataSourceFactory.cpp",
        "DataURISource.cpp",
        "ClearFileSource.cpp",
        "FileSource.cpp",
        "FrameDecoder.cpp",
        "HTTPBase.cpp",
        "HevcUtils.cpp",
        "InterfaceUtils.cpp",
        "JPEGSource.cpp",
        "MPEG2TSWriter.cpp",
        "MPEG4Writer.cpp",
        "MediaAdapter.cpp",
        "MediaClock.cpp",
        "MediaCodec.cpp",
        "MediaCodecList.cpp",
        "MediaCodecListOverrides.cpp",
        "MediaCodecSource.cpp",
        "MediaExtractor.cpp",
        "MediaExtractorFactory.cpp",
        "MediaSource.cpp",
        "MediaSync.cpp",
        "MediaTrack.cpp",
        "http/ClearMediaHTTP.cpp",
        "http/MediaHTTP.cpp",
        "MediaMuxer.cpp",
        "NuCachedSource2.cpp",
        "NuMediaExtractor.cpp",
        "OggWriter.cpp",
        "OMXClient.cpp",
        "OmxInfoBuilder.cpp",
        "RemoteMediaExtractor.cpp",
        "RemoteMediaSource.cpp",
        "SimpleDecodingSource.cpp",
        "SkipCutBuffer.cpp",
        "StagefrightMediaScanner.cpp",
        "StagefrightMetadataRetriever.cpp",
        "StagefrightPluginLoader.cpp",
        "SurfaceUtils.cpp",
        "Utils.cpp",
        "ThrottledSource.cpp",
        "VideoFrameSchedulerBase.cpp",
        "VideoFrameScheduler.cpp",
    ],

    shared_libs: [
        "libaudioutils",
        "libbase",
        "libbinder",
        "libcamera_client",
        "libcutils",
        "libcrypto",
        "libdl",
        "libdl_android",
        "libdrmframework",
        "libgui",
        "liblog",
        "libmedia",
        "libmedia_omx",
        "libmedia_omx_client",
        "libaudioclient",
        "libmediametrics",
        "libmediautils",
        "libui",
        "libutils",
        "libmedia_helper",
        "libstagefright_codecbase",
        "libstagefright_foundation",
        "libstagefright_omx_utils",
        "libRScpp",
        "libhidlallocatorutils",
        "libhidlbase",
        "libhidlmemory",
        "android.hidl.allocator@1.0",
        "android.hidl.memory@1.0",
        "android.hardware.cas.native@1.0",
        "android.hardware.media.omx@1.0",
    ],

    static_libs: [
        "libstagefright_color_conversion",
        "libyuv_static",
        "libstagefright_mediafilter",
        "libstagefright_webm",
        "libstagefright_timedtext",
        "libogg",
        "libwebm",
        "libstagefright_esds",
        "libstagefright_id3",
        "libFLAC",
    ],

<<<<<<< HEAD
    whole_static_libs: [
        "libavextensions"
    ],

=======
>>>>>>> c1aabf30
    header_libs:[
        "libnativeloader-dummy-headers",
        "libstagefright_xmlparser_headers",
        "media_ndk_headers",
    ],

    export_shared_lib_headers: [
        "libgui",
        "libhidlmemory",
        "libmedia",
        "android.hidl.allocator@1.0",
    ],

    export_include_dirs: [
        "include",

    ],

    include_dirs: [
        "frameworks/av/media/libavextensions",
        "frameworks/av/media/libmediaextractor",
        "frameworks/av/media/libstagefright/mpeg2ts",
    ],

    cflags: [
        "-Wno-multichar",
        "-Werror",
        "-Wno-error=deprecated-declarations",
        "-Wall",
    ],

    version_script: "exports.lds",

    product_variables: {
        debuggable: {
            // enable experiments only in userdebug and eng builds
            cflags: ["-DENABLE_STAGEFRIGHT_EXPERIMENTS"],
        },
    },

    sanitize: {
        cfi: true,
        misc_undefined: [
            "unsigned-integer-overflow",
            "signed-integer-overflow",
        ],
    },
}

cc_library_static {
    name: "libstagefright_player2",

    srcs: [
        "ClearFileSource.cpp",
        "DataURISource.cpp",
<<<<<<< HEAD
        "DataSourceBase.cpp",
=======
>>>>>>> c1aabf30
        "HTTPBase.cpp",
        "HevcUtils.cpp",
        "MediaClock.cpp",
        "MediaSource.cpp",
        "NdkUtils.cpp",
        "Utils.cpp",
        "VideoFrameSchedulerBase.cpp",
        "VideoFrameScheduler2.cpp",
        "http/ClearMediaHTTP.cpp",
    ],

    shared_libs: [
        "libgui",
        "liblog",
        "libnetd_client",
        "libutils",
        "libstagefright_foundation",
        "libandroid",
    ],

    static_libs: [
        "libmedia_player2_util",
        "libmedia2_jni_core",
    ],

    export_include_dirs: [
        "include",
    ],

    cflags: [
        "-Wno-multichar",
        "-Werror",
        "-Wno-error=deprecated-declarations",
        "-Wall",
        "-D__NO_AVEXTENSIONS__",
    ],

    product_variables: {
        debuggable: {
            // enable experiments only in userdebug and eng builds
            cflags: ["-DENABLE_STAGEFRIGHT_EXPERIMENTS"],
        },
    },

    sanitize: {
        cfi: true,
        misc_undefined: [
            "unsigned-integer-overflow",
            "signed-integer-overflow",
        ],
    },
}
<|MERGE_RESOLUTION|>--- conflicted
+++ resolved
@@ -101,10 +101,7 @@
         "-Werror",
         "-Wno-error=deprecated-declarations",
         "-Wall",
-<<<<<<< HEAD
         "-D__NO_AVEXTENSIONS__",
-=======
->>>>>>> c1aabf30
     ],
 
     sanitize: {
@@ -133,7 +130,6 @@
         "CameraSource.cpp",
         "CameraSourceTimeLapse.cpp",
         "DataConverter.cpp",
-        "DataSourceBase.cpp",
         "DataSourceFactory.cpp",
         "DataURISource.cpp",
         "ClearFileSource.cpp",
@@ -225,13 +221,10 @@
         "libFLAC",
     ],
 
-<<<<<<< HEAD
     whole_static_libs: [
         "libavextensions"
     ],
 
-=======
->>>>>>> c1aabf30
     header_libs:[
         "libnativeloader-dummy-headers",
         "libstagefright_xmlparser_headers",
@@ -287,10 +280,6 @@
     srcs: [
         "ClearFileSource.cpp",
         "DataURISource.cpp",
-<<<<<<< HEAD
-        "DataSourceBase.cpp",
-=======
->>>>>>> c1aabf30
         "HTTPBase.cpp",
         "HevcUtils.cpp",
         "MediaClock.cpp",
