/*
 * Copyright (C) 2010 The Android Open Source Project
 *
 * Licensed under the Apache License, Version 2.0 (the "License");
 * you may not use this file except in compliance with the License.
 * You may obtain a copy of the License at
 *
 *      http://www.apache.org/licenses/LICENSE-2.0
 *
 * Unless required by applicable law or agreed to in writing, software
 * distributed under the License is distributed on an "AS IS" BASIS,
 * WITHOUT WARRANTIES OR CONDITIONS OF ANY KIND, either express or implied.
 * See the License for the specific language governing permissions and
 * limitations under the License.
 */

//#define LOG_NDEBUG 0
#define LOG_TAG "ID3"
#include <utils/Log.h>

#include "../include/ID3.h"

#include <media/stagefright/foundation/ADebug.h>
#include <media/stagefright/DataSource.h>
#include <media/stagefright/Utils.h>
#include <utils/String8.h>
#include <byteswap.h>

namespace android {

static const size_t kMaxMetadataSize = 3 * 1024 * 1024;

struct MemorySource : public DataSource {
    MemorySource(const uint8_t *data, size_t size)
        : mData(data),
          mSize(size) {
    }

    virtual status_t initCheck() const {
        return OK;
    }

    virtual ssize_t readAt(off64_t offset, void *data, size_t size) {
        off64_t available = (offset >= (off64_t)mSize) ? 0ll : mSize - offset;

        size_t copy = (available > (off64_t)size) ? size : available;
        memcpy(data, mData + offset, copy);

        return copy;
    }

private:
    const uint8_t *mData;
    size_t mSize;

    DISALLOW_EVIL_CONSTRUCTORS(MemorySource);
};

ID3::ID3(const sp<DataSource> &source, bool ignoreV1, off64_t offset)
    : mIsValid(false),
      mData(NULL),
      mSize(0),
      mFirstFrameOffset(0),
      mVersion(ID3_UNKNOWN),
      mRawSize(0) {
    mIsValid = parseV2(source, offset);

    if (!mIsValid && !ignoreV1) {
        mIsValid = parseV1(source);
    }
}

ID3::ID3(const uint8_t *data, size_t size, bool ignoreV1)
    : mIsValid(false),
      mData(NULL),
      mSize(0),
      mFirstFrameOffset(0),
      mVersion(ID3_UNKNOWN),
      mRawSize(0) {
    sp<MemorySource> source = new (std::nothrow) MemorySource(data, size);

    if (source == NULL)
        return;

    mIsValid = parseV2(source, 0);

    if (!mIsValid && !ignoreV1) {
        mIsValid = parseV1(source);
    }
}

ID3::~ID3() {
    if (mData) {
        free(mData);
        mData = NULL;
    }
}

bool ID3::isValid() const {
    return mIsValid;
}

ID3::Version ID3::version() const {
    return mVersion;
}

// static
bool ID3::ParseSyncsafeInteger(const uint8_t encoded[4], size_t *x) {
    *x = 0;
    for (int32_t i = 0; i < 4; ++i) {
        if (encoded[i] & 0x80) {
            return false;
        }

        *x = ((*x) << 7) | encoded[i];
    }

    return true;
}

bool ID3::parseV2(const sp<DataSource> &source, off64_t offset) {
struct id3_header {
    char id[3];
    uint8_t version_major;
    uint8_t version_minor;
    uint8_t flags;
    uint8_t enc_size[4];
    };

    id3_header header;
    if (source->readAt(
                offset, &header, sizeof(header)) != (ssize_t)sizeof(header)) {
        return false;
    }

    if (memcmp(header.id, "ID3", 3)) {
        return false;
    }

    if (header.version_major == 0xff || header.version_minor == 0xff) {
        return false;
    }

    if (header.version_major == 2) {
        if (header.flags & 0x3f) {
            // We only support the 2 high bits, if any of the lower bits are
            // set, we cannot guarantee to understand the tag format.
            return false;
        }

        if (header.flags & 0x40) {
            // No compression scheme has been decided yet, ignore the
            // tag if compression is indicated.

            return false;
        }
    } else if (header.version_major == 3) {
        if (header.flags & 0x1f) {
            // We only support the 3 high bits, if any of the lower bits are
            // set, we cannot guarantee to understand the tag format.
            return false;
        }
    } else if (header.version_major == 4) {
        if (header.flags & 0x0f) {
            // The lower 4 bits are undefined in this spec.
            return false;
        }
    } else {
        return false;
    }

    size_t size;
    if (!ParseSyncsafeInteger(header.enc_size, &size)) {
        return false;
    }

    if (size > kMaxMetadataSize) {
        ALOGE("skipping huge ID3 metadata of size %zu", size);
        return false;
    }

    mData = (uint8_t *)malloc(size);

    if (mData == NULL) {
        return false;
    }

    mSize = size;
    mRawSize = mSize + sizeof(header);

    if (source->readAt(offset + sizeof(header), mData, mSize) != (ssize_t)mSize) {
        free(mData);
        mData = NULL;

        return false;
    }

    if (header.version_major == 4) {
        void *copy = malloc(size);
        if (copy == NULL) {
            free(mData);
            mData = NULL;
            ALOGE("b/24623447, no more memory");
            return false;
        }

        memcpy(copy, mData, size);

        bool success = removeUnsynchronizationV2_4(false /* iTunesHack */);
        if (!success) {
            memcpy(mData, copy, size);
            mSize = size;

            success = removeUnsynchronizationV2_4(true /* iTunesHack */);

            if (success) {
                ALOGV("Had to apply the iTunes hack to parse this ID3 tag");
            }
        }

        free(copy);
        copy = NULL;

        if (!success) {
            free(mData);
            mData = NULL;

            return false;
        }
    } else if (header.flags & 0x80) {
        ALOGV("removing unsynchronization");

        removeUnsynchronization();
    }

    mFirstFrameOffset = 0;
    if (header.version_major == 3 && (header.flags & 0x40)) {
        // Version 2.3 has an optional extended header.

        if (mSize < 4) {
            free(mData);
            mData = NULL;

            return false;
        }

        size_t extendedHeaderSize = U32_AT(&mData[0]);
        if (extendedHeaderSize > SIZE_MAX - 4) {
            free(mData);
            mData = NULL;
            ALOGE("b/24623447, extendedHeaderSize is too large");
            return false;
        }
        extendedHeaderSize += 4;

        if (extendedHeaderSize > mSize) {
            free(mData);
            mData = NULL;

            return false;
        }

        mFirstFrameOffset = extendedHeaderSize;

        uint16_t extendedFlags = 0;
        if (extendedHeaderSize >= 6) {
            extendedFlags = U16_AT(&mData[4]);

            if (extendedHeaderSize >= 10) {
                size_t paddingSize = U32_AT(&mData[6]);

                if (paddingSize > SIZE_MAX - mFirstFrameOffset) {
                    ALOGE("b/24623447, paddingSize is too large");
                }
                if (paddingSize > mSize - mFirstFrameOffset) {
                    free(mData);
                    mData = NULL;

                    return false;
                }

                mSize -= paddingSize;
            }

            if (extendedFlags & 0x8000) {
                ALOGV("have crc");
            }
        }
    } else if (header.version_major == 4 && (header.flags & 0x40)) {
        // Version 2.4 has an optional extended header, that's different
        // from Version 2.3's...

        if (mSize < 4) {
            free(mData);
            mData = NULL;

            return false;
        }

        size_t ext_size;
        if (!ParseSyncsafeInteger(mData, &ext_size)) {
            free(mData);
            mData = NULL;

            return false;
        }

        if (ext_size < 6 || ext_size > mSize) {
            free(mData);
            mData = NULL;

            return false;
        }

        mFirstFrameOffset = ext_size;
    }

    if (header.version_major == 2) {
        mVersion = ID3_V2_2;
    } else if (header.version_major == 3) {
        mVersion = ID3_V2_3;
    } else {
        CHECK_EQ(header.version_major, 4);
        mVersion = ID3_V2_4;
    }

    return true;
}

void ID3::removeUnsynchronization() {

    // This file has "unsynchronization", so we have to replace occurrences
    // of 0xff 0x00 with just 0xff in order to get the real data.

    size_t writeOffset = 1;
    for (size_t readOffset = 1; readOffset < mSize; ++readOffset) {
        if (mData[readOffset - 1] == 0xff && mData[readOffset] == 0x00) {
            continue;
        }
        // Only move data if there's actually something to move.
        // This handles the special case of the data being only [0xff, 0x00]
        // which should be converted to just 0xff if unsynchronization is on.
        mData[writeOffset++] = mData[readOffset];
<<<<<<< HEAD
    }

    if (writeOffset < mSize) {
        mSize = writeOffset;
    }

=======
    }

    if (writeOffset < mSize) {
        mSize = writeOffset;
    }

>>>>>>> 48673be2
}

static void WriteSyncsafeInteger(uint8_t *dst, size_t x) {
    for (size_t i = 0; i < 4; ++i) {
        dst[3 - i] = (x & 0x7f);
        x >>= 7;
    }
}

bool ID3::removeUnsynchronizationV2_4(bool iTunesHack) {
    size_t oldSize = mSize;

    size_t offset = 0;
    while (mSize >= 10 && offset <= mSize - 10) {
        if (!memcmp(&mData[offset], "\0\0\0\0", 4)) {
            break;
        }

        size_t dataSize;
        if (iTunesHack) {
            dataSize = U32_AT(&mData[offset + 4]);
        } else if (!ParseSyncsafeInteger(&mData[offset + 4], &dataSize)) {
            return false;
        }

        if (dataSize > mSize - 10 - offset) {
            return false;
        }

        uint16_t flags = U16_AT(&mData[offset + 8]);
        uint16_t prevFlags = flags;

        if (flags & 1) {
            // Strip data length indicator

            if (mSize < 14 || mSize - 14 < offset || dataSize < 4) {
                return false;
            }
            memmove(&mData[offset + 10], &mData[offset + 14], mSize - offset - 14);
            mSize -= 4;
            dataSize -= 4;

            flags &= ~1;
        }

        if ((flags & 2) && (dataSize >= 2)) {
            // This file has "unsynchronization", so we have to replace occurrences
            // of 0xff 0x00 with just 0xff in order to get the real data.

            size_t readOffset = offset + 11;
            size_t writeOffset = offset + 11;
            for (size_t i = 0; i + 1 < dataSize; ++i) {
                if (mData[readOffset - 1] == 0xff
                        && mData[readOffset] == 0x00) {
                    ++readOffset;
                    --mSize;
                    --dataSize;
                }
                if (i + 1 < dataSize) {
                    // Only move data if there's actually something to move.
                    // This handles the special case of the data being only [0xff, 0x00]
                    // which should be converted to just 0xff if unsynchronization is on.
                    mData[writeOffset++] = mData[readOffset++];
                }
            }
            // move the remaining data following this frame
            if (readOffset <= oldSize) {
                memmove(&mData[writeOffset], &mData[readOffset], oldSize - readOffset);
            } else {
                ALOGE("b/34618607 (%zu %zu %zu %zu)", readOffset, writeOffset, oldSize, mSize);
                android_errorWriteLog(0x534e4554, "34618607");
            }

        }
        flags &= ~2;
        if (flags != prevFlags || iTunesHack) {
            WriteSyncsafeInteger(&mData[offset + 4], dataSize);
            mData[offset + 8] = flags >> 8;
            mData[offset + 9] = flags & 0xff;
        }

        offset += 10 + dataSize;
    }

    memset(&mData[mSize], 0, oldSize - mSize);

    return true;
}

ID3::Iterator::Iterator(const ID3 &parent, const char *id)
    : mParent(parent),
      mID(NULL),
      mOffset(mParent.mFirstFrameOffset),
      mFrameData(NULL),
      mFrameSize(0) {
    if (id) {
        mID = strdup(id);
    }

    findFrame();
}

ID3::Iterator::~Iterator() {
    if (mID) {
        free(mID);
        mID = NULL;
    }
}

bool ID3::Iterator::done() const {
    return mFrameData == NULL;
}

void ID3::Iterator::next() {
    if (mFrameData == NULL) {
        return;
    }

    mOffset += mFrameSize;

    findFrame();
}

void ID3::Iterator::getID(String8 *id) const {
    id->setTo("");

    if (mFrameData == NULL) {
        return;
    }

    if (mParent.mVersion == ID3_V2_2) {
        id->setTo((const char *)&mParent.mData[mOffset], 3);
    } else if (mParent.mVersion == ID3_V2_3 || mParent.mVersion == ID3_V2_4) {
        id->setTo((const char *)&mParent.mData[mOffset], 4);
    } else {
        CHECK(mParent.mVersion == ID3_V1 || mParent.mVersion == ID3_V1_1);

        switch (mOffset) {
            case 3:
                id->setTo("TT2");
                break;
            case 33:
                id->setTo("TP1");
                break;
            case 63:
                id->setTo("TAL");
                break;
            case 93:
                id->setTo("TYE");
                break;
            case 97:
                id->setTo("COM");
                break;
            case 126:
                id->setTo("TRK");
                break;
            case 127:
                id->setTo("TCO");
                break;
            default:
                CHECK(!"should not be here.");
                break;
        }
    }
}


// the 2nd argument is used to get the data following the \0 in a comment field
void ID3::Iterator::getString(String8 *id, String8 *comment) const {
    getstring(id, false);
    if (comment != NULL) {
        getstring(comment, true);
    }
}

// comment fields (COM/COMM) contain an initial short descriptor, followed by \0,
// followed by more data. The data following the \0 can be retrieved by setting
// "otherdata" to true.
void ID3::Iterator::getstring(String8 *id, bool otherdata) const {
    id->setTo("");

    const uint8_t *frameData = mFrameData;
    if (frameData == NULL) {
        return;
    }

    uint8_t encoding = *frameData;

    if (mParent.mVersion == ID3_V1 || mParent.mVersion == ID3_V1_1) {
        if (mOffset == 126 || mOffset == 127) {
            // Special treatment for the track number and genre.
            char tmp[16];
            snprintf(tmp, sizeof(tmp), "%d", (int)*frameData);

            id->setTo(tmp);
            return;
        }

        // this is supposed to be ISO-8859-1, but pass it up as-is to the caller, who will figure
        // out the real encoding
        id->setTo((const char*)frameData, mFrameSize);
        return;
    }

    if (mFrameSize < getHeaderLength() + 1) {
        return;
    }
    size_t n = mFrameSize - getHeaderLength() - 1;
    if (otherdata) {
        if (n < 5) {
            return;
        }
        // skip past the encoding, language, and the 0 separator
        frameData += 4;
        int32_t i = n - 4;
        while(--i >= 0 && *++frameData != 0) ;
        int skipped = (frameData - mFrameData);
        if (skipped >= (int)n) {
            return;
        }
        n -= skipped;
    }

    if (n <= 0) {
       return;
    }

    if (encoding == 0x00) {
        // supposedly ISO 8859-1
        id->setTo((const char*)frameData + 1, n);
    } else if (encoding == 0x03) {
        // supposedly UTF-8
        id->setTo((const char *)(frameData + 1), n);
    } else if (encoding == 0x02) {
        // supposedly UTF-16 BE, no byte order mark.
        // API wants number of characters, not number of bytes...
        int len = n / 2;
        const char16_t *framedata = (const char16_t *) (frameData + 1);
        char16_t *framedatacopy = NULL;
#if BYTE_ORDER == LITTLE_ENDIAN
        if (len > 0) {
            framedatacopy = new (std::nothrow) char16_t[len];
            if (framedatacopy == NULL) {
                return;
            }
            for (int i = 0; i < len; i++) {
                framedatacopy[i] = bswap_16(framedata[i]);
            }
            framedata = framedatacopy;
        }
#endif
        id->setTo(framedata, len);
        if (framedatacopy != NULL) {
            delete[] framedatacopy;
        }
    } else if (encoding == 0x01) {
        // UCS-2
        // API wants number of characters, not number of bytes...
        int len = n / 2;
        if (len == 0) {
            return;
        }
        const char16_t *framedata = (const char16_t *) (frameData + 1);
        char16_t *framedatacopy = NULL;
        if (*framedata == 0xfffe) {
            // endianness marker != host endianness, convert & skip
            if (len <= 1) {
                return;         // nothing after the marker
            }
            framedatacopy = new (std::nothrow) char16_t[len];
            if (framedatacopy == NULL) {
                return;
            }
            for (int i = 0; i < len; i++) {
                framedatacopy[i] = bswap_16(framedata[i]);
            }
            framedata = framedatacopy;
            // and skip over the marker
            framedata++;
            len--;
        } else if (*framedata == 0xfeff) {
            // endianness marker == host endianness, skip it
            if (len <= 1) {
                return;         // nothing after the marker
            }
            framedata++;
            len--;
        }

        // check if the resulting data consists entirely of 8-bit values
        bool eightBit = true;
        for (int i = 0; i < len; i++) {
            if (framedata[i] > 0xff) {
                eightBit = false;
                break;
            }
        }
        if (eightBit) {
            // collapse to 8 bit, then let the media scanner client figure out the real encoding
            char *frame8 = new (std::nothrow) char[len];
            if (frame8 != NULL) {
                for (int i = 0; i < len; i++) {
                    frame8[i] = framedata[i];
                }
                id->setTo(frame8, len);
                delete [] frame8;
            } else {
                id->setTo(framedata, len);
            }
        } else {
            id->setTo(framedata, len);
        }

        if (framedatacopy != NULL) {
            delete[] framedatacopy;
        }
    }
}

const uint8_t *ID3::Iterator::getData(size_t *length) const {
    *length = 0;

    if (mFrameData == NULL) {
        return NULL;
    }

    // Prevent integer underflow
    if (mFrameSize < getHeaderLength()) {
        return NULL;
    }

    *length = mFrameSize - getHeaderLength();

    return mFrameData;
}

size_t ID3::Iterator::getHeaderLength() const {
    if (mParent.mVersion == ID3_V2_2) {
        return 6;
    } else if (mParent.mVersion == ID3_V2_3 || mParent.mVersion == ID3_V2_4) {
        return 10;
    } else {
        CHECK(mParent.mVersion == ID3_V1 || mParent.mVersion == ID3_V1_1);
        return 0;
    }
}

void ID3::Iterator::findFrame() {
    for (;;) {
        mFrameData = NULL;
        mFrameSize = 0;

        if (mParent.mVersion == ID3_V2_2) {
            if (mOffset + 6 > mParent.mSize) {
                return;
            }

            if (!memcmp(&mParent.mData[mOffset], "\0\0\0", 3)) {
                return;
            }

            mFrameSize =
                (mParent.mData[mOffset + 3] << 16)
                | (mParent.mData[mOffset + 4] << 8)
                | mParent.mData[mOffset + 5];

            if (mFrameSize == 0) {
                return;
            }
            mFrameSize += 6; // add tag id and size field

            // Prevent integer overflow in validation
            if (SIZE_MAX - mOffset <= mFrameSize) {
                return;
            }

            if (mOffset + mFrameSize > mParent.mSize) {
                ALOGV("partial frame at offset %zu (size = %zu, bytes-remaining = %zu)",
                    mOffset, mFrameSize, mParent.mSize - mOffset - (size_t)6);
                return;
            }

            mFrameData = &mParent.mData[mOffset + 6];

            if (!mID) {
                break;
            }

            char id[4];
            memcpy(id, &mParent.mData[mOffset], 3);
            id[3] = '\0';

            if (!strcmp(id, mID)) {
                break;
            }
        } else if (mParent.mVersion == ID3_V2_3
                || mParent.mVersion == ID3_V2_4) {
            if (mOffset + 10 > mParent.mSize) {
                return;
            }

            if (!memcmp(&mParent.mData[mOffset], "\0\0\0\0", 4)) {
                return;
            }

            size_t baseSize = 0;
            if (mParent.mVersion == ID3_V2_4) {
                if (!ParseSyncsafeInteger(
                            &mParent.mData[mOffset + 4], &baseSize)) {
                    return;
                }
            } else {
                baseSize = U32_AT(&mParent.mData[mOffset + 4]);
            }

            if (baseSize == 0) {
                return;
            }

            // Prevent integer overflow when adding
            if (SIZE_MAX - 10 <= baseSize) {
                return;
            }

            mFrameSize = 10 + baseSize; // add tag id, size field and flags

            // Prevent integer overflow in validation
            if (SIZE_MAX - mOffset <= mFrameSize) {
                return;
            }

            if (mOffset + mFrameSize > mParent.mSize) {
                ALOGV("partial frame at offset %zu (size = %zu, bytes-remaining = %zu)",
                    mOffset, mFrameSize, mParent.mSize - mOffset - (size_t)10);
                return;
            }

            uint16_t flags = U16_AT(&mParent.mData[mOffset + 8]);

            if ((mParent.mVersion == ID3_V2_4 && (flags & 0x000c))
                || (mParent.mVersion == ID3_V2_3 && (flags & 0x00c0))) {
                // Compression or encryption are not supported at this time.
                // Per-frame unsynchronization and data-length indicator
                // have already been taken care of.

                ALOGV("Skipping unsupported frame (compression, encryption "
                     "or per-frame unsynchronization flagged");

                mOffset += mFrameSize;
                continue;
            }

            mFrameData = &mParent.mData[mOffset + 10];

            if (!mID) {
                break;
            }

            char id[5];
            memcpy(id, &mParent.mData[mOffset], 4);
            id[4] = '\0';

            if (!strcmp(id, mID)) {
                break;
            }
        } else {
            CHECK(mParent.mVersion == ID3_V1 || mParent.mVersion == ID3_V1_1);

            if (mOffset >= mParent.mSize) {
                return;
            }

            mFrameData = &mParent.mData[mOffset];

            switch (mOffset) {
                case 3:
                case 33:
                case 63:
                    mFrameSize = 30;
                    break;
                case 93:
                    mFrameSize = 4;
                    break;
                case 97:
                    if (mParent.mVersion == ID3_V1) {
                        mFrameSize = 30;
                    } else {
                        mFrameSize = 29;
                    }
                    break;
                case 126:
                    mFrameSize = 1;
                    break;
                case 127:
                    mFrameSize = 1;
                    break;
                default:
                    CHECK(!"Should not be here, invalid offset.");
                    break;
            }

            if (!mID) {
                break;
            }

            String8 id;
            getID(&id);

            if (id == mID) {
                break;
            }
        }

        mOffset += mFrameSize;
    }
}

// return includes terminator;  if unterminated, returns > limit
static size_t StringSize(const uint8_t *start, size_t limit, uint8_t encoding) {

    if (encoding == 0x00 || encoding == 0x03) {
        // ISO 8859-1 or UTF-8
        return strnlen((const char *)start, limit) + 1;
    }

    // UCS-2
    size_t n = 0;
    while ((n+1 < limit) && (start[n] != '\0' || start[n + 1] != '\0')) {
        n += 2;
    }
    n += 2;
    return n;
}

const void *
ID3::getAlbumArt(size_t *length, String8 *mime) const {
    *length = 0;
    mime->setTo("");

    Iterator it(
            *this,
            (mVersion == ID3_V2_3 || mVersion == ID3_V2_4) ? "APIC" : "PIC");

    while (!it.done()) {
        size_t size;
        const uint8_t *data = it.getData(&size);
        if (!data) {
            return NULL;
        }

        if (mVersion == ID3_V2_3 || mVersion == ID3_V2_4) {
            uint8_t encoding = data[0];
            size_t consumed = 1;

            // *always* in an 8-bit encoding
            size_t mimeLen = StringSize(&data[consumed], size - consumed, 0x00);
            if (mimeLen > size - consumed) {
                ALOGW("bogus album art size: mime");
                return NULL;
            }
            mime->setTo((const char *)&data[consumed]);
            consumed += mimeLen;

#if 0
            uint8_t picType = data[consumed];
            if (picType != 0x03) {
                // Front Cover Art
                it.next();
                continue;
            }
#endif

            consumed++;
            if (consumed >= size) {
                ALOGW("bogus album art size: pic type");
                return NULL;
            }

            size_t descLen = StringSize(&data[consumed], size - consumed, encoding);
            consumed += descLen;

            if (consumed >= size) {
                ALOGW("bogus album art size: description");
                return NULL;
            }

            *length = size - consumed;

            return &data[consumed];
        } else {
            uint8_t encoding = data[0];

            if (size <= 5) {
                return NULL;
            }

            if (!memcmp(&data[1], "PNG", 3)) {
                mime->setTo("image/png");
            } else if (!memcmp(&data[1], "JPG", 3)) {
                mime->setTo("image/jpeg");
            } else if (!memcmp(&data[1], "-->", 3)) {
                mime->setTo("text/plain");
            } else {
                return NULL;
            }

#if 0
            uint8_t picType = data[4];
            if (picType != 0x03) {
                // Front Cover Art
                it.next();
                continue;
            }
#endif

            size_t descLen = StringSize(&data[5], size - 5, encoding);
            if (descLen > size - 5) {
                return NULL;
            }

            *length = size - 5 - descLen;

            return &data[5 + descLen];
        }
    }

    return NULL;
}

bool ID3::parseV1(const sp<DataSource> &source) {
    const size_t V1_TAG_SIZE = 128;

    off64_t size;
    if (source->getSize(&size) != OK || size < (off64_t)V1_TAG_SIZE) {
        return false;
    }

    mData = (uint8_t *)malloc(V1_TAG_SIZE);
    if (source->readAt(size - V1_TAG_SIZE, mData, V1_TAG_SIZE)
            != (ssize_t)V1_TAG_SIZE) {
        free(mData);
        mData = NULL;

        return false;
    }

    if (memcmp("TAG", mData, 3)) {
        free(mData);
        mData = NULL;

        return false;
    }

    mSize = V1_TAG_SIZE;
    mFirstFrameOffset = 3;

    if (mData[V1_TAG_SIZE - 3] != 0) {
        mVersion = ID3_V1;
    } else {
        mVersion = ID3_V1_1;
    }

    return true;
}

}  // namespace android<|MERGE_RESOLUTION|>--- conflicted
+++ resolved
@@ -341,21 +341,12 @@
         // This handles the special case of the data being only [0xff, 0x00]
         // which should be converted to just 0xff if unsynchronization is on.
         mData[writeOffset++] = mData[readOffset];
-<<<<<<< HEAD
     }
 
     if (writeOffset < mSize) {
         mSize = writeOffset;
     }
 
-=======
-    }
-
-    if (writeOffset < mSize) {
-        mSize = writeOffset;
-    }
-
->>>>>>> 48673be2
 }
 
 static void WriteSyncsafeInteger(uint8_t *dst, size_t x) {
