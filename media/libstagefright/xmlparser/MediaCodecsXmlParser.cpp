--- conflicted
+++ resolved
@@ -140,15 +140,11 @@
         if (!strncmp(path.c_str(), "/vendor/etc", strlen("/vendor/etc"))){
             strlcpy(file_path, path.c_str(), PROP_VALUE_MAX);
             property_get("ro.board.platform", platform, NULL);
-<<<<<<< HEAD
-            if (!strcmp(platform, "sdm710") ||
-=======
             if (!strcmp(platform, "qcs605")) {
                 strlcpy(file_path, "/vendor/etc/media_codecs_qcs605_v0.xml",
                             PROP_VALUE_MAX);
                 parseTopLevelXMLFile(file_path, false);
            } else if (!strcmp(platform, "sdm710") ||
->>>>>>> 8a04a386
                    !strcmp(platform, "msmpeafowl")) {   //platform is SDM710
                 if (property_get("vendor.media.sdm710.version", value, "0") &&
                     (atoi(value) == 0)) {               // version is 0
@@ -158,8 +154,6 @@
                 } else {
                     parseTopLevelXMLFile(path.c_str(), false);
                 }
-<<<<<<< HEAD
-=======
             } else if (!strcmp(platform, "talos") ||
                     !strcmp(platform, "sm6150")) {
                 if (property_get("vendor.media.sm6150.version", value, "0") &&
@@ -176,7 +170,6 @@
                 }
                 path = file_path;
                 parseTopLevelXMLFile(path.c_str(), false);
->>>>>>> 8a04a386
             } else if (!strcmp(platform, "msm8953")) {
                 if (property_get("vendor.media.msm8953.version", value, "0") &&
                     (atoi(value) == 1)){
@@ -200,8 +193,6 @@
                 ALOGE("SDM429 prop_value = %s, file_path = %s", value, file_path);
                 path = file_path;
                 parseTopLevelXMLFile(path.c_str(), false);
-<<<<<<< HEAD
-=======
             } else if (!strcmp(platform, "sdm660")) {
                 if (property_get("vendor.media.sdm660.version", value, "0") &&
                     (atoi(value) == 1)){
@@ -213,7 +204,6 @@
                 }
                 path = file_path;
                 parseTopLevelXMLFile(path.c_str(), false);
->>>>>>> 8a04a386
             } else {
                 parseTopLevelXMLFile(path.c_str(), false);
             }
@@ -225,14 +215,10 @@
     if (findFileInDirs(searchDirs, performanceXmlName, &path)) {
         if (!strncmp(path.c_str(), "/vendor/etc", strlen("/vendor/etc"))){
             property_get("ro.board.platform", platform, NULL);
-<<<<<<< HEAD
-            if (!strcmp(platform, "sdm710") ||
-=======
             if (!strcmp(platform, "qcs605")) {
                 strlcpy(file_path, "/vendor/etc/media_codecs_performance_qcs605_v0.xml",
                             PROP_VALUE_MAX);
             } else if (!strcmp(platform, "sdm710") ||
->>>>>>> 8a04a386
                    !strcmp(platform, "msmpeafowl")) {
                 if (property_get("vendor.media.sdm710.version", value, "0") &&
                     (atoi(value) == 0)) {
@@ -242,8 +228,6 @@
                     strlcpy(file_path, "/vendor/etc/media_codecs_performance.xml",
                             PROP_VALUE_MAX);
                 }
-<<<<<<< HEAD
-=======
             } else if (!strcmp(platform, "talos") ||
                     !strcmp(platform, "sm6150")) {
                 if (property_get("vendor.media.sm6150.version", value, "0") &&
@@ -258,7 +242,6 @@
                     strlcpy(file_path, "/vendor/etc/media_codecs_performance_sm7150_v0.xml",
                             PROP_VALUE_MAX);
                 }
->>>>>>> 8a04a386
             } else if (!strcmp(platform, "msm8953")) {
                 if (property_get("vendor.media.msm8953.version", value, "0") &&
                     (atoi(value) == 1)){
@@ -268,8 +251,6 @@
                     strlcpy(file_path, "/vendor/etc/media_codecs_performance_8953.xml",
                             PROP_VALUE_MAX);
                 }
-<<<<<<< HEAD
-=======
             } else if (!strcmp(platform, "sdm660")) {
                 if (property_get("vendor.media.sdm660.version", value, "0") &&
                     (atoi(value) == 1)){
@@ -279,7 +260,6 @@
                     strlcpy(file_path, "/vendor/etc/media_codecs_performance.xml",
                             PROP_VALUE_MAX);
                 }
->>>>>>> 8a04a386
             } else {
                strlcpy(file_path, "/vendor/etc/media_codecs_performance.xml",
                             PROP_VALUE_MAX);
