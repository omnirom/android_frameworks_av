--- conflicted
+++ resolved
@@ -176,12 +176,8 @@
       mUpdate(false),
       mGlobalSettings(new AMessage()) {
     parseTopLevelXMLFile(AVUtils::get()->getCustomCodecsLocation());
-<<<<<<< HEAD
-    parseTopLevelXMLFile("/etc/media_codecs_performance.xml", true/* ignore_errors */);
-=======
     parseTopLevelXMLFile(AVUtils::get()->getCustomCodecsPerformanceLocation(),
                             true/* ignore_errors */);
->>>>>>> 884a05c9
     parseTopLevelXMLFile(kProfilingResults, true/* ignore_errors */);
 }
 
