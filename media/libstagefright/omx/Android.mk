LOCAL_PATH:= $(call my-dir)
include $(CLEAR_VARS)

LOCAL_SRC_FILES:=                     \
        FrameDropper.cpp              \
        GraphicBufferSource.cpp       \
        OMX.cpp                       \
        OMXMaster.cpp                 \
        OMXNodeInstance.cpp           \
        SimpleSoftOMXComponent.cpp    \
        SoftOMXComponent.cpp          \
        SoftOMXPlugin.cpp             \
        SoftVideoDecoderOMXComponent.cpp \
        SoftVideoEncoderOMXComponent.cpp \

LOCAL_C_INCLUDES += \
        $(TOP)/frameworks/av-caf/media/libstagefright \
        $(TOP)/frameworks/native-caf/include/media/hardware \
        $(TOP)/frameworks/native-caf/include/media/openmax

LOCAL_SHARED_LIBRARIES :=               \
        libbinder                       \
        libhardware                     \
        libmedia                        \
        libutils                        \
        liblog                          \
        libui                           \
        libgui                          \
        libcutils                       \
        libstagefright_foundation       \
        libdl

ifeq ($(call is-vendor-board-platform,QCOM),true)
ifeq ($(strip $(AUDIO_FEATURE_ENABLED_EXTN_FLAC_DECODER)),true)
    LOCAL_CFLAGS += -DQTI_FLAC_DECODER
endif
endif

<<<<<<< HEAD
=======
ifeq ($(DTS_CODEC_M_), true)
  LOCAL_CFLAGS += -DDTS_CODEC_M_
endif

>>>>>>> 884a05c9
LOCAL_MODULE:= libstagefright_omx
LOCAL_CFLAGS += -Werror -Wall
LOCAL_CLANG := true

include $(BUILD_SHARED_LIBRARY)

################################################################################

include $(call all-makefiles-under,$(LOCAL_PATH))<|MERGE_RESOLUTION|>--- conflicted
+++ resolved
@@ -36,13 +36,10 @@
 endif
 endif
 
-<<<<<<< HEAD
-=======
 ifeq ($(DTS_CODEC_M_), true)
   LOCAL_CFLAGS += -DDTS_CODEC_M_
 endif
 
->>>>>>> 884a05c9
 LOCAL_MODULE:= libstagefright_omx
 LOCAL_CFLAGS += -Werror -Wall
 LOCAL_CLANG := true
