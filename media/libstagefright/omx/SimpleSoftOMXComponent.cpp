/*
 * Copyright (C) 2011 The Android Open Source Project
 *
 * Licensed under the Apache License, Version 2.0 (the "License");
 * you may not use this file except in compliance with the License.
 * You may obtain a copy of the License at
 *
 *      http://www.apache.org/licenses/LICENSE-2.0
 *
 * Unless required by applicable law or agreed to in writing, software
 * distributed under the License is distributed on an "AS IS" BASIS,
 * WITHOUT WARRANTIES OR CONDITIONS OF ANY KIND, either express or implied.
 * See the License for the specific language governing permissions and
 * limitations under the License.
 */

//#define LOG_NDEBUG 0
#define LOG_TAG "SimpleSoftOMXComponent"
#include <utils/Log.h>

#include "include/SimpleSoftOMXComponent.h"

#include <media/stagefright/foundation/ADebug.h>
#include <media/stagefright/foundation/ALooper.h>
#include <media/stagefright/foundation/AMessage.h>

namespace android {

SimpleSoftOMXComponent::SimpleSoftOMXComponent(
        const char *name,
        const OMX_CALLBACKTYPE *callbacks,
        OMX_PTR appData,
        OMX_COMPONENTTYPE **component)
    : SoftOMXComponent(name, callbacks, appData, component),
      mLooper(new ALooper),
      mHandler(new AHandlerReflector<SimpleSoftOMXComponent>(this)),
      mState(OMX_StateLoaded),
      mTargetState(OMX_StateLoaded) {
    mLooper->setName(name);
    mLooper->registerHandler(mHandler);

    mLooper->start(
            false, // runOnCallingThread
            false, // canCallJava
            ANDROID_PRIORITY_FOREGROUND);
}

void SimpleSoftOMXComponent::prepareForDestruction() {
    // The looper's queue may still contain messages referencing this
    // object. Make sure those are flushed before returning so that
    // a subsequent dlunload() does not pull out the rug from under us.

    mLooper->unregisterHandler(mHandler->id());
    mLooper->stop();
}

OMX_ERRORTYPE SimpleSoftOMXComponent::sendCommand(
        OMX_COMMANDTYPE cmd, OMX_U32 param, OMX_PTR data) {
    CHECK(data == NULL);

    sp<AMessage> msg = new AMessage(kWhatSendCommand, mHandler);
    msg->setInt32("cmd", cmd);
    msg->setInt32("param", param);
    msg->post();

    return OMX_ErrorNone;
}

bool SimpleSoftOMXComponent::isSetParameterAllowed(
        OMX_INDEXTYPE index, const OMX_PTR params) const {
    if (mState == OMX_StateLoaded) {
        return true;
    }

    OMX_U32 portIndex;

    switch (index) {
        case OMX_IndexParamPortDefinition:
        {
            portIndex = ((OMX_PARAM_PORTDEFINITIONTYPE *)params)->nPortIndex;
            break;
        }

        case OMX_IndexParamAudioPcm:
        {
            portIndex = ((OMX_AUDIO_PARAM_PCMMODETYPE *)params)->nPortIndex;
            break;
        }

        case OMX_IndexParamAudioAac:
        {
            portIndex = ((OMX_AUDIO_PARAM_AACPROFILETYPE *)params)->nPortIndex;
            break;
        }

        default:
            return false;
    }

    CHECK(portIndex < mPorts.size());

    return !mPorts.itemAt(portIndex).mDef.bEnabled;
}

OMX_ERRORTYPE SimpleSoftOMXComponent::getParameter(
        OMX_INDEXTYPE index, OMX_PTR params) {
    Mutex::Autolock autoLock(mLock);
    return internalGetParameter(index, params);
}

OMX_ERRORTYPE SimpleSoftOMXComponent::setParameter(
        OMX_INDEXTYPE index, const OMX_PTR params) {
    Mutex::Autolock autoLock(mLock);

    CHECK(isSetParameterAllowed(index, params));

    return internalSetParameter(index, params);
}

OMX_ERRORTYPE SimpleSoftOMXComponent::internalGetParameter(
        OMX_INDEXTYPE index, OMX_PTR params) {
    switch (index) {
        case OMX_IndexParamPortDefinition:
        {
            OMX_PARAM_PORTDEFINITIONTYPE *defParams =
                (OMX_PARAM_PORTDEFINITIONTYPE *)params;

            if (!isValidOMXParam(defParams)) {
                return OMX_ErrorBadParameter;
            }

            if (defParams->nPortIndex >= mPorts.size()
                    || defParams->nSize
                            != sizeof(OMX_PARAM_PORTDEFINITIONTYPE)) {
                return OMX_ErrorUndefined;
            }

            const PortInfo *port =
                &mPorts.itemAt(defParams->nPortIndex);

            memcpy(defParams, &port->mDef, sizeof(port->mDef));

            return OMX_ErrorNone;
        }

        default:
            return OMX_ErrorUnsupportedIndex;
    }
}

OMX_ERRORTYPE SimpleSoftOMXComponent::internalSetParameter(
        OMX_INDEXTYPE index, const OMX_PTR params) {
    switch (index) {
        case OMX_IndexParamPortDefinition:
        {
            OMX_PARAM_PORTDEFINITIONTYPE *defParams =
                (OMX_PARAM_PORTDEFINITIONTYPE *)params;

            if (!isValidOMXParam(defParams)) {
                return OMX_ErrorBadParameter;
            }

            if (defParams->nPortIndex >= mPorts.size()) {
                return OMX_ErrorBadPortIndex;
            }
            if (defParams->nSize != sizeof(OMX_PARAM_PORTDEFINITIONTYPE)) {
                return OMX_ErrorUnsupportedSetting;
            }

            PortInfo *port =
                &mPorts.editItemAt(defParams->nPortIndex);

            // default behavior is that we only allow buffer size to increase
            if (defParams->nBufferSize > port->mDef.nBufferSize) {
                port->mDef.nBufferSize = defParams->nBufferSize;
            }

            if (defParams->nBufferCountActual < port->mDef.nBufferCountMin) {
                ALOGW("component requires at least %u buffers (%u requested)",
                        port->mDef.nBufferCountMin, defParams->nBufferCountActual);
                return OMX_ErrorUnsupportedSetting;
            }

            port->mDef.nBufferCountActual = defParams->nBufferCountActual;
            return OMX_ErrorNone;
        }

        default:
            return OMX_ErrorUnsupportedIndex;
    }
}

OMX_ERRORTYPE SimpleSoftOMXComponent::useBuffer(
        OMX_BUFFERHEADERTYPE **header,
        OMX_U32 portIndex,
        OMX_PTR appPrivate,
        OMX_U32 size,
        OMX_U8 *ptr) {
    Mutex::Autolock autoLock(mLock);
    CHECK_LT(portIndex, mPorts.size());

    *header = new OMX_BUFFERHEADERTYPE;
    (*header)->nSize = sizeof(OMX_BUFFERHEADERTYPE);
    (*header)->nVersion.s.nVersionMajor = 1;
    (*header)->nVersion.s.nVersionMinor = 0;
    (*header)->nVersion.s.nRevision = 0;
    (*header)->nVersion.s.nStep = 0;
    (*header)->pBuffer = ptr;
    (*header)->nAllocLen = size;
    (*header)->nFilledLen = 0;
    (*header)->nOffset = 0;
    (*header)->pAppPrivate = appPrivate;
    (*header)->pPlatformPrivate = NULL;
    (*header)->pInputPortPrivate = NULL;
    (*header)->pOutputPortPrivate = NULL;
    (*header)->hMarkTargetComponent = NULL;
    (*header)->pMarkData = NULL;
    (*header)->nTickCount = 0;
    (*header)->nTimeStamp = 0;
    (*header)->nFlags = 0;
    (*header)->nOutputPortIndex = portIndex;
    (*header)->nInputPortIndex = portIndex;

    PortInfo *port = &mPorts.editItemAt(portIndex);

    CHECK(mState == OMX_StateLoaded || port->mDef.bEnabled == OMX_FALSE);

    CHECK_LT(port->mBuffers.size(), port->mDef.nBufferCountActual);

    port->mBuffers.push();

    BufferInfo *buffer =
        &port->mBuffers.editItemAt(port->mBuffers.size() - 1);

    buffer->mHeader = *header;
    buffer->mOwnedByUs = false;

    if (port->mBuffers.size() == port->mDef.nBufferCountActual) {
        port->mDef.bPopulated = OMX_TRUE;
        checkTransitions();
    }

    return OMX_ErrorNone;
}

OMX_ERRORTYPE SimpleSoftOMXComponent::allocateBuffer(
        OMX_BUFFERHEADERTYPE **header,
        OMX_U32 portIndex,
        OMX_PTR appPrivate,
        OMX_U32 size) {
    OMX_U8 *ptr = new OMX_U8[size];

    OMX_ERRORTYPE err =
        useBuffer(header, portIndex, appPrivate, size, ptr);

    if (err != OMX_ErrorNone) {
        delete[] ptr;
        ptr = NULL;

        return err;
    }

    CHECK((*header)->pPlatformPrivate == NULL);
    (*header)->pPlatformPrivate = ptr;

    return OMX_ErrorNone;
}

OMX_ERRORTYPE SimpleSoftOMXComponent::freeBuffer(
        OMX_U32 portIndex,
        OMX_BUFFERHEADERTYPE *header) {
    Mutex::Autolock autoLock(mLock);

    CHECK_LT(portIndex, mPorts.size());

    PortInfo *port = &mPorts.editItemAt(portIndex);

#if 0 // XXX
    CHECK((mState == OMX_StateIdle && mTargetState == OMX_StateLoaded)
            || port->mDef.bEnabled == OMX_FALSE);
#endif

    bool found = false;
    for (size_t i = 0; i < port->mBuffers.size(); ++i) {
        BufferInfo *buffer = &port->mBuffers.editItemAt(i);

        if (buffer->mHeader == header) {
            CHECK(!buffer->mOwnedByUs);

            if (header->pPlatformPrivate != NULL) {
                // This buffer's data was allocated by us.
                CHECK(header->pPlatformPrivate == header->pBuffer);

                delete[] header->pBuffer;
                header->pBuffer = NULL;
            }

            delete header;
            header = NULL;

            port->mBuffers.removeAt(i);
            port->mDef.bPopulated = OMX_FALSE;

            checkTransitions();

            found = true;
            break;
        }
    }

    CHECK(found);

    return OMX_ErrorNone;
}

OMX_ERRORTYPE SimpleSoftOMXComponent::emptyThisBuffer(
        OMX_BUFFERHEADERTYPE *buffer) {
    sp<AMessage> msg = new AMessage(kWhatEmptyThisBuffer, mHandler);
    msg->setPointer("header", buffer);
    msg->post();

    return OMX_ErrorNone;
}

OMX_ERRORTYPE SimpleSoftOMXComponent::fillThisBuffer(
        OMX_BUFFERHEADERTYPE *buffer) {
    sp<AMessage> msg = new AMessage(kWhatFillThisBuffer, mHandler);
    msg->setPointer("header", buffer);
    msg->post();

    return OMX_ErrorNone;
}

OMX_ERRORTYPE SimpleSoftOMXComponent::getState(OMX_STATETYPE *state) {
    Mutex::Autolock autoLock(mLock);

    *state = mState;

    return OMX_ErrorNone;
}

void SimpleSoftOMXComponent::onMessageReceived(const sp<AMessage> &msg) {
    Mutex::Autolock autoLock(mLock);
    uint32_t msgType = msg->what();
    ALOGV("msgType = %d", msgType);
    switch (msgType) {
        case kWhatSendCommand:
        {
            int32_t cmd, param;
            CHECK(msg->findInt32("cmd", &cmd));
            CHECK(msg->findInt32("param", &param));

            onSendCommand((OMX_COMMANDTYPE)cmd, (OMX_U32)param);
            break;
        }

        case kWhatEmptyThisBuffer:
        case kWhatFillThisBuffer:
        {
            OMX_BUFFERHEADERTYPE *header;
            CHECK(msg->findPointer("header", (void **)&header));

            CHECK(mState == OMX_StateExecuting && mTargetState == mState);

            bool found = false;
            size_t portIndex = (kWhatEmptyThisBuffer == msgType)?
                    header->nInputPortIndex: header->nOutputPortIndex;
            PortInfo *port = &mPorts.editItemAt(portIndex);

            for (size_t j = 0; j < port->mBuffers.size(); ++j) {
                BufferInfo *buffer = &port->mBuffers.editItemAt(j);

                if (buffer->mHeader == header) {
                    CHECK(!buffer->mOwnedByUs);

                    buffer->mOwnedByUs = true;

                    CHECK((msgType == kWhatEmptyThisBuffer
                            && port->mDef.eDir == OMX_DirInput)
                            || (port->mDef.eDir == OMX_DirOutput));

                    port->mQueue.push_back(buffer);
                    onQueueFilled(portIndex);

                    found = true;
                    break;
                }
            }

            CHECK(found);
            break;
        }

        default:
            TRESPASS();
            break;
    }
}

void SimpleSoftOMXComponent::onSendCommand(
        OMX_COMMANDTYPE cmd, OMX_U32 param) {
    switch (cmd) {
        case OMX_CommandStateSet:
        {
            onChangeState((OMX_STATETYPE)param);
            break;
        }

        case OMX_CommandPortEnable:
        case OMX_CommandPortDisable:
        {
            onPortEnable(param, cmd == OMX_CommandPortEnable);
            break;
        }

        case OMX_CommandFlush:
        {
            onPortFlush(param, true /* sendFlushComplete */);
            break;
        }

        default:
            TRESPASS();
            break;
    }
}

void SimpleSoftOMXComponent::onTransitionError() {
    mState = OMX_StateInvalid;
    mTargetState = OMX_StateInvalid;
    notify(OMX_EventError, OMX_CommandStateSet, OMX_StateInvalid, 0);
}

void SimpleSoftOMXComponent::onChangeState(OMX_STATETYPE state) {
<<<<<<< HEAD
    bool skipTransitions = false;

    // We shouldn't be in a state transition already.
    if (mState != mTargetState) {
        // Workaround to prevent assertion
        // XXX CHECK_EQ((int)mState, (int)mTargetState);
        ALOGW("mState %d != mTargetState %d", mState, mTargetState);
        skipTransitions = true;
        onTransitionError();
    }
=======
    ALOGV("%p requesting change from %d to %d", this, mState, state);
    // We shouldn't be in a state transition already.

    if (mState == OMX_StateLoaded
            && mTargetState == OMX_StateIdle
            && state == OMX_StateLoaded) {
        // OMX specifically allows "canceling" a state transition from loaded
        // to idle. Pretend we made it to idle, and go back to loaded
        ALOGV("load->idle canceled");
        mState = mTargetState = OMX_StateIdle;
        state = OMX_StateLoaded;
    }

    CHECK_EQ((int)mState, (int)mTargetState);
>>>>>>> 9627e72f

    switch (mState) {
        case OMX_StateLoaded:
            if (state != OMX_StateIdle) {
                // Workaround to prevent assertion
                // XXX CHECK_EQ((int)state, (int)OMX_StateIdle);
                ALOGW("In OMX_StateLoaded, state %d != OMX_StateIdle", state);
                skipTransitions = true;
                onTransitionError();
            }
            break;
        case OMX_StateIdle:
            if (!(state == OMX_StateLoaded || state == OMX_StateExecuting)) {
                // Workaround to prevent assertion
                // XXX CHECK(state == OMX_StateLoaded || state == OMX_StateExecuting);
                ALOGW("In OMX_StateIdle, state %d != OMX_StateLoaded||OMX_StateExecuting",
                      state);
                skipTransitions = true;
                onTransitionError();
            }
            break;
        case OMX_StateExecuting:
        {
            CHECK_EQ((int)state, (int)OMX_StateIdle);

            for (size_t i = 0; i < mPorts.size(); ++i) {
                onPortFlush(i, false /* sendFlushComplete */);
            }

            mState = OMX_StateIdle;
            notify(OMX_EventCmdComplete, OMX_CommandStateSet, state, NULL);
            break;
        }
        case OMX_StateInvalid: {
            ALOGW("In OMX_StateInvalid, ignore state transition to %d", state);
            skipTransitions = true;
            onTransitionError();
            break;
        }
        default:
            TRESPASS();
    }

    if (skipTransitions) {
        return;
    }

    mTargetState = state;

    checkTransitions();
}

void SimpleSoftOMXComponent::onReset() {
    // no-op
}

void SimpleSoftOMXComponent::onPortEnable(OMX_U32 portIndex, bool enable) {
    CHECK_LT(portIndex, mPorts.size());

    PortInfo *port = &mPorts.editItemAt(portIndex);
    CHECK_EQ((int)port->mTransition, (int)PortInfo::NONE);
    CHECK(port->mDef.bEnabled == !enable);

    if (port->mDef.eDir != OMX_DirOutput) {
        ALOGE("Port enable/disable allowed only on output ports.");
        notify(OMX_EventError, OMX_ErrorUndefined, 0, NULL);
        android_errorWriteLog(0x534e4554, "29421804");
        return;
    }

    if (!enable) {
        port->mDef.bEnabled = OMX_FALSE;
        port->mTransition = PortInfo::DISABLING;

        for (size_t i = 0; i < port->mBuffers.size(); ++i) {
            BufferInfo *buffer = &port->mBuffers.editItemAt(i);

            if (buffer->mOwnedByUs) {
                buffer->mOwnedByUs = false;

                if (port->mDef.eDir == OMX_DirInput) {
                    notifyEmptyBufferDone(buffer->mHeader);
                } else {
                    CHECK_EQ(port->mDef.eDir, OMX_DirOutput);
                    notifyFillBufferDone(buffer->mHeader);
                }
            }
        }

        port->mQueue.clear();
    } else {
        port->mTransition = PortInfo::ENABLING;
    }

    checkTransitions();
}

void SimpleSoftOMXComponent::onPortFlush(
        OMX_U32 portIndex, bool sendFlushComplete) {
    if (portIndex == OMX_ALL) {
        for (size_t i = 0; i < mPorts.size(); ++i) {
            onPortFlush(i, sendFlushComplete);
        }

        if (sendFlushComplete) {
            notify(OMX_EventCmdComplete, OMX_CommandFlush, OMX_ALL, NULL);
        }

        return;
    }

    CHECK_LT(portIndex, mPorts.size());

    PortInfo *port = &mPorts.editItemAt(portIndex);
    // Ideally, the port should not in transitioning state when flushing.
    // However, in error handling case, e.g., the client can't allocate buffers
    // when it tries to re-enable the port, the port will be stuck in ENABLING.
    // The client will then transition the component from Executing to Idle,
    // which leads to flushing ports. At this time, it should be ok to notify
    // the client of the error and still clear all buffers on the port.
    if (port->mTransition != PortInfo::NONE) {
        notify(OMX_EventError, OMX_ErrorUndefined, 0, 0);
    }

    for (size_t i = 0; i < port->mBuffers.size(); ++i) {
        BufferInfo *buffer = &port->mBuffers.editItemAt(i);

        if (!buffer->mOwnedByUs) {
            continue;
        }

        buffer->mHeader->nFilledLen = 0;
        buffer->mHeader->nOffset = 0;
        buffer->mHeader->nFlags = 0;

        buffer->mOwnedByUs = false;

        if (port->mDef.eDir == OMX_DirInput) {
            notifyEmptyBufferDone(buffer->mHeader);
        } else {
            CHECK_EQ(port->mDef.eDir, OMX_DirOutput);

            notifyFillBufferDone(buffer->mHeader);
        }
    }

    port->mQueue.clear();

    if (sendFlushComplete) {
        notify(OMX_EventCmdComplete, OMX_CommandFlush, portIndex, NULL);

        onPortFlushCompleted(portIndex);
    }
}

void SimpleSoftOMXComponent::checkTransitions() {
    if (mState != mTargetState) {
        bool transitionComplete = true;

        if (mState == OMX_StateLoaded) {
            CHECK_EQ((int)mTargetState, (int)OMX_StateIdle);

            for (size_t i = 0; i < mPorts.size(); ++i) {
                const PortInfo &port = mPorts.itemAt(i);
                if (port.mDef.bEnabled == OMX_FALSE) {
                    continue;
                }

                if (port.mDef.bPopulated == OMX_FALSE) {
                    transitionComplete = false;
                    break;
                }
            }
        } else if (mTargetState == OMX_StateLoaded) {
            CHECK_EQ((int)mState, (int)OMX_StateIdle);

            for (size_t i = 0; i < mPorts.size(); ++i) {
                const PortInfo &port = mPorts.itemAt(i);
                if (port.mDef.bEnabled == OMX_FALSE) {
                    continue;
                }

                size_t n = port.mBuffers.size();

                if (n > 0) {
                    CHECK_LE(n, port.mDef.nBufferCountActual);

                    if (n == port.mDef.nBufferCountActual) {
                        CHECK_EQ((int)port.mDef.bPopulated, (int)OMX_TRUE);
                    } else {
                        CHECK_EQ((int)port.mDef.bPopulated, (int)OMX_FALSE);
                    }

                    transitionComplete = false;
                    break;
                }
            }
        }

        if (transitionComplete) {
            ALOGV("state transition from %d to %d complete", mState, mTargetState);
            mState = mTargetState;

            if (mState == OMX_StateLoaded) {
                onReset();
            }

            notify(OMX_EventCmdComplete, OMX_CommandStateSet, mState, NULL);
        } else {
            ALOGV("state transition from %d to %d not yet complete", mState, mTargetState);
        }
    }

    for (size_t i = 0; i < mPorts.size(); ++i) {
        PortInfo *port = &mPorts.editItemAt(i);

        if (port->mTransition == PortInfo::DISABLING) {
            if (port->mBuffers.empty()) {
                ALOGV("Port %zu now disabled.", i);

                port->mTransition = PortInfo::NONE;
                notify(OMX_EventCmdComplete, OMX_CommandPortDisable, i, NULL);

                onPortEnableCompleted(i, false /* enabled */);
            }
        } else if (port->mTransition == PortInfo::ENABLING) {
            if (port->mDef.bPopulated == OMX_TRUE) {
                ALOGV("Port %zu now enabled.", i);

                port->mTransition = PortInfo::NONE;
                port->mDef.bEnabled = OMX_TRUE;
                notify(OMX_EventCmdComplete, OMX_CommandPortEnable, i, NULL);

                onPortEnableCompleted(i, true /* enabled */);
            }
        }
    }
}

void SimpleSoftOMXComponent::addPort(const OMX_PARAM_PORTDEFINITIONTYPE &def) {
    CHECK_EQ(def.nPortIndex, mPorts.size());

    mPorts.push();
    PortInfo *info = &mPorts.editItemAt(mPorts.size() - 1);
    info->mDef = def;
    info->mTransition = PortInfo::NONE;
}

void SimpleSoftOMXComponent::onQueueFilled(OMX_U32 portIndex __unused) {
}

void SimpleSoftOMXComponent::onPortFlushCompleted(OMX_U32 portIndex __unused) {
}

void SimpleSoftOMXComponent::onPortEnableCompleted(
        OMX_U32 portIndex __unused, bool enabled __unused) {
}

List<SimpleSoftOMXComponent::BufferInfo *> &
SimpleSoftOMXComponent::getPortQueue(OMX_U32 portIndex) {
    CHECK_LT(portIndex, mPorts.size());
    return mPorts.editItemAt(portIndex).mQueue;
}

SimpleSoftOMXComponent::PortInfo *SimpleSoftOMXComponent::editPortInfo(
        OMX_U32 portIndex) {
    CHECK_LT(portIndex, mPorts.size());
    return &mPorts.editItemAt(portIndex);
}

}  // namespace android<|MERGE_RESOLUTION|>--- conflicted
+++ resolved
@@ -432,18 +432,8 @@
 }
 
 void SimpleSoftOMXComponent::onChangeState(OMX_STATETYPE state) {
-<<<<<<< HEAD
     bool skipTransitions = false;
 
-    // We shouldn't be in a state transition already.
-    if (mState != mTargetState) {
-        // Workaround to prevent assertion
-        // XXX CHECK_EQ((int)mState, (int)mTargetState);
-        ALOGW("mState %d != mTargetState %d", mState, mTargetState);
-        skipTransitions = true;
-        onTransitionError();
-    }
-=======
     ALOGV("%p requesting change from %d to %d", this, mState, state);
     // We shouldn't be in a state transition already.
 
@@ -456,9 +446,16 @@
         mState = mTargetState = OMX_StateIdle;
         state = OMX_StateLoaded;
     }
+     // We shouldn't be in a state transition already.
+    if (mState != mTargetState) {
+            // Workaround to prevent assertion
+            // XXX CHECK_EQ((int)mState, (int)mTargetState);
+        ALOGW("mState %d != mTargetState %d", mState, mTargetState);
+        skipTransitions = true;
+        onTransitionError();
+    }
 
     CHECK_EQ((int)mState, (int)mTargetState);
->>>>>>> 9627e72f
 
     switch (mState) {
         case OMX_StateLoaded:
