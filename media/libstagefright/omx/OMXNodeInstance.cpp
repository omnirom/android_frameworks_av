--- conflicted
+++ resolved
@@ -212,10 +212,6 @@
       mNodeID(0),
       mHandle(NULL),
       mObserver(observer),
-<<<<<<< HEAD
-=======
-      mDying(false),
->>>>>>> 9627e72f
       mSailed(false),
       mQueriedProhibitedExtensions(false),
       mBufferIDCount(0)
@@ -439,11 +435,7 @@
             || (index > (OMX_INDEXTYPE)OMX_IndexExtAudioStartUnused
                     && index <= (OMX_INDEXTYPE)OMX_IndexParamAudioProfileQuerySupported)
             || (index > (OMX_INDEXTYPE)OMX_IndexExtVideoStartUnused
-<<<<<<< HEAD
                     && index <= (OMX_INDEXTYPE)OMX_IndexConfigAndroidIntraRefresh)
-=======
-                    && index <= (OMX_INDEXTYPE)OMX_IndexConfigAndroidVideoTemporalLayering)
->>>>>>> 9627e72f
             || (index > (OMX_INDEXTYPE)OMX_IndexExtOtherStartUnused
                     && index <= (OMX_INDEXTYPE)OMX_IndexParamConsumerUsageBits)) {
         return false;
