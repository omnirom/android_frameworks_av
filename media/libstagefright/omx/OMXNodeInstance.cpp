/*
 * Copyright (C) 2009 The Android Open Source Project
 *
 * Licensed under the Apache License, Version 2.0 (the "License");
 * you may not use this file except in compliance with the License.
 * You may obtain a copy of the License at
 *
 *      http://www.apache.org/licenses/LICENSE-2.0
 *
 * Unless required by applicable law or agreed to in writing, software
 * distributed under the License is distributed on an "AS IS" BASIS,
 * WITHOUT WARRANTIES OR CONDITIONS OF ANY KIND, either express or implied.
 * See the License for the specific language governing permissions and
 * limitations under the License.
 */

//#define LOG_NDEBUG 0
#define LOG_TAG "OMXNodeInstance"
#include <utils/Log.h>

#include <inttypes.h>

#include "../include/OMXNodeInstance.h"
#include "OMXMaster.h"
#include "GraphicBufferSource.h"

#include <OMX_Component.h>
#include <OMX_IndexExt.h>
#include <OMX_AsString.h>

#include <binder/IMemory.h>
#include <gui/BufferQueue.h>
#include <HardwareAPI.h>
#include <media/stagefright/foundation/ADebug.h>
#include <media/stagefright/foundation/ABuffer.h>
#include <media/stagefright/MediaErrors.h>

#include <utils/misc.h>

static const OMX_U32 kPortIndexInput = 0;
static const OMX_U32 kPortIndexOutput = 1;

#define CLOGW(fmt, ...) ALOGW("[%x:%s] " fmt, mNodeID, mName, ##__VA_ARGS__)

#define CLOG_ERROR_IF(cond, fn, err, fmt, ...) \
    ALOGE_IF(cond, #fn "(%x:%s, " fmt ") ERROR: %s(%#x)", \
    mNodeID, mName, ##__VA_ARGS__, asString(err), err)
#define CLOG_ERROR(fn, err, fmt, ...) CLOG_ERROR_IF(true, fn, err, fmt, ##__VA_ARGS__)
#define CLOG_IF_ERROR(fn, err, fmt, ...) \
    CLOG_ERROR_IF((err) != OMX_ErrorNone, fn, err, fmt, ##__VA_ARGS__)

#define CLOGI_(level, fn, fmt, ...) \
    ALOGI_IF(DEBUG >= (level), #fn "(%x:%s, " fmt ")", mNodeID, mName, ##__VA_ARGS__)
#define CLOGD_(level, fn, fmt, ...) \
    ALOGD_IF(DEBUG >= (level), #fn "(%x:%s, " fmt ")", mNodeID, mName, ##__VA_ARGS__)

#define CLOG_LIFE(fn, fmt, ...)     CLOGI_(ADebug::kDebugLifeCycle,     fn, fmt, ##__VA_ARGS__)
#define CLOG_STATE(fn, fmt, ...)    CLOGI_(ADebug::kDebugState,         fn, fmt, ##__VA_ARGS__)
#define CLOG_CONFIG(fn, fmt, ...)   CLOGI_(ADebug::kDebugConfig,        fn, fmt, ##__VA_ARGS__)
#define CLOG_INTERNAL(fn, fmt, ...) CLOGD_(ADebug::kDebugInternalState, fn, fmt, ##__VA_ARGS__)

#define CLOG_DEBUG_IF(cond, fn, fmt, ...) \
    ALOGD_IF(cond, #fn "(%x, " fmt ")", mNodeID, ##__VA_ARGS__)

#define CLOG_BUFFER(fn, fmt, ...) \
    CLOG_DEBUG_IF(DEBUG >= ADebug::kDebugAll, fn, fmt, ##__VA_ARGS__)
#define CLOG_BUMPED_BUFFER(fn, fmt, ...) \
    CLOG_DEBUG_IF(DEBUG_BUMP >= ADebug::kDebugAll, fn, fmt, ##__VA_ARGS__)

/* buffer formatting */
#define BUFFER_FMT(port, fmt, ...) "%s:%u " fmt, portString(port), (port), ##__VA_ARGS__
#define NEW_BUFFER_FMT(buffer_id, port, fmt, ...) \
    BUFFER_FMT(port, fmt ") (#%zu => %#x", ##__VA_ARGS__, mActiveBuffers.size(), (buffer_id))

#define SIMPLE_BUFFER(port, size, data) BUFFER_FMT(port, "%zu@%p", (size), (data))
#define SIMPLE_NEW_BUFFER(buffer_id, port, size, data) \
    NEW_BUFFER_FMT(buffer_id, port, "%zu@%p", (size), (data))

#define EMPTY_BUFFER(addr, header, fenceFd) "%#x [%u@%p fc=%d]", \
    (addr), (header)->nAllocLen, (header)->pBuffer, (fenceFd)
#define FULL_BUFFER(addr, header, fenceFd) "%#" PRIxPTR " [%u@%p (%u..+%u) f=%x ts=%lld fc=%d]", \
    (intptr_t)(addr), (header)->nAllocLen, (header)->pBuffer, \
    (header)->nOffset, (header)->nFilledLen, (header)->nFlags, (header)->nTimeStamp, (fenceFd)

#define WITH_STATS_WRAPPER(fmt, ...) fmt " { IN=%zu/%zu OUT=%zu/%zu }", ##__VA_ARGS__, \
    mInputBuffersWithCodec.size(), mNumPortBuffers[kPortIndexInput], \
    mOutputBuffersWithCodec.size(), mNumPortBuffers[kPortIndexOutput]
// TRICKY: this is needed so formatting macros expand before substitution
#define WITH_STATS(fmt, ...) WITH_STATS_WRAPPER(fmt, ##__VA_ARGS__)

template<class T>
static void InitOMXParams(T *params) {
    memset(params, 0, sizeof(T));
    params->nSize = sizeof(T);
    params->nVersion.s.nVersionMajor = 1;
    params->nVersion.s.nVersionMinor = 0;
    params->nVersion.s.nRevision = 0;
    params->nVersion.s.nStep = 0;
}

namespace android {

struct BufferMeta {
    BufferMeta(const sp<IMemory> &mem, bool is_backup = false)
        : mMem(mem),
          mIsBackup(is_backup) {
    }

    BufferMeta(size_t size)
        : mSize(size),
          mIsBackup(false) {
    }

    BufferMeta(const sp<GraphicBuffer> &graphicBuffer)
        : mGraphicBuffer(graphicBuffer),
          mIsBackup(false) {
    }

    void CopyFromOMX(const OMX_BUFFERHEADERTYPE *header) {
        if (!mIsBackup) {
            return;
        }

        // check component returns proper range
        sp<ABuffer> codec = getBuffer(header, false /* backup */, true /* limit */);

        memcpy((OMX_U8 *)mMem->pointer() + header->nOffset, codec->data(), codec->size());
    }

    void CopyToOMX(const OMX_BUFFERHEADERTYPE *header) {
        if (!mIsBackup) {
            return;
        }

        memcpy(header->pBuffer + header->nOffset,
                (const OMX_U8 *)mMem->pointer() + header->nOffset,
                header->nFilledLen);
    }

    // return either the codec or the backup buffer
    sp<ABuffer> getBuffer(const OMX_BUFFERHEADERTYPE *header, bool backup, bool limit) {
        sp<ABuffer> buf;
        if (backup && mMem != NULL) {
            buf = new ABuffer(mMem->pointer(), mMem->size());
        } else {
            buf = new ABuffer(header->pBuffer, header->nAllocLen);
        }
        if (limit) {
            if (header->nOffset + header->nFilledLen > header->nOffset
                    && header->nOffset + header->nFilledLen <= header->nAllocLen) {
                buf->setRange(header->nOffset, header->nFilledLen);
            } else {
                buf->setRange(0, 0);
            }
        }
        return buf;
    }

    void setGraphicBuffer(const sp<GraphicBuffer> &graphicBuffer) {
        mGraphicBuffer = graphicBuffer;
    }

private:
    sp<GraphicBuffer> mGraphicBuffer;
    sp<IMemory> mMem;
    size_t mSize;
    bool mIsBackup;

    BufferMeta(const BufferMeta &);
    BufferMeta &operator=(const BufferMeta &);
};

// static
OMX_CALLBACKTYPE OMXNodeInstance::kCallbacks = {
    &OnEvent, &OnEmptyBufferDone, &OnFillBufferDone
};

static inline const char *portString(OMX_U32 portIndex) {
    switch (portIndex) {
        case kPortIndexInput:  return "Input";
        case kPortIndexOutput: return "Output";
        case ~0U:              return "All";
        default:               return "port";
    }
}

OMXNodeInstance::OMXNodeInstance(
        OMX *owner, const sp<IOMXObserver> &observer, const char *name)
    : mOwner(owner),
      mNodeID(0),
      mHandle(NULL),
      mObserver(observer),
      mDying(false),
      mBufferIDCount(0)
{
    mName = ADebug::GetDebugName(name);
    DEBUG = ADebug::GetDebugLevelFromProperty(name, "debug.stagefright.omx-debug");
    ALOGV("debug level for %s is %d", name, DEBUG);
    DEBUG_BUMP = DEBUG;
    mNumPortBuffers[0] = 0;
    mNumPortBuffers[1] = 0;
    mDebugLevelBumpPendingBuffers[0] = 0;
    mDebugLevelBumpPendingBuffers[1] = 0;
    mMetadataType[0] = kMetadataBufferTypeInvalid;
    mMetadataType[1] = kMetadataBufferTypeInvalid;
}

OMXNodeInstance::~OMXNodeInstance() {
    free(mName);
    CHECK(mHandle == NULL);
}

void OMXNodeInstance::setHandle(OMX::node_id node_id, OMX_HANDLETYPE handle) {
    mNodeID = node_id;
    CLOG_LIFE(allocateNode, "handle=%p", handle);
    CHECK(mHandle == NULL);
    mHandle = handle;
}

sp<GraphicBufferSource> OMXNodeInstance::getGraphicBufferSource() {
    Mutex::Autolock autoLock(mGraphicBufferSourceLock);
    return mGraphicBufferSource;
}

void OMXNodeInstance::setGraphicBufferSource(
        const sp<GraphicBufferSource>& bufferSource) {
    Mutex::Autolock autoLock(mGraphicBufferSourceLock);
    CLOG_INTERNAL(setGraphicBufferSource, "%p", bufferSource.get());
    mGraphicBufferSource = bufferSource;
}

OMX *OMXNodeInstance::owner() {
    return mOwner;
}

sp<IOMXObserver> OMXNodeInstance::observer() {
    return mObserver;
}

OMX::node_id OMXNodeInstance::nodeID() {
    return mNodeID;
}

status_t StatusFromOMXError(OMX_ERRORTYPE err) {
    switch (err) {
        case OMX_ErrorNone:
            return OK;
        case OMX_ErrorUnsupportedSetting:
        case OMX_ErrorUnsupportedIndex:
            return ERROR_UNSUPPORTED;
        case OMX_ErrorInsufficientResources:
            return NO_MEMORY;
        default:
            return UNKNOWN_ERROR;
    }
}

status_t OMXNodeInstance::freeNode(OMXMaster *master) {
    CLOG_LIFE(freeNode, "handle=%p", mHandle);
    static int32_t kMaxNumIterations = 10;

    // exit if we have already freed the node
    if (mHandle == NULL) {
        return OK;
    }

    // Transition the node from its current state all the way down
    // to "Loaded".
    // This ensures that all active buffers are properly freed even
    // for components that don't do this themselves on a call to
    // "FreeHandle".

    // The code below may trigger some more events to be dispatched
    // by the OMX component - we want to ignore them as our client
    // does not expect them.
    mDying = true;

    OMX_STATETYPE state;
    CHECK_EQ(OMX_GetState(mHandle, &state), OMX_ErrorNone);
    switch (state) {
        case OMX_StateExecuting:
        {
            ALOGV("forcing Executing->Idle");
            sendCommand(OMX_CommandStateSet, OMX_StateIdle);
            OMX_ERRORTYPE err;
            int32_t iteration = 0;
            while ((err = OMX_GetState(mHandle, &state)) == OMX_ErrorNone
                    && state != OMX_StateIdle
                    && state != OMX_StateInvalid) {
                if (++iteration > kMaxNumIterations) {
                    CLOGW("failed to enter Idle state (now %s(%d), aborting.",
                            asString(state), state);
                    state = OMX_StateInvalid;
                    break;
                }

                usleep(100000);
            }
            CHECK_EQ(err, OMX_ErrorNone);

            if (state == OMX_StateInvalid) {
                break;
            }

            // fall through
        }

        case OMX_StateIdle:
        {
            ALOGV("forcing Idle->Loaded");
            sendCommand(OMX_CommandStateSet, OMX_StateLoaded);

            freeActiveBuffers();

            OMX_ERRORTYPE err;
            int32_t iteration = 0;
            while ((err = OMX_GetState(mHandle, &state)) == OMX_ErrorNone
                    && state != OMX_StateLoaded
                    && state != OMX_StateInvalid) {
                if (++iteration > kMaxNumIterations) {
                    CLOGW("failed to enter Loaded state (now %s(%d), aborting.",
                            asString(state), state);
                    state = OMX_StateInvalid;
                    break;
                }

                ALOGV("waiting for Loaded state...");
                usleep(100000);
            }
            CHECK_EQ(err, OMX_ErrorNone);

            // fall through
        }

        case OMX_StateLoaded:
        case OMX_StateInvalid:
            break;

        default:
            LOG_ALWAYS_FATAL("unknown state %s(%#x).", asString(state), state);
            break;
    }

    ALOGV("[%x:%s] calling destroyComponentInstance", mNodeID, mName);
    OMX_ERRORTYPE err = master->destroyComponentInstance(
            static_cast<OMX_COMPONENTTYPE *>(mHandle));

    mHandle = NULL;
    CLOG_IF_ERROR(freeNode, err, "");
    free(mName);
    mName = NULL;

    mOwner->invalidateNodeID(mNodeID);
    mNodeID = 0;

    ALOGV("OMXNodeInstance going away.");
    delete this;

    return StatusFromOMXError(err);
}

status_t OMXNodeInstance::sendCommand(
        OMX_COMMANDTYPE cmd, OMX_S32 param) {
    const sp<GraphicBufferSource>& bufferSource(getGraphicBufferSource());
    if (bufferSource != NULL && cmd == OMX_CommandStateSet) {
        if (param == OMX_StateIdle) {
            // Initiating transition from Executing -> Idle
            // ACodec is waiting for all buffers to be returned, do NOT
            // submit any more buffers to the codec.
            bufferSource->omxIdle();
        } else if (param == OMX_StateLoaded) {
            // Initiating transition from Idle/Executing -> Loaded
            // Buffers are about to be freed.
            bufferSource->omxLoaded();
            setGraphicBufferSource(NULL);
        }

        // fall through
    }

    Mutex::Autolock autoLock(mLock);

    // bump internal-state debug level for 2 input and output frames past a command
    {
        Mutex::Autolock _l(mDebugLock);
        bumpDebugLevel_l(2 /* numInputBuffers */, 2 /* numOutputBuffers */);
    }

    const char *paramString =
        cmd == OMX_CommandStateSet ? asString((OMX_STATETYPE)param) : portString(param);
    CLOG_STATE(sendCommand, "%s(%d), %s(%d)", asString(cmd), cmd, paramString, param);
    OMX_ERRORTYPE err = OMX_SendCommand(mHandle, cmd, param, NULL);
    CLOG_IF_ERROR(sendCommand, err, "%s(%d), %s(%d)", asString(cmd), cmd, paramString, param);
    return StatusFromOMXError(err);
}

status_t OMXNodeInstance::getParameter(
        OMX_INDEXTYPE index, void *params, size_t /* size */) {
    Mutex::Autolock autoLock(mLock);

    OMX_ERRORTYPE err = OMX_GetParameter(mHandle, index, params);
    OMX_INDEXEXTTYPE extIndex = (OMX_INDEXEXTTYPE)index;
    // some errors are expected for getParameter
    if (err != OMX_ErrorNoMore) {
        CLOG_IF_ERROR(getParameter, err, "%s(%#x)", asString(extIndex), index);
    }
    return StatusFromOMXError(err);
}

status_t OMXNodeInstance::setParameter(
        OMX_INDEXTYPE index, const void *params, size_t size) {
    Mutex::Autolock autoLock(mLock);
    OMX_INDEXEXTTYPE extIndex = (OMX_INDEXEXTTYPE)index;
    CLOG_CONFIG(setParameter, "%s(%#x), %zu@%p)", asString(extIndex), index, size, params);

    OMX_ERRORTYPE err = OMX_SetParameter(
            mHandle, index, const_cast<void *>(params));
    CLOG_IF_ERROR(setParameter, err, "%s(%#x)", asString(extIndex), index);
    return StatusFromOMXError(err);
}

status_t OMXNodeInstance::getConfig(
        OMX_INDEXTYPE index, void *params, size_t /* size */) {
    Mutex::Autolock autoLock(mLock);

    OMX_ERRORTYPE err = OMX_GetConfig(mHandle, index, params);
    OMX_INDEXEXTTYPE extIndex = (OMX_INDEXEXTTYPE)index;
    // some errors are expected for getConfig
    if (err != OMX_ErrorNoMore) {
        CLOG_IF_ERROR(getConfig, err, "%s(%#x)", asString(extIndex), index);
    }
    return StatusFromOMXError(err);
}

status_t OMXNodeInstance::setConfig(
        OMX_INDEXTYPE index, const void *params, size_t size) {
    Mutex::Autolock autoLock(mLock);
    OMX_INDEXEXTTYPE extIndex = (OMX_INDEXEXTTYPE)index;
    CLOG_CONFIG(setConfig, "%s(%#x), %zu@%p)", asString(extIndex), index, size, params);

    OMX_ERRORTYPE err = OMX_SetConfig(
            mHandle, index, const_cast<void *>(params));
    CLOG_IF_ERROR(setConfig, err, "%s(%#x)", asString(extIndex), index);
    return StatusFromOMXError(err);
}

status_t OMXNodeInstance::getState(OMX_STATETYPE* state) {
    Mutex::Autolock autoLock(mLock);

    OMX_ERRORTYPE err = OMX_GetState(mHandle, state);
    CLOG_IF_ERROR(getState, err, "");
    return StatusFromOMXError(err);
}

status_t OMXNodeInstance::enableGraphicBuffers(
        OMX_U32 portIndex, OMX_BOOL enable) {
    Mutex::Autolock autoLock(mLock);
    CLOG_CONFIG(enableGraphicBuffers, "%s:%u, %d", portString(portIndex), portIndex, enable);
    OMX_STRING name = const_cast<OMX_STRING>(
            "OMX.google.android.index.enableAndroidNativeBuffers");

    OMX_INDEXTYPE index;
    OMX_ERRORTYPE err = OMX_GetExtensionIndex(mHandle, name, &index);

    if (err != OMX_ErrorNone) {
        CLOG_ERROR_IF(enable, getExtensionIndex, err, "%s", name);
        return StatusFromOMXError(err);
    }

    EnableAndroidNativeBuffersParams params;
    InitOMXParams(&params);
    params.nPortIndex = portIndex;
    params.enable = enable;

    err = OMX_SetParameter(mHandle, index, &params);
    CLOG_IF_ERROR(setParameter, err, "%s(%#x): %s:%u en=%d", name, index,
            portString(portIndex), portIndex, enable);
    return StatusFromOMXError(err);
}

status_t OMXNodeInstance::getGraphicBufferUsage(
        OMX_U32 portIndex, OMX_U32* usage) {
    Mutex::Autolock autoLock(mLock);

    OMX_INDEXTYPE index;
    OMX_STRING name = const_cast<OMX_STRING>(
            "OMX.google.android.index.getAndroidNativeBufferUsage");
    OMX_ERRORTYPE err = OMX_GetExtensionIndex(mHandle, name, &index);

    if (err != OMX_ErrorNone) {
        CLOG_ERROR(getExtensionIndex, err, "%s", name);
        return StatusFromOMXError(err);
    }

    GetAndroidNativeBufferUsageParams params;
    InitOMXParams(&params);
    params.nPortIndex = portIndex;

    err = OMX_GetParameter(mHandle, index, &params);
    if (err != OMX_ErrorNone) {
        CLOG_ERROR(getParameter, err, "%s(%#x): %s:%u", name, index,
                portString(portIndex), portIndex);
        return StatusFromOMXError(err);
    }

    *usage = params.nUsage;

    return OK;
}

status_t OMXNodeInstance::storeMetaDataInBuffers(
        OMX_U32 portIndex, OMX_BOOL enable, MetadataBufferType *type) {
    Mutex::Autolock autolock(mLock);
    CLOG_CONFIG(storeMetaDataInBuffers, "%s:%u en:%d", portString(portIndex), portIndex, enable);
    return storeMetaDataInBuffers_l(portIndex, enable, type);
}

status_t OMXNodeInstance::storeMetaDataInBuffers_l(
        OMX_U32 portIndex, OMX_BOOL enable, MetadataBufferType *type) {
    if (portIndex != kPortIndexInput && portIndex != kPortIndexOutput) {
        return BAD_VALUE;
    }

    OMX_INDEXTYPE index;
    OMX_STRING name = const_cast<OMX_STRING>(
            "OMX.google.android.index.storeMetaDataInBuffers");

    OMX_STRING nativeBufferName = const_cast<OMX_STRING>(
            "OMX.google.android.index.storeANWBufferInMetadata");
    MetadataBufferType negotiatedType;

    StoreMetaDataInBuffersParams params;
    InitOMXParams(&params);
    params.nPortIndex = portIndex;
    params.bStoreMetaData = enable;

    OMX_ERRORTYPE err = OMX_GetExtensionIndex(mHandle, nativeBufferName, &index);
    OMX_ERRORTYPE xerr = err;
    if (err == OMX_ErrorNone) {
        err = OMX_SetParameter(mHandle, index, &params);
        if (err == OMX_ErrorNone) {
            name = nativeBufferName; // set name for debugging
            negotiatedType = kMetadataBufferTypeANWBuffer;
        }
    }
    if (err != OMX_ErrorNone) {
        err = OMX_GetExtensionIndex(mHandle, name, &index);
        xerr = err;
        if (err == OMX_ErrorNone) {
            negotiatedType = kMetadataBufferTypeGrallocSource;
            err = OMX_SetParameter(mHandle, index, &params);
        }
    }

    // don't log loud error if component does not support metadata mode on the output
    if (err != OMX_ErrorNone) {
        if (err == OMX_ErrorUnsupportedIndex && portIndex == kPortIndexOutput) {
            CLOGW("component does not support metadata mode; using fallback");
        } else if (xerr != OMX_ErrorNone) {
            CLOG_ERROR(getExtensionIndex, xerr, "%s", name);
        } else {
            CLOG_ERROR(setParameter, err, "%s(%#x): %s:%u en=%d type=%d", name, index,
                    portString(portIndex), portIndex, enable, negotiatedType);
        }
        negotiatedType = mMetadataType[portIndex];
    } else {
        if (!enable) {
            negotiatedType = kMetadataBufferTypeInvalid;
        }
        mMetadataType[portIndex] = negotiatedType;
    }
    CLOG_CONFIG(storeMetaDataInBuffers, "%s:%u negotiated %s:%d",
            portString(portIndex), portIndex, asString(negotiatedType), negotiatedType);

    if (type != NULL) {
        *type = negotiatedType;
    }

    return StatusFromOMXError(err);
}

status_t OMXNodeInstance::prepareForAdaptivePlayback(
        OMX_U32 portIndex, OMX_BOOL enable, OMX_U32 maxFrameWidth,
        OMX_U32 maxFrameHeight) {
    Mutex::Autolock autolock(mLock);
    CLOG_CONFIG(prepareForAdaptivePlayback, "%s:%u en=%d max=%ux%u",
            portString(portIndex), portIndex, enable, maxFrameWidth, maxFrameHeight);

    OMX_INDEXTYPE index;
    OMX_STRING name = const_cast<OMX_STRING>(
            "OMX.google.android.index.prepareForAdaptivePlayback");

    OMX_ERRORTYPE err = OMX_GetExtensionIndex(mHandle, name, &index);
    if (err != OMX_ErrorNone) {
        CLOG_ERROR_IF(enable, getExtensionIndex, err, "%s", name);
        return StatusFromOMXError(err);
    }

    PrepareForAdaptivePlaybackParams params;
    InitOMXParams(&params);
    params.nPortIndex = portIndex;
    params.bEnable = enable;
    params.nMaxFrameWidth = maxFrameWidth;
    params.nMaxFrameHeight = maxFrameHeight;

    err = OMX_SetParameter(mHandle, index, &params);
    CLOG_IF_ERROR(setParameter, err, "%s(%#x): %s:%u en=%d max=%ux%u", name, index,
            portString(portIndex), portIndex, enable, maxFrameWidth, maxFrameHeight);
    return StatusFromOMXError(err);
}

status_t OMXNodeInstance::configureVideoTunnelMode(
        OMX_U32 portIndex, OMX_BOOL tunneled, OMX_U32 audioHwSync,
        native_handle_t **sidebandHandle) {
    Mutex::Autolock autolock(mLock);
    CLOG_CONFIG(configureVideoTunnelMode, "%s:%u tun=%d sync=%u",
            portString(portIndex), portIndex, tunneled, audioHwSync);

    OMX_INDEXTYPE index;
    OMX_STRING name = const_cast<OMX_STRING>(
            "OMX.google.android.index.configureVideoTunnelMode");

    OMX_ERRORTYPE err = OMX_GetExtensionIndex(mHandle, name, &index);
    if (err != OMX_ErrorNone) {
        CLOG_ERROR_IF(tunneled, getExtensionIndex, err, "%s", name);
        return StatusFromOMXError(err);
    }

    ConfigureVideoTunnelModeParams tunnelParams;
    InitOMXParams(&tunnelParams);
    tunnelParams.nPortIndex = portIndex;
    tunnelParams.bTunneled = tunneled;
    tunnelParams.nAudioHwSync = audioHwSync;
    err = OMX_SetParameter(mHandle, index, &tunnelParams);
    if (err != OMX_ErrorNone) {
        CLOG_ERROR(setParameter, err, "%s(%#x): %s:%u tun=%d sync=%u", name, index,
                portString(portIndex), portIndex, tunneled, audioHwSync);
        return StatusFromOMXError(err);
    }

    err = OMX_GetParameter(mHandle, index, &tunnelParams);
    if (err != OMX_ErrorNone) {
        CLOG_ERROR(getParameter, err, "%s(%#x): %s:%u tun=%d sync=%u", name, index,
                portString(portIndex), portIndex, tunneled, audioHwSync);
        return StatusFromOMXError(err);
    }
    if (sidebandHandle) {
        *sidebandHandle = (native_handle_t*)tunnelParams.pSidebandWindow;
    }

    return OK;
}

status_t OMXNodeInstance::useBuffer(
        OMX_U32 portIndex, const sp<IMemory> &params,
        OMX::buffer_id *buffer, OMX_U32 allottedSize) {
    Mutex::Autolock autoLock(mLock);
    if (allottedSize > params->size()) {
        return BAD_VALUE;
    }

    BufferMeta *buffer_meta = new BufferMeta(params);

    OMX_BUFFERHEADERTYPE *header;

    OMX_ERRORTYPE err = OMX_UseBuffer(
            mHandle, &header, portIndex, buffer_meta,
            allottedSize, static_cast<OMX_U8 *>(params->pointer()));

    if (err != OMX_ErrorNone) {
        CLOG_ERROR(useBuffer, err, SIMPLE_BUFFER(
                portIndex, (size_t)allottedSize, params->pointer()));

        delete buffer_meta;
        buffer_meta = NULL;

        *buffer = 0;

        return StatusFromOMXError(err);
    }

    CHECK_EQ(header->pAppPrivate, buffer_meta);

    *buffer = makeBufferID(header);

    addActiveBuffer(portIndex, *buffer);

    sp<GraphicBufferSource> bufferSource(getGraphicBufferSource());
    if (bufferSource != NULL && portIndex == kPortIndexInput) {
        bufferSource->addCodecBuffer(header);
    }

    CLOG_BUFFER(useBuffer, NEW_BUFFER_FMT(
            *buffer, portIndex, "%u(%zu)@%p", allottedSize, params->size(), params->pointer()));
    return OK;
}

status_t OMXNodeInstance::useGraphicBuffer2_l(
        OMX_U32 portIndex, const sp<GraphicBuffer>& graphicBuffer,
        OMX::buffer_id *buffer) {

    // port definition
    OMX_PARAM_PORTDEFINITIONTYPE def;
    InitOMXParams(&def);
    def.nPortIndex = portIndex;
    OMX_ERRORTYPE err = OMX_GetParameter(mHandle, OMX_IndexParamPortDefinition, &def);
    if (err != OMX_ErrorNone) {
        OMX_INDEXTYPE index = OMX_IndexParamPortDefinition;
        CLOG_ERROR(getParameter, err, "%s(%#x): %s:%u",
                asString(index), index, portString(portIndex), portIndex);
        return UNKNOWN_ERROR;
    }

    BufferMeta *bufferMeta = new BufferMeta(graphicBuffer);

    OMX_BUFFERHEADERTYPE *header = NULL;
    OMX_U8* bufferHandle = const_cast<OMX_U8*>(
            reinterpret_cast<const OMX_U8*>(graphicBuffer->handle));

    err = OMX_UseBuffer(
            mHandle,
            &header,
            portIndex,
            bufferMeta,
            def.nBufferSize,
            bufferHandle);

    if (err != OMX_ErrorNone) {
        CLOG_ERROR(useBuffer, err, BUFFER_FMT(portIndex, "%u@%p", def.nBufferSize, bufferHandle));
        delete bufferMeta;
        bufferMeta = NULL;
        *buffer = 0;
        return StatusFromOMXError(err);
    }

    CHECK_EQ(header->pBuffer, bufferHandle);
    CHECK_EQ(header->pAppPrivate, bufferMeta);

    *buffer = makeBufferID(header);

    addActiveBuffer(portIndex, *buffer);
    CLOG_BUFFER(useGraphicBuffer2, NEW_BUFFER_FMT(
            *buffer, portIndex, "%u@%p", def.nBufferSize, bufferHandle));
    return OK;
}

// XXX: This function is here for backwards compatibility.  Once the OMX
// implementations have been updated this can be removed and useGraphicBuffer2
// can be renamed to useGraphicBuffer.
status_t OMXNodeInstance::useGraphicBuffer(
        OMX_U32 portIndex, const sp<GraphicBuffer>& graphicBuffer,
        OMX::buffer_id *buffer) {
    Mutex::Autolock autoLock(mLock);

    // See if the newer version of the extension is present.
    OMX_INDEXTYPE index;
    if (OMX_GetExtensionIndex(
            mHandle,
            const_cast<OMX_STRING>("OMX.google.android.index.useAndroidNativeBuffer2"),
            &index) == OMX_ErrorNone) {
        return useGraphicBuffer2_l(portIndex, graphicBuffer, buffer);
    }

    OMX_STRING name = const_cast<OMX_STRING>(
        "OMX.google.android.index.useAndroidNativeBuffer");
    OMX_ERRORTYPE err = OMX_GetExtensionIndex(mHandle, name, &index);
    if (err != OMX_ErrorNone) {
        CLOG_ERROR(getExtensionIndex, err, "%s", name);
        return StatusFromOMXError(err);
    }

    BufferMeta *bufferMeta = new BufferMeta(graphicBuffer);

    OMX_BUFFERHEADERTYPE *header;

    OMX_VERSIONTYPE ver;
    ver.s.nVersionMajor = 1;
    ver.s.nVersionMinor = 0;
    ver.s.nRevision = 0;
    ver.s.nStep = 0;
    UseAndroidNativeBufferParams params = {
        sizeof(UseAndroidNativeBufferParams), ver, portIndex, bufferMeta,
        &header, graphicBuffer,
    };

    err = OMX_SetParameter(mHandle, index, &params);

    if (err != OMX_ErrorNone) {
        CLOG_ERROR(setParameter, err, "%s(%#x): %s:%u meta=%p GB=%p", name, index,
                portString(portIndex), portIndex, bufferMeta, graphicBuffer->handle);

        delete bufferMeta;
        bufferMeta = NULL;

        *buffer = 0;

        return StatusFromOMXError(err);
    }

    CHECK_EQ(header->pAppPrivate, bufferMeta);

    *buffer = makeBufferID(header);

    addActiveBuffer(portIndex, *buffer);
    CLOG_BUFFER(useGraphicBuffer, NEW_BUFFER_FMT(
            *buffer, portIndex, "GB=%p", graphicBuffer->handle));
    return OK;
}

status_t OMXNodeInstance::updateGraphicBufferInMeta_l(
        OMX_U32 portIndex, const sp<GraphicBuffer>& graphicBuffer,
        OMX::buffer_id buffer, OMX_BUFFERHEADERTYPE *header) {
    if (portIndex != kPortIndexInput && portIndex != kPortIndexOutput) {
        return BAD_VALUE;
    }

    BufferMeta *bufferMeta = (BufferMeta *)(header->pAppPrivate);
    bufferMeta->setGraphicBuffer(graphicBuffer);
    if (mMetadataType[portIndex] == kMetadataBufferTypeGrallocSource
            && header->nAllocLen >= sizeof(VideoGrallocMetadata)) {
        VideoGrallocMetadata &metadata = *(VideoGrallocMetadata *)(header->pBuffer);
        metadata.eType = kMetadataBufferTypeGrallocSource;
        metadata.pHandle = graphicBuffer == NULL ? NULL : graphicBuffer->handle;
    } else if (mMetadataType[portIndex] == kMetadataBufferTypeANWBuffer
            && header->nAllocLen >= sizeof(VideoNativeMetadata)) {
        VideoNativeMetadata &metadata = *(VideoNativeMetadata *)(header->pBuffer);
        metadata.eType = kMetadataBufferTypeANWBuffer;
        metadata.pBuffer = graphicBuffer == NULL ? NULL : graphicBuffer->getNativeBuffer();
        metadata.nFenceFd = -1;
    } else {
        CLOG_BUFFER(updateGraphicBufferInMeta, "%s:%u, %#x bad type (%d) or size (%u)",
            portString(portIndex), portIndex, buffer, mMetadataType[portIndex], header->nAllocLen);
        return BAD_VALUE;
    }

    CLOG_BUFFER(updateGraphicBufferInMeta, "%s:%u, %#x := %p",
            portString(portIndex), portIndex, buffer,
            graphicBuffer == NULL ? NULL : graphicBuffer->handle);
    return OK;
}

status_t OMXNodeInstance::updateGraphicBufferInMeta(
        OMX_U32 portIndex, const sp<GraphicBuffer>& graphicBuffer,
        OMX::buffer_id buffer) {
    Mutex::Autolock autoLock(mLock);
    OMX_BUFFERHEADERTYPE *header = findBufferHeader(buffer);
    return updateGraphicBufferInMeta_l(portIndex, graphicBuffer, buffer, header);
}

status_t OMXNodeInstance::createGraphicBufferSource(
        OMX_U32 portIndex, sp<IGraphicBufferConsumer> bufferConsumer, MetadataBufferType *type) {
    status_t err;

    const sp<GraphicBufferSource>& surfaceCheck = getGraphicBufferSource();
    if (surfaceCheck != NULL) {
        if (portIndex < NELEM(mMetadataType) && type != NULL) {
            *type = mMetadataType[portIndex];
        }
        return ALREADY_EXISTS;
    }

    // Input buffers will hold meta-data (ANativeWindowBuffer references).
    err = storeMetaDataInBuffers_l(portIndex, OMX_TRUE, type);
    if (err != OK) {
        return err;
    }

    // Retrieve the width and height of the graphic buffer, set when the
    // codec was configured.
    OMX_PARAM_PORTDEFINITIONTYPE def;
    InitOMXParams(&def);
    def.nPortIndex = portIndex;
    OMX_ERRORTYPE oerr = OMX_GetParameter(
            mHandle, OMX_IndexParamPortDefinition, &def);
    if (oerr != OMX_ErrorNone) {
        OMX_INDEXTYPE index = OMX_IndexParamPortDefinition;
        CLOG_ERROR(getParameter, oerr, "%s(%#x): %s:%u",
                asString(index), index, portString(portIndex), portIndex);
        return UNKNOWN_ERROR;
    }

    if (def.format.video.eColorFormat != OMX_COLOR_FormatAndroidOpaque) {
        CLOGW("createInputSurface requires COLOR_FormatSurface "
                "(AndroidOpaque) color format instead of %s(%#x)",
                asString(def.format.video.eColorFormat), def.format.video.eColorFormat);
        return INVALID_OPERATION;
    }

    uint32_t usageBits;
    oerr = OMX_GetParameter(
            mHandle, (OMX_INDEXTYPE)OMX_IndexParamConsumerUsageBits, &usageBits);
    if (oerr != OMX_ErrorNone) {
        usageBits = 0;
    }

    sp<GraphicBufferSource> bufferSource = new GraphicBufferSource(this,
            def.format.video.nFrameWidth,
            def.format.video.nFrameHeight,
            def.nBufferCountActual,
            usageBits,
            bufferConsumer);

    if ((err = bufferSource->initCheck()) != OK) {
        return err;
    }
    setGraphicBufferSource(bufferSource);

    return OK;
}

status_t OMXNodeInstance::createInputSurface(
        OMX_U32 portIndex, sp<IGraphicBufferProducer> *bufferProducer, MetadataBufferType *type) {
    Mutex::Autolock autolock(mLock);
    status_t err = createGraphicBufferSource(portIndex, NULL /* bufferConsumer */, type);

    if (err != OK) {
        return err;
    }

    *bufferProducer = mGraphicBufferSource->getIGraphicBufferProducer();
    return OK;
}

//static
status_t OMXNodeInstance::createPersistentInputSurface(
        sp<IGraphicBufferProducer> *bufferProducer,
        sp<IGraphicBufferConsumer> *bufferConsumer) {
    String8 name("GraphicBufferSource");

    sp<IGraphicBufferProducer> producer;
    sp<IGraphicBufferConsumer> consumer;
    BufferQueue::createBufferQueue(&producer, &consumer);
    consumer->setConsumerName(name);
    consumer->setConsumerUsageBits(GRALLOC_USAGE_HW_VIDEO_ENCODER);

    sp<BufferQueue::ProxyConsumerListener> proxy =
        new BufferQueue::ProxyConsumerListener(NULL);
    status_t err = consumer->consumerConnect(proxy, false);
    if (err != NO_ERROR) {
        ALOGE("Error connecting to BufferQueue: %s (%d)",
                strerror(-err), err);
        return err;
    }

    *bufferProducer = producer;
    *bufferConsumer = consumer;

    return OK;
}

status_t OMXNodeInstance::setInputSurface(
        OMX_U32 portIndex, const sp<IGraphicBufferConsumer> &bufferConsumer,
        MetadataBufferType *type) {
    Mutex::Autolock autolock(mLock);
    return createGraphicBufferSource(portIndex, bufferConsumer, type);
}

status_t OMXNodeInstance::signalEndOfInputStream() {
    // For non-Surface input, the MediaCodec should convert the call to a
    // pair of requests (dequeue input buffer, queue input buffer with EOS
    // flag set).  Seems easier than doing the equivalent from here.
    sp<GraphicBufferSource> bufferSource(getGraphicBufferSource());
    if (bufferSource == NULL) {
        CLOGW("signalEndOfInputStream can only be used with Surface input");
        return INVALID_OPERATION;
    }
    return bufferSource->signalEndOfInputStream();
}

status_t OMXNodeInstance::allocateBuffer(
        OMX_U32 portIndex, size_t size, OMX::buffer_id *buffer,
        void **buffer_data) {
    Mutex::Autolock autoLock(mLock);

    BufferMeta *buffer_meta = new BufferMeta(size);

    OMX_BUFFERHEADERTYPE *header;

    OMX_ERRORTYPE err = OMX_AllocateBuffer(
            mHandle, &header, portIndex, buffer_meta, size);

    if (err != OMX_ErrorNone) {
        CLOG_ERROR(allocateBuffer, err, BUFFER_FMT(portIndex, "%zu@", size));
        delete buffer_meta;
        buffer_meta = NULL;

        *buffer = 0;

        return StatusFromOMXError(err);
    }

    CHECK_EQ(header->pAppPrivate, buffer_meta);

    *buffer = makeBufferID(header);
    *buffer_data = header->pBuffer;

    addActiveBuffer(portIndex, *buffer);

    sp<GraphicBufferSource> bufferSource(getGraphicBufferSource());
    if (bufferSource != NULL && portIndex == kPortIndexInput) {
        bufferSource->addCodecBuffer(header);
    }
    CLOG_BUFFER(allocateBuffer, NEW_BUFFER_FMT(*buffer, portIndex, "%zu@%p", size, *buffer_data));

    return OK;
}

status_t OMXNodeInstance::allocateBufferWithBackup(
        OMX_U32 portIndex, const sp<IMemory> &params,
        OMX::buffer_id *buffer, OMX_U32 allottedSize) {
    Mutex::Autolock autoLock(mLock);
    if (allottedSize > params->size()) {
        return BAD_VALUE;
    }

    BufferMeta *buffer_meta = new BufferMeta(params, true);

    OMX_BUFFERHEADERTYPE *header;

    OMX_ERRORTYPE err = OMX_AllocateBuffer(
            mHandle, &header, portIndex, buffer_meta, allottedSize);
    if (err != OMX_ErrorNone) {
        CLOG_ERROR(allocateBufferWithBackup, err,
                SIMPLE_BUFFER(portIndex, (size_t)allottedSize, params->pointer()));
        delete buffer_meta;
        buffer_meta = NULL;

        *buffer = 0;

        return StatusFromOMXError(err);
    }

    CHECK_EQ(header->pAppPrivate, buffer_meta);

    *buffer = makeBufferID(header);

    addActiveBuffer(portIndex, *buffer);

    sp<GraphicBufferSource> bufferSource(getGraphicBufferSource());
    if (bufferSource != NULL && portIndex == kPortIndexInput) {
        bufferSource->addCodecBuffer(header);
    }

    CLOG_BUFFER(allocateBufferWithBackup, NEW_BUFFER_FMT(*buffer, portIndex, "%zu@%p :> %u@%p",
            params->size(), params->pointer(), allottedSize, header->pBuffer));

    return OK;
}

status_t OMXNodeInstance::freeBuffer(
        OMX_U32 portIndex, OMX::buffer_id buffer) {
    Mutex::Autolock autoLock(mLock);
    CLOG_BUFFER(freeBuffer, "%s:%u %#x", portString(portIndex), portIndex, buffer);

    removeActiveBuffer(portIndex, buffer);

    OMX_BUFFERHEADERTYPE *header = findBufferHeader(buffer);
    BufferMeta *buffer_meta = static_cast<BufferMeta *>(header->pAppPrivate);

    OMX_ERRORTYPE err = OMX_FreeBuffer(mHandle, portIndex, header);
    CLOG_IF_ERROR(freeBuffer, err, "%s:%u %#x", portString(portIndex), portIndex, buffer);

    delete buffer_meta;
    buffer_meta = NULL;
    invalidateBufferID(buffer);

    return StatusFromOMXError(err);
}

status_t OMXNodeInstance::fillBuffer(OMX::buffer_id buffer, int fenceFd) {
    Mutex::Autolock autoLock(mLock);

    OMX_BUFFERHEADERTYPE *header = findBufferHeader(buffer);
    header->nFilledLen = 0;
    header->nOffset = 0;
    header->nFlags = 0;

    // meta now owns fenceFd
    status_t res = storeFenceInMeta_l(header, fenceFd, kPortIndexOutput);
    if (res != OK) {
        CLOG_ERROR(fillBuffer::storeFenceInMeta, res, EMPTY_BUFFER(buffer, header, fenceFd));
        return res;
    }

    {
        Mutex::Autolock _l(mDebugLock);
        mOutputBuffersWithCodec.add(header);
        CLOG_BUMPED_BUFFER(fillBuffer, WITH_STATS(EMPTY_BUFFER(buffer, header, fenceFd)));
    }

    OMX_ERRORTYPE err = OMX_FillThisBuffer(mHandle, header);
    if (err != OMX_ErrorNone) {
        CLOG_ERROR(fillBuffer, err, EMPTY_BUFFER(buffer, header, fenceFd));
        Mutex::Autolock _l(mDebugLock);
        mOutputBuffersWithCodec.remove(header);
    }
    return StatusFromOMXError(err);
}

status_t OMXNodeInstance::emptyBuffer(
        OMX::buffer_id buffer,
        OMX_U32 rangeOffset, OMX_U32 rangeLength,
        OMX_U32 flags, OMX_TICKS timestamp, int fenceFd) {
    Mutex::Autolock autoLock(mLock);

    OMX_BUFFERHEADERTYPE *header = findBufferHeader(buffer);
<<<<<<< HEAD
    // rangeLength and rangeOffset must be a subset of the allocated data in the buffer.
    // corner case: we permit rangeOffset == end-of-buffer with rangeLength == 0.
    if (rangeOffset > header->nAllocLen
            || rangeLength > header->nAllocLen - rangeOffset) {
        return BAD_VALUE;
    }
    header->nFilledLen = rangeLength;
    header->nOffset = rangeOffset;

=======
>>>>>>> 66296c4e
    BufferMeta *buffer_meta =
        static_cast<BufferMeta *>(header->pAppPrivate);
    sp<ABuffer> backup = buffer_meta->getBuffer(header, true /* backup */, false /* limit */);
    sp<ABuffer> codec = buffer_meta->getBuffer(header, false /* backup */, false /* limit */);

    // convert incoming ANW meta buffers if component is configured for gralloc metadata mode
    // ignore rangeOffset in this case
    if (mMetadataType[kPortIndexInput] == kMetadataBufferTypeGrallocSource
            && backup->capacity() >= sizeof(VideoNativeMetadata)
            && codec->capacity() >= sizeof(VideoGrallocMetadata)
            && ((VideoNativeMetadata *)backup->base())->eType
                    == kMetadataBufferTypeANWBuffer) {
        VideoNativeMetadata &backupMeta = *(VideoNativeMetadata *)backup->base();
        VideoGrallocMetadata &codecMeta = *(VideoGrallocMetadata *)codec->base();
        CLOG_BUFFER(emptyBuffer, "converting ANWB %p to handle %p",
                backupMeta.pBuffer, backupMeta.pBuffer->handle);
        codecMeta.pHandle = backupMeta.pBuffer != NULL ? backupMeta.pBuffer->handle : NULL;
        codecMeta.eType = kMetadataBufferTypeGrallocSource;
        header->nFilledLen = rangeLength ? sizeof(codecMeta) : 0;
        header->nOffset = 0;
    } else {
        // rangeLength and rangeOffset must be a subset of the allocated data in the buffer.
        // corner case: we permit rangeOffset == end-of-buffer with rangeLength == 0.
        if (rangeOffset > header->nAllocLen
                || rangeLength > header->nAllocLen - rangeOffset) {
            CLOG_ERROR(emptyBuffer, OMX_ErrorBadParameter, FULL_BUFFER(NULL, header, fenceFd));
            if (fenceFd >= 0) {
                ::close(fenceFd);
            }
            return BAD_VALUE;
        }
        header->nFilledLen = rangeLength;
        header->nOffset = rangeOffset;

        buffer_meta->CopyToOMX(header);
    }

    return emptyBuffer_l(header, flags, timestamp, (intptr_t)buffer, fenceFd);
}

// log queued buffer activity for the next few input and/or output frames
// if logging at internal state level
void OMXNodeInstance::bumpDebugLevel_l(size_t numInputBuffers, size_t numOutputBuffers) {
    if (DEBUG == ADebug::kDebugInternalState) {
        DEBUG_BUMP = ADebug::kDebugAll;
        if (numInputBuffers > 0) {
            mDebugLevelBumpPendingBuffers[kPortIndexInput] = numInputBuffers;
        }
        if (numOutputBuffers > 0) {
            mDebugLevelBumpPendingBuffers[kPortIndexOutput] = numOutputBuffers;
        }
    }
}

void OMXNodeInstance::unbumpDebugLevel_l(size_t portIndex) {
    if (mDebugLevelBumpPendingBuffers[portIndex]) {
        --mDebugLevelBumpPendingBuffers[portIndex];
    }
    if (!mDebugLevelBumpPendingBuffers[0]
            && !mDebugLevelBumpPendingBuffers[1]) {
        DEBUG_BUMP = DEBUG;
    }
}

status_t OMXNodeInstance::storeFenceInMeta_l(
        OMX_BUFFERHEADERTYPE *header, int fenceFd, OMX_U32 portIndex) {
    // propagate fence if component supports it; wait for it otherwise
    OMX_U32 metaSize = portIndex == kPortIndexInput ? header->nFilledLen : header->nAllocLen;
    if (mMetadataType[portIndex] == kMetadataBufferTypeANWBuffer
            && metaSize >= sizeof(VideoNativeMetadata)) {
        VideoNativeMetadata &nativeMeta = *(VideoNativeMetadata *)(header->pBuffer);
        if (nativeMeta.nFenceFd >= 0) {
            ALOGE("fence (%d) already exists in meta", nativeMeta.nFenceFd);
            if (fenceFd >= 0) {
                ::close(fenceFd);
            }
            return ALREADY_EXISTS;
        }
        nativeMeta.nFenceFd = fenceFd;
    } else if (fenceFd >= 0) {
        CLOG_BUFFER(storeFenceInMeta, "waiting for fence %d", fenceFd);
        sp<Fence> fence = new Fence(fenceFd);
        return fence->wait(IOMX::kFenceTimeoutMs);
    }
    return OK;
}

int OMXNodeInstance::retrieveFenceFromMeta_l(
        OMX_BUFFERHEADERTYPE *header, OMX_U32 portIndex) {
    OMX_U32 metaSize = portIndex == kPortIndexInput ? header->nAllocLen : header->nFilledLen;
    int fenceFd = -1;
    if (mMetadataType[portIndex] == kMetadataBufferTypeANWBuffer
            && header->nAllocLen >= sizeof(VideoNativeMetadata)) {
        VideoNativeMetadata &nativeMeta = *(VideoNativeMetadata *)(header->pBuffer);
        if (nativeMeta.eType == kMetadataBufferTypeANWBuffer) {
            fenceFd = nativeMeta.nFenceFd;
            nativeMeta.nFenceFd = -1;
        }
        if (metaSize < sizeof(nativeMeta) && fenceFd >= 0) {
            CLOG_ERROR(foundFenceInEmptyMeta, BAD_VALUE, FULL_BUFFER(
                    NULL, header, nativeMeta.nFenceFd));
            fenceFd = -1;
        }
    }
    return fenceFd;
}

status_t OMXNodeInstance::emptyBuffer_l(
        OMX_BUFFERHEADERTYPE *header, OMX_U32 flags, OMX_TICKS timestamp,
        intptr_t debugAddr, int fenceFd) {
    header->nFlags = flags;
    header->nTimeStamp = timestamp;

    status_t res = storeFenceInMeta_l(header, fenceFd, kPortIndexInput);
    if (res != OK) {
        CLOG_ERROR(emptyBuffer::storeFenceInMeta, res, WITH_STATS(
                FULL_BUFFER(debugAddr, header, fenceFd)));
        return res;
    }

    {
        Mutex::Autolock _l(mDebugLock);
        mInputBuffersWithCodec.add(header);

        // bump internal-state debug level for 2 input frames past a buffer with CSD
        if ((flags & OMX_BUFFERFLAG_CODECCONFIG) != 0) {
            bumpDebugLevel_l(2 /* numInputBuffers */, 0 /* numOutputBuffers */);
        }

        CLOG_BUMPED_BUFFER(emptyBuffer, WITH_STATS(FULL_BUFFER(debugAddr, header, fenceFd)));
    }

    OMX_ERRORTYPE err = OMX_EmptyThisBuffer(mHandle, header);
    CLOG_IF_ERROR(emptyBuffer, err, FULL_BUFFER(debugAddr, header, fenceFd));

    {
        Mutex::Autolock _l(mDebugLock);
        if (err != OMX_ErrorNone) {
            mInputBuffersWithCodec.remove(header);
        } else if (!(flags & OMX_BUFFERFLAG_CODECCONFIG)) {
            unbumpDebugLevel_l(kPortIndexInput);
        }
    }

    return StatusFromOMXError(err);
}

// like emptyBuffer, but the data is already in header->pBuffer
status_t OMXNodeInstance::emptyGraphicBuffer(
        OMX_BUFFERHEADERTYPE *header, const sp<GraphicBuffer> &graphicBuffer,
        OMX_U32 flags, OMX_TICKS timestamp, int fenceFd) {
    Mutex::Autolock autoLock(mLock);
    OMX::buffer_id buffer = findBufferID(header);
    status_t err = updateGraphicBufferInMeta_l(kPortIndexInput, graphicBuffer, buffer, header);
    if (err != OK) {
        CLOG_ERROR(emptyGraphicBuffer, err, FULL_BUFFER(
                (intptr_t)header->pBuffer, header, fenceFd));
        return err;
    }

    header->nOffset = 0;
    header->nFilledLen = graphicBuffer == NULL ? 0 : header->nAllocLen;
    return emptyBuffer_l(header, flags, timestamp, (intptr_t)header->pBuffer, fenceFd);
}

status_t OMXNodeInstance::getExtensionIndex(
        const char *parameterName, OMX_INDEXTYPE *index) {
    Mutex::Autolock autoLock(mLock);

    OMX_ERRORTYPE err = OMX_GetExtensionIndex(
            mHandle, const_cast<char *>(parameterName), index);

    return StatusFromOMXError(err);
}

inline static const char *asString(IOMX::InternalOptionType i, const char *def = "??") {
    switch (i) {
        case IOMX::INTERNAL_OPTION_SUSPEND:           return "SUSPEND";
        case IOMX::INTERNAL_OPTION_REPEAT_PREVIOUS_FRAME_DELAY:
            return "REPEAT_PREVIOUS_FRAME_DELAY";
        case IOMX::INTERNAL_OPTION_MAX_TIMESTAMP_GAP: return "MAX_TIMESTAMP_GAP";
        case IOMX::INTERNAL_OPTION_MAX_FPS:           return "MAX_FPS";
        case IOMX::INTERNAL_OPTION_START_TIME:        return "START_TIME";
        case IOMX::INTERNAL_OPTION_TIME_LAPSE:        return "TIME_LAPSE";
        default:                                      return def;
    }
}

status_t OMXNodeInstance::setInternalOption(
        OMX_U32 portIndex,
        IOMX::InternalOptionType type,
        const void *data,
        size_t size) {
    CLOG_CONFIG(setInternalOption, "%s(%d): %s:%u %zu@%p",
            asString(type), type, portString(portIndex), portIndex, size, data);
    switch (type) {
        case IOMX::INTERNAL_OPTION_SUSPEND:
        case IOMX::INTERNAL_OPTION_REPEAT_PREVIOUS_FRAME_DELAY:
        case IOMX::INTERNAL_OPTION_MAX_TIMESTAMP_GAP:
        case IOMX::INTERNAL_OPTION_MAX_FPS:
        case IOMX::INTERNAL_OPTION_START_TIME:
        case IOMX::INTERNAL_OPTION_TIME_LAPSE:
        {
            const sp<GraphicBufferSource> &bufferSource =
                getGraphicBufferSource();

            if (bufferSource == NULL || portIndex != kPortIndexInput) {
                CLOGW("setInternalOption is only for Surface input");
                return ERROR_UNSUPPORTED;
            }

            if (type == IOMX::INTERNAL_OPTION_SUSPEND) {
                if (size != sizeof(bool)) {
                    return INVALID_OPERATION;
                }

                bool suspend = *(bool *)data;
                CLOG_CONFIG(setInternalOption, "suspend=%d", suspend);
                bufferSource->suspend(suspend);
            } else if (type ==
                    IOMX::INTERNAL_OPTION_REPEAT_PREVIOUS_FRAME_DELAY){
                if (size != sizeof(int64_t)) {
                    return INVALID_OPERATION;
                }

                int64_t delayUs = *(int64_t *)data;
                CLOG_CONFIG(setInternalOption, "delayUs=%lld", (long long)delayUs);
                return bufferSource->setRepeatPreviousFrameDelayUs(delayUs);
            } else if (type ==
                    IOMX::INTERNAL_OPTION_MAX_TIMESTAMP_GAP){
                if (size != sizeof(int64_t)) {
                    return INVALID_OPERATION;
                }

                int64_t maxGapUs = *(int64_t *)data;
                CLOG_CONFIG(setInternalOption, "gapUs=%lld", (long long)maxGapUs);
                return bufferSource->setMaxTimestampGapUs(maxGapUs);
            } else if (type == IOMX::INTERNAL_OPTION_MAX_FPS) {
                if (size != sizeof(float)) {
                    return INVALID_OPERATION;
                }

                float maxFps = *(float *)data;
                CLOG_CONFIG(setInternalOption, "maxFps=%f", maxFps);
                return bufferSource->setMaxFps(maxFps);
            } else if (type == IOMX::INTERNAL_OPTION_START_TIME) {
                if (size != sizeof(int64_t)) {
                    return INVALID_OPERATION;
                }

                int64_t skipFramesBeforeUs = *(int64_t *)data;
                CLOG_CONFIG(setInternalOption, "beforeUs=%lld", (long long)skipFramesBeforeUs);
                bufferSource->setSkipFramesBeforeUs(skipFramesBeforeUs);
            } else { // IOMX::INTERNAL_OPTION_TIME_LAPSE
                if (size != sizeof(int64_t) * 2) {
                    return INVALID_OPERATION;
                }

                int64_t timePerFrameUs = ((int64_t *)data)[0];
                int64_t timePerCaptureUs = ((int64_t *)data)[1];
                CLOG_CONFIG(setInternalOption, "perFrameUs=%lld perCaptureUs=%lld",
                        (long long)timePerFrameUs, (long long)timePerCaptureUs);

                bufferSource->setTimeLapseUs((int64_t *)data);
            }

            return OK;
        }

        default:
            return ERROR_UNSUPPORTED;
    }
}

bool OMXNodeInstance::handleMessage(omx_message &msg) {
    const sp<GraphicBufferSource>& bufferSource(getGraphicBufferSource());

    if (msg.type == omx_message::FILL_BUFFER_DONE) {
        OMX_BUFFERHEADERTYPE *buffer =
            findBufferHeader(msg.u.extended_buffer_data.buffer);

        {
            Mutex::Autolock _l(mDebugLock);
            mOutputBuffersWithCodec.remove(buffer);

            CLOG_BUMPED_BUFFER(
                    FBD, WITH_STATS(FULL_BUFFER(
                            msg.u.extended_buffer_data.buffer, buffer, msg.fenceFd)));

            unbumpDebugLevel_l(kPortIndexOutput);
        }

        BufferMeta *buffer_meta =
            static_cast<BufferMeta *>(buffer->pAppPrivate);

        if (buffer->nOffset + buffer->nFilledLen < buffer->nOffset
                || buffer->nOffset + buffer->nFilledLen > buffer->nAllocLen) {
            CLOG_ERROR(onFillBufferDone, OMX_ErrorBadParameter,
                    FULL_BUFFER(NULL, buffer, msg.fenceFd));
        }
        buffer_meta->CopyFromOMX(buffer);

        if (bufferSource != NULL) {
            // fix up the buffer info (especially timestamp) if needed
            bufferSource->codecBufferFilled(buffer);

            msg.u.extended_buffer_data.timestamp = buffer->nTimeStamp;
        }
    } else if (msg.type == omx_message::EMPTY_BUFFER_DONE) {
        OMX_BUFFERHEADERTYPE *buffer =
            findBufferHeader(msg.u.buffer_data.buffer);

        {
            Mutex::Autolock _l(mDebugLock);
            mInputBuffersWithCodec.remove(buffer);

            CLOG_BUMPED_BUFFER(
                    EBD, WITH_STATS(EMPTY_BUFFER(msg.u.buffer_data.buffer, buffer, msg.fenceFd)));
        }

        if (bufferSource != NULL) {
            // This is one of the buffers used exclusively by
            // GraphicBufferSource.
            // Don't dispatch a message back to ACodec, since it doesn't
            // know that anyone asked to have the buffer emptied and will
            // be very confused.
            bufferSource->codecBufferEmptied(buffer, msg.fenceFd);
            return true;
        }
    }

    return false;
}

void OMXNodeInstance::onMessages(std::list<omx_message> &messages) {
    for (std::list<omx_message>::iterator it = messages.begin(); it != messages.end(); ) {
        if (handleMessage(*it)) {
            messages.erase(it++);
        } else {
            ++it;
        }
    }

    if (!messages.empty()) {
        mObserver->onMessages(messages);
    }
}

void OMXNodeInstance::onObserverDied(OMXMaster *master) {
    ALOGE("!!! Observer died. Quickly, do something, ... anything...");

    // Try to force shutdown of the node and hope for the best.
    freeNode(master);
}

void OMXNodeInstance::onGetHandleFailed() {
    delete this;
}

// OMXNodeInstance::OnEvent calls OMX::OnEvent, which then calls here.
// Don't try to acquire mLock here -- in rare circumstances this will hang.
void OMXNodeInstance::onEvent(
        OMX_EVENTTYPE event, OMX_U32 arg1, OMX_U32 arg2) {
    const char *arg1String = "??";
    const char *arg2String = "??";
    ADebug::Level level = ADebug::kDebugInternalState;

    switch (event) {
        case OMX_EventCmdComplete:
            arg1String = asString((OMX_COMMANDTYPE)arg1);
            switch (arg1) {
                case OMX_CommandStateSet:
                    arg2String = asString((OMX_STATETYPE)arg2);
                    level = ADebug::kDebugState;
                    break;
                case OMX_CommandFlush:
                case OMX_CommandPortEnable:
                {
                    // bump internal-state debug level for 2 input and output frames
                    Mutex::Autolock _l(mDebugLock);
                    bumpDebugLevel_l(2 /* numInputBuffers */, 2 /* numOutputBuffers */);
                }
                // fall through
                default:
                    arg2String = portString(arg2);
            }
            break;
        case OMX_EventError:
            arg1String = asString((OMX_ERRORTYPE)arg1);
            level = ADebug::kDebugLifeCycle;
            break;
        case OMX_EventPortSettingsChanged:
            arg2String = asString((OMX_INDEXEXTTYPE)arg2);
            // fall through
        default:
            arg1String = portString(arg1);
    }

    CLOGI_(level, onEvent, "%s(%x), %s(%x), %s(%x)",
            asString(event), event, arg1String, arg1, arg2String, arg2);
    const sp<GraphicBufferSource>& bufferSource(getGraphicBufferSource());

    if (bufferSource != NULL
            && event == OMX_EventCmdComplete
            && arg1 == OMX_CommandStateSet
            && arg2 == OMX_StateExecuting) {
        bufferSource->omxExecuting();
    }
}

// static
OMX_ERRORTYPE OMXNodeInstance::OnEvent(
        OMX_IN OMX_HANDLETYPE /* hComponent */,
        OMX_IN OMX_PTR pAppData,
        OMX_IN OMX_EVENTTYPE eEvent,
        OMX_IN OMX_U32 nData1,
        OMX_IN OMX_U32 nData2,
        OMX_IN OMX_PTR pEventData) {
    OMXNodeInstance *instance = static_cast<OMXNodeInstance *>(pAppData);
    if (instance->mDying) {
        return OMX_ErrorNone;
    }
    return instance->owner()->OnEvent(
            instance->nodeID(), eEvent, nData1, nData2, pEventData);
}

// static
OMX_ERRORTYPE OMXNodeInstance::OnEmptyBufferDone(
        OMX_IN OMX_HANDLETYPE /* hComponent */,
        OMX_IN OMX_PTR pAppData,
        OMX_IN OMX_BUFFERHEADERTYPE* pBuffer) {
    OMXNodeInstance *instance = static_cast<OMXNodeInstance *>(pAppData);
    if (instance->mDying) {
        return OMX_ErrorNone;
    }
    int fenceFd = instance->retrieveFenceFromMeta_l(pBuffer, kPortIndexOutput);
    return instance->owner()->OnEmptyBufferDone(instance->nodeID(),
            instance->findBufferID(pBuffer), pBuffer, fenceFd);
}

// static
OMX_ERRORTYPE OMXNodeInstance::OnFillBufferDone(
        OMX_IN OMX_HANDLETYPE /* hComponent */,
        OMX_IN OMX_PTR pAppData,
        OMX_IN OMX_BUFFERHEADERTYPE* pBuffer) {
    OMXNodeInstance *instance = static_cast<OMXNodeInstance *>(pAppData);
    if (instance->mDying) {
        return OMX_ErrorNone;
    }
    int fenceFd = instance->retrieveFenceFromMeta_l(pBuffer, kPortIndexOutput);
    return instance->owner()->OnFillBufferDone(instance->nodeID(),
            instance->findBufferID(pBuffer), pBuffer, fenceFd);
}

void OMXNodeInstance::addActiveBuffer(OMX_U32 portIndex, OMX::buffer_id id) {
    ActiveBuffer active;
    active.mPortIndex = portIndex;
    active.mID = id;
    mActiveBuffers.push(active);

    if (portIndex < NELEM(mNumPortBuffers)) {
        ++mNumPortBuffers[portIndex];
    }
}

void OMXNodeInstance::removeActiveBuffer(
        OMX_U32 portIndex, OMX::buffer_id id) {
    for (size_t i = 0; i < mActiveBuffers.size(); ++i) {
        if (mActiveBuffers[i].mPortIndex == portIndex
                && mActiveBuffers[i].mID == id) {
            mActiveBuffers.removeItemsAt(i);

            if (portIndex < NELEM(mNumPortBuffers)) {
                --mNumPortBuffers[portIndex];
            }
            return;
        }
    }

     CLOGW("Attempt to remove an active buffer [%#x] we know nothing about...", id);
}

void OMXNodeInstance::freeActiveBuffers() {
    // Make sure to count down here, as freeBuffer will in turn remove
    // the active buffer from the vector...
    for (size_t i = mActiveBuffers.size(); i--;) {
        freeBuffer(mActiveBuffers[i].mPortIndex, mActiveBuffers[i].mID);
    }
}

OMX::buffer_id OMXNodeInstance::makeBufferID(OMX_BUFFERHEADERTYPE *bufferHeader) {
    if (bufferHeader == NULL) {
        return 0;
    }
    Mutex::Autolock autoLock(mBufferIDLock);
    OMX::buffer_id buffer;
    do { // handle the very unlikely case of ID overflow
        if (++mBufferIDCount == 0) {
            ++mBufferIDCount;
        }
        buffer = (OMX::buffer_id)mBufferIDCount;
    } while (mBufferIDToBufferHeader.indexOfKey(buffer) >= 0);
    mBufferIDToBufferHeader.add(buffer, bufferHeader);
    mBufferHeaderToBufferID.add(bufferHeader, buffer);
    return buffer;
}

OMX_BUFFERHEADERTYPE *OMXNodeInstance::findBufferHeader(OMX::buffer_id buffer) {
    if (buffer == 0) {
        return NULL;
    }
    Mutex::Autolock autoLock(mBufferIDLock);
    ssize_t index = mBufferIDToBufferHeader.indexOfKey(buffer);
    if (index < 0) {
        CLOGW("findBufferHeader: buffer %u not found", buffer);
        return NULL;
    }
    return mBufferIDToBufferHeader.valueAt(index);
}

OMX::buffer_id OMXNodeInstance::findBufferID(OMX_BUFFERHEADERTYPE *bufferHeader) {
    if (bufferHeader == NULL) {
        return 0;
    }
    Mutex::Autolock autoLock(mBufferIDLock);
    ssize_t index = mBufferHeaderToBufferID.indexOfKey(bufferHeader);
    if (index < 0) {
        CLOGW("findBufferID: bufferHeader %p not found", bufferHeader);
        return 0;
    }
    return mBufferHeaderToBufferID.valueAt(index);
}

void OMXNodeInstance::invalidateBufferID(OMX::buffer_id buffer) {
    if (buffer == 0) {
        return;
    }
    Mutex::Autolock autoLock(mBufferIDLock);
<<<<<<< HEAD
    mBufferHeaderToBufferID.removeItem(mBufferIDToBufferHeader.valueFor(buffer));
    mBufferIDToBufferHeader.removeItem(buffer);
=======
    ssize_t index = mBufferIDToBufferHeader.indexOfKey(buffer);
    if (index < 0) {
        CLOGW("invalidateBufferID: buffer %u not found", buffer);
        return;
    }
    mBufferHeaderToBufferID.removeItem(mBufferIDToBufferHeader.valueAt(index));
    mBufferIDToBufferHeader.removeItemsAt(index);
>>>>>>> 66296c4e
}

}  // namespace android<|MERGE_RESOLUTION|>--- conflicted
+++ resolved
@@ -1104,7 +1104,6 @@
     Mutex::Autolock autoLock(mLock);
 
     OMX_BUFFERHEADERTYPE *header = findBufferHeader(buffer);
-<<<<<<< HEAD
     // rangeLength and rangeOffset must be a subset of the allocated data in the buffer.
     // corner case: we permit rangeOffset == end-of-buffer with rangeLength == 0.
     if (rangeOffset > header->nAllocLen
@@ -1114,8 +1113,6 @@
     header->nFilledLen = rangeLength;
     header->nOffset = rangeOffset;
 
-=======
->>>>>>> 66296c4e
     BufferMeta *buffer_meta =
         static_cast<BufferMeta *>(header->pAppPrivate);
     sp<ABuffer> backup = buffer_meta->getBuffer(header, true /* backup */, false /* limit */);
@@ -1654,10 +1651,6 @@
         return;
     }
     Mutex::Autolock autoLock(mBufferIDLock);
-<<<<<<< HEAD
-    mBufferHeaderToBufferID.removeItem(mBufferIDToBufferHeader.valueFor(buffer));
-    mBufferIDToBufferHeader.removeItem(buffer);
-=======
     ssize_t index = mBufferIDToBufferHeader.indexOfKey(buffer);
     if (index < 0) {
         CLOGW("invalidateBufferID: buffer %u not found", buffer);
@@ -1665,7 +1658,6 @@
     }
     mBufferHeaderToBufferID.removeItem(mBufferIDToBufferHeader.valueAt(index));
     mBufferIDToBufferHeader.removeItemsAt(index);
->>>>>>> 66296c4e
 }
 
 }  // namespace android