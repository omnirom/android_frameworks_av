--- conflicted
+++ resolved
@@ -1126,8 +1126,11 @@
         OMX_U32 flags, OMX_TICKS timestamp, int fenceFd) {
     Mutex::Autolock autoLock(mLock);
 
-<<<<<<< HEAD
-    OMX_BUFFERHEADERTYPE *header = findBufferHeader(buffer);
+    OMX_BUFFERHEADERTYPE *header = findBufferHeader(buffer, kPortIndexInput);
+    if (header == NULL) {
+        return BAD_VALUE;
+    }
+
     // rangeLength and rangeOffset must be a subset of the allocated data in the buffer.
     // corner case: we permit rangeOffset == end-of-buffer with rangeLength == 0.
     if (rangeOffset > header->nAllocLen
@@ -1137,12 +1140,6 @@
     header->nFilledLen = rangeLength;
     header->nOffset = rangeOffset;
 
-=======
-    OMX_BUFFERHEADERTYPE *header = findBufferHeader(buffer, kPortIndexInput);
-    if (header == NULL) {
-        return BAD_VALUE;
-    }
->>>>>>> 4ad2dfac
     BufferMeta *buffer_meta =
         static_cast<BufferMeta *>(header->pAppPrivate);
     sp<ABuffer> backup = buffer_meta->getBuffer(header, true /* backup */, false /* limit */);
