--- conflicted
+++ resolved
@@ -835,19 +835,11 @@
                 int64_t timestampGapUs = originalTimeUs - mPrevOriginalTimeUs;
                 timeUs = (timestampGapUs < mMaxTimestampGapUs ?
                     timestampGapUs : mMaxTimestampGapUs) + mPrevModifiedTimeUs;
-<<<<<<< HEAD
-                mOriginalTimeUs.add(timeUs, originalTimeUs);
-                ALOGV("IN  timestamp: %lld -> %lld",
-                    static_cast<long long>(originalTimeUs),
-                    static_cast<long long>(timeUs));
-            }
-=======
             }
             mOriginalTimeUs.add(timeUs, originalTimeUs);
             ALOGV("IN  timestamp: %lld -> %lld",
                 static_cast<long long>(originalTimeUs),
                 static_cast<long long>(timeUs));
->>>>>>> 9627e72f
         }
 
         mPrevOriginalTimeUs = originalTimeUs;
