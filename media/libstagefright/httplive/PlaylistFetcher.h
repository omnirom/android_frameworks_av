--- conflicted
+++ resolved
@@ -249,10 +249,7 @@
     void updateDuration();
     void updateTargetDuration();
     virtual bool checkSwitchBandwidth() { return false; }
-<<<<<<< HEAD
-=======
     virtual bool getSeqNumberInLiveStreaming() { return false; }
->>>>>>> 884a05c9
 
     DISALLOW_EVIL_CONSTRUCTORS(PlaylistFetcher);
 };
