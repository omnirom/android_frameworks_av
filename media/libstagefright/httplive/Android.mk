LOCAL_PATH:= $(call my-dir)

include $(CLEAR_VARS)

LOCAL_SRC_FILES:=               \
        HTTPDownloader.cpp      \
        LiveDataSource.cpp      \
        LiveSession.cpp         \
        M3UParser.cpp           \
        PlaylistFetcher.cpp     \

LOCAL_C_INCLUDES:= \
<<<<<<< HEAD
	$(TOP)/frameworks/av-caf/media/libstagefright \
	$(TOP)/frameworks/native-caf/include/media/openmax
=======
	$(TOP)/frameworks/av/media/libstagefright \
	$(TOP)/frameworks/av/media/libavextensions \
        $(TOP)/frameworks/av/media/libstagefright/mpeg2ts \
	$(TOP)/frameworks/native/include/media/openmax
>>>>>>> 884a05c9

LOCAL_CFLAGS += -Werror -Wall
LOCAL_CLANG := true

LOCAL_SHARED_LIBRARIES := \
        libbinder \
        libcrypto \
        libcutils \
        libmedia \
        libstagefright \
        libstagefright_foundation \
        libutils \

LOCAL_MODULE:= libstagefright_httplive

ifeq ($(TARGET_ARCH),arm)
    LOCAL_CFLAGS += -Wno-psabi
endif

include $(BUILD_SHARED_LIBRARY)<|MERGE_RESOLUTION|>--- conflicted
+++ resolved
@@ -10,15 +10,10 @@
         PlaylistFetcher.cpp     \
 
 LOCAL_C_INCLUDES:= \
-<<<<<<< HEAD
 	$(TOP)/frameworks/av-caf/media/libstagefright \
+	$(TOP)/frameworks/av-caf/media/libavextensions \
+        $(TOP)/frameworks/av-caf/media/libstagefright/mpeg2ts \
 	$(TOP)/frameworks/native-caf/include/media/openmax
-=======
-	$(TOP)/frameworks/av/media/libstagefright \
-	$(TOP)/frameworks/av/media/libavextensions \
-        $(TOP)/frameworks/av/media/libstagefright/mpeg2ts \
-	$(TOP)/frameworks/native/include/media/openmax
->>>>>>> 884a05c9
 
 LOCAL_CFLAGS += -Werror -Wall
 LOCAL_CLANG := true
