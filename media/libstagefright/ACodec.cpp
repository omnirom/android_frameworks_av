/*
 * Copyright (C) 2010 The Android Open Source Project
 *
 * Licensed under the Apache License, Version 2.0 (the "License");
 * you may not use this file except in compliance with the License.
 * You may obtain a copy of the License at
 *
 *      http://www.apache.org/licenses/LICENSE-2.0
 *
 * Unless required by applicable law or agreed to in writing, software
 * distributed under the License is distributed on an "AS IS" BASIS,
 * WITHOUT WARRANTIES OR CONDITIONS OF ANY KIND, either express or implied.
 * See the License for the specific language governing permissions and
 * limitations under the License.
 */

//#define LOG_NDEBUG 0
#define LOG_TAG "ACodec"

#include <media/stagefright/ACodec.h>

#include <binder/MemoryDealer.h>

#include <media/stagefright/foundation/hexdump.h>
#include <media/stagefright/foundation/ABuffer.h>
#include <media/stagefright/foundation/ADebug.h>
#include <media/stagefright/foundation/AMessage.h>

#include <media/stagefright/BufferProducerWrapper.h>
#include <media/stagefright/MediaCodecList.h>
#include <media/stagefright/MediaDefs.h>
#include <media/stagefright/NativeWindowWrapper.h>
#include <media/stagefright/OMXClient.h>
#include <media/stagefright/OMXCodec.h>
#include <media/stagefright/ExtendedCodec.h>

#include <media/hardware/HardwareAPI.h>

#include <OMX_Component.h>
#ifdef QCOM_HARDWARE
#include <media/stagefright/ExtendedCodec.h>
#endif

#ifdef USE_SAMSUNG_COLORFORMAT
#include <sec_format.h>
#endif

#include "include/avc_utils.h"
#ifdef QCOM_HARDWARE
#include "include/ExtendedUtils.h"
#endif

namespace android {

template<class T>
static void InitOMXParams(T *params) {
    params->nSize = sizeof(T);
    params->nVersion.s.nVersionMajor = 1;
    params->nVersion.s.nVersionMinor = 0;
    params->nVersion.s.nRevision = 0;
    params->nVersion.s.nStep = 0;
}

struct CodecObserver : public BnOMXObserver {
    CodecObserver() {}

    void setNotificationMessage(const sp<AMessage> &msg) {
        mNotify = msg;
    }

    // from IOMXObserver
    virtual void onMessage(const omx_message &omx_msg) {
        sp<AMessage> msg = mNotify->dup();

        msg->setInt32("type", omx_msg.type);
        msg->setPointer("node", omx_msg.node);

        switch (omx_msg.type) {
            case omx_message::EVENT:
            {
                msg->setInt32("event", omx_msg.u.event_data.event);
                msg->setInt32("data1", omx_msg.u.event_data.data1);
                msg->setInt32("data2", omx_msg.u.event_data.data2);
                break;
            }

            case omx_message::EMPTY_BUFFER_DONE:
            {
                msg->setPointer("buffer", omx_msg.u.buffer_data.buffer);
                break;
            }

            case omx_message::FILL_BUFFER_DONE:
            {
                msg->setPointer(
                        "buffer", omx_msg.u.extended_buffer_data.buffer);
                msg->setInt32(
                        "range_offset",
                        omx_msg.u.extended_buffer_data.range_offset);
                msg->setInt32(
                        "range_length",
                        omx_msg.u.extended_buffer_data.range_length);
                msg->setInt32(
                        "flags",
                        omx_msg.u.extended_buffer_data.flags);
                msg->setInt64(
                        "timestamp",
                        omx_msg.u.extended_buffer_data.timestamp);
                msg->setPointer(
                        "platform_private",
                        omx_msg.u.extended_buffer_data.platform_private);
                msg->setPointer(
                        "data_ptr",
                        omx_msg.u.extended_buffer_data.data_ptr);
                break;
            }

            default:
                TRESPASS();
                break;
        }

        msg->post();
    }

protected:
    virtual ~CodecObserver() {}

private:
    sp<AMessage> mNotify;

    DISALLOW_EVIL_CONSTRUCTORS(CodecObserver);
};

////////////////////////////////////////////////////////////////////////////////

struct ACodec::BaseState : public AState {
    BaseState(ACodec *codec, const sp<AState> &parentState = NULL);

protected:
    enum PortMode {
        KEEP_BUFFERS,
        RESUBMIT_BUFFERS,
        FREE_BUFFERS,
    };

    ACodec *mCodec;

    virtual PortMode getPortMode(OMX_U32 portIndex);

    virtual bool onMessageReceived(const sp<AMessage> &msg);

    virtual bool onOMXEvent(OMX_EVENTTYPE event, OMX_U32 data1, OMX_U32 data2);

    virtual void onOutputBufferDrained(const sp<AMessage> &msg);
    virtual void onInputBufferFilled(const sp<AMessage> &msg);

    void postFillThisBuffer(BufferInfo *info);

private:
    bool onOMXMessage(const sp<AMessage> &msg);

    bool onOMXEmptyBufferDone(IOMX::buffer_id bufferID);

    bool onOMXFillBufferDone(
            IOMX::buffer_id bufferID,
            size_t rangeOffset, size_t rangeLength,
            OMX_U32 flags,
            int64_t timeUs,
            void *platformPrivate,
            void *dataPtr);

    void getMoreInputDataIfPossible();

    DISALLOW_EVIL_CONSTRUCTORS(BaseState);
};

////////////////////////////////////////////////////////////////////////////////

struct ACodec::DeathNotifier : public IBinder::DeathRecipient {
    DeathNotifier(const sp<AMessage> &notify)
        : mNotify(notify) {
    }

    virtual void binderDied(const wp<IBinder> &) {
        mNotify->post();
    }

protected:
    virtual ~DeathNotifier() {}

private:
    sp<AMessage> mNotify;

    DISALLOW_EVIL_CONSTRUCTORS(DeathNotifier);
};

struct ACodec::UninitializedState : public ACodec::BaseState {
    UninitializedState(ACodec *codec);

protected:
    virtual bool onMessageReceived(const sp<AMessage> &msg);
    virtual void stateEntered();

private:
    void onSetup(const sp<AMessage> &msg);
    bool onAllocateComponent(const sp<AMessage> &msg);

    sp<DeathNotifier> mDeathNotifier;

    DISALLOW_EVIL_CONSTRUCTORS(UninitializedState);
};

////////////////////////////////////////////////////////////////////////////////

struct ACodec::LoadedState : public ACodec::BaseState {
    LoadedState(ACodec *codec);

protected:
    virtual bool onMessageReceived(const sp<AMessage> &msg);
    virtual void stateEntered();

private:
    friend struct ACodec::UninitializedState;

    bool onConfigureComponent(const sp<AMessage> &msg);
    void onCreateInputSurface(const sp<AMessage> &msg);
    void onStart();
    void onShutdown(bool keepComponentAllocated);

    DISALLOW_EVIL_CONSTRUCTORS(LoadedState);
};

////////////////////////////////////////////////////////////////////////////////

struct ACodec::LoadedToIdleState : public ACodec::BaseState {
    LoadedToIdleState(ACodec *codec);

protected:
    virtual bool onMessageReceived(const sp<AMessage> &msg);
    virtual bool onOMXEvent(OMX_EVENTTYPE event, OMX_U32 data1, OMX_U32 data2);
    virtual void stateEntered();

private:
    status_t allocateBuffers();

    DISALLOW_EVIL_CONSTRUCTORS(LoadedToIdleState);
};

////////////////////////////////////////////////////////////////////////////////

struct ACodec::IdleToExecutingState : public ACodec::BaseState {
    IdleToExecutingState(ACodec *codec);

protected:
    virtual bool onMessageReceived(const sp<AMessage> &msg);
    virtual bool onOMXEvent(OMX_EVENTTYPE event, OMX_U32 data1, OMX_U32 data2);
    virtual void stateEntered();

private:
    DISALLOW_EVIL_CONSTRUCTORS(IdleToExecutingState);
};

////////////////////////////////////////////////////////////////////////////////

struct ACodec::ExecutingState : public ACodec::BaseState {
    ExecutingState(ACodec *codec);

    void submitRegularOutputBuffers();
    void submitOutputMetaBuffers();
    void submitOutputBuffers();

    // Submit output buffers to the decoder, submit input buffers to client
    // to fill with data.
    void resume();

    // Returns true iff input and output buffers are in play.
    bool active() const { return mActive; }

protected:
    virtual PortMode getPortMode(OMX_U32 portIndex);
    virtual bool onMessageReceived(const sp<AMessage> &msg);
    virtual void stateEntered();

    virtual bool onOMXEvent(OMX_EVENTTYPE event, OMX_U32 data1, OMX_U32 data2);

private:
    bool mActive;

    DISALLOW_EVIL_CONSTRUCTORS(ExecutingState);
};

////////////////////////////////////////////////////////////////////////////////

struct ACodec::OutputPortSettingsChangedState : public ACodec::BaseState {
    OutputPortSettingsChangedState(ACodec *codec);

protected:
    virtual PortMode getPortMode(OMX_U32 portIndex);
    virtual bool onMessageReceived(const sp<AMessage> &msg);
    virtual void stateEntered();

    virtual bool onOMXEvent(OMX_EVENTTYPE event, OMX_U32 data1, OMX_U32 data2);

private:
    DISALLOW_EVIL_CONSTRUCTORS(OutputPortSettingsChangedState);
};

////////////////////////////////////////////////////////////////////////////////

struct ACodec::ExecutingToIdleState : public ACodec::BaseState {
    ExecutingToIdleState(ACodec *codec);

protected:
    virtual bool onMessageReceived(const sp<AMessage> &msg);
    virtual void stateEntered();

    virtual bool onOMXEvent(OMX_EVENTTYPE event, OMX_U32 data1, OMX_U32 data2);

    virtual void onOutputBufferDrained(const sp<AMessage> &msg);
    virtual void onInputBufferFilled(const sp<AMessage> &msg);

private:
    void changeStateIfWeOwnAllBuffers();

    bool mComponentNowIdle;

    DISALLOW_EVIL_CONSTRUCTORS(ExecutingToIdleState);
};

////////////////////////////////////////////////////////////////////////////////

struct ACodec::IdleToLoadedState : public ACodec::BaseState {
    IdleToLoadedState(ACodec *codec);

protected:
    virtual bool onMessageReceived(const sp<AMessage> &msg);
    virtual void stateEntered();

    virtual bool onOMXEvent(OMX_EVENTTYPE event, OMX_U32 data1, OMX_U32 data2);

private:
    DISALLOW_EVIL_CONSTRUCTORS(IdleToLoadedState);
};

////////////////////////////////////////////////////////////////////////////////

struct ACodec::FlushingState : public ACodec::BaseState {
    FlushingState(ACodec *codec);

protected:
    virtual bool onMessageReceived(const sp<AMessage> &msg);
    virtual void stateEntered();

    virtual bool onOMXEvent(OMX_EVENTTYPE event, OMX_U32 data1, OMX_U32 data2);

    virtual void onOutputBufferDrained(const sp<AMessage> &msg);
    virtual void onInputBufferFilled(const sp<AMessage> &msg);

private:
    bool mFlushComplete[2];

    void changeStateIfWeOwnAllBuffers();

    DISALLOW_EVIL_CONSTRUCTORS(FlushingState);
};

////////////////////////////////////////////////////////////////////////////////

ACodec::ACodec()
    : mQuirks(0),
      mNode(NULL),
      mSentFormat(false),
      mIsEncoder(false),
      mUseMetadataOnEncoderOutput(false),
      mShutdownInProgress(false),
      mIsConfiguredForAdaptivePlayback(false),
      mEncoderDelay(0),
      mEncoderPadding(0),
      mChannelMaskPresent(false),
      mChannelMask(0),
      mDequeueCounter(0),
      mStoreMetaDataInOutputBuffers(false),
      mMetaDataBuffersToSubmit(0),
<<<<<<< HEAD
#ifdef QCOM_HARDWARE
      mRepeatFrameDelayUs(-1ll),
      mInSmoothStreamingMode(false) {
#else
      mRepeatFrameDelayUs(-1ll) {
#endif
=======
      mRepeatFrameDelayUs(-1ll),
      mMaxPtsGapUs(-1l) {
>>>>>>> 66809dc4
    mUninitializedState = new UninitializedState(this);
    mLoadedState = new LoadedState(this);
    mLoadedToIdleState = new LoadedToIdleState(this);
    mIdleToExecutingState = new IdleToExecutingState(this);
    mExecutingState = new ExecutingState(this);

    mOutputPortSettingsChangedState =
        new OutputPortSettingsChangedState(this);

    mExecutingToIdleState = new ExecutingToIdleState(this);
    mIdleToLoadedState = new IdleToLoadedState(this);
    mFlushingState = new FlushingState(this);

    mPortEOS[kPortIndexInput] = mPortEOS[kPortIndexOutput] = false;
    mInputEOSResult = OK;

    changeState(mUninitializedState);
}

ACodec::~ACodec() {
}

void ACodec::setNotificationMessage(const sp<AMessage> &msg) {
    mNotify = msg;
}

void ACodec::initiateSetup(const sp<AMessage> &msg) {
    msg->setWhat(kWhatSetup);
    msg->setTarget(id());
    msg->post();
}

void ACodec::signalSetParameters(const sp<AMessage> &params) {
    sp<AMessage> msg = new AMessage(kWhatSetParameters, id());
    msg->setMessage("params", params);
    msg->post();
}

void ACodec::initiateAllocateComponent(const sp<AMessage> &msg) {
    msg->setWhat(kWhatAllocateComponent);
    msg->setTarget(id());
    msg->post();
}

void ACodec::initiateConfigureComponent(const sp<AMessage> &msg) {
    msg->setWhat(kWhatConfigureComponent);
    msg->setTarget(id());
    msg->post();
}

void ACodec::initiateCreateInputSurface() {
    (new AMessage(kWhatCreateInputSurface, id()))->post();
}

void ACodec::signalEndOfInputStream() {
    (new AMessage(kWhatSignalEndOfInputStream, id()))->post();
}

void ACodec::initiateStart() {
    (new AMessage(kWhatStart, id()))->post();
}

void ACodec::signalFlush() {
    ALOGV("[%s] signalFlush", mComponentName.c_str());
    (new AMessage(kWhatFlush, id()))->post();
}

void ACodec::signalResume() {
    (new AMessage(kWhatResume, id()))->post();
}

void ACodec::initiateShutdown(bool keepComponentAllocated) {
    sp<AMessage> msg = new AMessage(kWhatShutdown, id());
    msg->setInt32("keepComponentAllocated", keepComponentAllocated);
    msg->post();
}

void ACodec::signalRequestIDRFrame() {
    (new AMessage(kWhatRequestIDRFrame, id()))->post();
}

// *** NOTE: THE FOLLOWING WORKAROUND WILL BE REMOVED ***
// Some codecs may return input buffers before having them processed.
// This causes a halt if we already signaled an EOS on the input
// port.  For now keep submitting an output buffer if there was an
// EOS on the input port, but not yet on the output port.
void ACodec::signalSubmitOutputMetaDataBufferIfEOS_workaround() {
    if (mPortEOS[kPortIndexInput] && !mPortEOS[kPortIndexOutput] &&
            mMetaDataBuffersToSubmit > 0) {
        (new AMessage(kWhatSubmitOutputMetaDataBufferIfEOS, id()))->post();
    }
}

status_t ACodec::allocateBuffersOnPort(OMX_U32 portIndex) {
    CHECK(portIndex == kPortIndexInput || portIndex == kPortIndexOutput);

    CHECK(mDealer[portIndex] == NULL);
    CHECK(mBuffers[portIndex].isEmpty());

    status_t err;
    if (mNativeWindow != NULL && portIndex == kPortIndexOutput) {
        if (mStoreMetaDataInOutputBuffers) {
            err = allocateOutputMetaDataBuffers();
        } else {
            err = allocateOutputBuffersFromNativeWindow();
        }
    } else {
        OMX_PARAM_PORTDEFINITIONTYPE def;
        InitOMXParams(&def);
        def.nPortIndex = portIndex;

        err = mOMX->getParameter(
                mNode, OMX_IndexParamPortDefinition, &def, sizeof(def));

        if (err == OK) {
            ALOGV("[%s] Allocating %lu buffers of size %lu on %s port",
                    mComponentName.c_str(),
                    def.nBufferCountActual, def.nBufferSize,
                    portIndex == kPortIndexInput ? "input" : "output");

            size_t totalSize = def.nBufferCountActual * def.nBufferSize;
            mDealer[portIndex] = new MemoryDealer(totalSize, "ACodec");

            for (OMX_U32 i = 0; i < def.nBufferCountActual; ++i) {
                sp<IMemory> mem = mDealer[portIndex]->allocate(def.nBufferSize);
                CHECK(mem.get() != NULL);

                BufferInfo info;
                info.mStatus = BufferInfo::OWNED_BY_US;

                uint32_t requiresAllocateBufferBit =
                    (portIndex == kPortIndexInput)
                        ? OMXCodec::kRequiresAllocateBufferOnInputPorts
                        : OMXCodec::kRequiresAllocateBufferOnOutputPorts;

                if ((portIndex == kPortIndexInput && (mFlags & kFlagIsSecure))
                        || mUseMetadataOnEncoderOutput) {
                    mem.clear();

                    void *ptr;
                    err = mOMX->allocateBuffer(
                            mNode, portIndex, def.nBufferSize, &info.mBufferID,
                            &ptr);

                    int32_t bufSize = mUseMetadataOnEncoderOutput ?
                            (4 + sizeof(buffer_handle_t)) : def.nBufferSize;

                    info.mData = new ABuffer(ptr, bufSize);
                } else if (mQuirks & requiresAllocateBufferBit) {
                    err = mOMX->allocateBufferWithBackup(
                            mNode, portIndex, mem, &info.mBufferID);
                } else {
                    err = mOMX->useBuffer(mNode, portIndex, mem, &info.mBufferID);
                }

                if (mem != NULL) {
                    info.mData = new ABuffer(mem->pointer(), def.nBufferSize);
                }

                mBuffers[portIndex].push(info);
            }
        }
    }

    if (err != OK) {
        return err;
    }

    sp<AMessage> notify = mNotify->dup();
    notify->setInt32("what", ACodec::kWhatBuffersAllocated);

    notify->setInt32("portIndex", portIndex);

    sp<PortDescription> desc = new PortDescription;

    for (size_t i = 0; i < mBuffers[portIndex].size(); ++i) {
        const BufferInfo &info = mBuffers[portIndex][i];

        desc->addBuffer(info.mBufferID, info.mData);
    }

    notify->setObject("portDesc", desc);
    notify->post();

    return OK;
}

status_t ACodec::configureOutputBuffersFromNativeWindow(
        OMX_U32 *bufferCount, OMX_U32 *bufferSize,
        OMX_U32 *minUndequeuedBuffers) {
    OMX_PARAM_PORTDEFINITIONTYPE def;
    InitOMXParams(&def);
    def.nPortIndex = kPortIndexOutput;

    status_t err = mOMX->getParameter(
            mNode, OMX_IndexParamPortDefinition, &def, sizeof(def));

    if (err != OK) {
        return err;
    }

#ifdef USE_SAMSUNG_COLORFORMAT
    OMX_COLOR_FORMATTYPE eNativeColorFormat = def.format.video.eColorFormat;
    setNativeWindowColorFormat(eNativeColorFormat);

    err = native_window_set_buffers_geometry(
    mNativeWindow.get(),
    def.format.video.nFrameWidth,
    def.format.video.nFrameHeight,
    eNativeColorFormat);
#else
    err = native_window_set_buffers_geometry(
            mNativeWindow.get(),
            def.format.video.nFrameWidth,
            def.format.video.nFrameHeight,
            def.format.video.eColorFormat);
#endif

    if (err != 0) {
        ALOGE("native_window_set_buffers_geometry failed: %s (%d)",
                strerror(-err), -err);
        return err;
    }

    // Set up the native window.
    OMX_U32 usage = 0;
    err = mOMX->getGraphicBufferUsage(mNode, kPortIndexOutput, &usage);
    if (err != 0) {
        ALOGW("querying usage flags from OMX IL component failed: %d", err);
        // XXX: Currently this error is logged, but not fatal.
        usage = 0;
    }

    if (mFlags & kFlagIsSecure) {
        usage |= GRALLOC_USAGE_PROTECTED;
    }

    // Make sure to check whether either Stagefright or the video decoder
    // requested protected buffers.
    if (usage & GRALLOC_USAGE_PROTECTED) {
        // Verify that the ANativeWindow sends images directly to
        // SurfaceFlinger.
        int queuesToNativeWindow = 0;
        err = mNativeWindow->query(
                mNativeWindow.get(), NATIVE_WINDOW_QUEUES_TO_WINDOW_COMPOSER,
                &queuesToNativeWindow);
        if (err != 0) {
            ALOGE("error authenticating native window: %d", err);
            return err;
        }
        if (queuesToNativeWindow != 1) {
            ALOGE("native window could not be authenticated");
            return PERMISSION_DENIED;
        }
    }

    err = native_window_set_usage(
            mNativeWindow.get(),
            usage | GRALLOC_USAGE_HW_TEXTURE | GRALLOC_USAGE_EXTERNAL_DISP);

    if (err != 0) {
        ALOGE("native_window_set_usage failed: %s (%d)", strerror(-err), -err);
        return err;
    }

    *minUndequeuedBuffers = 0;
    err = mNativeWindow->query(
            mNativeWindow.get(), NATIVE_WINDOW_MIN_UNDEQUEUED_BUFFERS,
            (int *)minUndequeuedBuffers);

    if (err != 0) {
        ALOGE("NATIVE_WINDOW_MIN_UNDEQUEUED_BUFFERS query failed: %s (%d)",
                strerror(-err), -err);
        return err;
    }

    // XXX: Is this the right logic to use?  It's not clear to me what the OMX
    // buffer counts refer to - how do they account for the renderer holding on
    // to buffers?
    if (def.nBufferCountActual < def.nBufferCountMin + *minUndequeuedBuffers) {
        OMX_U32 newBufferCount = def.nBufferCountMin + *minUndequeuedBuffers;
        def.nBufferCountActual = newBufferCount;
        err = mOMX->setParameter(
                mNode, OMX_IndexParamPortDefinition, &def, sizeof(def));

        if (err != OK) {
            ALOGE("[%s] setting nBufferCountActual to %lu failed: %d",
                    mComponentName.c_str(), newBufferCount, err);
            return err;
        }
    }

    err = native_window_set_buffer_count(
            mNativeWindow.get(), def.nBufferCountActual);

    if (err != 0) {
        ALOGE("native_window_set_buffer_count failed: %s (%d)", strerror(-err),
                -err);
        return err;
    }

    *bufferCount = def.nBufferCountActual;
    *bufferSize =  def.nBufferSize;
    return err;
}

status_t ACodec::allocateOutputBuffersFromNativeWindow() {
    OMX_U32 bufferCount, bufferSize, minUndequeuedBuffers;
    status_t err = configureOutputBuffersFromNativeWindow(
            &bufferCount, &bufferSize, &minUndequeuedBuffers);
    if (err != 0)
        return err;

    ALOGV("[%s] Allocating %lu buffers from a native window of size %lu on "
         "output port",
         mComponentName.c_str(), bufferCount, bufferSize);

    // Dequeue buffers and send them to OMX
    for (OMX_U32 i = 0; i < bufferCount; i++) {
        ANativeWindowBuffer *buf;
        err = native_window_dequeue_buffer_and_wait(mNativeWindow.get(), &buf);
        if (err != 0) {
            ALOGE("dequeueBuffer failed: %s (%d)", strerror(-err), -err);
            break;
        }

        sp<GraphicBuffer> graphicBuffer(new GraphicBuffer(buf, false));
        BufferInfo info;
        info.mStatus = BufferInfo::OWNED_BY_US;
        info.mData = new ABuffer(NULL /* data */, bufferSize /* capacity */);
        info.mGraphicBuffer = graphicBuffer;
        mBuffers[kPortIndexOutput].push(info);

        IOMX::buffer_id bufferId;
        err = mOMX->useGraphicBuffer(mNode, kPortIndexOutput, graphicBuffer,
                &bufferId);
        if (err != 0) {
            ALOGE("registering GraphicBuffer %lu with OMX IL component failed: "
                 "%d", i, err);
            break;
        }

        mBuffers[kPortIndexOutput].editItemAt(i).mBufferID = bufferId;

        ALOGV("[%s] Registered graphic buffer with ID %p (pointer = %p)",
             mComponentName.c_str(),
             bufferId, graphicBuffer.get());
    }

    OMX_U32 cancelStart;
    OMX_U32 cancelEnd;

    if (err != 0) {
        // If an error occurred while dequeuing we need to cancel any buffers
        // that were dequeued.
        cancelStart = 0;
        cancelEnd = mBuffers[kPortIndexOutput].size();
    } else {
        // Return the required minimum undequeued buffers to the native window.
        cancelStart = bufferCount - minUndequeuedBuffers;
        cancelEnd = bufferCount;
    }

    for (OMX_U32 i = cancelStart; i < cancelEnd; i++) {
        BufferInfo *info = &mBuffers[kPortIndexOutput].editItemAt(i);
        cancelBufferToNativeWindow(info);
    }

    return err;
}

status_t ACodec::allocateOutputMetaDataBuffers() {
    OMX_U32 bufferCount, bufferSize, minUndequeuedBuffers;
    status_t err = configureOutputBuffersFromNativeWindow(
            &bufferCount, &bufferSize, &minUndequeuedBuffers);
    if (err != 0)
        return err;

    ALOGV("[%s] Allocating %lu meta buffers on output port",
         mComponentName.c_str(), bufferCount);

    size_t totalSize = bufferCount * 8;
    mDealer[kPortIndexOutput] = new MemoryDealer(totalSize, "ACodec");

    // Dequeue buffers and send them to OMX
    for (OMX_U32 i = 0; i < bufferCount; i++) {
        BufferInfo info;
        info.mStatus = BufferInfo::OWNED_BY_NATIVE_WINDOW;
        info.mGraphicBuffer = NULL;
        info.mDequeuedAt = mDequeueCounter;

        sp<IMemory> mem = mDealer[kPortIndexOutput]->allocate(
                sizeof(struct VideoDecoderOutputMetaData));
        CHECK(mem.get() != NULL);
        info.mData = new ABuffer(mem->pointer(), mem->size());

        // we use useBuffer for metadata regardless of quirks
        err = mOMX->useBuffer(
                mNode, kPortIndexOutput, mem, &info.mBufferID);

        mBuffers[kPortIndexOutput].push(info);

        ALOGV("[%s] allocated meta buffer with ID %p (pointer = %p)",
             mComponentName.c_str(), info.mBufferID, mem->pointer());
    }

    mMetaDataBuffersToSubmit = bufferCount - minUndequeuedBuffers;
    return err;
}

status_t ACodec::submitOutputMetaDataBuffer() {
    CHECK(mStoreMetaDataInOutputBuffers);
    if (mMetaDataBuffersToSubmit == 0)
        return OK;

    BufferInfo *info = dequeueBufferFromNativeWindow();
    if (info == NULL)
        return ERROR_IO;

    ALOGV("[%s] submitting output meta buffer ID %p for graphic buffer %p",
          mComponentName.c_str(), info->mBufferID, info->mGraphicBuffer.get());

    --mMetaDataBuffersToSubmit;
    CHECK_EQ(mOMX->fillBuffer(mNode, info->mBufferID),
             (status_t)OK);

    info->mStatus = BufferInfo::OWNED_BY_COMPONENT;
    return OK;
}

#ifdef USE_SAMSUNG_COLORFORMAT
void ACodec::setNativeWindowColorFormat(OMX_COLOR_FORMATTYPE &eNativeColorFormat)
{
    // In case of Samsung decoders, we set proper native color format for the Native Window
    if (!strcasecmp(mComponentName.c_str(), "OMX.SEC.AVC.Decoder")
        || !strcasecmp(mComponentName.c_str(), "OMX.SEC.FP.AVC.Decoder")) {
        switch (eNativeColorFormat) {
            case OMX_COLOR_FormatYUV420SemiPlanar:
                eNativeColorFormat = (OMX_COLOR_FORMATTYPE)HAL_PIXEL_FORMAT_YCbCr_420_SP;
                break;
            case OMX_COLOR_FormatYUV420Planar:
            default:
                eNativeColorFormat = (OMX_COLOR_FORMATTYPE)HAL_PIXEL_FORMAT_YCbCr_420_P;
                break;
        }
    }
}
#endif

status_t ACodec::cancelBufferToNativeWindow(BufferInfo *info) {
    CHECK_EQ((int)info->mStatus, (int)BufferInfo::OWNED_BY_US);

    ALOGV("[%s] Calling cancelBuffer on buffer %p",
         mComponentName.c_str(), info->mBufferID);

    int err = mNativeWindow->cancelBuffer(
        mNativeWindow.get(), info->mGraphicBuffer.get(), -1);

    CHECK_EQ(err, 0);

    info->mStatus = BufferInfo::OWNED_BY_NATIVE_WINDOW;

    return OK;
}

ACodec::BufferInfo *ACodec::dequeueBufferFromNativeWindow() {
    ANativeWindowBuffer *buf;
    int fenceFd = -1;
    CHECK(mNativeWindow.get() != NULL);
    if (native_window_dequeue_buffer_and_wait(mNativeWindow.get(), &buf) != 0) {
        ALOGE("dequeueBuffer failed.");
        return NULL;
    }

    BufferInfo *oldest = NULL;
    for (size_t i = mBuffers[kPortIndexOutput].size(); i-- > 0;) {
        BufferInfo *info =
            &mBuffers[kPortIndexOutput].editItemAt(i);

        if (info->mGraphicBuffer != NULL &&
            info->mGraphicBuffer->handle == buf->handle) {
            CHECK_EQ((int)info->mStatus,
                     (int)BufferInfo::OWNED_BY_NATIVE_WINDOW);

            info->mStatus = BufferInfo::OWNED_BY_US;

            return info;
        }

        if (info->mStatus == BufferInfo::OWNED_BY_NATIVE_WINDOW &&
            (oldest == NULL ||
             // avoid potential issues from counter rolling over
             mDequeueCounter - info->mDequeuedAt >
                    mDequeueCounter - oldest->mDequeuedAt)) {
            oldest = info;
        }
    }

    if (oldest) {
        CHECK(mStoreMetaDataInOutputBuffers);

        // discard buffer in LRU info and replace with new buffer
        oldest->mGraphicBuffer = new GraphicBuffer(buf, false);
        oldest->mStatus = BufferInfo::OWNED_BY_US;

        mOMX->updateGraphicBufferInMeta(
                mNode, kPortIndexOutput, oldest->mGraphicBuffer,
                oldest->mBufferID);

        VideoDecoderOutputMetaData *metaData =
            reinterpret_cast<VideoDecoderOutputMetaData *>(
                    oldest->mData->base());
        CHECK_EQ(metaData->eType, kMetadataBufferTypeGrallocSource);

        ALOGV("replaced oldest buffer #%u with age %u (%p/%p stored in %p)",
                oldest - &mBuffers[kPortIndexOutput][0],
                mDequeueCounter - oldest->mDequeuedAt,
                metaData->pHandle,
                oldest->mGraphicBuffer->handle, oldest->mData->base());

        return oldest;
    }

    TRESPASS();

    return NULL;
}

status_t ACodec::freeBuffersOnPort(OMX_U32 portIndex) {
    for (size_t i = mBuffers[portIndex].size(); i-- > 0;) {
        CHECK_EQ((status_t)OK, freeBuffer(portIndex, i));
    }

    mDealer[portIndex].clear();

    return OK;
}

status_t ACodec::freeOutputBuffersNotOwnedByComponent() {
    for (size_t i = mBuffers[kPortIndexOutput].size(); i-- > 0;) {
        BufferInfo *info =
            &mBuffers[kPortIndexOutput].editItemAt(i);

        // At this time some buffers may still be with the component
        // or being drained.
        if (info->mStatus != BufferInfo::OWNED_BY_COMPONENT &&
            info->mStatus != BufferInfo::OWNED_BY_DOWNSTREAM) {
            CHECK_EQ((status_t)OK, freeBuffer(kPortIndexOutput, i));
        }
    }

    return OK;
}

status_t ACodec::freeBuffer(OMX_U32 portIndex, size_t i) {
    BufferInfo *info = &mBuffers[portIndex].editItemAt(i);

    CHECK(info->mStatus == BufferInfo::OWNED_BY_US
            || info->mStatus == BufferInfo::OWNED_BY_NATIVE_WINDOW);

    if (portIndex == kPortIndexOutput && mNativeWindow != NULL
            && info->mStatus == BufferInfo::OWNED_BY_US) {
        CHECK_EQ((status_t)OK, cancelBufferToNativeWindow(info));
    }

    CHECK_EQ(mOMX->freeBuffer(
                mNode, portIndex, info->mBufferID),
             (status_t)OK);

    mBuffers[portIndex].removeAt(i);

    return OK;
}

ACodec::BufferInfo *ACodec::findBufferByID(
        uint32_t portIndex, IOMX::buffer_id bufferID,
        ssize_t *index) {
    for (size_t i = 0; i < mBuffers[portIndex].size(); ++i) {
        BufferInfo *info = &mBuffers[portIndex].editItemAt(i);

        if (info->mBufferID == bufferID) {
            if (index != NULL) {
                *index = i;
            }
            return info;
        }
    }

    TRESPASS();

    return NULL;
}

status_t ACodec::setComponentRole(
        bool isEncoder, const char *mime) {
    struct MimeToRole {
        const char *mime;
        const char *decoderRole;
        const char *encoderRole;
    };

    static const MimeToRole kMimeToRole[] = {
        { MEDIA_MIMETYPE_AUDIO_MPEG,
            "audio_decoder.mp3", "audio_encoder.mp3" },
        { MEDIA_MIMETYPE_AUDIO_MPEG_LAYER_I,
            "audio_decoder.mp1", "audio_encoder.mp1" },
        { MEDIA_MIMETYPE_AUDIO_MPEG_LAYER_II,
            "audio_decoder.mp2", "audio_encoder.mp2" },
        { MEDIA_MIMETYPE_AUDIO_AMR_NB,
            "audio_decoder.amrnb", "audio_encoder.amrnb" },
        { MEDIA_MIMETYPE_AUDIO_AMR_WB,
            "audio_decoder.amrwb", "audio_encoder.amrwb" },
#ifdef ENABLE_AV_ENHANCEMENTS
        { MEDIA_MIMETYPE_AUDIO_AMR_WB_PLUS,
            "audio_decoder.amrwbplus", "audio_encoder.amrwbplus" },
#endif
        { MEDIA_MIMETYPE_AUDIO_AAC,
            "audio_decoder.aac", "audio_encoder.aac" },
        { MEDIA_MIMETYPE_AUDIO_VORBIS,
            "audio_decoder.vorbis", "audio_encoder.vorbis" },
        { MEDIA_MIMETYPE_AUDIO_G711_MLAW,
            "audio_decoder.g711mlaw", "audio_encoder.g711mlaw" },
        { MEDIA_MIMETYPE_AUDIO_G711_ALAW,
            "audio_decoder.g711alaw", "audio_encoder.g711alaw" },
        { MEDIA_MIMETYPE_VIDEO_AVC,
            "video_decoder.avc", "video_encoder.avc" },
        { MEDIA_MIMETYPE_VIDEO_MPEG4,
            "video_decoder.mpeg4", "video_encoder.mpeg4" },
        { MEDIA_MIMETYPE_VIDEO_H263,
            "video_decoder.h263", "video_encoder.h263" },
        { MEDIA_MIMETYPE_VIDEO_VP8,
            "video_decoder.vp8", "video_encoder.vp8" },
        { MEDIA_MIMETYPE_VIDEO_VP9,
            "video_decoder.vp9", "video_encoder.vp9" },
        { MEDIA_MIMETYPE_AUDIO_RAW,
            "audio_decoder.raw", "audio_encoder.raw" },
        { MEDIA_MIMETYPE_AUDIO_FLAC,
            "audio_decoder.flac", "audio_encoder.flac" },
        { MEDIA_MIMETYPE_AUDIO_MSGSM,
            "audio_decoder.gsm", "audio_encoder.gsm" },
    };

    static const size_t kNumMimeToRole =
        sizeof(kMimeToRole) / sizeof(kMimeToRole[0]);

    size_t i;
    for (i = 0; i < kNumMimeToRole; ++i) {
        if (!strcasecmp(mime, kMimeToRole[i].mime)) {
            break;
        }
    }

    if (i == kNumMimeToRole) {
#ifdef QCOM_HARDWARE
        return ExtendedCodec::setSupportedRole(mOMX, mNode, isEncoder, mime);
#else
        return ERROR_UNSUPPORTED;
#endif
    }

    const char *role =
        isEncoder ? kMimeToRole[i].encoderRole
                  : kMimeToRole[i].decoderRole;

    if (role != NULL) {
        OMX_PARAM_COMPONENTROLETYPE roleParams;
        InitOMXParams(&roleParams);

        strncpy((char *)roleParams.cRole,
                role, OMX_MAX_STRINGNAME_SIZE - 1);

        roleParams.cRole[OMX_MAX_STRINGNAME_SIZE - 1] = '\0';

        status_t err = mOMX->setParameter(
                mNode, OMX_IndexParamStandardComponentRole,
                &roleParams, sizeof(roleParams));

        if (err != OK) {
            ALOGW("[%s] Failed to set standard component role '%s'.",
                 mComponentName.c_str(), role);

            return err;
        }
    }

    return OK;
}

status_t ACodec::configureCodec(
        const char *mime, const sp<AMessage> &msg) {
    int32_t encoder;
    if (!msg->findInt32("encoder", &encoder)) {
        encoder = false;
    }

    mIsEncoder = encoder;

    status_t err = setComponentRole(encoder /* isEncoder */, mime);

    if (err != OK) {
        return err;
    }

    int32_t bitRate = 0;
    // FLAC encoder doesn't need a bitrate, other encoders do
    if (encoder && strcasecmp(mime, MEDIA_MIMETYPE_AUDIO_FLAC)
            && !msg->findInt32("bitrate", &bitRate)) {
        return INVALID_OPERATION;
    }

    int32_t storeMeta;
    if (encoder
            && msg->findInt32("store-metadata-in-buffers", &storeMeta)
            && storeMeta != 0) {
        err = mOMX->storeMetaDataInBuffers(mNode, kPortIndexInput, OMX_TRUE);

        if (err != OK) {
              ALOGE("[%s] storeMetaDataInBuffers (input) failed w/ err %d",
                    mComponentName.c_str(), err);

              return err;
          }
      }

    int32_t prependSPSPPS = 0;
    if (encoder
            && msg->findInt32("prepend-sps-pps-to-idr-frames", &prependSPSPPS)
            && prependSPSPPS != 0) {
        OMX_INDEXTYPE index;
        err = mOMX->getExtensionIndex(
                mNode,
                "OMX.google.android.index.prependSPSPPSToIDRFrames",
                &index);

        if (err == OK) {
            PrependSPSPPSToIDRFramesParams params;
            InitOMXParams(&params);
            params.bEnable = OMX_TRUE;

            err = mOMX->setParameter(
                    mNode, index, &params, sizeof(params));
        }

        if (err != OK) {
            ALOGE("Encoder could not be configured to emit SPS/PPS before "
                  "IDR frames. (err %d)", err);

            return err;
        }
    }

    // Only enable metadata mode on encoder output if encoder can prepend
    // sps/pps to idr frames, since in metadata mode the bitstream is in an
    // opaque handle, to which we don't have access.
    int32_t video = !strncasecmp(mime, "video/", 6);
    if (encoder && video) {
        OMX_BOOL enable = (OMX_BOOL) (prependSPSPPS
            && msg->findInt32("store-metadata-in-buffers-output", &storeMeta)
            && storeMeta != 0);

        err = mOMX->storeMetaDataInBuffers(mNode, kPortIndexOutput, enable);

        if (err != OK) {
            ALOGE("[%s] storeMetaDataInBuffers (output) failed w/ err %d",
                mComponentName.c_str(), err);
            mUseMetadataOnEncoderOutput = 0;
        } else {
            mUseMetadataOnEncoderOutput = enable;
        }

        if (!msg->findInt64(
                    "repeat-previous-frame-after",
                    &mRepeatFrameDelayUs)) {
            mRepeatFrameDelayUs = -1ll;
        }

        if (!msg->findInt64("max-pts-gap-to-encoder", &mMaxPtsGapUs)) {
            mMaxPtsGapUs = -1l;
        }
    }

    // Always try to enable dynamic output buffers on native surface
    sp<RefBase> obj;
    int32_t haveNativeWindow = msg->findObject("native-window", &obj) &&
            obj != NULL;
    mStoreMetaDataInOutputBuffers = false;
    mIsConfiguredForAdaptivePlayback = false;
    if (!encoder && video && haveNativeWindow) {
        err = mOMX->storeMetaDataInBuffers(mNode, kPortIndexOutput, OMX_TRUE);
        if (err != OK) {
            ALOGE("[%s] storeMetaDataInBuffers failed w/ err %d",
                  mComponentName.c_str(), err);

            // if adaptive playback has been requested, try JB fallback
            // NOTE: THIS FALLBACK MECHANISM WILL BE REMOVED DUE TO ITS
            // LARGE MEMORY REQUIREMENT

            // we will not do adaptive playback on software accessed
            // surfaces as they never had to respond to changes in the
            // crop window, and we don't trust that they will be able to.
            int usageBits = 0;
            bool canDoAdaptivePlayback;

            sp<NativeWindowWrapper> windowWrapper(
                    static_cast<NativeWindowWrapper *>(obj.get()));
            sp<ANativeWindow> nativeWindow = windowWrapper->getNativeWindow();

            if (nativeWindow->query(
                    nativeWindow.get(),
                    NATIVE_WINDOW_CONSUMER_USAGE_BITS,
                    &usageBits) != OK) {
                canDoAdaptivePlayback = false;
            } else {
                canDoAdaptivePlayback =
                    (usageBits &
                            (GRALLOC_USAGE_SW_READ_MASK |
                             GRALLOC_USAGE_SW_WRITE_MASK)) == 0;
            }

            int32_t maxWidth = 0, maxHeight = 0;
            if (canDoAdaptivePlayback &&
                msg->findInt32("max-width", &maxWidth) &&
                msg->findInt32("max-height", &maxHeight)) {
                ALOGV("[%s] prepareForAdaptivePlayback(%ldx%ld)",
                      mComponentName.c_str(), maxWidth, maxHeight);

                err = mOMX->prepareForAdaptivePlayback(
                        mNode, kPortIndexOutput, OMX_TRUE, maxWidth, maxHeight);
                ALOGW_IF(err != OK,
                        "[%s] prepareForAdaptivePlayback failed w/ err %d",
                        mComponentName.c_str(), err);
                mIsConfiguredForAdaptivePlayback = (err == OK);
            }
            // allow failure
            err = OK;
        } else {
            ALOGV("[%s] storeMetaDataInBuffers succeeded", mComponentName.c_str());
            mStoreMetaDataInOutputBuffers = true;
            mIsConfiguredForAdaptivePlayback = true;
        }

        int32_t push;
        if (msg->findInt32("push-blank-buffers-on-shutdown", &push)
                && push != 0) {
            mFlags |= kFlagPushBlankBuffersToNativeWindowOnShutdown;
        }
    }

    if (video) {
        if (encoder) {
            err = setupVideoEncoder(mime, msg);
        } else {
            int32_t width, height;
            if (!msg->findInt32("width", &width)
                    || !msg->findInt32("height", &height)) {
                err = INVALID_OPERATION;
            } else {
                err = setupVideoDecoder(mime, width, height);
            }
        }
#ifdef QCOM_HARDWARE
        if (err == OK) {
            const char* componentName = mComponentName.c_str();
            ExtendedCodec::configureVideoDecoder(msg, mime, mOMX, 0, mNode, componentName);
        }
#endif
    } else if (!strcasecmp(mime, MEDIA_MIMETYPE_AUDIO_MPEG)) {
        int32_t numChannels, sampleRate;
        if (!msg->findInt32("channel-count", &numChannels)
                || !msg->findInt32("sample-rate", &sampleRate)) {
            // Since we did not always check for these, leave them optional
            // and have the decoder figure it all out.
            err = OK;
        } else {
            err = setupRawAudioFormat(
                    encoder ? kPortIndexInput : kPortIndexOutput,
                    sampleRate,
                    numChannels);
        }
    } else if (!strcasecmp(mime, MEDIA_MIMETYPE_AUDIO_AAC)) {
        int32_t numChannels, sampleRate;
        if (!msg->findInt32("channel-count", &numChannels)
                || !msg->findInt32("sample-rate", &sampleRate)) {
            err = INVALID_OPERATION;
        } else {
            int32_t isADTS, aacProfile;
            if (!msg->findInt32("is-adts", &isADTS)) {
                isADTS = 0;
            }
            if (!msg->findInt32("aac-profile", &aacProfile)) {
                aacProfile = OMX_AUDIO_AACObjectNull;
            }

            err = setupAACCodec(
                    encoder, numChannels, sampleRate, bitRate, aacProfile,
                    isADTS != 0);
        }
    } else if (!strcasecmp(mime, MEDIA_MIMETYPE_AUDIO_AMR_NB)) {
        err = setupAMRCodec(encoder, false /* isWAMR */, bitRate);
    } else if (!strcasecmp(mime, MEDIA_MIMETYPE_AUDIO_AMR_WB)) {
        err = setupAMRCodec(encoder, true /* isWAMR */, bitRate);
    } else if (!strcasecmp(mime, MEDIA_MIMETYPE_AUDIO_G711_ALAW)
            || !strcasecmp(mime, MEDIA_MIMETYPE_AUDIO_G711_MLAW)) {
        // These are PCM-like formats with a fixed sample rate but
        // a variable number of channels.

        int32_t numChannels;
        if (!msg->findInt32("channel-count", &numChannels)) {
            err = INVALID_OPERATION;
        } else {
            err = setupG711Codec(encoder, numChannels);
        }
    } else if (!strcasecmp(mime, MEDIA_MIMETYPE_AUDIO_FLAC)) {
        int32_t numChannels, sampleRate, compressionLevel = -1;
        if (encoder &&
                (!msg->findInt32("channel-count", &numChannels)
                        || !msg->findInt32("sample-rate", &sampleRate))) {
            ALOGE("missing channel count or sample rate for FLAC encoder");
            err = INVALID_OPERATION;
        } else {
            if (encoder) {
                if (!msg->findInt32(
                            "flac-compression-level", &compressionLevel)) {
                    compressionLevel = 5;// default FLAC compression level
                } else if (compressionLevel < 0) {
                    ALOGW("compression level %d outside [0..8] range, "
                          "using 0",
                          compressionLevel);
                    compressionLevel = 0;
                } else if (compressionLevel > 8) {
                    ALOGW("compression level %d outside [0..8] range, "
                          "using 8",
                          compressionLevel);
                    compressionLevel = 8;
                }
            }
            err = setupFlacCodec(
                    encoder, numChannels, sampleRate, compressionLevel);
        }
    } else if (!strcasecmp(mime, MEDIA_MIMETYPE_AUDIO_RAW)) {
        int32_t numChannels, sampleRate;
        if (encoder
                || !msg->findInt32("channel-count", &numChannels)
                || !msg->findInt32("sample-rate", &sampleRate)) {
            err = INVALID_OPERATION;
        } else {
            err = setupRawAudioFormat(kPortIndexInput, sampleRate, numChannels);
        }
#ifdef QCOM_HARDWARE
    } else {
        if (encoder) {
            int32_t numChannels, sampleRate;
            if (msg->findInt32("channel-count", &numChannels)
                  && msg->findInt32("sample-rate", &sampleRate)) {
                setupRawAudioFormat(kPortIndexInput, sampleRate, numChannels);
            }
       }
       err = ExtendedCodec::setAudioFormat(
                 msg, mime, mOMX, mNode, mIsEncoder);
       if(err != OK) {
           return err;
       }
#endif
    }

    if (err != OK) {
        return err;
    }

    if (!msg->findInt32("encoder-delay", &mEncoderDelay)) {
        mEncoderDelay = 0;
    }

    if (!msg->findInt32("encoder-padding", &mEncoderPadding)) {
        mEncoderPadding = 0;
    }

    if (msg->findInt32("channel-mask", &mChannelMask)) {
        mChannelMaskPresent = true;
    } else {
        mChannelMaskPresent = false;
    }

    int32_t maxInputSize;
    if (msg->findInt32("max-input-size", &maxInputSize)) {
        err = setMinBufferSize(kPortIndexInput, (size_t)maxInputSize);
    } else if (!strcmp("OMX.Nvidia.aac.decoder", mComponentName.c_str())) {
        err = setMinBufferSize(kPortIndexInput, 8192);  // XXX
    }

    return err;
}

status_t ACodec::setMinBufferSize(OMX_U32 portIndex, size_t size) {
    OMX_PARAM_PORTDEFINITIONTYPE def;
    InitOMXParams(&def);
    def.nPortIndex = portIndex;

    status_t err = mOMX->getParameter(
            mNode, OMX_IndexParamPortDefinition, &def, sizeof(def));

    if (err != OK) {
        return err;
    }

    if (def.nBufferSize >= size) {
        return OK;
    }

    def.nBufferSize = size;

    err = mOMX->setParameter(
            mNode, OMX_IndexParamPortDefinition, &def, sizeof(def));

    if (err != OK) {
        return err;
    }

    err = mOMX->getParameter(
            mNode, OMX_IndexParamPortDefinition, &def, sizeof(def));

    if (err != OK) {
        return err;
    }

    CHECK(def.nBufferSize >= size);

    return OK;
}

status_t ACodec::selectAudioPortFormat(
        OMX_U32 portIndex, OMX_AUDIO_CODINGTYPE desiredFormat) {
    OMX_AUDIO_PARAM_PORTFORMATTYPE format;
    InitOMXParams(&format);

    format.nPortIndex = portIndex;
    for (OMX_U32 index = 0;; ++index) {
        format.nIndex = index;

        status_t err = mOMX->getParameter(
                mNode, OMX_IndexParamAudioPortFormat,
                &format, sizeof(format));

        if (err != OK) {
            return err;
        }

        if (format.eEncoding == desiredFormat) {
            break;
        }
    }

    return mOMX->setParameter(
            mNode, OMX_IndexParamAudioPortFormat, &format, sizeof(format));
}

status_t ACodec::setupAACCodec(
        bool encoder, int32_t numChannels, int32_t sampleRate,
        int32_t bitRate, int32_t aacProfile, bool isADTS) {
    if (encoder && isADTS) {
        return -EINVAL;
    }

    status_t err = setupRawAudioFormat(
            encoder ? kPortIndexInput : kPortIndexOutput,
            sampleRate,
            numChannels);

    if (err != OK) {
        return err;
    }

    if (encoder) {
        err = selectAudioPortFormat(kPortIndexOutput, OMX_AUDIO_CodingAAC);

        if (err != OK) {
            return err;
        }

        OMX_PARAM_PORTDEFINITIONTYPE def;
        InitOMXParams(&def);
        def.nPortIndex = kPortIndexOutput;

        err = mOMX->getParameter(
                mNode, OMX_IndexParamPortDefinition, &def, sizeof(def));

        if (err != OK) {
            return err;
        }

        def.format.audio.bFlagErrorConcealment = OMX_TRUE;
        def.format.audio.eEncoding = OMX_AUDIO_CodingAAC;

        err = mOMX->setParameter(
                mNode, OMX_IndexParamPortDefinition, &def, sizeof(def));

        if (err != OK) {
            return err;
        }

        OMX_AUDIO_PARAM_AACPROFILETYPE profile;
        InitOMXParams(&profile);
        profile.nPortIndex = kPortIndexOutput;

        err = mOMX->getParameter(
                mNode, OMX_IndexParamAudioAac, &profile, sizeof(profile));

        if (err != OK) {
            return err;
        }

        profile.nChannels = numChannels;

        profile.eChannelMode =
            (numChannels == 1)
                ? OMX_AUDIO_ChannelModeMono: OMX_AUDIO_ChannelModeStereo;

        profile.nSampleRate = sampleRate;
        profile.nBitRate = bitRate;
        profile.nAudioBandWidth = 0;
        profile.nFrameLength = 0;
        profile.nAACtools = OMX_AUDIO_AACToolAll;
        profile.nAACERtools = OMX_AUDIO_AACERNone;
        profile.eAACProfile = (OMX_AUDIO_AACPROFILETYPE) aacProfile;
        profile.eAACStreamFormat = OMX_AUDIO_AACStreamFormatMP4FF;

        err = mOMX->setParameter(
                mNode, OMX_IndexParamAudioAac, &profile, sizeof(profile));

        if (err != OK) {
            return err;
        }

        return err;
    }

    OMX_AUDIO_PARAM_AACPROFILETYPE profile;
    InitOMXParams(&profile);
    profile.nPortIndex = kPortIndexInput;

    err = mOMX->getParameter(
            mNode, OMX_IndexParamAudioAac, &profile, sizeof(profile));

    if (err != OK) {
        return err;
    }

    profile.nChannels = numChannels;
    profile.nSampleRate = sampleRate;

    profile.eAACStreamFormat =
        isADTS
            ? OMX_AUDIO_AACStreamFormatMP4ADTS
            : OMX_AUDIO_AACStreamFormatMP4FF;

    return mOMX->setParameter(
            mNode, OMX_IndexParamAudioAac, &profile, sizeof(profile));
}

static OMX_AUDIO_AMRBANDMODETYPE pickModeFromBitRate(
        bool isAMRWB, int32_t bps) {
    if (isAMRWB) {
        if (bps <= 6600) {
            return OMX_AUDIO_AMRBandModeWB0;
        } else if (bps <= 8850) {
            return OMX_AUDIO_AMRBandModeWB1;
        } else if (bps <= 12650) {
            return OMX_AUDIO_AMRBandModeWB2;
        } else if (bps <= 14250) {
            return OMX_AUDIO_AMRBandModeWB3;
        } else if (bps <= 15850) {
            return OMX_AUDIO_AMRBandModeWB4;
        } else if (bps <= 18250) {
            return OMX_AUDIO_AMRBandModeWB5;
        } else if (bps <= 19850) {
            return OMX_AUDIO_AMRBandModeWB6;
        } else if (bps <= 23050) {
            return OMX_AUDIO_AMRBandModeWB7;
        }

        // 23850 bps
        return OMX_AUDIO_AMRBandModeWB8;
    } else {  // AMRNB
        if (bps <= 4750) {
            return OMX_AUDIO_AMRBandModeNB0;
        } else if (bps <= 5150) {
            return OMX_AUDIO_AMRBandModeNB1;
        } else if (bps <= 5900) {
            return OMX_AUDIO_AMRBandModeNB2;
        } else if (bps <= 6700) {
            return OMX_AUDIO_AMRBandModeNB3;
        } else if (bps <= 7400) {
            return OMX_AUDIO_AMRBandModeNB4;
        } else if (bps <= 7950) {
            return OMX_AUDIO_AMRBandModeNB5;
        } else if (bps <= 10200) {
            return OMX_AUDIO_AMRBandModeNB6;
        }

        // 12200 bps
        return OMX_AUDIO_AMRBandModeNB7;
    }
}

status_t ACodec::setupAMRCodec(bool encoder, bool isWAMR, int32_t bitrate) {
    OMX_AUDIO_PARAM_AMRTYPE def;
    InitOMXParams(&def);
    def.nPortIndex = encoder ? kPortIndexOutput : kPortIndexInput;

    status_t err =
        mOMX->getParameter(mNode, OMX_IndexParamAudioAmr, &def, sizeof(def));

    if (err != OK) {
        return err;
    }

    def.eAMRFrameFormat = OMX_AUDIO_AMRFrameFormatFSF;
    def.eAMRBandMode = pickModeFromBitRate(isWAMR, bitrate);

    err = mOMX->setParameter(
            mNode, OMX_IndexParamAudioAmr, &def, sizeof(def));

    if (err != OK) {
        return err;
    }

    return setupRawAudioFormat(
            encoder ? kPortIndexInput : kPortIndexOutput,
            isWAMR ? 16000 : 8000 /* sampleRate */,
            1 /* numChannels */);
}

status_t ACodec::setupG711Codec(bool encoder, int32_t numChannels) {
    CHECK(!encoder);  // XXX TODO

    return setupRawAudioFormat(
            kPortIndexInput, 8000 /* sampleRate */, numChannels);
}

status_t ACodec::setupFlacCodec(
        bool encoder, int32_t numChannels, int32_t sampleRate, int32_t compressionLevel) {

    if (encoder) {
        OMX_AUDIO_PARAM_FLACTYPE def;
        InitOMXParams(&def);
        def.nPortIndex = kPortIndexOutput;

        // configure compression level
        status_t err = mOMX->getParameter(mNode, OMX_IndexParamAudioFlac, &def, sizeof(def));
        if (err != OK) {
            ALOGE("setupFlacCodec(): Error %d getting OMX_IndexParamAudioFlac parameter", err);
            return err;
        }
        def.nCompressionLevel = compressionLevel;
        err = mOMX->setParameter(mNode, OMX_IndexParamAudioFlac, &def, sizeof(def));
        if (err != OK) {
            ALOGE("setupFlacCodec(): Error %d setting OMX_IndexParamAudioFlac parameter", err);
            return err;
        }
    }

    return setupRawAudioFormat(
            encoder ? kPortIndexInput : kPortIndexOutput,
            sampleRate,
            numChannels);
}

status_t ACodec::setupRawAudioFormat(
        OMX_U32 portIndex, int32_t sampleRate, int32_t numChannels) {
    OMX_PARAM_PORTDEFINITIONTYPE def;
    InitOMXParams(&def);
    def.nPortIndex = portIndex;

    status_t err = mOMX->getParameter(
            mNode, OMX_IndexParamPortDefinition, &def, sizeof(def));

    if (err != OK) {
        return err;
    }

    def.format.audio.eEncoding = OMX_AUDIO_CodingPCM;

    err = mOMX->setParameter(
            mNode, OMX_IndexParamPortDefinition, &def, sizeof(def));

    if (err != OK) {
        return err;
    }

    OMX_AUDIO_PARAM_PCMMODETYPE pcmParams;
    InitOMXParams(&pcmParams);
    pcmParams.nPortIndex = portIndex;

    err = mOMX->getParameter(
            mNode, OMX_IndexParamAudioPcm, &pcmParams, sizeof(pcmParams));

    if (err != OK) {
        return err;
    }

    pcmParams.nChannels = numChannels;
    pcmParams.eNumData = OMX_NumericalDataSigned;
    pcmParams.bInterleaved = OMX_TRUE;
    pcmParams.nBitPerSample = 16;
    pcmParams.nSamplingRate = sampleRate;
    pcmParams.ePCMMode = OMX_AUDIO_PCMModeLinear;

    if (getOMXChannelMapping(numChannels, pcmParams.eChannelMapping) != OK) {
        return OMX_ErrorNone;
    }

    return mOMX->setParameter(
            mNode, OMX_IndexParamAudioPcm, &pcmParams, sizeof(pcmParams));
}

status_t ACodec::setVideoPortFormatType(
        OMX_U32 portIndex,
        OMX_VIDEO_CODINGTYPE compressionFormat,
        OMX_COLOR_FORMATTYPE colorFormat) {
    OMX_VIDEO_PARAM_PORTFORMATTYPE format;
    InitOMXParams(&format);
    format.nPortIndex = portIndex;
    format.nIndex = 0;
    bool found = false;

    OMX_U32 index = 0;
    for (;;) {
        format.nIndex = index;
        status_t err = mOMX->getParameter(
                mNode, OMX_IndexParamVideoPortFormat,
                &format, sizeof(format));

        if (err != OK) {
            return err;
        }

        // The following assertion is violated by TI's video decoder.
        // CHECK_EQ(format.nIndex, index);

        if (!strcmp("OMX.TI.Video.encoder", mComponentName.c_str())) {
            if (portIndex == kPortIndexInput
                    && colorFormat == format.eColorFormat) {
                // eCompressionFormat does not seem right.
                found = true;
                break;
            }
            if (portIndex == kPortIndexOutput
                    && compressionFormat == format.eCompressionFormat) {
                // eColorFormat does not seem right.
                found = true;
                break;
            }
        }

        if (format.eCompressionFormat == compressionFormat
            && format.eColorFormat == colorFormat) {
            found = true;
            break;
        }

        ++index;
    }

    if (!found) {
        return UNKNOWN_ERROR;
    }

    status_t err = mOMX->setParameter(
            mNode, OMX_IndexParamVideoPortFormat,
            &format, sizeof(format));

    return err;
}

status_t ACodec::setSupportedOutputFormat() {
    OMX_VIDEO_PARAM_PORTFORMATTYPE format;
    InitOMXParams(&format);
    format.nPortIndex = kPortIndexOutput;
    format.nIndex = 0;

    status_t err = mOMX->getParameter(
            mNode, OMX_IndexParamVideoPortFormat,
            &format, sizeof(format));
    CHECK_EQ(err, (status_t)OK);
    CHECK_EQ((int)format.eCompressionFormat, (int)OMX_VIDEO_CodingUnused);

    return mOMX->setParameter(
            mNode, OMX_IndexParamVideoPortFormat,
            &format, sizeof(format));
}

static const struct VideoCodingMapEntry {
    const char *mMime;
    OMX_VIDEO_CODINGTYPE mVideoCodingType;
} kVideoCodingMapEntry[] = {
    { MEDIA_MIMETYPE_VIDEO_AVC, OMX_VIDEO_CodingAVC },
    { MEDIA_MIMETYPE_VIDEO_MPEG4, OMX_VIDEO_CodingMPEG4 },
    { MEDIA_MIMETYPE_VIDEO_H263, OMX_VIDEO_CodingH263 },
    { MEDIA_MIMETYPE_VIDEO_MPEG2, OMX_VIDEO_CodingMPEG2 },
    { MEDIA_MIMETYPE_VIDEO_VP8, OMX_VIDEO_CodingVP8 },
    { MEDIA_MIMETYPE_VIDEO_VP9, OMX_VIDEO_CodingVP9 },
};

static status_t GetVideoCodingTypeFromMime(
        const char *mime, OMX_VIDEO_CODINGTYPE *codingType) {
    for (size_t i = 0;
         i < sizeof(kVideoCodingMapEntry) / sizeof(kVideoCodingMapEntry[0]);
         ++i) {
        if (!strcasecmp(mime, kVideoCodingMapEntry[i].mMime)) {
            *codingType = kVideoCodingMapEntry[i].mVideoCodingType;
            return OK;
        }
    }

    *codingType = OMX_VIDEO_CodingUnused;

    return ERROR_UNSUPPORTED;
}

static status_t GetMimeTypeForVideoCoding(
        OMX_VIDEO_CODINGTYPE codingType, AString *mime) {
    for (size_t i = 0;
         i < sizeof(kVideoCodingMapEntry) / sizeof(kVideoCodingMapEntry[0]);
         ++i) {
        if (codingType == kVideoCodingMapEntry[i].mVideoCodingType) {
            *mime = kVideoCodingMapEntry[i].mMime;
            return OK;
        }
    }

    mime->clear();

    return ERROR_UNSUPPORTED;
}

status_t ACodec::setupVideoDecoder(
        const char *mime, int32_t width, int32_t height) {
    OMX_VIDEO_CODINGTYPE compressionFormat;
    status_t err = GetVideoCodingTypeFromMime(mime, &compressionFormat);

    if (err != OK) {
#ifdef QCOM_HARDWARE
        err = ExtendedCodec::setVideoOutputFormat(mime, &compressionFormat);
        if (err != OK)
            return err;
#else
        return err;
#endif
    }

    err = setVideoPortFormatType(
            kPortIndexInput, compressionFormat, OMX_COLOR_FormatUnused);

    if (err != OK) {
        return err;
    }

    err = setSupportedOutputFormat();

    if (err != OK) {
        return err;
    }

    err = setVideoFormatOnPort(
            kPortIndexInput, width, height, compressionFormat);

    if (err != OK) {
        return err;
    }

    err = setVideoFormatOnPort(
            kPortIndexOutput, width, height, OMX_VIDEO_CodingUnused);

    if (err != OK) {
        return err;
    }

#ifdef QCOM_HARDWARE
    ExtendedCodec::enableSmoothStreaming(
            mOMX, mNode, &mInSmoothStreamingMode, mComponentName.c_str());
#endif

    return OK;
}

status_t ACodec::setupVideoEncoder(const char *mime, const sp<AMessage> &msg) {
    int32_t tmp;
    if (!msg->findInt32("color-format", &tmp)) {
        return INVALID_OPERATION;
    }

    OMX_COLOR_FORMATTYPE colorFormat =
        static_cast<OMX_COLOR_FORMATTYPE>(tmp);

    status_t err = setVideoPortFormatType(
            kPortIndexInput, OMX_VIDEO_CodingUnused, colorFormat);

    if (err != OK) {
        ALOGE("[%s] does not support color format %d",
              mComponentName.c_str(), colorFormat);

        return err;
    }

    /* Input port configuration */

    OMX_PARAM_PORTDEFINITIONTYPE def;
    InitOMXParams(&def);

    OMX_VIDEO_PORTDEFINITIONTYPE *video_def = &def.format.video;

    def.nPortIndex = kPortIndexInput;

    err = mOMX->getParameter(
            mNode, OMX_IndexParamPortDefinition, &def, sizeof(def));

    if (err != OK) {
        return err;
    }

    int32_t width, height, bitrate;
    if (!msg->findInt32("width", &width)
            || !msg->findInt32("height", &height)
            || !msg->findInt32("bitrate", &bitrate)) {
        return INVALID_OPERATION;
    }

    video_def->nFrameWidth = width;
    video_def->nFrameHeight = height;

    int32_t stride;
    if (!msg->findInt32("stride", &stride)) {
        stride = width;
    }

    video_def->nStride = stride;

    int32_t sliceHeight;
    if (!msg->findInt32("slice-height", &sliceHeight)) {
        sliceHeight = height;
    }

    video_def->nSliceHeight = sliceHeight;

    def.nBufferSize = (video_def->nStride * video_def->nSliceHeight * 3) / 2;

    float frameRate;
    if (!msg->findFloat("frame-rate", &frameRate)) {
        int32_t tmp;
        if (!msg->findInt32("frame-rate", &tmp)) {
            return INVALID_OPERATION;
        }
        frameRate = (float)tmp;
    }

    video_def->xFramerate = (OMX_U32)(frameRate * 65536.0f);
    video_def->eCompressionFormat = OMX_VIDEO_CodingUnused;
    video_def->eColorFormat = colorFormat;

    err = mOMX->setParameter(
            mNode, OMX_IndexParamPortDefinition, &def, sizeof(def));

    if (err != OK) {
        ALOGE("[%s] failed to set input port definition parameters.",
              mComponentName.c_str());

        return err;
    }

    /* Output port configuration */

    OMX_VIDEO_CODINGTYPE compressionFormat;
    err = GetVideoCodingTypeFromMime(mime, &compressionFormat);

    if (err != OK) {
#ifdef QCOM_HARDWARE
        err = ExtendedCodec::setVideoInputFormat(mime, &compressionFormat);
        if (err != OK) {
            ALOGE("Not a supported video mime type: %s", mime);
            return err;
        }
#else
        return err;
#endif
    }

    err = setVideoPortFormatType(
            kPortIndexOutput, compressionFormat, OMX_COLOR_FormatUnused);

    if (err != OK) {
        ALOGE("[%s] does not support compression format %d",
             mComponentName.c_str(), compressionFormat);

        return err;
    }

    def.nPortIndex = kPortIndexOutput;

    err = mOMX->getParameter(
            mNode, OMX_IndexParamPortDefinition, &def, sizeof(def));

    if (err != OK) {
        return err;
    }

    video_def->nFrameWidth = width;
    video_def->nFrameHeight = height;
    video_def->xFramerate = 0;
    video_def->nBitrate = bitrate;
    video_def->eCompressionFormat = compressionFormat;
    video_def->eColorFormat = OMX_COLOR_FormatUnused;

    err = mOMX->setParameter(
            mNode, OMX_IndexParamPortDefinition, &def, sizeof(def));

    if (err != OK) {
        ALOGE("[%s] failed to set output port definition parameters.",
              mComponentName.c_str());

        return err;
    }

    switch (compressionFormat) {
        case OMX_VIDEO_CodingMPEG4:
            err = setupMPEG4EncoderParameters(msg);
            break;

        case OMX_VIDEO_CodingH263:
            err = setupH263EncoderParameters(msg);
            break;

        case OMX_VIDEO_CodingAVC:
            err = setupAVCEncoderParameters(msg);
            break;

        case OMX_VIDEO_CodingVP8:
        case OMX_VIDEO_CodingVP9:
            err = setupVPXEncoderParameters(msg);
            break;

        default:
            break;
    }

    ALOGI("setupVideoEncoder succeeded");

    return err;
}

status_t ACodec::setCyclicIntraMacroblockRefresh(const sp<AMessage> &msg, int32_t mode) {
    OMX_VIDEO_PARAM_INTRAREFRESHTYPE params;
    InitOMXParams(&params);
    params.nPortIndex = kPortIndexOutput;

    params.eRefreshMode = static_cast<OMX_VIDEO_INTRAREFRESHTYPE>(mode);

    if (params.eRefreshMode == OMX_VIDEO_IntraRefreshCyclic ||
            params.eRefreshMode == OMX_VIDEO_IntraRefreshBoth) {
        int32_t mbs;
        if (!msg->findInt32("intra-refresh-CIR-mbs", &mbs)) {
            return INVALID_OPERATION;
        }
        params.nCirMBs = mbs;
    }

    if (params.eRefreshMode == OMX_VIDEO_IntraRefreshAdaptive ||
            params.eRefreshMode == OMX_VIDEO_IntraRefreshBoth) {
        int32_t mbs;
        if (!msg->findInt32("intra-refresh-AIR-mbs", &mbs)) {
            return INVALID_OPERATION;
        }
        params.nAirMBs = mbs;

        int32_t ref;
        if (!msg->findInt32("intra-refresh-AIR-ref", &ref)) {
            return INVALID_OPERATION;
        }
        params.nAirRef = ref;
    }

    status_t err = mOMX->setParameter(
            mNode, OMX_IndexParamVideoIntraRefresh,
            &params, sizeof(params));
    return err;
}

static OMX_U32 setPFramesSpacing(int32_t iFramesInterval, int32_t frameRate) {
    if (iFramesInterval < 0) {
        return 0xFFFFFFFF;
    } else if (iFramesInterval == 0) {
        return 0;
    }
    OMX_U32 ret = frameRate * iFramesInterval;
    CHECK(ret > 1);
    return ret;
}

static OMX_VIDEO_CONTROLRATETYPE getBitrateMode(const sp<AMessage> &msg) {
    int32_t tmp;
    if (!msg->findInt32("bitrate-mode", &tmp)) {
        return OMX_Video_ControlRateVariable;
    }

    return static_cast<OMX_VIDEO_CONTROLRATETYPE>(tmp);
}

status_t ACodec::setupMPEG4EncoderParameters(const sp<AMessage> &msg) {
    int32_t bitrate, iFrameInterval;
    if (!msg->findInt32("bitrate", &bitrate)
            || !msg->findInt32("i-frame-interval", &iFrameInterval)) {
        return INVALID_OPERATION;
    }

    OMX_VIDEO_CONTROLRATETYPE bitrateMode = getBitrateMode(msg);

    float frameRate;
    if (!msg->findFloat("frame-rate", &frameRate)) {
        int32_t tmp;
        if (!msg->findInt32("frame-rate", &tmp)) {
            return INVALID_OPERATION;
        }
        frameRate = (float)tmp;
    }

    OMX_VIDEO_PARAM_MPEG4TYPE mpeg4type;
    InitOMXParams(&mpeg4type);
    mpeg4type.nPortIndex = kPortIndexOutput;

    status_t err = mOMX->getParameter(
            mNode, OMX_IndexParamVideoMpeg4, &mpeg4type, sizeof(mpeg4type));

    if (err != OK) {
        return err;
    }

    mpeg4type.nSliceHeaderSpacing = 0;
    mpeg4type.bSVH = OMX_FALSE;
    mpeg4type.bGov = OMX_FALSE;

    mpeg4type.nAllowedPictureTypes =
        OMX_VIDEO_PictureTypeI | OMX_VIDEO_PictureTypeP;

    mpeg4type.nPFrames = setPFramesSpacing(iFrameInterval, frameRate);
    if (mpeg4type.nPFrames == 0) {
        mpeg4type.nAllowedPictureTypes = OMX_VIDEO_PictureTypeI;
    }
    mpeg4type.nBFrames = 0;
    mpeg4type.nIDCVLCThreshold = 0;
    mpeg4type.bACPred = OMX_TRUE;
    mpeg4type.nMaxPacketSize = 256;
    mpeg4type.nTimeIncRes = 1000;
    mpeg4type.nHeaderExtension = 0;
    mpeg4type.bReversibleVLC = OMX_FALSE;

    int32_t profile;
    if (msg->findInt32("profile", &profile)) {
        int32_t level;
        if (!msg->findInt32("level", &level)) {
            return INVALID_OPERATION;
        }

        err = verifySupportForProfileAndLevel(profile, level);

        if (err != OK) {
            return err;
        }

        mpeg4type.eProfile = static_cast<OMX_VIDEO_MPEG4PROFILETYPE>(profile);
        mpeg4type.eLevel = static_cast<OMX_VIDEO_MPEG4LEVELTYPE>(level);
    }

    err = mOMX->setParameter(
            mNode, OMX_IndexParamVideoMpeg4, &mpeg4type, sizeof(mpeg4type));

    if (err != OK) {
        return err;
    }

    err = configureBitrate(bitrate, bitrateMode);

    if (err != OK) {
        return err;
    }

    return setupErrorCorrectionParameters();
}

status_t ACodec::setupH263EncoderParameters(const sp<AMessage> &msg) {
    int32_t bitrate, iFrameInterval;
    if (!msg->findInt32("bitrate", &bitrate)
            || !msg->findInt32("i-frame-interval", &iFrameInterval)) {
        return INVALID_OPERATION;
    }

    OMX_VIDEO_CONTROLRATETYPE bitrateMode = getBitrateMode(msg);

    float frameRate;
    if (!msg->findFloat("frame-rate", &frameRate)) {
        int32_t tmp;
        if (!msg->findInt32("frame-rate", &tmp)) {
            return INVALID_OPERATION;
        }
        frameRate = (float)tmp;
    }

    OMX_VIDEO_PARAM_H263TYPE h263type;
    InitOMXParams(&h263type);
    h263type.nPortIndex = kPortIndexOutput;

    status_t err = mOMX->getParameter(
            mNode, OMX_IndexParamVideoH263, &h263type, sizeof(h263type));

    if (err != OK) {
        return err;
    }

    h263type.nAllowedPictureTypes =
        OMX_VIDEO_PictureTypeI | OMX_VIDEO_PictureTypeP;

    h263type.nPFrames = setPFramesSpacing(iFrameInterval, frameRate);
    if (h263type.nPFrames == 0) {
        h263type.nAllowedPictureTypes = OMX_VIDEO_PictureTypeI;
    }
    h263type.nBFrames = 0;

    int32_t profile;
    if (msg->findInt32("profile", &profile)) {
        int32_t level;
        if (!msg->findInt32("level", &level)) {
            return INVALID_OPERATION;
        }

        err = verifySupportForProfileAndLevel(profile, level);

        if (err != OK) {
            return err;
        }

        h263type.eProfile = static_cast<OMX_VIDEO_H263PROFILETYPE>(profile);
        h263type.eLevel = static_cast<OMX_VIDEO_H263LEVELTYPE>(level);
    }

    h263type.bPLUSPTYPEAllowed = OMX_FALSE;
    h263type.bForceRoundingTypeToZero = OMX_FALSE;
    h263type.nPictureHeaderRepetition = 0;
    h263type.nGOBHeaderInterval = 0;

    err = mOMX->setParameter(
            mNode, OMX_IndexParamVideoH263, &h263type, sizeof(h263type));

    if (err != OK) {
        return err;
    }

    err = configureBitrate(bitrate, bitrateMode);

    if (err != OK) {
        return err;
    }

    return setupErrorCorrectionParameters();
}

status_t ACodec::setupAVCEncoderParameters(const sp<AMessage> &msg) {
    int32_t bitrate, iFrameInterval;
    if (!msg->findInt32("bitrate", &bitrate)
            || !msg->findInt32("i-frame-interval", &iFrameInterval)) {
        return INVALID_OPERATION;
    }

    OMX_VIDEO_CONTROLRATETYPE bitrateMode = getBitrateMode(msg);

    float frameRate;
    if (!msg->findFloat("frame-rate", &frameRate)) {
        int32_t tmp;
        if (!msg->findInt32("frame-rate", &tmp)) {
            return INVALID_OPERATION;
        }
        frameRate = (float)tmp;
    }

    status_t err = OK;
    int32_t intraRefreshMode = 0;
    if (msg->findInt32("intra-refresh-mode", &intraRefreshMode)) {
        err = setCyclicIntraMacroblockRefresh(msg, intraRefreshMode);
        if (err != OK) {
            ALOGE("Setting intra macroblock refresh mode (%d) failed: 0x%x",
                    err, intraRefreshMode);
            return err;
        }
    }

    OMX_VIDEO_PARAM_AVCTYPE h264type;
    InitOMXParams(&h264type);
    h264type.nPortIndex = kPortIndexOutput;

    err = mOMX->getParameter(
            mNode, OMX_IndexParamVideoAvc, &h264type, sizeof(h264type));

    if (err != OK) {
        return err;
    }

    h264type.nAllowedPictureTypes =
        OMX_VIDEO_PictureTypeI | OMX_VIDEO_PictureTypeP;

    int32_t profile;
    if (msg->findInt32("profile", &profile)) {
        int32_t level;
        if (!msg->findInt32("level", &level)) {
            return INVALID_OPERATION;
        }

        err = verifySupportForProfileAndLevel(profile, level);

        if (err != OK) {
            return err;
        }

        h264type.eProfile = static_cast<OMX_VIDEO_AVCPROFILETYPE>(profile);
        h264type.eLevel = static_cast<OMX_VIDEO_AVCLEVELTYPE>(level);
    }

    // XXX
    if (h264type.eProfile != OMX_VIDEO_AVCProfileBaseline) {
        ALOGW("Use baseline profile instead of %d for AVC recording",
            h264type.eProfile);
        h264type.eProfile = OMX_VIDEO_AVCProfileBaseline;
    }

    if (h264type.eProfile == OMX_VIDEO_AVCProfileBaseline) {
        h264type.nSliceHeaderSpacing = 0;
        h264type.bUseHadamard = OMX_TRUE;
        h264type.nRefFrames = 1;
        h264type.nBFrames = 0;
        h264type.nPFrames = setPFramesSpacing(iFrameInterval, frameRate);
        if (h264type.nPFrames == 0) {
            h264type.nAllowedPictureTypes = OMX_VIDEO_PictureTypeI;
        }
        h264type.nRefIdx10ActiveMinus1 = 0;
        h264type.nRefIdx11ActiveMinus1 = 0;
        h264type.bEntropyCodingCABAC = OMX_FALSE;
        h264type.bWeightedPPrediction = OMX_FALSE;
        h264type.bconstIpred = OMX_FALSE;
        h264type.bDirect8x8Inference = OMX_FALSE;
        h264type.bDirectSpatialTemporal = OMX_FALSE;
        h264type.nCabacInitIdc = 0;
    }

    if (h264type.nBFrames != 0) {
        h264type.nAllowedPictureTypes |= OMX_VIDEO_PictureTypeB;
    }

    h264type.bEnableUEP = OMX_FALSE;
    h264type.bEnableFMO = OMX_FALSE;
    h264type.bEnableASO = OMX_FALSE;
    h264type.bEnableRS = OMX_FALSE;
    h264type.bFrameMBsOnly = OMX_TRUE;
    h264type.bMBAFF = OMX_FALSE;
    h264type.eLoopFilterMode = OMX_VIDEO_AVCLoopFilterEnable;

    err = mOMX->setParameter(
            mNode, OMX_IndexParamVideoAvc, &h264type, sizeof(h264type));

    if (err != OK) {
        return err;
    }

    return configureBitrate(bitrate, bitrateMode);
}

status_t ACodec::setupVPXEncoderParameters(const sp<AMessage> &msg) {
    int32_t bitrate;
    if (!msg->findInt32("bitrate", &bitrate)) {
        return INVALID_OPERATION;
    }

    OMX_VIDEO_CONTROLRATETYPE bitrateMode = getBitrateMode(msg);

    return configureBitrate(bitrate, bitrateMode);
}

status_t ACodec::verifySupportForProfileAndLevel(
        int32_t profile, int32_t level) {
    OMX_VIDEO_PARAM_PROFILELEVELTYPE params;
    InitOMXParams(&params);
    params.nPortIndex = kPortIndexOutput;

    for (params.nProfileIndex = 0;; ++params.nProfileIndex) {
        status_t err = mOMX->getParameter(
                mNode,
                OMX_IndexParamVideoProfileLevelQuerySupported,
                &params,
                sizeof(params));

        if (err != OK) {
            return err;
        }

        int32_t supportedProfile = static_cast<int32_t>(params.eProfile);
        int32_t supportedLevel = static_cast<int32_t>(params.eLevel);

        if (profile == supportedProfile && level <= supportedLevel) {
            return OK;
        }
    }
}

status_t ACodec::configureBitrate(
        int32_t bitrate, OMX_VIDEO_CONTROLRATETYPE bitrateMode) {
    OMX_VIDEO_PARAM_BITRATETYPE bitrateType;
    InitOMXParams(&bitrateType);
    bitrateType.nPortIndex = kPortIndexOutput;

    status_t err = mOMX->getParameter(
            mNode, OMX_IndexParamVideoBitrate,
            &bitrateType, sizeof(bitrateType));

    if (err != OK) {
        return err;
    }

    bitrateType.eControlRate = bitrateMode;
    bitrateType.nTargetBitrate = bitrate;

    return mOMX->setParameter(
            mNode, OMX_IndexParamVideoBitrate,
            &bitrateType, sizeof(bitrateType));
}

status_t ACodec::setupErrorCorrectionParameters() {
    OMX_VIDEO_PARAM_ERRORCORRECTIONTYPE errorCorrectionType;
    InitOMXParams(&errorCorrectionType);
    errorCorrectionType.nPortIndex = kPortIndexOutput;

    status_t err = mOMX->getParameter(
            mNode, OMX_IndexParamVideoErrorCorrection,
            &errorCorrectionType, sizeof(errorCorrectionType));

    if (err != OK) {
        return OK;  // Optional feature. Ignore this failure
    }

    errorCorrectionType.bEnableHEC = OMX_FALSE;
    errorCorrectionType.bEnableResync = OMX_TRUE;
    errorCorrectionType.nResynchMarkerSpacing = 256;
    errorCorrectionType.bEnableDataPartitioning = OMX_FALSE;
    errorCorrectionType.bEnableRVLC = OMX_FALSE;

    return mOMX->setParameter(
            mNode, OMX_IndexParamVideoErrorCorrection,
            &errorCorrectionType, sizeof(errorCorrectionType));
}

status_t ACodec::setVideoFormatOnPort(
        OMX_U32 portIndex,
        int32_t width, int32_t height, OMX_VIDEO_CODINGTYPE compressionFormat) {
    OMX_PARAM_PORTDEFINITIONTYPE def;
    InitOMXParams(&def);
    def.nPortIndex = portIndex;

    OMX_VIDEO_PORTDEFINITIONTYPE *video_def = &def.format.video;

    status_t err = mOMX->getParameter(
            mNode, OMX_IndexParamPortDefinition, &def, sizeof(def));

    CHECK_EQ(err, (status_t)OK);

    if (portIndex == kPortIndexInput) {
        // XXX Need a (much) better heuristic to compute input buffer sizes.
        const size_t X = 64 * 1024;
        if (def.nBufferSize < X) {
            def.nBufferSize = X;
        }
    }

    CHECK_EQ((int)def.eDomain, (int)OMX_PortDomainVideo);

    video_def->nFrameWidth = width;
    video_def->nFrameHeight = height;

    if (portIndex == kPortIndexInput) {
        video_def->eCompressionFormat = compressionFormat;
        video_def->eColorFormat = OMX_COLOR_FormatUnused;
    }

    err = mOMX->setParameter(
            mNode, OMX_IndexParamPortDefinition, &def, sizeof(def));

    return err;
}

status_t ACodec::initNativeWindow() {
    if (mNativeWindow != NULL) {
        return mOMX->enableGraphicBuffers(mNode, kPortIndexOutput, OMX_TRUE);
    }

    mOMX->enableGraphicBuffers(mNode, kPortIndexOutput, OMX_FALSE);
    return OK;
}

size_t ACodec::countBuffersOwnedByComponent(OMX_U32 portIndex) const {
    size_t n = 0;

    for (size_t i = 0; i < mBuffers[portIndex].size(); ++i) {
        const BufferInfo &info = mBuffers[portIndex].itemAt(i);

        if (info.mStatus == BufferInfo::OWNED_BY_COMPONENT) {
            ++n;
        }
    }

    return n;
}

size_t ACodec::countBuffersOwnedByNativeWindow() const {
    size_t n = 0;

    for (size_t i = 0; i < mBuffers[kPortIndexOutput].size(); ++i) {
        const BufferInfo &info = mBuffers[kPortIndexOutput].itemAt(i);

        if (info.mStatus == BufferInfo::OWNED_BY_NATIVE_WINDOW) {
            ++n;
        }
    }

    return n;
}

void ACodec::waitUntilAllPossibleNativeWindowBuffersAreReturnedToUs() {
    if (mNativeWindow == NULL) {
        return;
    }

    int minUndequeuedBufs = 0;
    status_t err = mNativeWindow->query(
            mNativeWindow.get(), NATIVE_WINDOW_MIN_UNDEQUEUED_BUFFERS,
            &minUndequeuedBufs);

    if (err != OK) {
        ALOGE("[%s] NATIVE_WINDOW_MIN_UNDEQUEUED_BUFFERS query failed: %s (%d)",
                mComponentName.c_str(), strerror(-err), -err);

        minUndequeuedBufs = 0;
    }

    while (countBuffersOwnedByNativeWindow() > (size_t)minUndequeuedBufs
            && dequeueBufferFromNativeWindow() != NULL) {
        // these buffers will be submitted as regular buffers; account for this
        if (mStoreMetaDataInOutputBuffers && mMetaDataBuffersToSubmit > 0) {
            --mMetaDataBuffersToSubmit;
        }
    }
}

bool ACodec::allYourBuffersAreBelongToUs(
        OMX_U32 portIndex) {
    for (size_t i = 0; i < mBuffers[portIndex].size(); ++i) {
        BufferInfo *info = &mBuffers[portIndex].editItemAt(i);

        if (info->mStatus != BufferInfo::OWNED_BY_US
                && info->mStatus != BufferInfo::OWNED_BY_NATIVE_WINDOW) {
            ALOGV("[%s] Buffer %p on port %ld still has status %d",
                    mComponentName.c_str(),
                    info->mBufferID, portIndex, info->mStatus);
            return false;
        }
    }

    return true;
}

bool ACodec::allYourBuffersAreBelongToUs() {
    return allYourBuffersAreBelongToUs(kPortIndexInput)
        && allYourBuffersAreBelongToUs(kPortIndexOutput);
}

void ACodec::deferMessage(const sp<AMessage> &msg) {
    bool wasEmptyBefore = mDeferredQueue.empty();
    mDeferredQueue.push_back(msg);
}

void ACodec::processDeferredMessages() {
    List<sp<AMessage> > queue = mDeferredQueue;
    mDeferredQueue.clear();

    List<sp<AMessage> >::iterator it = queue.begin();
    while (it != queue.end()) {
        onMessageReceived(*it++);
    }
}

void ACodec::sendFormatChange(const sp<AMessage> &reply) {
    sp<AMessage> notify = mNotify->dup();
    notify->setInt32("what", kWhatOutputFormatChanged);

    OMX_PARAM_PORTDEFINITIONTYPE def;
    InitOMXParams(&def);
    def.nPortIndex = kPortIndexOutput;

    CHECK_EQ(mOMX->getParameter(
                mNode, OMX_IndexParamPortDefinition, &def, sizeof(def)),
             (status_t)OK);

    CHECK_EQ((int)def.eDir, (int)OMX_DirOutput);

    switch (def.eDomain) {
        case OMX_PortDomainVideo:
        {
            OMX_VIDEO_PORTDEFINITIONTYPE *videoDef = &def.format.video;

            AString mime;
            if (!mIsEncoder) {
                notify->setString("mime", MEDIA_MIMETYPE_VIDEO_RAW);
            } else if (GetMimeTypeForVideoCoding(
                        videoDef->eCompressionFormat, &mime) != OK) {
                notify->setString("mime", "application/octet-stream");
            } else {
                notify->setString("mime", mime.c_str());
            }

            notify->setInt32("width", videoDef->nFrameWidth);
            notify->setInt32("height", videoDef->nFrameHeight);

            if (!mIsEncoder) {
                notify->setInt32("stride", videoDef->nStride);
                notify->setInt32("slice-height", videoDef->nSliceHeight);
                notify->setInt32("color-format", videoDef->eColorFormat);

                OMX_CONFIG_RECTTYPE rect;
                InitOMXParams(&rect);
                rect.nPortIndex = kPortIndexOutput;

                if (mOMX->getConfig(
                            mNode, OMX_IndexConfigCommonOutputCrop,
                            &rect, sizeof(rect)) != OK) {
                    rect.nLeft = 0;
                    rect.nTop = 0;
                    rect.nWidth = videoDef->nFrameWidth;
                    rect.nHeight = videoDef->nFrameHeight;
                }

                CHECK_GE(rect.nLeft, 0);
                CHECK_GE(rect.nTop, 0);
                CHECK_GE(rect.nWidth, 0u);
                CHECK_GE(rect.nHeight, 0u);
                CHECK_LE(rect.nLeft + rect.nWidth - 1, videoDef->nFrameWidth);
                CHECK_LE(rect.nTop + rect.nHeight - 1, videoDef->nFrameHeight);

                notify->setRect(
                        "crop",
                        rect.nLeft,
                        rect.nTop,
                        rect.nLeft + rect.nWidth - 1,
                        rect.nTop + rect.nHeight - 1);

                if (mNativeWindow != NULL) {
                    reply->setRect(
                            "crop",
                            rect.nLeft,
                            rect.nTop,
                            rect.nLeft + rect.nWidth,
                            rect.nTop + rect.nHeight);
#ifdef QCOM_HARDWARE
                    reply->setInt32(
                            "color-format",
                            (int)(videoDef->eColorFormat));
#endif
                }
            }
            break;
        }

        case OMX_PortDomainAudio:
        {
            OMX_AUDIO_PORTDEFINITIONTYPE *audioDef = &def.format.audio;

            switch (audioDef->eEncoding) {
                case OMX_AUDIO_CodingPCM:
                {
                    OMX_AUDIO_PARAM_PCMMODETYPE params;
                    InitOMXParams(&params);
                    params.nPortIndex = kPortIndexOutput;

                    CHECK_EQ(mOMX->getParameter(
                                mNode, OMX_IndexParamAudioPcm,
                                &params, sizeof(params)),
                             (status_t)OK);

                    CHECK_GT(params.nChannels, 0);
                    CHECK(params.nChannels == 1 || params.bInterleaved);
                    CHECK_EQ(params.nBitPerSample, 16u);

                    CHECK_EQ((int)params.eNumData,
                             (int)OMX_NumericalDataSigned);

                    CHECK_EQ((int)params.ePCMMode,
                             (int)OMX_AUDIO_PCMModeLinear);

                    notify->setString("mime", MEDIA_MIMETYPE_AUDIO_RAW);
                    notify->setInt32("channel-count", params.nChannels);
                    notify->setInt32("sample-rate", params.nSamplingRate);
                    if (mEncoderDelay + mEncoderPadding) {
                        size_t frameSize = params.nChannels * sizeof(int16_t);
                        if (mSkipCutBuffer != NULL) {
                            size_t prevbufsize = mSkipCutBuffer->size();
                            if (prevbufsize != 0) {
                                ALOGW("Replacing SkipCutBuffer holding %d "
                                      "bytes",
                                      prevbufsize);
                            }
                        }
                        mSkipCutBuffer = new SkipCutBuffer(
                                mEncoderDelay * frameSize,
                                mEncoderPadding * frameSize);
                    }

                    if (mChannelMaskPresent) {
                        notify->setInt32("channel-mask", mChannelMask);
                    }
                    break;
                }

                case OMX_AUDIO_CodingAAC:
                {
                    OMX_AUDIO_PARAM_AACPROFILETYPE params;
                    InitOMXParams(&params);
                    params.nPortIndex = kPortIndexOutput;

                    CHECK_EQ(mOMX->getParameter(
                                mNode, OMX_IndexParamAudioAac,
                                &params, sizeof(params)),
                             (status_t)OK);

                    notify->setString("mime", MEDIA_MIMETYPE_AUDIO_AAC);
                    notify->setInt32("channel-count", params.nChannels);
                    notify->setInt32("sample-rate", params.nSampleRate);
                    break;
                }

                case OMX_AUDIO_CodingAMR:
                {
                    OMX_AUDIO_PARAM_AMRTYPE params;
                    InitOMXParams(&params);
                    params.nPortIndex = kPortIndexOutput;

                    CHECK_EQ(mOMX->getParameter(
                                mNode, OMX_IndexParamAudioAmr,
                                &params, sizeof(params)),
                             (status_t)OK);

                    notify->setInt32("channel-count", 1);
                    if (params.eAMRBandMode >= OMX_AUDIO_AMRBandModeWB0) {
                        notify->setString(
                                "mime", MEDIA_MIMETYPE_AUDIO_AMR_WB);

                        notify->setInt32("sample-rate", 16000);
                    } else {
                        notify->setString(
                                "mime", MEDIA_MIMETYPE_AUDIO_AMR_NB);

                        notify->setInt32("sample-rate", 8000);
                    }
                    break;
                }

                case OMX_AUDIO_CodingFLAC:
                {
                    OMX_AUDIO_PARAM_FLACTYPE params;
                    InitOMXParams(&params);
                    params.nPortIndex = kPortIndexOutput;

                    CHECK_EQ(mOMX->getParameter(
                                mNode, OMX_IndexParamAudioFlac,
                                &params, sizeof(params)),
                             (status_t)OK);

                    notify->setString("mime", MEDIA_MIMETYPE_AUDIO_FLAC);
                    notify->setInt32("channel-count", params.nChannels);
                    notify->setInt32("sample-rate", params.nSampleRate);
                    break;
                }

                default:
                {
#ifdef QCOM_HARDWARE
                    AString mimeType;
                    status_t err = ExtendedCodec::handleSupportedAudioFormats(
                        audioDef->eEncoding, &mimeType);
                    if (err == OK) {
                        int channelCount;
                        err = ExtendedCodec::getSupportedAudioFormatInfo(
                                      &mimeType,
                                      mOMX,
                                      mNode,
                                      kPortIndexOutput,
                                      &channelCount);
                        notify->setString("mime", mimeType.c_str());
                        notify->setInt32("channel-count", channelCount);
                        break;
                    }
#endif
                    TRESPASS();
                }
            }
            break;
        }

        default:
            TRESPASS();
    }

    notify->post();

    mSentFormat = true;
}

void ACodec::signalError(OMX_ERRORTYPE error, status_t internalError) {
    sp<AMessage> notify = mNotify->dup();
    notify->setInt32("what", ACodec::kWhatError);
    notify->setInt32("omx-error", error);
    notify->setInt32("err", internalError);
    notify->post();
}

status_t ACodec::pushBlankBuffersToNativeWindow() {
    status_t err = NO_ERROR;
    ANativeWindowBuffer* anb = NULL;
    int numBufs = 0;
    int minUndequeuedBufs = 0;

    // We need to reconnect to the ANativeWindow as a CPU client to ensure that
    // no frames get dropped by SurfaceFlinger assuming that these are video
    // frames.
    err = native_window_api_disconnect(mNativeWindow.get(),
            NATIVE_WINDOW_API_MEDIA);
    if (err != NO_ERROR) {
        ALOGE("error pushing blank frames: api_disconnect failed: %s (%d)",
                strerror(-err), -err);
        return err;
    }

    err = native_window_api_connect(mNativeWindow.get(),
            NATIVE_WINDOW_API_CPU);
    if (err != NO_ERROR) {
        ALOGE("error pushing blank frames: api_connect failed: %s (%d)",
                strerror(-err), -err);
        return err;
    }

    err = native_window_set_buffers_geometry(mNativeWindow.get(), 1, 1,
            HAL_PIXEL_FORMAT_RGBX_8888);
    if (err != NO_ERROR) {
        ALOGE("error pushing blank frames: set_buffers_geometry failed: %s (%d)",
                strerror(-err), -err);
        goto error;
    }

    err = native_window_set_scaling_mode(mNativeWindow.get(),
                NATIVE_WINDOW_SCALING_MODE_SCALE_TO_WINDOW);
    if (err != NO_ERROR) {
        ALOGE("error pushing blank_frames: set_scaling_mode failed: %s (%d)",
              strerror(-err), -err);
        goto error;
    }

    err = native_window_set_usage(mNativeWindow.get(),
            GRALLOC_USAGE_SW_WRITE_OFTEN);
    if (err != NO_ERROR) {
        ALOGE("error pushing blank frames: set_usage failed: %s (%d)",
                strerror(-err), -err);
        goto error;
    }

    err = mNativeWindow->query(mNativeWindow.get(),
            NATIVE_WINDOW_MIN_UNDEQUEUED_BUFFERS, &minUndequeuedBufs);
    if (err != NO_ERROR) {
        ALOGE("error pushing blank frames: MIN_UNDEQUEUED_BUFFERS query "
                "failed: %s (%d)", strerror(-err), -err);
        goto error;
    }

    numBufs = minUndequeuedBufs + 1;
    err = native_window_set_buffer_count(mNativeWindow.get(), numBufs);
    if (err != NO_ERROR) {
        ALOGE("error pushing blank frames: set_buffer_count failed: %s (%d)",
                strerror(-err), -err);
        goto error;
    }

    // We  push numBufs + 1 buffers to ensure that we've drawn into the same
    // buffer twice.  This should guarantee that the buffer has been displayed
    // on the screen and then been replaced, so an previous video frames are
    // guaranteed NOT to be currently displayed.
    for (int i = 0; i < numBufs + 1; i++) {
        int fenceFd = -1;
        err = native_window_dequeue_buffer_and_wait(mNativeWindow.get(), &anb);
        if (err != NO_ERROR) {
            ALOGE("error pushing blank frames: dequeueBuffer failed: %s (%d)",
                    strerror(-err), -err);
            goto error;
        }

        sp<GraphicBuffer> buf(new GraphicBuffer(anb, false));

        // Fill the buffer with the a 1x1 checkerboard pattern ;)
        uint32_t* img = NULL;
        err = buf->lock(GRALLOC_USAGE_SW_WRITE_OFTEN, (void**)(&img));
        if (err != NO_ERROR) {
            ALOGE("error pushing blank frames: lock failed: %s (%d)",
                    strerror(-err), -err);
            goto error;
        }

        *img = 0;

        err = buf->unlock();
        if (err != NO_ERROR) {
            ALOGE("error pushing blank frames: unlock failed: %s (%d)",
                    strerror(-err), -err);
            goto error;
        }

        err = mNativeWindow->queueBuffer(mNativeWindow.get(),
                buf->getNativeBuffer(), -1);
        if (err != NO_ERROR) {
            ALOGE("error pushing blank frames: queueBuffer failed: %s (%d)",
                    strerror(-err), -err);
            goto error;
        }

        anb = NULL;
    }

error:

    if (err != NO_ERROR) {
        // Clean up after an error.
        if (anb != NULL) {
            mNativeWindow->cancelBuffer(mNativeWindow.get(), anb, -1);
        }

        native_window_api_disconnect(mNativeWindow.get(),
                NATIVE_WINDOW_API_CPU);
        native_window_api_connect(mNativeWindow.get(),
                NATIVE_WINDOW_API_MEDIA);

        return err;
    } else {
        // Clean up after success.
        err = native_window_api_disconnect(mNativeWindow.get(),
                NATIVE_WINDOW_API_CPU);
        if (err != NO_ERROR) {
            ALOGE("error pushing blank frames: api_disconnect failed: %s (%d)",
                    strerror(-err), -err);
            return err;
        }

        err = native_window_api_connect(mNativeWindow.get(),
                NATIVE_WINDOW_API_MEDIA);
        if (err != NO_ERROR) {
            ALOGE("error pushing blank frames: api_connect failed: %s (%d)",
                    strerror(-err), -err);
            return err;
        }

        return NO_ERROR;
    }
}

////////////////////////////////////////////////////////////////////////////////

ACodec::PortDescription::PortDescription() {
}

status_t ACodec::requestIDRFrame() {
    if (!mIsEncoder) {
        return ERROR_UNSUPPORTED;
    }

    OMX_CONFIG_INTRAREFRESHVOPTYPE params;
    InitOMXParams(&params);

    params.nPortIndex = kPortIndexOutput;
    params.IntraRefreshVOP = OMX_TRUE;

    return mOMX->setConfig(
            mNode,
            OMX_IndexConfigVideoIntraVOPRefresh,
            &params,
            sizeof(params));
}

void ACodec::PortDescription::addBuffer(
        IOMX::buffer_id id, const sp<ABuffer> &buffer) {
    mBufferIDs.push_back(id);
    mBuffers.push_back(buffer);
}

size_t ACodec::PortDescription::countBuffers() {
    return mBufferIDs.size();
}

IOMX::buffer_id ACodec::PortDescription::bufferIDAt(size_t index) const {
    return mBufferIDs.itemAt(index);
}

sp<ABuffer> ACodec::PortDescription::bufferAt(size_t index) const {
    return mBuffers.itemAt(index);
}

////////////////////////////////////////////////////////////////////////////////

ACodec::BaseState::BaseState(ACodec *codec, const sp<AState> &parentState)
    : AState(parentState),
      mCodec(codec) {
}

ACodec::BaseState::PortMode ACodec::BaseState::getPortMode(OMX_U32 portIndex) {
    return KEEP_BUFFERS;
}

bool ACodec::BaseState::onMessageReceived(const sp<AMessage> &msg) {
    switch (msg->what()) {
        case kWhatInputBufferFilled:
        {
            onInputBufferFilled(msg);
            break;
        }

        case kWhatOutputBufferDrained:
        {
            onOutputBufferDrained(msg);
            break;
        }

        case ACodec::kWhatOMXMessage:
        {
            return onOMXMessage(msg);
        }

        case ACodec::kWhatCreateInputSurface:
        case ACodec::kWhatSignalEndOfInputStream:
        {
            ALOGE("Message 0x%x was not handled", msg->what());
            mCodec->signalError(OMX_ErrorUndefined, INVALID_OPERATION);
            return true;
        }

        case ACodec::kWhatOMXDied:
        {
            ALOGE("OMX/mediaserver died, signalling error!");
            mCodec->signalError(OMX_ErrorResourcesLost, DEAD_OBJECT);
            break;
        }

        default:
            return false;
    }

    return true;
}

bool ACodec::BaseState::onOMXMessage(const sp<AMessage> &msg) {
    int32_t type;
    CHECK(msg->findInt32("type", &type));

    IOMX::node_id nodeID;
    CHECK(msg->findPointer("node", &nodeID));
    CHECK_EQ(nodeID, mCodec->mNode);

    switch (type) {
        case omx_message::EVENT:
        {
            int32_t event, data1, data2;
            CHECK(msg->findInt32("event", &event));
            CHECK(msg->findInt32("data1", &data1));
            CHECK(msg->findInt32("data2", &data2));

            if (event == OMX_EventCmdComplete
                    && data1 == OMX_CommandFlush
                    && data2 == (int32_t)OMX_ALL) {
                // Use of this notification is not consistent across
                // implementations. We'll drop this notification and rely
                // on flush-complete notifications on the individual port
                // indices instead.

                return true;
            }

            return onOMXEvent(
                    static_cast<OMX_EVENTTYPE>(event),
                    static_cast<OMX_U32>(data1),
                    static_cast<OMX_U32>(data2));
        }

        case omx_message::EMPTY_BUFFER_DONE:
        {
            IOMX::buffer_id bufferID;
            CHECK(msg->findPointer("buffer", &bufferID));

            return onOMXEmptyBufferDone(bufferID);
        }

        case omx_message::FILL_BUFFER_DONE:
        {
            IOMX::buffer_id bufferID;
            CHECK(msg->findPointer("buffer", &bufferID));

            int32_t rangeOffset, rangeLength, flags;
            int64_t timeUs;
            void *platformPrivate;
            void *dataPtr;

            CHECK(msg->findInt32("range_offset", &rangeOffset));
            CHECK(msg->findInt32("range_length", &rangeLength));
            CHECK(msg->findInt32("flags", &flags));
            CHECK(msg->findInt64("timestamp", &timeUs));
            CHECK(msg->findPointer("platform_private", &platformPrivate));
            CHECK(msg->findPointer("data_ptr", &dataPtr));

            return onOMXFillBufferDone(
                    bufferID,
                    (size_t)rangeOffset, (size_t)rangeLength,
                    (OMX_U32)flags,
                    timeUs,
                    platformPrivate,
                    dataPtr);
        }

        default:
            TRESPASS();
            break;
    }
}

bool ACodec::BaseState::onOMXEvent(
        OMX_EVENTTYPE event, OMX_U32 data1, OMX_U32 data2) {
    if (event != OMX_EventError) {
        ALOGV("[%s] EVENT(%d, 0x%08lx, 0x%08lx)",
             mCodec->mComponentName.c_str(), event, data1, data2);

        return false;
    }

    ALOGE("[%s] ERROR(0x%08lx)", mCodec->mComponentName.c_str(), data1);

    mCodec->signalError((OMX_ERRORTYPE)data1);

    return true;
}

bool ACodec::BaseState::onOMXEmptyBufferDone(IOMX::buffer_id bufferID) {
    ALOGV("[%s] onOMXEmptyBufferDone %p",
         mCodec->mComponentName.c_str(), bufferID);

    BufferInfo *info =
        mCodec->findBufferByID(kPortIndexInput, bufferID);

    CHECK_EQ((int)info->mStatus, (int)BufferInfo::OWNED_BY_COMPONENT);
    info->mStatus = BufferInfo::OWNED_BY_US;

    const sp<AMessage> &bufferMeta = info->mData->meta();
    void *mediaBuffer;
    if (bufferMeta->findPointer("mediaBuffer", &mediaBuffer)
            && mediaBuffer != NULL) {
        // We're in "store-metadata-in-buffers" mode, the underlying
        // OMX component had access to data that's implicitly refcounted
        // by this "mediaBuffer" object. Now that the OMX component has
        // told us that it's done with the input buffer, we can decrement
        // the mediaBuffer's reference count.

        ALOGV("releasing mbuf %p", mediaBuffer);

        ((MediaBuffer *)mediaBuffer)->release();
        mediaBuffer = NULL;

        bufferMeta->setPointer("mediaBuffer", NULL);
    }

    PortMode mode = getPortMode(kPortIndexInput);

    switch (mode) {
        case KEEP_BUFFERS:
            break;

        case RESUBMIT_BUFFERS:
            postFillThisBuffer(info);
            break;

        default:
        {
            CHECK_EQ((int)mode, (int)FREE_BUFFERS);
            TRESPASS();  // Not currently used
            break;
        }
    }

    return true;
}

void ACodec::BaseState::postFillThisBuffer(BufferInfo *info) {
    if (mCodec->mPortEOS[kPortIndexInput]) {
        return;
    }

    CHECK_EQ((int)info->mStatus, (int)BufferInfo::OWNED_BY_US);

    sp<AMessage> notify = mCodec->mNotify->dup();
    notify->setInt32("what", ACodec::kWhatFillThisBuffer);
    notify->setPointer("buffer-id", info->mBufferID);

    info->mData->meta()->clear();
    notify->setBuffer("buffer", info->mData);

    sp<AMessage> reply = new AMessage(kWhatInputBufferFilled, mCodec->id());
    reply->setPointer("buffer-id", info->mBufferID);

    notify->setMessage("reply", reply);

    notify->post();

    info->mStatus = BufferInfo::OWNED_BY_UPSTREAM;
}

void ACodec::BaseState::onInputBufferFilled(const sp<AMessage> &msg) {
    IOMX::buffer_id bufferID;
    CHECK(msg->findPointer("buffer-id", &bufferID));

    sp<ABuffer> buffer;
    int32_t err = OK;
    bool eos = false;
    PortMode mode = getPortMode(kPortIndexInput);

    if (!msg->findBuffer("buffer", &buffer)) {
        /* these are unfilled buffers returned by client */
        CHECK(msg->findInt32("err", &err));

        if (err == OK) {
            /* buffers with no errors are returned on MediaCodec.flush */
            mode = KEEP_BUFFERS;
        } else {
            ALOGV("[%s] saw error %d instead of an input buffer",
                 mCodec->mComponentName.c_str(), err);
            eos = true;
        }

        buffer.clear();
    }

    int32_t tmp;
    if (buffer != NULL && buffer->meta()->findInt32("eos", &tmp) && tmp) {
        eos = true;
        err = ERROR_END_OF_STREAM;
    }

    BufferInfo *info = mCodec->findBufferByID(kPortIndexInput, bufferID);
    CHECK_EQ((int)info->mStatus, (int)BufferInfo::OWNED_BY_UPSTREAM);

    info->mStatus = BufferInfo::OWNED_BY_US;

    switch (mode) {
        case KEEP_BUFFERS:
        {
            if (eos) {
                if (!mCodec->mPortEOS[kPortIndexInput]) {
                    mCodec->mPortEOS[kPortIndexInput] = true;
                    mCodec->mInputEOSResult = err;
                }
            }
            break;
        }

        case RESUBMIT_BUFFERS:
        {
            if (buffer != NULL && !mCodec->mPortEOS[kPortIndexInput]) {
                int64_t timeUs;
                CHECK(buffer->meta()->findInt64("timeUs", &timeUs));

                OMX_U32 flags = OMX_BUFFERFLAG_ENDOFFRAME;

                int32_t isCSD;
                if (buffer->meta()->findInt32("csd", &isCSD) && isCSD != 0) {
                    flags |= OMX_BUFFERFLAG_CODECCONFIG;
                }

                if (eos) {
                    flags |= OMX_BUFFERFLAG_EOS;
                }

                if (buffer != info->mData) {
                    ALOGV("[%s] Needs to copy input data for buffer %p. (%p != %p)",
                         mCodec->mComponentName.c_str(),
                         bufferID,
                         buffer.get(), info->mData.get());

                    CHECK_LE(buffer->size(), info->mData->capacity());
                    memcpy(info->mData->data(), buffer->data(), buffer->size());
                }

                if (flags & OMX_BUFFERFLAG_CODECCONFIG) {
                    ALOGV("[%s] calling emptyBuffer %p w/ codec specific data",
                         mCodec->mComponentName.c_str(), bufferID);
                } else if (flags & OMX_BUFFERFLAG_EOS) {
                    ALOGV("[%s] calling emptyBuffer %p w/ EOS",
                         mCodec->mComponentName.c_str(), bufferID);
                } else {
#if TRACK_BUFFER_TIMING
                    ALOGI("[%s] calling emptyBuffer %p w/ time %lld us",
                         mCodec->mComponentName.c_str(), bufferID, timeUs);
#else
                    ALOGV("[%s] calling emptyBuffer %p w/ time %lld us",
                         mCodec->mComponentName.c_str(), bufferID, timeUs);
#endif
                }

#if TRACK_BUFFER_TIMING
                ACodec::BufferStats stats;
                stats.mEmptyBufferTimeUs = ALooper::GetNowUs();
                stats.mFillBufferDoneTimeUs = -1ll;
                mCodec->mBufferStats.add(timeUs, stats);
#endif

                if (mCodec->mStoreMetaDataInOutputBuffers) {
                    // try to submit an output buffer for each input buffer
                    PortMode outputMode = getPortMode(kPortIndexOutput);

                    ALOGV("MetaDataBuffersToSubmit=%u portMode=%s",
                            mCodec->mMetaDataBuffersToSubmit,
                            (outputMode == FREE_BUFFERS ? "FREE" :
                             outputMode == KEEP_BUFFERS ? "KEEP" : "RESUBMIT"));
                    if (outputMode == RESUBMIT_BUFFERS) {
                        CHECK_EQ(mCodec->submitOutputMetaDataBuffer(),
                                (status_t)OK);
                    }
                }

                CHECK_EQ(mCodec->mOMX->emptyBuffer(
                            mCodec->mNode,
                            bufferID,
                            0,
                            buffer->size(),
                            flags,
                            timeUs),
                         (status_t)OK);

                info->mStatus = BufferInfo::OWNED_BY_COMPONENT;

                if (!eos) {
                    getMoreInputDataIfPossible();
                } else {
                    ALOGV("[%s] Signalled EOS on the input port",
                         mCodec->mComponentName.c_str());

                    mCodec->mPortEOS[kPortIndexInput] = true;
                    mCodec->mInputEOSResult = err;
                }
            } else if (!mCodec->mPortEOS[kPortIndexInput]) {
                if (err != ERROR_END_OF_STREAM) {
                    ALOGV("[%s] Signalling EOS on the input port "
                         "due to error %d",
                         mCodec->mComponentName.c_str(), err);
                } else {
                    ALOGV("[%s] Signalling EOS on the input port",
                         mCodec->mComponentName.c_str());
                }

                ALOGV("[%s] calling emptyBuffer %p signalling EOS",
                     mCodec->mComponentName.c_str(), bufferID);

                CHECK_EQ(mCodec->mOMX->emptyBuffer(
                            mCodec->mNode,
                            bufferID,
                            0,
                            0,
                            OMX_BUFFERFLAG_EOS,
                            0),
                         (status_t)OK);

                info->mStatus = BufferInfo::OWNED_BY_COMPONENT;

                mCodec->mPortEOS[kPortIndexInput] = true;
                mCodec->mInputEOSResult = err;
            }
            break;
        }

        default:
            CHECK_EQ((int)mode, (int)FREE_BUFFERS);
            break;
    }
}

void ACodec::BaseState::getMoreInputDataIfPossible() {
    if (mCodec->mPortEOS[kPortIndexInput]) {
        return;
    }

    BufferInfo *eligible = NULL;

    for (size_t i = 0; i < mCodec->mBuffers[kPortIndexInput].size(); ++i) {
        BufferInfo *info = &mCodec->mBuffers[kPortIndexInput].editItemAt(i);

#if 0
        if (info->mStatus == BufferInfo::OWNED_BY_UPSTREAM) {
            // There's already a "read" pending.
            return;
        }
#endif

        if (info->mStatus == BufferInfo::OWNED_BY_US) {
            eligible = info;
        }
    }

    if (eligible == NULL) {
        return;
    }

    postFillThisBuffer(eligible);
}

bool ACodec::BaseState::onOMXFillBufferDone(
        IOMX::buffer_id bufferID,
        size_t rangeOffset, size_t rangeLength,
        OMX_U32 flags,
        int64_t timeUs,
        void *platformPrivate,
        void *dataPtr) {
    ALOGV("[%s] onOMXFillBufferDone %p time %lld us, flags = 0x%08lx",
         mCodec->mComponentName.c_str(), bufferID, timeUs, flags);

    ssize_t index;

#if TRACK_BUFFER_TIMING
    index = mCodec->mBufferStats.indexOfKey(timeUs);
    if (index >= 0) {
        ACodec::BufferStats *stats = &mCodec->mBufferStats.editValueAt(index);
        stats->mFillBufferDoneTimeUs = ALooper::GetNowUs();

        ALOGI("frame PTS %lld: %lld",
                timeUs,
                stats->mFillBufferDoneTimeUs - stats->mEmptyBufferTimeUs);

        mCodec->mBufferStats.removeItemsAt(index);
        stats = NULL;
    }
#endif

    BufferInfo *info =
        mCodec->findBufferByID(kPortIndexOutput, bufferID, &index);

    CHECK_EQ((int)info->mStatus, (int)BufferInfo::OWNED_BY_COMPONENT);

    info->mDequeuedAt = ++mCodec->mDequeueCounter;
    info->mStatus = BufferInfo::OWNED_BY_US;

    PortMode mode = getPortMode(kPortIndexOutput);

    switch (mode) {
        case KEEP_BUFFERS:
            break;

        case RESUBMIT_BUFFERS:
        {
            if (rangeLength == 0 && !(flags & OMX_BUFFERFLAG_EOS)) {
                ALOGV("[%s] calling fillBuffer %p",
                     mCodec->mComponentName.c_str(), info->mBufferID);

                CHECK_EQ(mCodec->mOMX->fillBuffer(
                            mCodec->mNode, info->mBufferID),
                         (status_t)OK);

                info->mStatus = BufferInfo::OWNED_BY_COMPONENT;
                break;
            }

            sp<AMessage> reply =
                new AMessage(kWhatOutputBufferDrained, mCodec->id());

            if (!mCodec->mSentFormat) {
                mCodec->sendFormatChange(reply);
            }

            if (mCodec->mUseMetadataOnEncoderOutput) {
                native_handle_t* handle =
                        *(native_handle_t**)(info->mData->data() + 4);
                info->mData->meta()->setPointer("handle", handle);
                info->mData->meta()->setInt32("rangeOffset", rangeOffset);
                info->mData->meta()->setInt32("rangeLength", rangeLength);
            } else {
                info->mData->setRange(rangeOffset, rangeLength);
            }
#if 0
            if (mCodec->mNativeWindow == NULL) {
                if (IsIDR(info->mData)) {
                    ALOGI("IDR frame");
                }
            }
#endif

            if (mCodec->mSkipCutBuffer != NULL) {
                mCodec->mSkipCutBuffer->submit(info->mData);
            }
            info->mData->meta()->setInt64("timeUs", timeUs);

            sp<AMessage> notify = mCodec->mNotify->dup();
            notify->setInt32("what", ACodec::kWhatDrainThisBuffer);
            notify->setPointer("buffer-id", info->mBufferID);
            notify->setBuffer("buffer", info->mData);
            notify->setInt32("flags", flags);

            reply->setPointer("buffer-id", info->mBufferID);

            notify->setMessage("reply", reply);

            notify->post();

            info->mStatus = BufferInfo::OWNED_BY_DOWNSTREAM;

            if (flags & OMX_BUFFERFLAG_EOS) {
                ALOGV("[%s] saw output EOS", mCodec->mComponentName.c_str());

                sp<AMessage> notify = mCodec->mNotify->dup();
                notify->setInt32("what", ACodec::kWhatEOS);
                notify->setInt32("err", mCodec->mInputEOSResult);
                notify->post();

                mCodec->mPortEOS[kPortIndexOutput] = true;
            }
            break;
        }

        default:
        {
            CHECK_EQ((int)mode, (int)FREE_BUFFERS);

            CHECK_EQ((status_t)OK,
                     mCodec->freeBuffer(kPortIndexOutput, index));
            break;
        }
    }

    return true;
}

void ACodec::BaseState::onOutputBufferDrained(const sp<AMessage> &msg) {
    IOMX::buffer_id bufferID;
    CHECK(msg->findPointer("buffer-id", &bufferID));

    ssize_t index;
    BufferInfo *info =
        mCodec->findBufferByID(kPortIndexOutput, bufferID, &index);
    CHECK_EQ((int)info->mStatus, (int)BufferInfo::OWNED_BY_DOWNSTREAM);

    android_native_rect_t crop;
    if (msg->findRect("crop",
            &crop.left, &crop.top, &crop.right, &crop.bottom)) {
#ifdef QCOM_HARDWARE
        if (mCodec->mInSmoothStreamingMode) {
            OMX_COLOR_FORMATTYPE eColorFormat = OMX_COLOR_FormatUnused;
            CHECK(msg->findInt32("color-format", (int32_t*)&eColorFormat));
            ExtendedUtils::updateNativeWindowBufferGeometry(
                    mCodec->mNativeWindow.get(), crop.right,
                    crop.bottom, eColorFormat);
        }
#endif
        CHECK_EQ(0, native_window_set_crop(
                mCodec->mNativeWindow.get(), &crop));
    }

    int32_t render;
    if (mCodec->mNativeWindow != NULL
            && msg->findInt32("render", &render) && render != 0
            && (info->mData == NULL || info->mData->size() != 0)) {
        // The client wants this buffer to be rendered.

        status_t err;
        if ((err = mCodec->mNativeWindow->queueBuffer(
                    mCodec->mNativeWindow.get(),
                    info->mGraphicBuffer.get(), -1)) == OK) {
            info->mStatus = BufferInfo::OWNED_BY_NATIVE_WINDOW;
        } else {
            mCodec->signalError(OMX_ErrorUndefined, err);
            info->mStatus = BufferInfo::OWNED_BY_US;
        }
    } else {
        info->mStatus = BufferInfo::OWNED_BY_US;
    }

    PortMode mode = getPortMode(kPortIndexOutput);

    switch (mode) {
        case KEEP_BUFFERS:
        {
            // XXX fishy, revisit!!! What about the FREE_BUFFERS case below?

            if (info->mStatus == BufferInfo::OWNED_BY_NATIVE_WINDOW) {
                // We cannot resubmit the buffer we just rendered, dequeue
                // the spare instead.

                info = mCodec->dequeueBufferFromNativeWindow();
            }
            break;
        }

        case RESUBMIT_BUFFERS:
        {
            if (!mCodec->mPortEOS[kPortIndexOutput]) {
                if (info->mStatus == BufferInfo::OWNED_BY_NATIVE_WINDOW) {
                    // We cannot resubmit the buffer we just rendered, dequeue
                    // the spare instead.

                    info = mCodec->dequeueBufferFromNativeWindow();
                }

                if (info != NULL) {
                    ALOGV("[%s] calling fillBuffer %p",
                         mCodec->mComponentName.c_str(), info->mBufferID);

                    CHECK_EQ(mCodec->mOMX->fillBuffer(mCodec->mNode, info->mBufferID),
                             (status_t)OK);

                    info->mStatus = BufferInfo::OWNED_BY_COMPONENT;
                }
            }
            break;
        }

        default:
        {
            CHECK_EQ((int)mode, (int)FREE_BUFFERS);

            CHECK_EQ((status_t)OK,
                     mCodec->freeBuffer(kPortIndexOutput, index));
            break;
        }
    }
}

////////////////////////////////////////////////////////////////////////////////

ACodec::UninitializedState::UninitializedState(ACodec *codec)
    : BaseState(codec) {
}

void ACodec::UninitializedState::stateEntered() {
    ALOGV("Now uninitialized");

    if (mDeathNotifier != NULL) {
        mCodec->mOMX->asBinder()->unlinkToDeath(mDeathNotifier);
        mDeathNotifier.clear();
    }

    mCodec->mNativeWindow.clear();
    mCodec->mNode = NULL;
    mCodec->mOMX.clear();
    mCodec->mQuirks = 0;
    mCodec->mFlags = 0;
    mCodec->mUseMetadataOnEncoderOutput = 0;
    mCodec->mComponentName.clear();
}

bool ACodec::UninitializedState::onMessageReceived(const sp<AMessage> &msg) {
    bool handled = false;

    switch (msg->what()) {
        case ACodec::kWhatSetup:
        {
            onSetup(msg);

            handled = true;
            break;
        }

        case ACodec::kWhatAllocateComponent:
        {
            onAllocateComponent(msg);
            handled = true;
            break;
        }

        case ACodec::kWhatShutdown:
        {
            int32_t keepComponentAllocated;
            CHECK(msg->findInt32(
                        "keepComponentAllocated", &keepComponentAllocated));
            CHECK(!keepComponentAllocated);

            sp<AMessage> notify = mCodec->mNotify->dup();
            notify->setInt32("what", ACodec::kWhatShutdownCompleted);
            notify->post();

            handled = true;
            break;
        }

        case ACodec::kWhatFlush:
        {
            sp<AMessage> notify = mCodec->mNotify->dup();
            notify->setInt32("what", ACodec::kWhatFlushCompleted);
            notify->post();

            handled = true;
            break;
        }

        default:
            return BaseState::onMessageReceived(msg);
    }

    return handled;
}

void ACodec::UninitializedState::onSetup(
        const sp<AMessage> &msg) {
    if (onAllocateComponent(msg)
            && mCodec->mLoadedState->onConfigureComponent(msg)) {
        mCodec->mLoadedState->onStart();
    }
}

bool ACodec::UninitializedState::onAllocateComponent(const sp<AMessage> &msg) {
    ALOGV("onAllocateComponent");

    CHECK(mCodec->mNode == NULL);

    OMXClient client;
    CHECK_EQ(client.connect(), (status_t)OK);

    sp<IOMX> omx = client.interface();

    sp<AMessage> notify = new AMessage(kWhatOMXDied, mCodec->id());

    mDeathNotifier = new DeathNotifier(notify);
    if (omx->asBinder()->linkToDeath(mDeathNotifier) != OK) {
        // This was a local binder, if it dies so do we, we won't care
        // about any notifications in the afterlife.
        mDeathNotifier.clear();
    }

    Vector<OMXCodec::CodecNameAndQuirks> matchingCodecs;

    AString mime;

    AString componentName;
    uint32_t quirks = 0;
    if (msg->findString("componentName", &componentName)) {
        ssize_t index = matchingCodecs.add();
        OMXCodec::CodecNameAndQuirks *entry = &matchingCodecs.editItemAt(index);
        entry->mName = String8(componentName.c_str());

        if (!OMXCodec::findCodecQuirks(
                    componentName.c_str(), &entry->mQuirks)) {
            entry->mQuirks = 0;
        }
    } else {
        CHECK(msg->findString("mime", &mime));

        int32_t encoder;
        if (!msg->findInt32("encoder", &encoder)) {
            encoder = false;
        }

        OMXCodec::findMatchingCodecs(
                mime.c_str(),
                encoder, // createEncoder
                NULL,  // matchComponentName
                0,     // flags
                &matchingCodecs);
    }

    sp<CodecObserver> observer = new CodecObserver;
    IOMX::node_id node = NULL;

    for (size_t matchIndex = 0; matchIndex < matchingCodecs.size();
            ++matchIndex) {
        componentName = matchingCodecs.itemAt(matchIndex).mName.string();
        quirks = matchingCodecs.itemAt(matchIndex).mQuirks;
#ifdef QCOM_HARDWARE
        ExtendedCodec::overrideComponentName(quirks, msg, &componentName);
#endif

        pid_t tid = androidGetTid();
        int prevPriority = androidGetThreadPriority(tid);
        androidSetThreadPriority(tid, ANDROID_PRIORITY_FOREGROUND);
        status_t err = omx->allocateNode(componentName.c_str(), observer, &node);
        androidSetThreadPriority(tid, prevPriority);

        if (err == OK) {
            break;
        }

        node = NULL;
    }

    if (node == NULL) {
        if (!mime.empty()) {
            ALOGE("Unable to instantiate a decoder for type '%s'.",
                 mime.c_str());
        } else {
            ALOGE("Unable to instantiate decoder '%s'.", componentName.c_str());
        }

        mCodec->signalError(OMX_ErrorComponentNotFound);
        return false;
    }

    notify = new AMessage(kWhatOMXMessage, mCodec->id());
    observer->setNotificationMessage(notify);

    mCodec->mComponentName = componentName;
    mCodec->mFlags = 0;

    if (componentName.endsWith(".secure")) {
        mCodec->mFlags |= kFlagIsSecure;
        mCodec->mFlags |= kFlagPushBlankBuffersToNativeWindowOnShutdown;
    }

    mCodec->mQuirks = quirks;
    mCodec->mOMX = omx;
    mCodec->mNode = node;

    {
        sp<AMessage> notify = mCodec->mNotify->dup();
        notify->setInt32("what", ACodec::kWhatComponentAllocated);
        notify->setString("componentName", mCodec->mComponentName.c_str());
        notify->post();
    }

    mCodec->changeState(mCodec->mLoadedState);

    return true;
}

////////////////////////////////////////////////////////////////////////////////

ACodec::LoadedState::LoadedState(ACodec *codec)
    : BaseState(codec) {
}

void ACodec::LoadedState::stateEntered() {
    ALOGV("[%s] Now Loaded", mCodec->mComponentName.c_str());

    mCodec->mPortEOS[kPortIndexInput] =
        mCodec->mPortEOS[kPortIndexOutput] = false;

    mCodec->mInputEOSResult = OK;

    mCodec->mDequeueCounter = 0;
    mCodec->mMetaDataBuffersToSubmit = 0;
    mCodec->mRepeatFrameDelayUs = -1ll;
    mCodec->mIsConfiguredForAdaptivePlayback = false;

    if (mCodec->mShutdownInProgress) {
        bool keepComponentAllocated = mCodec->mKeepComponentAllocated;

        mCodec->mShutdownInProgress = false;
        mCodec->mKeepComponentAllocated = false;

        onShutdown(keepComponentAllocated);
    }
}

void ACodec::LoadedState::onShutdown(bool keepComponentAllocated) {
    if (!keepComponentAllocated) {
        CHECK_EQ(mCodec->mOMX->freeNode(mCodec->mNode), (status_t)OK);

        mCodec->changeState(mCodec->mUninitializedState);
    }

    sp<AMessage> notify = mCodec->mNotify->dup();
    notify->setInt32("what", ACodec::kWhatShutdownCompleted);
    notify->post();
}

bool ACodec::LoadedState::onMessageReceived(const sp<AMessage> &msg) {
    bool handled = false;

    switch (msg->what()) {
        case ACodec::kWhatConfigureComponent:
        {
            onConfigureComponent(msg);
            handled = true;
            break;
        }

        case ACodec::kWhatCreateInputSurface:
        {
            onCreateInputSurface(msg);
            handled = true;
            break;
        }

        case ACodec::kWhatStart:
        {
            onStart();
            handled = true;
            break;
        }

        case ACodec::kWhatShutdown:
        {
            int32_t keepComponentAllocated;
            CHECK(msg->findInt32(
                        "keepComponentAllocated", &keepComponentAllocated));

            onShutdown(keepComponentAllocated);

            handled = true;
            break;
        }

        case ACodec::kWhatFlush:
        {
            sp<AMessage> notify = mCodec->mNotify->dup();
            notify->setInt32("what", ACodec::kWhatFlushCompleted);
            notify->post();

            handled = true;
            break;
        }

        default:
            return BaseState::onMessageReceived(msg);
    }

    return handled;
}

bool ACodec::LoadedState::onConfigureComponent(
        const sp<AMessage> &msg) {
    ALOGV("onConfigureComponent");

    CHECK(mCodec->mNode != NULL);

    AString mime;
    CHECK(msg->findString("mime", &mime));

    status_t err = mCodec->configureCodec(mime.c_str(), msg);

    if (err != OK) {
        ALOGE("[%s] configureCodec returning error %d",
              mCodec->mComponentName.c_str(), err);

        mCodec->signalError(OMX_ErrorUndefined, err);
        return false;
    }

    sp<RefBase> obj;
    if (msg->findObject("native-window", &obj)
            && strncmp("OMX.google.", mCodec->mComponentName.c_str(), 11)) {
        sp<NativeWindowWrapper> nativeWindow(
                static_cast<NativeWindowWrapper *>(obj.get()));
        CHECK(nativeWindow != NULL);
        mCodec->mNativeWindow = nativeWindow->getNativeWindow();

        native_window_set_scaling_mode(
                mCodec->mNativeWindow.get(),
                NATIVE_WINDOW_SCALING_MODE_SCALE_TO_WINDOW);
    }
    CHECK_EQ((status_t)OK, mCodec->initNativeWindow());

    {
        sp<AMessage> notify = mCodec->mNotify->dup();
        notify->setInt32("what", ACodec::kWhatComponentConfigured);
        notify->post();
    }

    return true;
}

void ACodec::LoadedState::onCreateInputSurface(
        const sp<AMessage> &msg) {
    ALOGV("onCreateInputSurface");

    sp<AMessage> notify = mCodec->mNotify->dup();
    notify->setInt32("what", ACodec::kWhatInputSurfaceCreated);

    sp<IGraphicBufferProducer> bufferProducer;
    status_t err;

    err = mCodec->mOMX->createInputSurface(mCodec->mNode, kPortIndexInput,
            &bufferProducer);

    if (err == OK && mCodec->mRepeatFrameDelayUs > 0ll) {
        err = mCodec->mOMX->setInternalOption(
                mCodec->mNode,
                kPortIndexInput,
                IOMX::INTERNAL_OPTION_REPEAT_PREVIOUS_FRAME_DELAY,
                &mCodec->mRepeatFrameDelayUs,
                sizeof(mCodec->mRepeatFrameDelayUs));

        if (err != OK) {
            ALOGE("[%s] Unable to configure option to repeat previous "
                  "frames (err %d)",
                  mCodec->mComponentName.c_str(),
                  err);
        }
    }

    if (err == OK && mCodec->mMaxPtsGapUs > 0l) {
        err = mCodec->mOMX->setInternalOption(
                mCodec->mNode,
                kPortIndexInput,
                IOMX::INTERNAL_OPTION_MAX_TIMESTAMP_GAP,
                &mCodec->mMaxPtsGapUs,
                sizeof(mCodec->mMaxPtsGapUs));

        if (err != OK) {
            ALOGE("[%s] Unable to configure max timestamp gap (err %d)",
                  mCodec->mComponentName.c_str(),
                  err);
        }
    }

    if (err == OK) {
        notify->setObject("input-surface",
                new BufferProducerWrapper(bufferProducer));
    } else {
        // Can't use mCodec->signalError() here -- MediaCodec won't forward
        // the error through because it's in the "configured" state.  We
        // send a kWhatInputSurfaceCreated with an error value instead.
        ALOGE("[%s] onCreateInputSurface returning error %d",
                mCodec->mComponentName.c_str(), err);
        notify->setInt32("err", err);
    }
    notify->post();
}

void ACodec::LoadedState::onStart() {
    ALOGV("onStart");

    CHECK_EQ(mCodec->mOMX->sendCommand(
                mCodec->mNode, OMX_CommandStateSet, OMX_StateIdle),
             (status_t)OK);

    mCodec->changeState(mCodec->mLoadedToIdleState);
}

////////////////////////////////////////////////////////////////////////////////

ACodec::LoadedToIdleState::LoadedToIdleState(ACodec *codec)
    : BaseState(codec) {
}

void ACodec::LoadedToIdleState::stateEntered() {
    ALOGV("[%s] Now Loaded->Idle", mCodec->mComponentName.c_str());

    status_t err;
    if ((err = allocateBuffers()) != OK) {
        ALOGE("Failed to allocate buffers after transitioning to IDLE state "
             "(error 0x%08x)",
             err);

        mCodec->signalError(OMX_ErrorUndefined, err);

        mCodec->changeState(mCodec->mLoadedState);
    }
}

status_t ACodec::LoadedToIdleState::allocateBuffers() {
    status_t err = mCodec->allocateBuffersOnPort(kPortIndexInput);

    if (err != OK) {
        return err;
    }

    return mCodec->allocateBuffersOnPort(kPortIndexOutput);
}

bool ACodec::LoadedToIdleState::onMessageReceived(const sp<AMessage> &msg) {
    switch (msg->what()) {
        case kWhatShutdown:
        {
            mCodec->deferMessage(msg);
            return true;
        }

        case kWhatSignalEndOfInputStream:
        {
            mCodec->onSignalEndOfInputStream();
            return true;
        }

        case kWhatResume:
        {
            // We'll be active soon enough.
            return true;
        }

        case kWhatFlush:
        {
            // We haven't even started yet, so we're flushed alright...
            sp<AMessage> notify = mCodec->mNotify->dup();
            notify->setInt32("what", ACodec::kWhatFlushCompleted);
            notify->post();
            return true;
        }

        default:
            return BaseState::onMessageReceived(msg);
    }
}

bool ACodec::LoadedToIdleState::onOMXEvent(
        OMX_EVENTTYPE event, OMX_U32 data1, OMX_U32 data2) {
    switch (event) {
        case OMX_EventCmdComplete:
        {
            CHECK_EQ(data1, (OMX_U32)OMX_CommandStateSet);
            CHECK_EQ(data2, (OMX_U32)OMX_StateIdle);

            CHECK_EQ(mCodec->mOMX->sendCommand(
                        mCodec->mNode, OMX_CommandStateSet, OMX_StateExecuting),
                     (status_t)OK);

            mCodec->changeState(mCodec->mIdleToExecutingState);

            return true;
        }

        default:
            return BaseState::onOMXEvent(event, data1, data2);
    }
}

////////////////////////////////////////////////////////////////////////////////

ACodec::IdleToExecutingState::IdleToExecutingState(ACodec *codec)
    : BaseState(codec) {
}

void ACodec::IdleToExecutingState::stateEntered() {
    ALOGV("[%s] Now Idle->Executing", mCodec->mComponentName.c_str());
}

bool ACodec::IdleToExecutingState::onMessageReceived(const sp<AMessage> &msg) {
    switch (msg->what()) {
        case kWhatShutdown:
        {
            mCodec->deferMessage(msg);
            return true;
        }

        case kWhatResume:
        {
            // We'll be active soon enough.
            return true;
        }

        case kWhatFlush:
        {
            // We haven't even started yet, so we're flushed alright...
            sp<AMessage> notify = mCodec->mNotify->dup();
            notify->setInt32("what", ACodec::kWhatFlushCompleted);
            notify->post();

            return true;
        }

        case kWhatSignalEndOfInputStream:
        {
            mCodec->onSignalEndOfInputStream();
            return true;
        }

        default:
            return BaseState::onMessageReceived(msg);
    }
}

bool ACodec::IdleToExecutingState::onOMXEvent(
        OMX_EVENTTYPE event, OMX_U32 data1, OMX_U32 data2) {
    switch (event) {
        case OMX_EventCmdComplete:
        {
            CHECK_EQ(data1, (OMX_U32)OMX_CommandStateSet);
            CHECK_EQ(data2, (OMX_U32)OMX_StateExecuting);

            mCodec->mExecutingState->resume();
            mCodec->changeState(mCodec->mExecutingState);

            return true;
        }

        default:
            return BaseState::onOMXEvent(event, data1, data2);
    }
}

////////////////////////////////////////////////////////////////////////////////

ACodec::ExecutingState::ExecutingState(ACodec *codec)
    : BaseState(codec),
      mActive(false) {
}

ACodec::BaseState::PortMode ACodec::ExecutingState::getPortMode(
        OMX_U32 portIndex) {
    return RESUBMIT_BUFFERS;
}

void ACodec::ExecutingState::submitOutputMetaBuffers() {
    // submit as many buffers as there are input buffers with the codec
    // in case we are in port reconfiguring
    for (size_t i = 0; i < mCodec->mBuffers[kPortIndexInput].size(); ++i) {
        BufferInfo *info = &mCodec->mBuffers[kPortIndexInput].editItemAt(i);

        if (info->mStatus == BufferInfo::OWNED_BY_COMPONENT) {
            if (mCodec->submitOutputMetaDataBuffer() != OK)
                break;
        }
    }

    // *** NOTE: THE FOLLOWING WORKAROUND WILL BE REMOVED ***
    mCodec->signalSubmitOutputMetaDataBufferIfEOS_workaround();
}

void ACodec::ExecutingState::submitRegularOutputBuffers() {
    for (size_t i = 0; i < mCodec->mBuffers[kPortIndexOutput].size(); ++i) {
        BufferInfo *info = &mCodec->mBuffers[kPortIndexOutput].editItemAt(i);

        if (mCodec->mNativeWindow != NULL) {
            CHECK(info->mStatus == BufferInfo::OWNED_BY_US
                    || info->mStatus == BufferInfo::OWNED_BY_NATIVE_WINDOW);

            if (info->mStatus == BufferInfo::OWNED_BY_NATIVE_WINDOW) {
                continue;
            }
        } else {
            CHECK_EQ((int)info->mStatus, (int)BufferInfo::OWNED_BY_US);
        }

        ALOGV("[%s] calling fillBuffer %p",
             mCodec->mComponentName.c_str(), info->mBufferID);

        CHECK_EQ(mCodec->mOMX->fillBuffer(mCodec->mNode, info->mBufferID),
                 (status_t)OK);

        info->mStatus = BufferInfo::OWNED_BY_COMPONENT;
    }
}

void ACodec::ExecutingState::submitOutputBuffers() {
    submitRegularOutputBuffers();
    if (mCodec->mStoreMetaDataInOutputBuffers) {
        submitOutputMetaBuffers();
    }
}

void ACodec::ExecutingState::resume() {
    if (mActive) {
        ALOGV("[%s] We're already active, no need to resume.",
             mCodec->mComponentName.c_str());

        return;
    }

    submitOutputBuffers();

    // Post the first input buffer.
    CHECK_GT(mCodec->mBuffers[kPortIndexInput].size(), 0u);
    BufferInfo *info = &mCodec->mBuffers[kPortIndexInput].editItemAt(0);

    postFillThisBuffer(info);

    mActive = true;
}

void ACodec::ExecutingState::stateEntered() {
    ALOGV("[%s] Now Executing", mCodec->mComponentName.c_str());

    mCodec->processDeferredMessages();
}

bool ACodec::ExecutingState::onMessageReceived(const sp<AMessage> &msg) {
    bool handled = false;

    switch (msg->what()) {
        case kWhatShutdown:
        {
            int32_t keepComponentAllocated;
            CHECK(msg->findInt32(
                        "keepComponentAllocated", &keepComponentAllocated));

            mCodec->mShutdownInProgress = true;
            mCodec->mKeepComponentAllocated = keepComponentAllocated;

            mActive = false;

            CHECK_EQ(mCodec->mOMX->sendCommand(
                        mCodec->mNode, OMX_CommandStateSet, OMX_StateIdle),
                     (status_t)OK);

            mCodec->changeState(mCodec->mExecutingToIdleState);

            handled = true;
            break;
        }

        case kWhatFlush:
        {
            ALOGV("[%s] ExecutingState flushing now "
                 "(codec owns %d/%d input, %d/%d output).",
                    mCodec->mComponentName.c_str(),
                    mCodec->countBuffersOwnedByComponent(kPortIndexInput),
                    mCodec->mBuffers[kPortIndexInput].size(),
                    mCodec->countBuffersOwnedByComponent(kPortIndexOutput),
                    mCodec->mBuffers[kPortIndexOutput].size());

            mActive = false;

            CHECK_EQ(mCodec->mOMX->sendCommand(
                        mCodec->mNode, OMX_CommandFlush, OMX_ALL),
                     (status_t)OK);

            mCodec->changeState(mCodec->mFlushingState);
            handled = true;
            break;
        }

        case kWhatResume:
        {
            resume();

            handled = true;
            break;
        }

        case kWhatRequestIDRFrame:
        {
            status_t err = mCodec->requestIDRFrame();
            if (err != OK) {
                ALOGW("Requesting an IDR frame failed.");
            }

            handled = true;
            break;
        }

        case kWhatSetParameters:
        {
            sp<AMessage> params;
            CHECK(msg->findMessage("params", &params));

            status_t err = mCodec->setParameters(params);

            sp<AMessage> reply;
            if (msg->findMessage("reply", &reply)) {
                reply->setInt32("err", err);
                reply->post();
            }

            handled = true;
            break;
        }

        case ACodec::kWhatSignalEndOfInputStream:
        {
            mCodec->onSignalEndOfInputStream();
            handled = true;
            break;
        }

        // *** NOTE: THE FOLLOWING WORKAROUND WILL BE REMOVED ***
        case kWhatSubmitOutputMetaDataBufferIfEOS:
        {
            if (mCodec->mPortEOS[kPortIndexInput] &&
                    !mCodec->mPortEOS[kPortIndexOutput]) {
                status_t err = mCodec->submitOutputMetaDataBuffer();
                if (err == OK) {
                    mCodec->signalSubmitOutputMetaDataBufferIfEOS_workaround();
                }
            }
            return true;
        }

        default:
            handled = BaseState::onMessageReceived(msg);
            break;
    }

    return handled;
}

status_t ACodec::setParameters(const sp<AMessage> &params) {
    int32_t videoBitrate;
    if (params->findInt32("video-bitrate", &videoBitrate)) {
        OMX_VIDEO_CONFIG_BITRATETYPE configParams;
        InitOMXParams(&configParams);
        configParams.nPortIndex = kPortIndexOutput;
        configParams.nEncodeBitrate = videoBitrate;

        status_t err = mOMX->setConfig(
                mNode,
                OMX_IndexConfigVideoBitrate,
                &configParams,
                sizeof(configParams));

        if (err != OK) {
            ALOGE("setConfig(OMX_IndexConfigVideoBitrate, %d) failed w/ err %d",
                   videoBitrate, err);

            return err;
        }
    }

    int32_t dropInputFrames;
    if (params->findInt32("drop-input-frames", &dropInputFrames)) {
        bool suspend = dropInputFrames != 0;

        status_t err =
            mOMX->setInternalOption(
                     mNode,
                     kPortIndexInput,
                     IOMX::INTERNAL_OPTION_SUSPEND,
                     &suspend,
                     sizeof(suspend));

        if (err != OK) {
            ALOGE("Failed to set parameter 'drop-input-frames' (err %d)", err);
            return err;
        }
    }

    int32_t dummy;
    if (params->findInt32("request-sync", &dummy)) {
        status_t err = requestIDRFrame();

        if (err != OK) {
            ALOGE("Requesting a sync frame failed w/ err %d", err);
            return err;
        }
    }

    return OK;
}

void ACodec::onSignalEndOfInputStream() {
    sp<AMessage> notify = mNotify->dup();
    notify->setInt32("what", ACodec::kWhatSignaledInputEOS);

    status_t err = mOMX->signalEndOfInputStream(mNode);
    if (err != OK) {
        notify->setInt32("err", err);
    }
    notify->post();
}

bool ACodec::ExecutingState::onOMXEvent(
        OMX_EVENTTYPE event, OMX_U32 data1, OMX_U32 data2) {
    switch (event) {
        case OMX_EventPortSettingsChanged:
        {
            CHECK_EQ(data1, (OMX_U32)kPortIndexOutput);

            if (data2 == 0 || data2 == OMX_IndexParamPortDefinition) {
                mCodec->mMetaDataBuffersToSubmit = 0;
                CHECK_EQ(mCodec->mOMX->sendCommand(
                            mCodec->mNode,
                            OMX_CommandPortDisable, kPortIndexOutput),
                         (status_t)OK);

                mCodec->freeOutputBuffersNotOwnedByComponent();

                mCodec->changeState(mCodec->mOutputPortSettingsChangedState);
            } else if (data2 == OMX_IndexConfigCommonOutputCrop) {
                mCodec->mSentFormat = false;
            } else {
                ALOGV("[%s] OMX_EventPortSettingsChanged 0x%08lx",
                     mCodec->mComponentName.c_str(), data2);
            }

            return true;
        }

        case OMX_EventBufferFlag:
        {
            return true;
        }

        default:
            return BaseState::onOMXEvent(event, data1, data2);
    }
}

////////////////////////////////////////////////////////////////////////////////

ACodec::OutputPortSettingsChangedState::OutputPortSettingsChangedState(
        ACodec *codec)
    : BaseState(codec) {
}

ACodec::BaseState::PortMode ACodec::OutputPortSettingsChangedState::getPortMode(
        OMX_U32 portIndex) {
    if (portIndex == kPortIndexOutput) {
        return FREE_BUFFERS;
    }

    CHECK_EQ(portIndex, (OMX_U32)kPortIndexInput);

    return RESUBMIT_BUFFERS;
}

bool ACodec::OutputPortSettingsChangedState::onMessageReceived(
        const sp<AMessage> &msg) {
    bool handled = false;

    switch (msg->what()) {
        case kWhatFlush:
        case kWhatShutdown:
        case kWhatResume:
        {
            if (msg->what() == kWhatResume) {
                ALOGV("[%s] Deferring resume", mCodec->mComponentName.c_str());
            }

            mCodec->deferMessage(msg);
            handled = true;
            break;
        }

        default:
            handled = BaseState::onMessageReceived(msg);
            break;
    }

    return handled;
}

void ACodec::OutputPortSettingsChangedState::stateEntered() {
    ALOGV("[%s] Now handling output port settings change",
         mCodec->mComponentName.c_str());
}

bool ACodec::OutputPortSettingsChangedState::onOMXEvent(
        OMX_EVENTTYPE event, OMX_U32 data1, OMX_U32 data2) {
    switch (event) {
        case OMX_EventCmdComplete:
        {
            if (data1 == (OMX_U32)OMX_CommandPortDisable) {
                CHECK_EQ(data2, (OMX_U32)kPortIndexOutput);

                ALOGV("[%s] Output port now disabled.",
                        mCodec->mComponentName.c_str());

                CHECK(mCodec->mBuffers[kPortIndexOutput].isEmpty());
                mCodec->mDealer[kPortIndexOutput].clear();

                CHECK_EQ(mCodec->mOMX->sendCommand(
                            mCodec->mNode, OMX_CommandPortEnable, kPortIndexOutput),
                         (status_t)OK);

                status_t err;
                if ((err = mCodec->allocateBuffersOnPort(
                                kPortIndexOutput)) != OK) {
                    ALOGE("Failed to allocate output port buffers after "
                         "port reconfiguration (error 0x%08x)",
                         err);

                    mCodec->signalError(OMX_ErrorUndefined, err);

                    // This is technically not correct, but appears to be
                    // the only way to free the component instance.
                    // Controlled transitioning from excecuting->idle
                    // and idle->loaded seem impossible probably because
                    // the output port never finishes re-enabling.
                    mCodec->mShutdownInProgress = true;
                    mCodec->mKeepComponentAllocated = false;
                    mCodec->changeState(mCodec->mLoadedState);
                }

                return true;
            } else if (data1 == (OMX_U32)OMX_CommandPortEnable) {
                CHECK_EQ(data2, (OMX_U32)kPortIndexOutput);

                mCodec->mSentFormat = false;

                ALOGV("[%s] Output port now reenabled.",
                        mCodec->mComponentName.c_str());

                if (mCodec->mExecutingState->active()) {
                    mCodec->mExecutingState->submitOutputBuffers();
                }

                mCodec->changeState(mCodec->mExecutingState);

                return true;
            }

            return false;
        }

        default:
            return false;
    }
}

////////////////////////////////////////////////////////////////////////////////

ACodec::ExecutingToIdleState::ExecutingToIdleState(ACodec *codec)
    : BaseState(codec),
      mComponentNowIdle(false) {
}

bool ACodec::ExecutingToIdleState::onMessageReceived(const sp<AMessage> &msg) {
    bool handled = false;

    switch (msg->what()) {
        case kWhatFlush:
        {
            // Don't send me a flush request if you previously wanted me
            // to shutdown.
            TRESPASS();
            break;
        }

        case kWhatShutdown:
        {
            // We're already doing that...

            handled = true;
            break;
        }

        default:
            handled = BaseState::onMessageReceived(msg);
            break;
    }

    return handled;
}

void ACodec::ExecutingToIdleState::stateEntered() {
    ALOGV("[%s] Now Executing->Idle", mCodec->mComponentName.c_str());

    mComponentNowIdle = false;
    mCodec->mSentFormat = false;
}

bool ACodec::ExecutingToIdleState::onOMXEvent(
        OMX_EVENTTYPE event, OMX_U32 data1, OMX_U32 data2) {
    switch (event) {
        case OMX_EventCmdComplete:
        {
            CHECK_EQ(data1, (OMX_U32)OMX_CommandStateSet);
            CHECK_EQ(data2, (OMX_U32)OMX_StateIdle);

            mComponentNowIdle = true;

            changeStateIfWeOwnAllBuffers();

            return true;
        }

        case OMX_EventPortSettingsChanged:
        case OMX_EventBufferFlag:
        {
            // We're shutting down and don't care about this anymore.
            return true;
        }

        default:
            return BaseState::onOMXEvent(event, data1, data2);
    }
}

void ACodec::ExecutingToIdleState::changeStateIfWeOwnAllBuffers() {
    if (mComponentNowIdle && mCodec->allYourBuffersAreBelongToUs()) {
        CHECK_EQ(mCodec->mOMX->sendCommand(
                    mCodec->mNode, OMX_CommandStateSet, OMX_StateLoaded),
                 (status_t)OK);

        CHECK_EQ(mCodec->freeBuffersOnPort(kPortIndexInput), (status_t)OK);
        CHECK_EQ(mCodec->freeBuffersOnPort(kPortIndexOutput), (status_t)OK);

        if ((mCodec->mFlags & kFlagPushBlankBuffersToNativeWindowOnShutdown)
                && mCodec->mNativeWindow != NULL) {
            // We push enough 1x1 blank buffers to ensure that one of
            // them has made it to the display.  This allows the OMX
            // component teardown to zero out any protected buffers
            // without the risk of scanning out one of those buffers.
            mCodec->pushBlankBuffersToNativeWindow();
        }

        mCodec->changeState(mCodec->mIdleToLoadedState);
    }
}

void ACodec::ExecutingToIdleState::onInputBufferFilled(
        const sp<AMessage> &msg) {
    BaseState::onInputBufferFilled(msg);

    changeStateIfWeOwnAllBuffers();
}

void ACodec::ExecutingToIdleState::onOutputBufferDrained(
        const sp<AMessage> &msg) {
    BaseState::onOutputBufferDrained(msg);

    changeStateIfWeOwnAllBuffers();
}

////////////////////////////////////////////////////////////////////////////////

ACodec::IdleToLoadedState::IdleToLoadedState(ACodec *codec)
    : BaseState(codec) {
}

bool ACodec::IdleToLoadedState::onMessageReceived(const sp<AMessage> &msg) {
    bool handled = false;

    switch (msg->what()) {
        case kWhatShutdown:
        {
            // We're already doing that...

            handled = true;
            break;
        }

        case kWhatFlush:
        {
            // Don't send me a flush request if you previously wanted me
            // to shutdown.
            TRESPASS();
            break;
        }

        default:
            handled = BaseState::onMessageReceived(msg);
            break;
    }

    return handled;
}

void ACodec::IdleToLoadedState::stateEntered() {
    ALOGV("[%s] Now Idle->Loaded", mCodec->mComponentName.c_str());
}

bool ACodec::IdleToLoadedState::onOMXEvent(
        OMX_EVENTTYPE event, OMX_U32 data1, OMX_U32 data2) {
    switch (event) {
        case OMX_EventCmdComplete:
        {
            CHECK_EQ(data1, (OMX_U32)OMX_CommandStateSet);
            CHECK_EQ(data2, (OMX_U32)OMX_StateLoaded);

            mCodec->changeState(mCodec->mLoadedState);

            return true;
        }

        default:
            return BaseState::onOMXEvent(event, data1, data2);
    }
}

////////////////////////////////////////////////////////////////////////////////

ACodec::FlushingState::FlushingState(ACodec *codec)
    : BaseState(codec) {
}

void ACodec::FlushingState::stateEntered() {
    ALOGV("[%s] Now Flushing", mCodec->mComponentName.c_str());

    mFlushComplete[kPortIndexInput] = mFlushComplete[kPortIndexOutput] = false;
}

bool ACodec::FlushingState::onMessageReceived(const sp<AMessage> &msg) {
    bool handled = false;

    switch (msg->what()) {
        case kWhatShutdown:
        {
            mCodec->deferMessage(msg);
            break;
        }

        case kWhatFlush:
        {
            // We're already doing this right now.
            handled = true;
            break;
        }

        default:
            handled = BaseState::onMessageReceived(msg);
            break;
    }

    return handled;
}

bool ACodec::FlushingState::onOMXEvent(
        OMX_EVENTTYPE event, OMX_U32 data1, OMX_U32 data2) {
    ALOGV("[%s] FlushingState onOMXEvent(%d,%ld)",
            mCodec->mComponentName.c_str(), event, data1);

    switch (event) {
        case OMX_EventCmdComplete:
        {
            CHECK_EQ(data1, (OMX_U32)OMX_CommandFlush);

            if (data2 == kPortIndexInput || data2 == kPortIndexOutput) {
                CHECK(!mFlushComplete[data2]);
                mFlushComplete[data2] = true;

                if (mFlushComplete[kPortIndexInput]
                        && mFlushComplete[kPortIndexOutput]) {
                    changeStateIfWeOwnAllBuffers();
                }
            } else {
                CHECK_EQ(data2, OMX_ALL);
                CHECK(mFlushComplete[kPortIndexInput]);
                CHECK(mFlushComplete[kPortIndexOutput]);

                changeStateIfWeOwnAllBuffers();
            }

            return true;
        }

        case OMX_EventPortSettingsChanged:
        {
            sp<AMessage> msg = new AMessage(kWhatOMXMessage, mCodec->id());
            msg->setInt32("type", omx_message::EVENT);
            msg->setPointer("node", mCodec->mNode);
            msg->setInt32("event", event);
            msg->setInt32("data1", data1);
            msg->setInt32("data2", data2);

            ALOGV("[%s] Deferring OMX_EventPortSettingsChanged",
                 mCodec->mComponentName.c_str());

            mCodec->deferMessage(msg);

            return true;
        }

        default:
            return BaseState::onOMXEvent(event, data1, data2);
    }

    return true;
}

void ACodec::FlushingState::onOutputBufferDrained(const sp<AMessage> &msg) {
    BaseState::onOutputBufferDrained(msg);

    changeStateIfWeOwnAllBuffers();
}

void ACodec::FlushingState::onInputBufferFilled(const sp<AMessage> &msg) {
    BaseState::onInputBufferFilled(msg);

    changeStateIfWeOwnAllBuffers();
}

void ACodec::FlushingState::changeStateIfWeOwnAllBuffers() {
    if (mFlushComplete[kPortIndexInput]
            && mFlushComplete[kPortIndexOutput]
            && mCodec->allYourBuffersAreBelongToUs()) {
        // We now own all buffers except possibly those still queued with
        // the native window for rendering. Let's get those back as well.
        mCodec->waitUntilAllPossibleNativeWindowBuffersAreReturnedToUs();

        sp<AMessage> notify = mCodec->mNotify->dup();
        notify->setInt32("what", ACodec::kWhatFlushCompleted);
        notify->post();

        mCodec->mPortEOS[kPortIndexInput] =
            mCodec->mPortEOS[kPortIndexOutput] = false;

        mCodec->mInputEOSResult = OK;

        if (mCodec->mSkipCutBuffer != NULL) {
            mCodec->mSkipCutBuffer->clear();
        }

        mCodec->changeState(mCodec->mExecutingState);
    }
}

}  // namespace android<|MERGE_RESOLUTION|>--- conflicted
+++ resolved
@@ -382,17 +382,13 @@
       mDequeueCounter(0),
       mStoreMetaDataInOutputBuffers(false),
       mMetaDataBuffersToSubmit(0),
-<<<<<<< HEAD
+      mRepeatFrameDelayUs(-1ll),
 #ifdef QCOM_HARDWARE
-      mRepeatFrameDelayUs(-1ll),
+      mMaxPtsGapUs(-1l),
       mInSmoothStreamingMode(false) {
 #else
-      mRepeatFrameDelayUs(-1ll) {
+      mMaxPtsGapUs(-1l) {
 #endif
-=======
-      mRepeatFrameDelayUs(-1ll),
-      mMaxPtsGapUs(-1l) {
->>>>>>> 66809dc4
     mUninitializedState = new UninitializedState(this);
     mLoadedState = new LoadedState(this);
     mLoadedToIdleState = new LoadedToIdleState(this);
