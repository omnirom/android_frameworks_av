/*
 * Copyright (C) 2010 The Android Open Source Project
 *
 * Licensed under the Apache License, Version 2.0 (the "License");
 * you may not use this file except in compliance with the License.
 * You may obtain a copy of the License at
 *
 *      http://www.apache.org/licenses/LICENSE-2.0
 *
 * Unless required by applicable law or agreed to in writing, software
 * distributed under the License is distributed on an "AS IS" BASIS,
 * WITHOUT WARRANTIES OR CONDITIONS OF ANY KIND, either express or implied.
 * See the License for the specific language governing permissions and
 * limitations under the License.
 */

//#define LOG_NDEBUG 0
#define LOG_TAG "ACodec"

#ifdef __LP64__
#define OMX_ANDROID_COMPILE_AS_32BIT_ON_64BIT_PLATFORMS
#endif

#include <inttypes.h>
#include <utils/Trace.h>

#include <gui/Surface.h>

#include <media/stagefright/ACodec.h>

#include <media/stagefright/foundation/avc_utils.h>
#include <media/stagefright/foundation/hexdump.h>
#include <media/stagefright/foundation/ABuffer.h>
#include <media/stagefright/foundation/ADebug.h>
#include <media/stagefright/foundation/AMessage.h>
#include <media/stagefright/foundation/AUtils.h>

#include <media/stagefright/BufferProducerWrapper.h>
#include <media/stagefright/MediaCodec.h>
#include <media/stagefright/MediaDefs.h>
#include <media/stagefright/OMXClient.h>
#include <media/stagefright/PersistentSurface.h>
#include <media/stagefright/SurfaceUtils.h>
#include <media/hardware/HardwareAPI.h>
#include <media/MediaBufferHolder.h>
#include <media/OMXBuffer.h>
#include <media/omx/1.0/WOmxNode.h>

#include <hidlmemory/mapping.h>

#include <media/openmax/OMX_AudioExt.h>
#include <media/openmax/OMX_VideoExt.h>
#include <media/openmax/OMX_Component.h>
#include <media/openmax/OMX_IndexExt.h>
#include <media/openmax/OMX_AsString.h>

#include "include/ACodecBufferChannel.h"
#include "include/DataConverter.h"
#include "include/SecureBuffer.h"
#include "include/SharedMemoryBuffer.h"
#include <media/stagefright/omx/OMXUtils.h>

#include <stagefright/AVExtensions.h>

#define QTI_FLAC_DECODER
namespace android {

using binder::Status;

enum {
    kMaxIndicesToCheck = 32, // used when enumerating supported formats and profiles
};

// OMX errors are directly mapped into status_t range if
// there is no corresponding MediaError status code.
// Use the statusFromOMXError(int32_t omxError) function.
//
// Currently this is a direct map.
// See frameworks/native/include/media/openmax/OMX_Core.h
//
// Vendor OMX errors     from 0x90000000 - 0x9000FFFF
// Extension OMX errors  from 0x8F000000 - 0x90000000
// Standard OMX errors   from 0x80001000 - 0x80001024 (0x80001024 current)
//

// returns true if err is a recognized OMX error code.
// as OMX error is OMX_S32, this is an int32_t type
static inline bool isOMXError(int32_t err) {
    return (ERROR_CODEC_MIN <= err && err <= ERROR_CODEC_MAX);
}

// converts an OMX error to a status_t
static inline status_t statusFromOMXError(int32_t omxError) {
    switch (omxError) {
    case OMX_ErrorInvalidComponentName:
    case OMX_ErrorComponentNotFound:
        return NAME_NOT_FOUND; // can trigger illegal argument error for provided names.
    default:
        return isOMXError(omxError) ? omxError : 0; // no translation required
    }
}

static inline status_t statusFromBinderStatus(const Status &status) {
    if (status.isOk()) {
        return OK;
    }
    status_t err;
    if ((err = status.serviceSpecificErrorCode()) != OK) {
        return err;
    }
    if ((err = status.transactionError()) != OK) {
        return err;
    }
    // Other exception
    return UNKNOWN_ERROR;
}

// checks and converts status_t to a non-side-effect status_t
static inline status_t makeNoSideEffectStatus(status_t err) {
    switch (err) {
    // the following errors have side effects and may come
    // from other code modules. Remap for safety reasons.
    case INVALID_OPERATION:
    case DEAD_OBJECT:
        return UNKNOWN_ERROR;
    default:
        return err;
    }
}

static OMX_VIDEO_CONTROLRATETYPE getVideoBitrateMode(const sp<AMessage> &msg) {
    int32_t tmp;
    if (msg->findInt32("bitrate-mode", &tmp)) {
        // explicitly translate from MediaCodecInfo.EncoderCapabilities.
        // BITRATE_MODE_* into OMX bitrate mode.
        switch (tmp) {
            //BITRATE_MODE_CQ
            case 0: return OMX_Video_ControlRateConstantQuality;
            //BITRATE_MODE_VBR
            case 1: return OMX_Video_ControlRateVariable;
            //BITRATE_MODE_CBR
            case 2: return OMX_Video_ControlRateConstant;
            default: break;
        }
    }
    return OMX_Video_ControlRateVariable;
}

static bool findVideoBitrateControlInfo(const sp<AMessage> &msg,
        OMX_VIDEO_CONTROLRATETYPE *mode, int32_t *bitrate, int32_t *quality) {
    *mode = getVideoBitrateMode(msg);
    bool isCQ = (*mode == OMX_Video_ControlRateConstantQuality);
    return (!isCQ && msg->findInt32("bitrate", bitrate))
         || (isCQ && msg->findInt32("quality", quality));
}

struct MessageList : public RefBase {
    MessageList() {
    }
    virtual ~MessageList() {
    }
    std::list<sp<AMessage> > &getList() { return mList; }
private:
    std::list<sp<AMessage> > mList;

    DISALLOW_EVIL_CONSTRUCTORS(MessageList);
};

static sp<DataConverter> getCopyConverter() {
    static pthread_once_t once = PTHREAD_ONCE_INIT; // const-inited
    static sp<DataConverter> sCopyConverter;        // zero-inited
    pthread_once(&once, [](){ sCopyConverter = new DataConverter(); });
    return sCopyConverter;
}

struct CodecObserver : public BnOMXObserver {
    CodecObserver() {}

    void setNotificationMessage(const sp<AMessage> &msg) {
        mNotify = msg;
    }

    // from IOMXObserver
    virtual void onMessages(const std::list<omx_message> &messages) {
        if (messages.empty()) {
            return;
        }

        sp<AMessage> notify = mNotify->dup();
        sp<MessageList> msgList = new MessageList();
        for (std::list<omx_message>::const_iterator it = messages.cbegin();
              it != messages.cend(); ++it) {
            const omx_message &omx_msg = *it;

            sp<AMessage> msg = new AMessage;
            msg->setInt32("type", omx_msg.type);
            switch (omx_msg.type) {
                case omx_message::EVENT:
                {
                    msg->setInt32("event", omx_msg.u.event_data.event);
                    msg->setInt32("data1", omx_msg.u.event_data.data1);
                    msg->setInt32("data2", omx_msg.u.event_data.data2);
                    break;
                }

                case omx_message::EMPTY_BUFFER_DONE:
                {
                    msg->setInt32("buffer", omx_msg.u.buffer_data.buffer);
                    msg->setInt32("fence_fd", omx_msg.fenceFd);
                    break;
                }

                case omx_message::FILL_BUFFER_DONE:
                {
                    msg->setInt32(
                            "buffer", omx_msg.u.extended_buffer_data.buffer);
                    msg->setInt32(
                            "range_offset",
                            omx_msg.u.extended_buffer_data.range_offset);
                    msg->setInt32(
                            "range_length",
                            omx_msg.u.extended_buffer_data.range_length);
                    msg->setInt32(
                            "flags",
                            omx_msg.u.extended_buffer_data.flags);
                    msg->setInt64(
                            "timestamp",
                            omx_msg.u.extended_buffer_data.timestamp);
                    msg->setInt32(
                            "fence_fd", omx_msg.fenceFd);
                    break;
                }

                case omx_message::FRAME_RENDERED:
                {
                    msg->setInt64(
                            "media_time_us", omx_msg.u.render_data.timestamp);
                    msg->setInt64(
                            "system_nano", omx_msg.u.render_data.nanoTime);
                    break;
                }

                default:
                    ALOGE("Unrecognized message type: %d", omx_msg.type);
                    break;
            }
            msgList->getList().push_back(msg);
        }
        notify->setObject("messages", msgList);
        notify->post();
    }

protected:
    virtual ~CodecObserver() {}

private:
    sp<AMessage> mNotify;

    DISALLOW_EVIL_CONSTRUCTORS(CodecObserver);
};

////////////////////////////////////////////////////////////////////////////////

struct ACodec::BaseState : public AState {
    explicit BaseState(ACodec *codec, const sp<AState> &parentState = NULL);

protected:
    enum PortMode {
        KEEP_BUFFERS,
        RESUBMIT_BUFFERS,
        FREE_BUFFERS,
    };

    ACodec *mCodec;

    virtual PortMode getPortMode(OMX_U32 portIndex);

    virtual void stateExited();
    virtual bool onMessageReceived(const sp<AMessage> &msg);

    virtual bool onOMXEvent(OMX_EVENTTYPE event, OMX_U32 data1, OMX_U32 data2);

    virtual void onOutputBufferDrained(const sp<AMessage> &msg);
    virtual void onInputBufferFilled(const sp<AMessage> &msg);

    void postFillThisBuffer(BufferInfo *info);

private:
    // Handles an OMX message. Returns true iff message was handled.
    bool onOMXMessage(const sp<AMessage> &msg);

    // Handles a list of messages. Returns true iff messages were handled.
    bool onOMXMessageList(const sp<AMessage> &msg);

    // returns true iff this message is for this component and the component is alive
    bool checkOMXMessage(const sp<AMessage> &msg);

    bool onOMXEmptyBufferDone(IOMX::buffer_id bufferID, int fenceFd);

    bool onOMXFillBufferDone(
            IOMX::buffer_id bufferID,
            size_t rangeOffset, size_t rangeLength,
            OMX_U32 flags,
            int64_t timeUs,
            int fenceFd);

    virtual bool onOMXFrameRendered(int64_t mediaTimeUs, nsecs_t systemNano);

    void getMoreInputDataIfPossible();

    DISALLOW_EVIL_CONSTRUCTORS(BaseState);
};

////////////////////////////////////////////////////////////////////////////////

struct ACodec::DeathNotifier :
        public IBinder::DeathRecipient,
        public ::android::hardware::hidl_death_recipient {
    explicit DeathNotifier(const sp<AMessage> &notify)
        : mNotify(notify) {
    }

    virtual void binderDied(const wp<IBinder> &) {
        mNotify->post();
    }

    virtual void serviceDied(
            uint64_t /* cookie */,
            const wp<::android::hidl::base::V1_0::IBase>& /* who */) {
        mNotify->post();
    }

protected:
    virtual ~DeathNotifier() {}

private:
    sp<AMessage> mNotify;

    DISALLOW_EVIL_CONSTRUCTORS(DeathNotifier);
};

struct ACodec::UninitializedState : public ACodec::BaseState {
    explicit UninitializedState(ACodec *codec);

protected:
    virtual bool onMessageReceived(const sp<AMessage> &msg);
    virtual void stateEntered();

private:
    void onSetup(const sp<AMessage> &msg);
    bool onAllocateComponent(const sp<AMessage> &msg);

    sp<DeathNotifier> mDeathNotifier;

    DISALLOW_EVIL_CONSTRUCTORS(UninitializedState);
};

////////////////////////////////////////////////////////////////////////////////

struct ACodec::LoadedState : public ACodec::BaseState {
    explicit LoadedState(ACodec *codec);

protected:
    virtual bool onMessageReceived(const sp<AMessage> &msg);
    virtual void stateEntered();

private:
    friend struct ACodec::UninitializedState;

    bool onConfigureComponent(const sp<AMessage> &msg);
    void onCreateInputSurface(const sp<AMessage> &msg);
    void onSetInputSurface(const sp<AMessage> &msg);
    void onStart();
    void onShutdown(bool keepComponentAllocated);

    status_t setupInputSurface();

    DISALLOW_EVIL_CONSTRUCTORS(LoadedState);
};

////////////////////////////////////////////////////////////////////////////////

struct ACodec::LoadedToIdleState : public ACodec::BaseState {
    explicit LoadedToIdleState(ACodec *codec);

protected:
    virtual bool onMessageReceived(const sp<AMessage> &msg);
    virtual bool onOMXEvent(OMX_EVENTTYPE event, OMX_U32 data1, OMX_U32 data2);
    virtual void stateEntered();

private:
    status_t allocateBuffers();

    DISALLOW_EVIL_CONSTRUCTORS(LoadedToIdleState);
};

////////////////////////////////////////////////////////////////////////////////

struct ACodec::IdleToExecutingState : public ACodec::BaseState {
    explicit IdleToExecutingState(ACodec *codec);

protected:
    virtual bool onMessageReceived(const sp<AMessage> &msg);
    virtual bool onOMXEvent(OMX_EVENTTYPE event, OMX_U32 data1, OMX_U32 data2);
    virtual void stateEntered();

private:
    DISALLOW_EVIL_CONSTRUCTORS(IdleToExecutingState);
};

////////////////////////////////////////////////////////////////////////////////

struct ACodec::ExecutingState : public ACodec::BaseState {
    explicit ExecutingState(ACodec *codec);

    void submitRegularOutputBuffers();
    void submitOutputMetaBuffers();
    void submitOutputBuffers();

    // Submit output buffers to the decoder, submit input buffers to client
    // to fill with data.
    void resume();

    // Returns true iff input and output buffers are in play.
    bool active() const { return mActive; }

protected:
    virtual PortMode getPortMode(OMX_U32 portIndex);
    virtual bool onMessageReceived(const sp<AMessage> &msg);
    virtual void stateEntered();

    virtual bool onOMXEvent(OMX_EVENTTYPE event, OMX_U32 data1, OMX_U32 data2);
    virtual bool onOMXFrameRendered(int64_t mediaTimeUs, nsecs_t systemNano);

private:
    bool mActive;

    DISALLOW_EVIL_CONSTRUCTORS(ExecutingState);
};

////////////////////////////////////////////////////////////////////////////////

struct ACodec::OutputPortSettingsChangedState : public ACodec::BaseState {
    explicit OutputPortSettingsChangedState(ACodec *codec);

protected:
    virtual PortMode getPortMode(OMX_U32 portIndex);
    virtual bool onMessageReceived(const sp<AMessage> &msg);
    virtual void stateEntered();

    virtual bool onOMXEvent(OMX_EVENTTYPE event, OMX_U32 data1, OMX_U32 data2);
    virtual bool onOMXFrameRendered(int64_t mediaTimeUs, nsecs_t systemNano);

private:
    DISALLOW_EVIL_CONSTRUCTORS(OutputPortSettingsChangedState);
};

////////////////////////////////////////////////////////////////////////////////

struct ACodec::ExecutingToIdleState : public ACodec::BaseState {
    explicit ExecutingToIdleState(ACodec *codec);

protected:
    virtual bool onMessageReceived(const sp<AMessage> &msg);
    virtual void stateEntered();

    virtual bool onOMXEvent(OMX_EVENTTYPE event, OMX_U32 data1, OMX_U32 data2);

    virtual void onOutputBufferDrained(const sp<AMessage> &msg);
    virtual void onInputBufferFilled(const sp<AMessage> &msg);

private:
    void changeStateIfWeOwnAllBuffers();

    bool mComponentNowIdle;

    DISALLOW_EVIL_CONSTRUCTORS(ExecutingToIdleState);
};

////////////////////////////////////////////////////////////////////////////////

struct ACodec::IdleToLoadedState : public ACodec::BaseState {
    explicit IdleToLoadedState(ACodec *codec);

protected:
    virtual bool onMessageReceived(const sp<AMessage> &msg);
    virtual void stateEntered();

    virtual bool onOMXEvent(OMX_EVENTTYPE event, OMX_U32 data1, OMX_U32 data2);

private:
    DISALLOW_EVIL_CONSTRUCTORS(IdleToLoadedState);
};

////////////////////////////////////////////////////////////////////////////////

struct ACodec::FlushingState : public ACodec::BaseState {
    explicit FlushingState(ACodec *codec);

protected:
    virtual bool onMessageReceived(const sp<AMessage> &msg);
    virtual void stateEntered();

    virtual bool onOMXEvent(OMX_EVENTTYPE event, OMX_U32 data1, OMX_U32 data2);

    virtual void onOutputBufferDrained(const sp<AMessage> &msg);
    virtual void onInputBufferFilled(const sp<AMessage> &msg);

private:
    bool mFlushComplete[2];

    void changeStateIfWeOwnAllBuffers();

    DISALLOW_EVIL_CONSTRUCTORS(FlushingState);
};

////////////////////////////////////////////////////////////////////////////////

void ACodec::BufferInfo::setWriteFence(int fenceFd, const char *dbg) {
    if (mFenceFd >= 0) {
        ALOGW("OVERWRITE OF %s fence %d by write fence %d in %s",
                mIsReadFence ? "read" : "write", mFenceFd, fenceFd, dbg);
    }
    mFenceFd = fenceFd;
    mIsReadFence = false;
}

void ACodec::BufferInfo::setReadFence(int fenceFd, const char *dbg) {
    if (mFenceFd >= 0) {
        ALOGW("OVERWRITE OF %s fence %d by read fence %d in %s",
                mIsReadFence ? "read" : "write", mFenceFd, fenceFd, dbg);
    }
    mFenceFd = fenceFd;
    mIsReadFence = true;
}

void ACodec::BufferInfo::checkWriteFence(const char *dbg) {
    if (mFenceFd >= 0 && mIsReadFence) {
        ALOGD("REUSING read fence %d as write fence in %s", mFenceFd, dbg);
    }
}

void ACodec::BufferInfo::checkReadFence(const char *dbg) {
    if (mFenceFd >= 0 && !mIsReadFence) {
        ALOGD("REUSING write fence %d as read fence in %s", mFenceFd, dbg);
    }
}

////////////////////////////////////////////////////////////////////////////////

ACodec::ACodec()
    : mSampleRate(0),
      mNodeGeneration(0),
      mUsingNativeWindow(false),
      mNativeWindowUsageBits(0),
      mLastNativeWindowDataSpace(HAL_DATASPACE_UNKNOWN),
      mIsVideo(false),
      mIsImage(false),
      mIsEncoder(false),
      mFatalError(false),
      mShutdownInProgress(false),
      mExplicitShutdown(false),
      mIsLegacyVP9Decoder(false),
      mEncoderDelay(0),
      mEncoderPadding(0),
      mRotationDegrees(0),
      mChannelMaskPresent(false),
      mChannelMask(0),
      mDequeueCounter(0),
      mMetadataBuffersToSubmit(0),
      mNumUndequeuedBuffers(0),
      mRepeatFrameDelayUs(-1ll),
      mMaxPtsGapUs(0ll),
      mMaxFps(-1),
      mFps(-1.0),
      mCaptureFps(-1.0),
      mCreateInputBuffersSuspended(false),
      mLatency(0),
      mTunneled(false),
      mDescribeColorAspectsIndex((OMX_INDEXTYPE)0),
      mDescribeHDRStaticInfoIndex((OMX_INDEXTYPE)0),
      mDescribeHDR10PlusInfoIndex((OMX_INDEXTYPE)0),
      mStateGeneration(0),
      mVendorExtensionsStatus(kExtensionsUnchecked) {
    memset(&mLastHDRStaticInfo, 0, sizeof(mLastHDRStaticInfo));

    mUninitializedState = new UninitializedState(this);
    mLoadedState = new LoadedState(this);
    mLoadedToIdleState = new LoadedToIdleState(this);
    mIdleToExecutingState = new IdleToExecutingState(this);
    mExecutingState = new ExecutingState(this);

    mOutputPortSettingsChangedState =
        new OutputPortSettingsChangedState(this);

    mExecutingToIdleState = new ExecutingToIdleState(this);
    mIdleToLoadedState = new IdleToLoadedState(this);
    mFlushingState = new FlushingState(this);

    mPortEOS[kPortIndexInput] = mPortEOS[kPortIndexOutput] = false;
    mInputEOSResult = OK;

    mPortMode[kPortIndexInput] = IOMX::kPortModePresetByteBuffer;
    mPortMode[kPortIndexOutput] = IOMX::kPortModePresetByteBuffer;

    memset(&mLastNativeWindowCrop, 0, sizeof(mLastNativeWindowCrop));

    changeState(mUninitializedState);
}

ACodec::~ACodec() {
}

status_t ACodec::setupCustomCodec(status_t err, const char *, const sp<AMessage> &) {
    return err;
}

void ACodec::initiateSetup(const sp<AMessage> &msg) {
    msg->setWhat(kWhatSetup);
    msg->setTarget(this);
    msg->post();
}

std::shared_ptr<BufferChannelBase> ACodec::getBufferChannel() {
    if (!mBufferChannel) {
        mBufferChannel = std::make_shared<ACodecBufferChannel>(
                new AMessage(kWhatInputBufferFilled, this),
                new AMessage(kWhatOutputBufferDrained, this));
    }
    return mBufferChannel;
}

void ACodec::signalSetParameters(const sp<AMessage> &params) {
    sp<AMessage> msg = new AMessage(kWhatSetParameters, this);
    msg->setMessage("params", params);
    msg->post();
}

void ACodec::initiateAllocateComponent(const sp<AMessage> &msg) {
    msg->setWhat(kWhatAllocateComponent);
    msg->setTarget(this);
    msg->post();
}

void ACodec::initiateConfigureComponent(const sp<AMessage> &msg) {
    msg->setWhat(kWhatConfigureComponent);
    msg->setTarget(this);
    msg->post();
}

status_t ACodec::setSurface(const sp<Surface> &surface) {
    sp<AMessage> msg = new AMessage(kWhatSetSurface, this);
    msg->setObject("surface", surface);

    sp<AMessage> response;
    status_t err = msg->postAndAwaitResponse(&response);

    if (err == OK) {
        (void)response->findInt32("err", &err);
    }
    return err;
}

void ACodec::initiateCreateInputSurface() {
    (new AMessage(kWhatCreateInputSurface, this))->post();
}

void ACodec::initiateSetInputSurface(
        const sp<PersistentSurface> &surface) {
    sp<AMessage> msg = new AMessage(kWhatSetInputSurface, this);
    msg->setObject("input-surface", surface);
    msg->post();
}

void ACodec::signalEndOfInputStream() {
    (new AMessage(kWhatSignalEndOfInputStream, this))->post();
}

void ACodec::initiateStart() {
    (new AMessage(kWhatStart, this))->post();
}

void ACodec::signalFlush() {
    ALOGV("[%s] signalFlush", mComponentName.c_str());
    (new AMessage(kWhatFlush, this))->post();
}

void ACodec::signalResume() {
    (new AMessage(kWhatResume, this))->post();
}

void ACodec::initiateShutdown(bool keepComponentAllocated) {
    sp<AMessage> msg = new AMessage(kWhatShutdown, this);
    msg->setInt32("keepComponentAllocated", keepComponentAllocated);
    msg->post();
    if (!keepComponentAllocated) {
        // ensure shutdown completes in 3 seconds
        (new AMessage(kWhatReleaseCodecInstance, this))->post(3000000);
    }
}

void ACodec::signalRequestIDRFrame() {
    (new AMessage(kWhatRequestIDRFrame, this))->post();
}

// *** NOTE: THE FOLLOWING WORKAROUND WILL BE REMOVED ***
// Some codecs may return input buffers before having them processed.
// This causes a halt if we already signaled an EOS on the input
// port.  For now keep submitting an output buffer if there was an
// EOS on the input port, but not yet on the output port.
void ACodec::signalSubmitOutputMetadataBufferIfEOS_workaround() {
    if (mPortEOS[kPortIndexInput] && !mPortEOS[kPortIndexOutput] &&
            mMetadataBuffersToSubmit > 0) {
        (new AMessage(kWhatSubmitOutputMetadataBufferIfEOS, this))->post();
    }
}

status_t ACodec::handleSetSurface(const sp<Surface> &surface) {
    // allow keeping unset surface
    if (surface == NULL) {
        if (mNativeWindow != NULL) {
            ALOGW("cannot unset a surface");
            return INVALID_OPERATION;
        }
        return OK;
    }

    // cannot switch from bytebuffers to surface
    if (mNativeWindow == NULL) {
        ALOGW("component was not configured with a surface");
        return INVALID_OPERATION;
    }

    ANativeWindow *nativeWindow = surface.get();
    // if we have not yet started the codec, we can simply set the native window
    if (mBuffers[kPortIndexInput].size() == 0) {
        mNativeWindow = surface;
        return OK;
    }

    // we do not support changing a tunneled surface after start
    if (mTunneled) {
        ALOGW("cannot change tunneled surface");
        return INVALID_OPERATION;
    }

    int usageBits = 0;
    // no need to reconnect as we will not dequeue all buffers
    status_t err = setupNativeWindowSizeFormatAndUsage(
            nativeWindow, &usageBits, !storingMetadataInDecodedBuffers());
    if (err != OK) {
        return err;
    }

    int ignoredFlags = kVideoGrallocUsage;
    // New output surface is not allowed to add new usage flag except ignored ones.
    if ((usageBits & ~(mNativeWindowUsageBits | ignoredFlags)) != 0) {
        ALOGW("cannot change usage from %#x to %#x", mNativeWindowUsageBits, usageBits);
        return BAD_VALUE;
    }

    // get min undequeued count. We cannot switch to a surface that has a higher
    // undequeued count than we allocated.
    int minUndequeuedBuffers = 0;
    err = nativeWindow->query(
            nativeWindow, NATIVE_WINDOW_MIN_UNDEQUEUED_BUFFERS,
            &minUndequeuedBuffers);
    if (err != 0) {
        ALOGE("NATIVE_WINDOW_MIN_UNDEQUEUED_BUFFERS query failed: %s (%d)",
                strerror(-err), -err);
        return err;
    }
    if (minUndequeuedBuffers > (int)mNumUndequeuedBuffers) {
        ALOGE("new surface holds onto more buffers (%d) than planned for (%zu)",
                minUndequeuedBuffers, mNumUndequeuedBuffers);
        return BAD_VALUE;
    }

    // we cannot change the number of output buffers while OMX is running
    // set up surface to the same count
    Vector<BufferInfo> &buffers = mBuffers[kPortIndexOutput];
    ALOGV("setting up surface for %zu buffers", buffers.size());

    err = native_window_set_buffer_count(nativeWindow, buffers.size());
    if (err != 0) {
        ALOGE("native_window_set_buffer_count failed: %s (%d)", strerror(-err),
                -err);
        return err;
    }

    // need to enable allocation when attaching
    surface->getIGraphicBufferProducer()->allowAllocation(true);

    // for meta data mode, we move dequeud buffers to the new surface.
    // for non-meta mode, we must move all registered buffers
    for (size_t i = 0; i < buffers.size(); ++i) {
        const BufferInfo &info = buffers[i];
        // skip undequeued buffers for meta data mode
        if (storingMetadataInDecodedBuffers()
                && info.mStatus == BufferInfo::OWNED_BY_NATIVE_WINDOW) {
            ALOGV("skipping buffer");
            continue;
        }
        ALOGV("attaching buffer %p", info.mGraphicBuffer->getNativeBuffer());

        err = surface->attachBuffer(info.mGraphicBuffer->getNativeBuffer());
        if (err != OK) {
            ALOGE("failed to attach buffer %p to the new surface: %s (%d)",
                    info.mGraphicBuffer->getNativeBuffer(),
                    strerror(-err), -err);
            return err;
        }
    }

    // cancel undequeued buffers to new surface
    if (!storingMetadataInDecodedBuffers()) {
        for (size_t i = 0; i < buffers.size(); ++i) {
            BufferInfo &info = buffers.editItemAt(i);
            if (info.mStatus == BufferInfo::OWNED_BY_NATIVE_WINDOW) {
                ALOGV("canceling buffer %p", info.mGraphicBuffer->getNativeBuffer());
                err = nativeWindow->cancelBuffer(
                        nativeWindow, info.mGraphicBuffer->getNativeBuffer(), info.mFenceFd);
                info.mFenceFd = -1;
                if (err != OK) {
                    ALOGE("failed to cancel buffer %p to the new surface: %s (%d)",
                            info.mGraphicBuffer->getNativeBuffer(),
                            strerror(-err), -err);
                    return err;
                }
            }
        }
        // disallow further allocation
        (void)surface->getIGraphicBufferProducer()->allowAllocation(false);
    }

    // push blank buffers to previous window if requested
    if (mFlags & kFlagPushBlankBuffersToNativeWindowOnShutdown) {
        pushBlankBuffersToNativeWindow(mNativeWindow.get());
    }

    mNativeWindow = nativeWindow;
    mNativeWindowUsageBits = usageBits;
    return OK;
}

status_t ACodec::setPortMode(int32_t portIndex, IOMX::PortMode mode) {
    status_t err = mOMXNode->setPortMode(portIndex, mode);
    if (err != OK) {
        ALOGE("[%s] setPortMode on %s to %s failed w/ err %d",
                mComponentName.c_str(),
                portIndex == kPortIndexInput ? "input" : "output",
                asString(mode),
                err);
        return err;
    }

    mPortMode[portIndex] = mode;
    return OK;
}

status_t ACodec::allocateBuffersOnPort(OMX_U32 portIndex) {
    if (portIndex == kPortIndexInputExtradata ||
            portIndex == kPortIndexOutputExtradata) {
        return OK;
    }

    CHECK(portIndex == kPortIndexInput || portIndex == kPortIndexOutput);

    CHECK(mAllocator[portIndex] == NULL);
    CHECK(mBuffers[portIndex].isEmpty());

    status_t err;
    if (mNativeWindow != NULL && portIndex == kPortIndexOutput) {
        if (storingMetadataInDecodedBuffers()) {
            err = allocateOutputMetadataBuffers();
        } else {
            err = allocateOutputBuffersFromNativeWindow();
        }
    } else {
        OMX_PARAM_PORTDEFINITIONTYPE def;
        InitOMXParams(&def);
        def.nPortIndex = portIndex;

        err = mOMXNode->getParameter(
                OMX_IndexParamPortDefinition, &def, sizeof(def));

        if (err == OK) {
            const IOMX::PortMode &mode = mPortMode[portIndex];
            size_t bufSize = def.nBufferSize;
            // Always allocate VideoNativeMetadata if using ANWBuffer.
            // OMX might use gralloc source internally, but we don't share
            // metadata buffer with OMX, OMX has its own headers.
            if (mode == IOMX::kPortModeDynamicANWBuffer) {
                bufSize = sizeof(VideoNativeMetadata);
            } else if (mode == IOMX::kPortModeDynamicNativeHandle) {
                bufSize = sizeof(VideoNativeHandleMetadata);
            }

            size_t conversionBufferSize = 0;

            sp<DataConverter> converter = mConverter[portIndex];
            if (converter != NULL) {
                // here we assume sane conversions of max 4:1, so result fits in int32
                if (portIndex == kPortIndexInput) {
                    conversionBufferSize = converter->sourceSize(bufSize);
                } else {
                    conversionBufferSize = converter->targetSize(bufSize);
                }
            }

            size_t alignment = 32; // This is the value currently returned by
                                   // MemoryDealer::getAllocationAlignment().
                                   // TODO: Fix this when Treble has
                                   // MemoryHeap/MemoryDealer.

            ALOGV("[%s] Allocating %u buffers of size %zu (from %u using %s) on %s port",
                    mComponentName.c_str(),
                    def.nBufferCountActual, bufSize, def.nBufferSize, asString(mode),
                    portIndex == kPortIndexInput ? "input" : "output");

            // verify buffer sizes to avoid overflow in align()
            if (bufSize == 0 || max(bufSize, conversionBufferSize) > kMaxCodecBufferSize) {
                ALOGE("b/22885421");
                return NO_MEMORY;
            }

            // don't modify bufSize as OMX may not expect it to increase after negotiation
            size_t alignedSize = align(bufSize, alignment);
            size_t alignedConvSize = align(conversionBufferSize, alignment);
            if (def.nBufferCountActual > SIZE_MAX / (alignedSize + alignedConvSize)) {
                ALOGE("b/22885421");
                return NO_MEMORY;
            }

            if (mode != IOMX::kPortModePresetSecureBuffer) {
                mAllocator[portIndex] = TAllocator::getService("ashmem");
                if (mAllocator[portIndex] == nullptr) {
                    ALOGE("hidl allocator on port %d is null",
                            (int)portIndex);
                    return NO_MEMORY;
                }
                // TODO: When Treble has MemoryHeap/MemoryDealer, we should
                // specify the heap size to be
                // def.nBufferCountActual * (alignedSize + alignedConvSize).
            }

            const sp<AMessage> &format =
                    portIndex == kPortIndexInput ? mInputFormat : mOutputFormat;
            for (OMX_U32 i = 0; i < def.nBufferCountActual && err == OK; ++i) {
                hidl_memory hidlMemToken;
                sp<TMemory> hidlMem;
                sp<IMemory> mem;

                BufferInfo info;
                info.mStatus = BufferInfo::OWNED_BY_US;
                info.mFenceFd = -1;
                info.mRenderInfo = NULL;
                info.mGraphicBuffer = NULL;
                info.mNewGraphicBuffer = false;

                if (mode == IOMX::kPortModePresetSecureBuffer) {
                    void *ptr = NULL;
                    sp<NativeHandle> native_handle;
                    err = mOMXNode->allocateSecureBuffer(
                            portIndex, bufSize, &info.mBufferID,
                            &ptr, &native_handle);

                    info.mData = (native_handle == NULL)
                            ? new SecureBuffer(format, ptr, bufSize)
                            : new SecureBuffer(format, native_handle, bufSize);
                    info.mCodecData = info.mData;
                } else {
                    bool success;
                    auto transStatus = mAllocator[portIndex]->allocate(
                            bufSize,
                            [&success, &hidlMemToken](
                                    bool s,
                                    hidl_memory const& m) {
                                success = s;
                                hidlMemToken = m;
                            });

                    if (!transStatus.isOk()) {
                        ALOGE("hidl's AshmemAllocator failed at the "
                                "transport: %s",
                                transStatus.description().c_str());
                        return NO_MEMORY;
                    }
                    if (!success) {
                        return NO_MEMORY;
                    }
                    hidlMem = mapMemory(hidlMemToken);
                    if (hidlMem == nullptr) {
                        return NO_MEMORY;
                    }
                    err = mOMXNode->useBuffer(
                            portIndex, hidlMemToken, &info.mBufferID);

                    if (mode == IOMX::kPortModeDynamicANWBuffer) {
                        VideoNativeMetadata* metaData = (VideoNativeMetadata*)(
                                (void*)hidlMem->getPointer());
                        metaData->nFenceFd = -1;
                    }

                    info.mCodecData = new SharedMemoryBuffer(
                            format, hidlMem);
                    info.mCodecRef = hidlMem;

                    // if we require conversion, allocate conversion buffer for client use;
                    // otherwise, reuse codec buffer
                    if (mConverter[portIndex] != NULL) {
                        CHECK_GT(conversionBufferSize, (size_t)0);
                        bool success;
                        mAllocator[portIndex]->allocate(
                                conversionBufferSize,
                                [&success, &hidlMemToken](
                                        bool s,
                                        hidl_memory const& m) {
                                    success = s;
                                    hidlMemToken = m;
                                });
                        if (!success) {
                            return NO_MEMORY;
                        }
                        hidlMem = mapMemory(hidlMemToken);
                        if (hidlMem == nullptr) {
                            return NO_MEMORY;
                        }
                        info.mData = new SharedMemoryBuffer(format, hidlMem);
                        info.mMemRef = hidlMem;
                    } else {
                        info.mData = info.mCodecData;
                        info.mMemRef = info.mCodecRef;
                    }
                }

                mBuffers[portIndex].push(info);
            }
        }
    }

    if (err != OK) {
        return err;
    }

    std::vector<ACodecBufferChannel::BufferAndId> array(mBuffers[portIndex].size());
    for (size_t i = 0; i < mBuffers[portIndex].size(); ++i) {
        array[i] = {mBuffers[portIndex][i].mData, mBuffers[portIndex][i].mBufferID};
    }
    if (portIndex == kPortIndexInput) {
        mBufferChannel->setInputBufferArray(array);
    } else if (portIndex == kPortIndexOutput) {
        mBufferChannel->setOutputBufferArray(array);
    } else {
        TRESPASS();
    }

    return OK;
}

status_t ACodec::setupNativeWindowSizeFormatAndUsage(
        ANativeWindow *nativeWindow /* nonnull */, int *finalUsage /* nonnull */,
        bool reconnect) {
    OMX_PARAM_PORTDEFINITIONTYPE def;
    InitOMXParams(&def);
    def.nPortIndex = kPortIndexOutput;

    status_t err = mOMXNode->getParameter(
            OMX_IndexParamPortDefinition, &def, sizeof(def));

    if (err != OK) {
        return err;
    }

    OMX_INDEXTYPE index;
    err = mOMXNode->getExtensionIndex(
            "OMX.google.android.index.AndroidNativeBufferConsumerUsage",
            &index);

    if (err != OK) {
        // allow failure
        err = OK;
    } else {
        int usageBits = 0;
        if (nativeWindow->query(
                nativeWindow,
                NATIVE_WINDOW_CONSUMER_USAGE_BITS,
                &usageBits) == OK) {
            OMX_PARAM_U32TYPE params;
            InitOMXParams(&params);
            params.nPortIndex = kPortIndexOutput;
            params.nU32 = (OMX_U32)usageBits;

            err = mOMXNode->setParameter(index, &params, sizeof(params));

            if (err != OK) {
                ALOGE("Fail to set AndroidNativeBufferConsumerUsage: %d", err);
                return err;
            }
        }
    }

    OMX_U32 usage = 0;
    err = mOMXNode->getGraphicBufferUsage(kPortIndexOutput, &usage);
    if (err != 0) {
        ALOGW("querying usage flags from OMX IL component failed: %d", err);
        // XXX: Currently this error is logged, but not fatal.
        usage = 0;
    }
    int omxUsage = usage;

    if (mFlags & kFlagIsGrallocUsageProtected) {
        usage |= GRALLOC_USAGE_PROTECTED;
    }

    usage |= kVideoGrallocUsage;
    *finalUsage = usage;

    memset(&mLastNativeWindowCrop, 0, sizeof(mLastNativeWindowCrop));
    mLastNativeWindowDataSpace = HAL_DATASPACE_UNKNOWN;

    ALOGV("gralloc usage: %#x(OMX) => %#x(ACodec)", omxUsage, usage);
    return setNativeWindowSizeFormatAndUsage(
            nativeWindow,
            def.format.video.nFrameWidth,
            def.format.video.nFrameHeight,
            def.format.video.eColorFormat,
            mRotationDegrees,
            usage,
            reconnect);
}

status_t ACodec::configureOutputBuffersFromNativeWindow(
        OMX_U32 *bufferCount, OMX_U32 *bufferSize,
        OMX_U32 *minUndequeuedBuffers, bool preregister) {

    OMX_PARAM_PORTDEFINITIONTYPE def;
    InitOMXParams(&def);
    def.nPortIndex = kPortIndexOutput;

    status_t err = mOMXNode->getParameter(
            OMX_IndexParamPortDefinition, &def, sizeof(def));

    if (err == OK) {
        err = setupNativeWindowSizeFormatAndUsage(
                mNativeWindow.get(), &mNativeWindowUsageBits,
                preregister && !mTunneled /* reconnect */);
    }
    if (err != OK) {
        mNativeWindowUsageBits = 0;
        return err;
    }

    // Exits here for tunneled video playback codecs -- i.e. skips native window
    // buffer allocation step as this is managed by the tunneled OMX omponent
    // itself and explicitly sets def.nBufferCountActual to 0.
    if (mTunneled) {
        ALOGV("Tunneled Playback: skipping native window buffer allocation.");
        def.nBufferCountActual = 0;
        err = mOMXNode->setParameter(
                OMX_IndexParamPortDefinition, &def, sizeof(def));

        *minUndequeuedBuffers = 0;
        *bufferCount = 0;
        *bufferSize = 0;
        return err;
    }

    *minUndequeuedBuffers = 0;
    err = mNativeWindow->query(
            mNativeWindow.get(), NATIVE_WINDOW_MIN_UNDEQUEUED_BUFFERS,
            (int *)minUndequeuedBuffers);

    if (err != 0) {
        ALOGE("NATIVE_WINDOW_MIN_UNDEQUEUED_BUFFERS query failed: %s (%d)",
                strerror(-err), -err);
        return err;
    }

    // FIXME: assume that surface is controlled by app (native window
    // returns the number for the case when surface is not controlled by app)
    // FIXME2: This means that minUndeqeueudBufs can be 1 larger than reported
    // For now, try to allocate 1 more buffer, but don't fail if unsuccessful

    // Use conservative allocation while also trying to reduce starvation
    //
    // 1. allocate at least nBufferCountMin + minUndequeuedBuffers - that is the
    //    minimum needed for the consumer to be able to work
    // 2. try to allocate two (2) additional buffers to reduce starvation from
    //    the consumer
    //    plus an extra buffer to account for incorrect minUndequeuedBufs
    for (OMX_U32 extraBuffers = 2 + 1; /* condition inside loop */; extraBuffers--) {
        OMX_U32 newBufferCount =
            def.nBufferCountMin + *minUndequeuedBuffers + extraBuffers;
        def.nBufferCountActual = newBufferCount;
        err = mOMXNode->setParameter(
                OMX_IndexParamPortDefinition, &def, sizeof(def));

        if (err == OK) {
            *minUndequeuedBuffers += extraBuffers;
            break;
        }

        ALOGW("[%s] setting nBufferCountActual to %u failed: %d",
                mComponentName.c_str(), newBufferCount, err);
        /* exit condition */
        if (extraBuffers == 0) {
            return err;
        }
    }

    err = native_window_set_buffer_count(
            mNativeWindow.get(), def.nBufferCountActual);

    if (err != 0) {
        ALOGE("native_window_set_buffer_count failed: %s (%d)", strerror(-err),
                -err);
        return err;
    }

    *bufferCount = def.nBufferCountActual;
    *bufferSize =  def.nBufferSize;
    return err;
}

status_t ACodec::allocateOutputBuffersFromNativeWindow() {
    // This method only handles the non-metadata mode (or simulating legacy
    // mode with metadata, which is transparent to ACodec).
    CHECK(!storingMetadataInDecodedBuffers());

    OMX_U32 bufferCount, bufferSize, minUndequeuedBuffers;
    status_t err = configureOutputBuffersFromNativeWindow(
            &bufferCount, &bufferSize, &minUndequeuedBuffers, true /* preregister */);
    if (err != 0)
        return err;
    mNumUndequeuedBuffers = minUndequeuedBuffers;

    static_cast<Surface*>(mNativeWindow.get())
            ->getIGraphicBufferProducer()->allowAllocation(true);

    ALOGV("[%s] Allocating %u buffers from a native window of size %u on "
         "output port",
         mComponentName.c_str(), bufferCount, bufferSize);

    // Dequeue buffers and send them to OMX
    for (OMX_U32 i = 0; i < bufferCount; i++) {
        ANativeWindowBuffer *buf;
        int fenceFd;
        err = mNativeWindow->dequeueBuffer(mNativeWindow.get(), &buf, &fenceFd);
        if (err != 0) {
            ALOGE("dequeueBuffer failed: %s (%d)", strerror(-err), -err);
            break;
        }

        sp<GraphicBuffer> graphicBuffer(GraphicBuffer::from(buf));
        BufferInfo info;
        info.mStatus = BufferInfo::OWNED_BY_US;
        info.mFenceFd = fenceFd;
        info.mIsReadFence = false;
        info.mRenderInfo = NULL;
        info.mGraphicBuffer = graphicBuffer;
        info.mNewGraphicBuffer = false;
        info.mDequeuedAt = mDequeueCounter;

        // TODO: We shouln't need to create MediaCodecBuffer. In metadata mode
        //       OMX doesn't use the shared memory buffer, but some code still
        //       access info.mData. Create an ABuffer as a placeholder.
        info.mData = new MediaCodecBuffer(mOutputFormat, new ABuffer(bufferSize));
        info.mCodecData = info.mData;

        mBuffers[kPortIndexOutput].push(info);

        IOMX::buffer_id bufferId;
        err = mOMXNode->useBuffer(kPortIndexOutput, graphicBuffer, &bufferId);
        if (err != 0) {
            ALOGE("registering GraphicBuffer %u with OMX IL component failed: "
                 "%d", i, err);
            break;
        }

        mBuffers[kPortIndexOutput].editItemAt(i).mBufferID = bufferId;

        ALOGV("[%s] Registered graphic buffer with ID %u (pointer = %p)",
             mComponentName.c_str(),
             bufferId, graphicBuffer.get());
    }

    OMX_U32 cancelStart;
    OMX_U32 cancelEnd;

    if (err != OK) {
        // If an error occurred while dequeuing we need to cancel any buffers
        // that were dequeued. Also cancel all if we're in legacy metadata mode.
        cancelStart = 0;
        cancelEnd = mBuffers[kPortIndexOutput].size();
    } else {
        // Return the required minimum undequeued buffers to the native window.
        cancelStart = bufferCount - minUndequeuedBuffers;
        cancelEnd = bufferCount;
    }

    for (OMX_U32 i = cancelStart; i < cancelEnd; i++) {
        BufferInfo *info = &mBuffers[kPortIndexOutput].editItemAt(i);
        if (info->mStatus == BufferInfo::OWNED_BY_US) {
            status_t error = cancelBufferToNativeWindow(info);
            if (err == 0) {
                err = error;
            }
        }
    }

    static_cast<Surface*>(mNativeWindow.get())
            ->getIGraphicBufferProducer()->allowAllocation(false);

    return err;
}

status_t ACodec::allocateOutputMetadataBuffers() {
    CHECK(storingMetadataInDecodedBuffers());

    OMX_U32 bufferCount, bufferSize, minUndequeuedBuffers;
    status_t err = configureOutputBuffersFromNativeWindow(
            &bufferCount, &bufferSize, &minUndequeuedBuffers,
            mFlags & kFlagIsSecure /* preregister */);
    if (err != OK)
        return err;
    mNumUndequeuedBuffers = minUndequeuedBuffers;

    ALOGV("[%s] Allocating %u meta buffers on output port",
         mComponentName.c_str(), bufferCount);

    for (OMX_U32 i = 0; i < bufferCount; i++) {
        BufferInfo info;
        info.mStatus = BufferInfo::OWNED_BY_NATIVE_WINDOW;
        info.mFenceFd = -1;
        info.mRenderInfo = NULL;
        info.mGraphicBuffer = NULL;
        info.mNewGraphicBuffer = false;
        info.mDequeuedAt = mDequeueCounter;

        info.mData = new MediaCodecBuffer(mOutputFormat, new ABuffer(bufferSize));

        // Initialize fence fd to -1 to avoid warning in freeBuffer().
        ((VideoNativeMetadata *)info.mData->base())->nFenceFd = -1;

        info.mCodecData = info.mData;

        err = mOMXNode->useBuffer(kPortIndexOutput, OMXBuffer::sPreset, &info.mBufferID);
        mBuffers[kPortIndexOutput].push(info);

        ALOGV("[%s] allocated meta buffer with ID %u",
                mComponentName.c_str(), info.mBufferID);
    }

    mMetadataBuffersToSubmit = bufferCount - minUndequeuedBuffers;
    return err;
}

status_t ACodec::submitOutputMetadataBuffer() {
    CHECK(storingMetadataInDecodedBuffers());
    if (mMetadataBuffersToSubmit == 0)
        return OK;

    BufferInfo *info = dequeueBufferFromNativeWindow();
    if (info == NULL) {
        return ERROR_IO;
    }

    ALOGV("[%s] submitting output meta buffer ID %u for graphic buffer %p",
          mComponentName.c_str(), info->mBufferID, info->mGraphicBuffer->handle);

    --mMetadataBuffersToSubmit;
    info->checkWriteFence("submitOutputMetadataBuffer");
    return fillBuffer(info);
}

status_t ACodec::waitForFence(int fd, const char *dbg ) {
    status_t res = OK;
    if (fd >= 0) {
        sp<Fence> fence = new Fence(fd);
        res = fence->wait(IOMX::kFenceTimeoutMs);
        ALOGW_IF(res != OK, "FENCE TIMEOUT for %d in %s", fd, dbg);
    }
    return res;
}

// static
const char *ACodec::_asString(BufferInfo::Status s) {
    switch (s) {
        case BufferInfo::OWNED_BY_US:            return "OUR";
        case BufferInfo::OWNED_BY_COMPONENT:     return "COMPONENT";
        case BufferInfo::OWNED_BY_UPSTREAM:      return "UPSTREAM";
        case BufferInfo::OWNED_BY_DOWNSTREAM:    return "DOWNSTREAM";
        case BufferInfo::OWNED_BY_NATIVE_WINDOW: return "SURFACE";
        case BufferInfo::UNRECOGNIZED:           return "UNRECOGNIZED";
        default:                                 return "?";
    }
}

void ACodec::dumpBuffers(OMX_U32 portIndex) {
    CHECK(portIndex == kPortIndexInput || portIndex == kPortIndexOutput);
    ALOGI("[%s] %s port has %zu buffers:", mComponentName.c_str(),
            portIndex == kPortIndexInput ? "input" : "output", mBuffers[portIndex].size());
    for (size_t i = 0; i < mBuffers[portIndex].size(); ++i) {
        const BufferInfo &info = mBuffers[portIndex][i];
        ALOGI("  slot %2zu: #%8u %p/%p %s(%d) dequeued:%u",
                i, info.mBufferID, info.mGraphicBuffer.get(),
                info.mGraphicBuffer == NULL ? NULL : info.mGraphicBuffer->getNativeBuffer(),
                _asString(info.mStatus), info.mStatus, info.mDequeuedAt);
    }
}

status_t ACodec::cancelBufferToNativeWindow(BufferInfo *info) {
    CHECK_EQ((int)info->mStatus, (int)BufferInfo::OWNED_BY_US);

    ALOGV("[%s] Calling cancelBuffer on buffer %u",
         mComponentName.c_str(), info->mBufferID);

    info->checkWriteFence("cancelBufferToNativeWindow");
    int err = mNativeWindow->cancelBuffer(
        mNativeWindow.get(), info->mGraphicBuffer.get(), info->mFenceFd);
    info->mFenceFd = -1;

    ALOGW_IF(err != 0, "[%s] can not return buffer %u to native window",
            mComponentName.c_str(), info->mBufferID);
    // change ownership even if cancelBuffer fails
    info->mStatus = BufferInfo::OWNED_BY_NATIVE_WINDOW;

    return err;
}

void ACodec::updateRenderInfoForDequeuedBuffer(
        ANativeWindowBuffer *buf, int fenceFd, BufferInfo *info) {

    info->mRenderInfo =
        mRenderTracker.updateInfoForDequeuedBuffer(
                buf, fenceFd, info - &mBuffers[kPortIndexOutput][0]);

    // check for any fences already signaled
    notifyOfRenderedFrames(false /* dropIncomplete */, info->mRenderInfo);
}

void ACodec::onFrameRendered(int64_t mediaTimeUs, nsecs_t systemNano) {
    if (mRenderTracker.onFrameRendered(mediaTimeUs, systemNano) != OK) {
        mRenderTracker.dumpRenderQueue();
    }
}

void ACodec::notifyOfRenderedFrames(bool dropIncomplete, FrameRenderTracker::Info *until) {
    std::list<FrameRenderTracker::Info> done =
        mRenderTracker.checkFencesAndGetRenderedFrames(until, dropIncomplete);

    // unlink untracked frames
    for (std::list<FrameRenderTracker::Info>::const_iterator it = done.cbegin();
            it != done.cend(); ++it) {
        ssize_t index = it->getIndex();
        if (index >= 0 && (size_t)index < mBuffers[kPortIndexOutput].size()) {
            mBuffers[kPortIndexOutput].editItemAt(index).mRenderInfo = NULL;
        } else if (index >= 0) {
            // THIS SHOULD NEVER HAPPEN
            ALOGE("invalid index %zd in %zu", index, mBuffers[kPortIndexOutput].size());
        }
    }

    mCallback->onOutputFramesRendered(done);
}

ACodec::BufferInfo *ACodec::dequeueBufferFromNativeWindow() {
    ANativeWindowBuffer *buf;
    CHECK(mNativeWindow.get() != NULL);

    if (mTunneled) {
        ALOGW("dequeueBufferFromNativeWindow() should not be called in tunnel"
              " video playback mode mode!");
        return NULL;
    }

    if (mFatalError) {
        ALOGW("not dequeuing from native window due to fatal error");
        return NULL;
    }

    int fenceFd = -1;
    do {
        status_t err = mNativeWindow->dequeueBuffer(mNativeWindow.get(), &buf, &fenceFd);
        if (err != 0) {
            ALOGE("dequeueBuffer failed: %s(%d).", asString(err), err);
            return NULL;
        }

        bool stale = false;
        for (size_t i = mBuffers[kPortIndexOutput].size(); i > 0;) {
            i--;
            BufferInfo *info = &mBuffers[kPortIndexOutput].editItemAt(i);

            if (info->mGraphicBuffer != NULL &&
                    info->mGraphicBuffer->handle == buf->handle) {
                // Since consumers can attach buffers to BufferQueues, it is possible
                // that a known yet stale buffer can return from a surface that we
                // once used.  We can simply ignore this as we have already dequeued
                // this buffer properly.  NOTE: this does not eliminate all cases,
                // e.g. it is possible that we have queued the valid buffer to the
                // NW, and a stale copy of the same buffer gets dequeued - which will
                // be treated as the valid buffer by ACodec.
                if (info->mStatus != BufferInfo::OWNED_BY_NATIVE_WINDOW) {
                    ALOGI("dequeued stale buffer %p. discarding", buf);
                    stale = true;
                    break;
                }

                ALOGV("dequeued buffer #%u with age %u, graphicBuffer %p",
                        (unsigned)(info - &mBuffers[kPortIndexOutput][0]),
                        mDequeueCounter - info->mDequeuedAt,
                        info->mGraphicBuffer->handle);

                info->mStatus = BufferInfo::OWNED_BY_US;
                info->setWriteFence(fenceFd, "dequeueBufferFromNativeWindow");
                updateRenderInfoForDequeuedBuffer(buf, fenceFd, info);
                return info;
            }
        }

        // It is also possible to receive a previously unregistered buffer
        // in non-meta mode. These should be treated as stale buffers. The
        // same is possible in meta mode, in which case, it will be treated
        // as a normal buffer, which is not desirable.
        // TODO: fix this.
        if (!stale && !storingMetadataInDecodedBuffers()) {
            ALOGI("dequeued unrecognized (stale) buffer %p. discarding", buf);
            stale = true;
        }
        if (stale) {
            // TODO: detach stale buffer, but there is no API yet to do it.
            buf = NULL;
        }
    } while (buf == NULL);

    // get oldest undequeued buffer
    BufferInfo *oldest = NULL;
    for (size_t i = mBuffers[kPortIndexOutput].size(); i > 0;) {
        i--;
        BufferInfo *info =
            &mBuffers[kPortIndexOutput].editItemAt(i);
        if (info->mStatus == BufferInfo::OWNED_BY_NATIVE_WINDOW &&
            (oldest == NULL ||
             // avoid potential issues from counter rolling over
             mDequeueCounter - info->mDequeuedAt >
                    mDequeueCounter - oldest->mDequeuedAt)) {
            oldest = info;
        }
    }

    // it is impossible dequeue a buffer when there are no buffers with ANW
    CHECK(oldest != NULL);
    // it is impossible to dequeue an unknown buffer in non-meta mode, as the
    // while loop above does not complete
    CHECK(storingMetadataInDecodedBuffers());

    // discard buffer in LRU info and replace with new buffer
    oldest->mGraphicBuffer = GraphicBuffer::from(buf);
    oldest->mNewGraphicBuffer = true;
    oldest->mStatus = BufferInfo::OWNED_BY_US;
    oldest->setWriteFence(fenceFd, "dequeueBufferFromNativeWindow for oldest");
    mRenderTracker.untrackFrame(oldest->mRenderInfo);
    oldest->mRenderInfo = NULL;

    ALOGV("replaced oldest buffer #%u with age %u, graphicBuffer %p",
            (unsigned)(oldest - &mBuffers[kPortIndexOutput][0]),
            mDequeueCounter - oldest->mDequeuedAt,
            oldest->mGraphicBuffer->handle);

    updateRenderInfoForDequeuedBuffer(buf, fenceFd, oldest);
    return oldest;
}

status_t ACodec::freeBuffersOnPort(OMX_U32 portIndex) {
    if (portIndex == kPortIndexInputExtradata ||
            portIndex == kPortIndexOutputExtradata) {
        return OK;
    }

    if (portIndex == kPortIndexInput) {
        mBufferChannel->setInputBufferArray({});
    } else {
        mBufferChannel->setOutputBufferArray({});
    }

    status_t err = OK;
    for (size_t i = mBuffers[portIndex].size(); i > 0;) {
        i--;
        status_t err2 = freeBuffer(portIndex, i);
        if (err == OK) {
            err = err2;
        }
    }

    mAllocator[portIndex].clear();
    return err;
}

status_t ACodec::freeOutputBuffersNotOwnedByComponent() {
    status_t err = OK;
    for (size_t i = mBuffers[kPortIndexOutput].size(); i > 0;) {
        i--;
        BufferInfo *info =
            &mBuffers[kPortIndexOutput].editItemAt(i);

        // At this time some buffers may still be with the component
        // or being drained.
        if (info->mStatus != BufferInfo::OWNED_BY_COMPONENT &&
            info->mStatus != BufferInfo::OWNED_BY_DOWNSTREAM) {
            status_t err2 = freeBuffer(kPortIndexOutput, i);
            if (err == OK) {
                err = err2;
            }
        }
    }

    return err;
}

status_t ACodec::freeBuffer(OMX_U32 portIndex, size_t i) {
    BufferInfo *info = &mBuffers[portIndex].editItemAt(i);
    status_t err = OK;

    // there should not be any fences in the metadata
    if (mPortMode[portIndex] == IOMX::kPortModeDynamicANWBuffer && info->mCodecData != NULL
            && info->mCodecData->size() >= sizeof(VideoNativeMetadata)) {
        int fenceFd = ((VideoNativeMetadata *)info->mCodecData->base())->nFenceFd;
        if (fenceFd >= 0) {
            ALOGW("unreleased fence (%d) in %s metadata buffer %zu",
                    fenceFd, portIndex == kPortIndexInput ? "input" : "output", i);
        }
    }

    switch (info->mStatus) {
        case BufferInfo::OWNED_BY_US:
            if (portIndex == kPortIndexOutput && mNativeWindow != NULL) {
                (void)cancelBufferToNativeWindow(info);
            }
            FALLTHROUGH_INTENDED;

        case BufferInfo::OWNED_BY_NATIVE_WINDOW:
            err = mOMXNode->freeBuffer(portIndex, info->mBufferID);
            break;

        default:
            ALOGE("trying to free buffer not owned by us or ANW (%d)", info->mStatus);
            err = FAILED_TRANSACTION;
            break;
    }

    if (info->mFenceFd >= 0) {
        ::close(info->mFenceFd);
    }

    if (portIndex == kPortIndexOutput) {
        mRenderTracker.untrackFrame(info->mRenderInfo, i);
        info->mRenderInfo = NULL;
    }

    // remove buffer even if mOMXNode->freeBuffer fails
    mBuffers[portIndex].removeAt(i);
    return err;
}

ACodec::BufferInfo *ACodec::findBufferByID(
        uint32_t portIndex, IOMX::buffer_id bufferID, ssize_t *index) {
    for (size_t i = 0; i < mBuffers[portIndex].size(); ++i) {
        BufferInfo *info = &mBuffers[portIndex].editItemAt(i);

        if (info->mBufferID == bufferID) {
            if (index != NULL) {
                *index = i;
            }
            return info;
        }
    }

    ALOGE("Could not find buffer with ID %u", bufferID);
    return NULL;
}

status_t ACodec::fillBuffer(BufferInfo *info) {
    status_t err;
    // Even in dynamic ANW buffer mode, if the graphic buffer is not changing,
    // send sPreset instead of the same graphic buffer, so that OMX server
    // side doesn't update the meta. In theory it should make no difference,
    // however when the same buffer is parcelled again, a new handle could be
    // created on server side, and some decoder doesn't recognize the handle
    // even if it's the same buffer.
    if (!storingMetadataInDecodedBuffers() || !info->mNewGraphicBuffer) {
        err = mOMXNode->fillBuffer(
            info->mBufferID, OMXBuffer::sPreset, info->mFenceFd);
    } else {
        err = mOMXNode->fillBuffer(
            info->mBufferID, info->mGraphicBuffer, info->mFenceFd);
    }

    info->mNewGraphicBuffer = false;
    info->mFenceFd = -1;
    if (err == OK) {
        info->mStatus = BufferInfo::OWNED_BY_COMPONENT;
    }
    return err;
}

status_t ACodec::setComponentRole(
        bool isEncoder, const char *mime) {
    const char *role = AVUtils::get()->getComponentRole(isEncoder, mime);
    if (role == NULL) {
        return BAD_VALUE;
    }
    status_t err = SetComponentRole(mOMXNode, role);
    if (err != OK) {
        ALOGW("[%s] Failed to set standard component role '%s'.",
             mComponentName.c_str(), role);
    }
    return err;
}

status_t ACodec::configureCodec(
        const char *mime, const sp<AMessage> &msg) {
    int32_t encoder;
    if (!msg->findInt32("encoder", &encoder)) {
        encoder = false;
    }

    sp<AMessage> inputFormat = new AMessage;
    sp<AMessage> outputFormat = new AMessage;
    mConfigFormat = msg;

    mIsEncoder = encoder;
    mIsVideo = !strncasecmp(mime, "video/", 6);
    mIsImage = !strncasecmp(mime, "image/", 6);

    mPortMode[kPortIndexInput] = IOMX::kPortModePresetByteBuffer;
    mPortMode[kPortIndexOutput] = IOMX::kPortModePresetByteBuffer;

    status_t err = setComponentRole(encoder /* isEncoder */, mime);

    if (err != OK) {
        return err;
    }

    OMX_VIDEO_CONTROLRATETYPE bitrateMode;
    int32_t bitrate = 0, quality;
    // FLAC encoder or video encoder in constant quality mode doesn't need a
    // bitrate, other encoders do.
    if (encoder) {
        if (mIsVideo || mIsImage) {
            if (!findVideoBitrateControlInfo(msg, &bitrateMode, &bitrate, &quality)) {
                return INVALID_OPERATION;
            }
        } else if (strcasecmp(mime, MEDIA_MIMETYPE_AUDIO_FLAC)
            && !msg->findInt32("bitrate", &bitrate)) {
            return INVALID_OPERATION;
        }
    }

    // propagate bitrate to the output so that the muxer has it
    if (encoder && msg->findInt32("bitrate", &bitrate)) {
        // Technically ISO spec says that 'bitrate' should be 0 for VBR even though it is the
        // average bitrate. We've been setting both bitrate and max-bitrate to this same value.
        outputFormat->setInt32("bitrate", bitrate);
        outputFormat->setInt32("max-bitrate", bitrate);
    }

    int32_t storeMeta;
    if (encoder) {
        IOMX::PortMode mode = IOMX::kPortModePresetByteBuffer;
        if (msg->findInt32("android._input-metadata-buffer-type", &storeMeta)
                && storeMeta != kMetadataBufferTypeInvalid) {
            if (storeMeta == kMetadataBufferTypeNativeHandleSource) {
                mode = IOMX::kPortModeDynamicNativeHandle;
            } else if (storeMeta == kMetadataBufferTypeANWBuffer ||
                    storeMeta == kMetadataBufferTypeGrallocSource) {
                mode = IOMX::kPortModeDynamicANWBuffer;
            } else {
                return BAD_VALUE;
            }
        }
        err = setPortMode(kPortIndexInput, mode);
        if (err != OK) {
            return err;
        }

        if (mode != IOMX::kPortModePresetByteBuffer) {
            uint32_t usageBits;
            if (mOMXNode->getParameter(
                    (OMX_INDEXTYPE)OMX_IndexParamConsumerUsageBits,
                    &usageBits, sizeof(usageBits)) == OK) {
                inputFormat->setInt32(
                        "using-sw-read-often", !!(usageBits & GRALLOC_USAGE_SW_READ_OFTEN));
            }
        }
    }

    int32_t prependSPSPPS = 0;
    if (encoder
            && msg->findInt32("prepend-sps-pps-to-idr-frames", &prependSPSPPS)
            && prependSPSPPS != 0) {
        OMX_INDEXTYPE index;
        err = mOMXNode->getExtensionIndex(
                "OMX.google.android.index.prependSPSPPSToIDRFrames", &index);

        if (err == OK) {
            PrependSPSPPSToIDRFramesParams params;
            InitOMXParams(&params);
            params.bEnable = OMX_TRUE;

            err = mOMXNode->setParameter(index, &params, sizeof(params));
        }

        if (err != OK) {
            ALOGE("Encoder could not be configured to emit SPS/PPS before "
                  "IDR frames. (err %d)", err);

            return err;
        }
    }

    // Only enable metadata mode on encoder output if encoder can prepend
    // sps/pps to idr frames, since in metadata mode the bitstream is in an
    // opaque handle, to which we don't have access.
    if (encoder && mIsVideo) {
        OMX_BOOL enable = (OMX_BOOL) (prependSPSPPS
            && msg->findInt32("android._store-metadata-in-buffers-output", &storeMeta)
            && storeMeta != 0);
        if (mFlags & kFlagIsSecure) {
            enable = OMX_TRUE;
        }

        err = setPortMode(kPortIndexOutput, enable ?
                IOMX::kPortModePresetSecureBuffer : IOMX::kPortModePresetByteBuffer);
        if (err != OK) {
            return err;
        }

        if (!msg->findInt64(
                    "repeat-previous-frame-after",
                    &mRepeatFrameDelayUs)) {
            mRepeatFrameDelayUs = -1ll;
        }

        // only allow 32-bit value, since we pass it as U32 to OMX.
        if (!msg->findInt64("max-pts-gap-to-encoder", &mMaxPtsGapUs)) {
            mMaxPtsGapUs = 0ll;
        } else if (mMaxPtsGapUs > INT32_MAX || mMaxPtsGapUs < INT32_MIN) {
            ALOGW("Unsupported value for max pts gap %lld", (long long) mMaxPtsGapUs);
            mMaxPtsGapUs = 0ll;
        }

        if (!msg->findFloat("max-fps-to-encoder", &mMaxFps)) {
            mMaxFps = -1;
        }

        // notify GraphicBufferSource to allow backward frames
        if (mMaxPtsGapUs < 0ll) {
            mMaxFps = -1;
        }

        if (!msg->findDouble("time-lapse-fps", &mCaptureFps)) {
            mCaptureFps = -1.0;
        }

        if (!msg->findInt32(
                    "create-input-buffers-suspended",
                    (int32_t*)&mCreateInputBuffersSuspended)) {
            mCreateInputBuffersSuspended = false;
        }
    }

    // NOTE: we only use native window for video decoders
    sp<RefBase> obj;
    bool haveNativeWindow = msg->findObject("native-window", &obj)
            && obj != NULL && mIsVideo && !encoder;
    mUsingNativeWindow = haveNativeWindow;
    if (mIsVideo && !encoder) {
        inputFormat->setInt32("adaptive-playback", false);

        int32_t usageProtected;
        if (msg->findInt32("protected", &usageProtected) && usageProtected) {
            if (!haveNativeWindow) {
                ALOGE("protected output buffers must be sent to an ANativeWindow");
                return PERMISSION_DENIED;
            }
            mFlags |= kFlagIsGrallocUsageProtected;
            mFlags |= kFlagPushBlankBuffersToNativeWindowOnShutdown;
        }
    }
    if (mFlags & kFlagIsSecure) {
        // use native_handles for secure input buffers
        err = setPortMode(kPortIndexInput, IOMX::kPortModePresetSecureBuffer);

        if (err != OK) {
            ALOGI("falling back to non-native_handles");
            setPortMode(kPortIndexInput, IOMX::kPortModePresetByteBuffer);
            err = OK; // ignore error for now
        }
    }
    if (haveNativeWindow) {
        sp<ANativeWindow> nativeWindow =
            static_cast<ANativeWindow *>(static_cast<Surface *>(obj.get()));

        // START of temporary support for automatic FRC - THIS WILL BE REMOVED
        int32_t autoFrc;
        if (msg->findInt32("auto-frc", &autoFrc)) {
            bool enabled = autoFrc;
            OMX_CONFIG_BOOLEANTYPE config;
            InitOMXParams(&config);
            config.bEnabled = (OMX_BOOL)enabled;
            status_t temp = mOMXNode->setConfig(
                    (OMX_INDEXTYPE)OMX_IndexConfigAutoFramerateConversion,
                    &config, sizeof(config));
            if (temp == OK) {
                outputFormat->setInt32("auto-frc", enabled);
            } else if (enabled) {
                ALOGI("codec does not support requested auto-frc (err %d)", temp);
            }
        }
        // END of temporary support for automatic FRC

        int32_t tunneled;
        if (msg->findInt32("feature-tunneled-playback", &tunneled) &&
            tunneled != 0) {
            ALOGI("Configuring TUNNELED video playback.");
            mTunneled = true;

            int32_t audioHwSync = 0;
            if (!msg->findInt32("audio-hw-sync", &audioHwSync)) {
                ALOGW("No Audio HW Sync provided for video tunnel");
            }
            err = configureTunneledVideoPlayback(audioHwSync, nativeWindow);
            if (err != OK) {
                ALOGE("configureTunneledVideoPlayback(%d,%p) failed!",
                        audioHwSync, nativeWindow.get());
                return err;
            }

            int32_t maxWidth = 0, maxHeight = 0;
            if (msg->findInt32("max-width", &maxWidth) &&
                    msg->findInt32("max-height", &maxHeight)) {

                err = mOMXNode->prepareForAdaptivePlayback(
                        kPortIndexOutput, OMX_TRUE, maxWidth, maxHeight);
                if (err != OK) {
                    ALOGW("[%s] prepareForAdaptivePlayback failed w/ err %d",
                            mComponentName.c_str(), err);
                    // allow failure
                    err = OK;
                } else {
                    inputFormat->setInt32("max-width", maxWidth);
                    inputFormat->setInt32("max-height", maxHeight);
                    inputFormat->setInt32("adaptive-playback", true);
                }
            }
        } else {
            ALOGV("Configuring CPU controlled video playback.");
            mTunneled = false;

            // Explicity reset the sideband handle of the window for
            // non-tunneled video in case the window was previously used
            // for a tunneled video playback.
            err = native_window_set_sideband_stream(nativeWindow.get(), NULL);
            if (err != OK) {
                ALOGE("set_sideband_stream(NULL) failed! (err %d).", err);
                return err;
            }

            err = setPortMode(kPortIndexOutput, IOMX::kPortModeDynamicANWBuffer);
            if (err != OK) {
                // if adaptive playback has been requested, try JB fallback
                // NOTE: THIS FALLBACK MECHANISM WILL BE REMOVED DUE TO ITS
                // LARGE MEMORY REQUIREMENT

                // we will not do adaptive playback on software accessed
                // surfaces as they never had to respond to changes in the
                // crop window, and we don't trust that they will be able to.
                int usageBits = 0;
                bool canDoAdaptivePlayback;

                if (nativeWindow->query(
                        nativeWindow.get(),
                        NATIVE_WINDOW_CONSUMER_USAGE_BITS,
                        &usageBits) != OK) {
                    canDoAdaptivePlayback = false;
                } else {
                    canDoAdaptivePlayback =
                        (usageBits &
                                (GRALLOC_USAGE_SW_READ_MASK |
                                 GRALLOC_USAGE_SW_WRITE_MASK)) == 0;
                }

                int32_t maxWidth = 0, maxHeight = 0;
                if (canDoAdaptivePlayback &&
                        msg->findInt32("max-width", &maxWidth) &&
                        msg->findInt32("max-height", &maxHeight)) {
                    ALOGV("[%s] prepareForAdaptivePlayback(%dx%d)",
                            mComponentName.c_str(), maxWidth, maxHeight);

                    err = mOMXNode->prepareForAdaptivePlayback(
                            kPortIndexOutput, OMX_TRUE, maxWidth, maxHeight);
                    ALOGW_IF(err != OK,
                            "[%s] prepareForAdaptivePlayback failed w/ err %d",
                            mComponentName.c_str(), err);

                    if (err == OK) {
                        inputFormat->setInt32("max-width", maxWidth);
                        inputFormat->setInt32("max-height", maxHeight);
                        inputFormat->setInt32("adaptive-playback", true);
                    }
                }
                // allow failure
                err = OK;
            } else {
                ALOGV("[%s] setPortMode on output to %s succeeded",
                        mComponentName.c_str(), asString(IOMX::kPortModeDynamicANWBuffer));
                CHECK(storingMetadataInDecodedBuffers());
                inputFormat->setInt32("adaptive-playback", true);
            }

            int32_t push;
            if (msg->findInt32("push-blank-buffers-on-shutdown", &push)
                    && push != 0) {
                mFlags |= kFlagPushBlankBuffersToNativeWindowOnShutdown;
            }
        }

        int32_t rotationDegrees;
        if (msg->findInt32("rotation-degrees", &rotationDegrees)) {
            mRotationDegrees = rotationDegrees;
        } else {
            mRotationDegrees = 0;
        }
    }

    AudioEncoding pcmEncoding = kAudioEncodingPcm16bit;
    (void)msg->findInt32("pcm-encoding", (int32_t*)&pcmEncoding);
    // invalid encodings will default to PCM-16bit in setupRawAudioFormat.

    if (mIsVideo || mIsImage) {
        // determine need for software renderer
        bool usingSwRenderer = false;
        if (haveNativeWindow && mComponentName.startsWith("OMX.google.")) {
            usingSwRenderer = true;
            haveNativeWindow = false;
            (void)setPortMode(kPortIndexOutput, IOMX::kPortModePresetByteBuffer);
        } else if (haveNativeWindow && !storingMetadataInDecodedBuffers()) {
            err = setPortMode(kPortIndexOutput, IOMX::kPortModePresetANWBuffer);
            if (err != OK) {
                return err;
            }
        }

        if (encoder) {
            err = setupVideoEncoder(mime, msg, outputFormat, inputFormat);
        } else {
            err = setupVideoDecoder(mime, msg, haveNativeWindow, usingSwRenderer, outputFormat);
        }

        if (err != OK) {
            return err;
        }

        if (haveNativeWindow) {
            mNativeWindow = static_cast<Surface *>(obj.get());

            // fallback for devices that do not handle flex-YUV for native buffers
            int32_t requestedColorFormat = OMX_COLOR_FormatUnused;
            if (msg->findInt32("color-format", &requestedColorFormat) &&
                    requestedColorFormat == OMX_COLOR_FormatYUV420Flexible) {
                status_t err = getPortFormat(kPortIndexOutput, outputFormat);
                if (err != OK) {
                    return err;
                }
                int32_t colorFormat = OMX_COLOR_FormatUnused;
                OMX_U32 flexibleEquivalent = OMX_COLOR_FormatUnused;
                if (!outputFormat->findInt32("color-format", &colorFormat)) {
                    ALOGE("ouptut port did not have a color format (wrong domain?)");
                    return BAD_VALUE;
                }
                ALOGD("[%s] Requested output format %#x and got %#x.",
                        mComponentName.c_str(), requestedColorFormat, colorFormat);
                if (!IsFlexibleColorFormat(
                        mOMXNode, colorFormat, haveNativeWindow, &flexibleEquivalent)
                        || flexibleEquivalent != (OMX_U32)requestedColorFormat) {
                    // device did not handle flex-YUV request for native window, fall back
                    // to SW renderer
                    ALOGI("[%s] Falling back to software renderer", mComponentName.c_str());
                    mNativeWindow.clear();
                    mNativeWindowUsageBits = 0;
                    haveNativeWindow = false;
                    usingSwRenderer = true;
                    // TODO: implement adaptive-playback support for bytebuffer mode.
                    // This is done by SW codecs, but most HW codecs don't support it.
                    err = setPortMode(kPortIndexOutput, IOMX::kPortModePresetByteBuffer);
                    inputFormat->setInt32("adaptive-playback", false);
                    if (mFlags & kFlagIsGrallocUsageProtected) {
                        // fallback is not supported for protected playback
                        err = PERMISSION_DENIED;
                    } else if (err == OK) {
                        err = setupVideoDecoder(
                                mime, msg, haveNativeWindow, usingSwRenderer, outputFormat);
                    }
                }
            }
        }

        if (usingSwRenderer) {
            outputFormat->setInt32("using-sw-renderer", 1);
        }
    } else if (!strcasecmp(mime, MEDIA_MIMETYPE_AUDIO_MPEG)) {
        int32_t numChannels, sampleRate;
        if (!msg->findInt32("channel-count", &numChannels)
                || !msg->findInt32("sample-rate", &sampleRate)) {
            // Since we did not always check for these, leave them optional
            // and have the decoder figure it all out.
            err = OK;
        } else {
            err = setupRawAudioFormat(
                    encoder ? kPortIndexInput : kPortIndexOutput,
                    sampleRate,
                    numChannels);
        }
    } else if (!strcasecmp(mime, MEDIA_MIMETYPE_AUDIO_AAC)) {
        int32_t numChannels, sampleRate;
        if (!msg->findInt32("channel-count", &numChannels)
                || !msg->findInt32("sample-rate", &sampleRate)) {
            err = INVALID_OPERATION;
        } else {
            int32_t isADTS, aacProfile;
            int32_t sbrMode;
            int32_t maxOutputChannelCount;
            int32_t pcmLimiterEnable;
            drcParams_t drc;
            if (!msg->findInt32("is-adts", &isADTS)) {
                isADTS = 0;
            }
            if (!msg->findInt32("aac-profile", &aacProfile)) {
                aacProfile = OMX_AUDIO_AACObjectNull;
            }
            if (!msg->findInt32("aac-sbr-mode", &sbrMode)) {
                sbrMode = -1;
            }

            if (!msg->findInt32("aac-max-output-channel_count", &maxOutputChannelCount)) {
                maxOutputChannelCount = -1;
            }
            if (!msg->findInt32("aac-pcm-limiter-enable", &pcmLimiterEnable)) {
                // value is unknown
                pcmLimiterEnable = -1;
            }
            if (!msg->findInt32("aac-encoded-target-level", &drc.encodedTargetLevel)) {
                // value is unknown
                drc.encodedTargetLevel = -1;
            }
            if (!msg->findInt32("aac-drc-cut-level", &drc.drcCut)) {
                // value is unknown
                drc.drcCut = -1;
            }
            if (!msg->findInt32("aac-drc-boost-level", &drc.drcBoost)) {
                // value is unknown
                drc.drcBoost = -1;
            }
            if (!msg->findInt32("aac-drc-heavy-compression", &drc.heavyCompression)) {
                // value is unknown
                drc.heavyCompression = -1;
            }
            if (!msg->findInt32("aac-target-ref-level", &drc.targetRefLevel)) {
                // value is unknown
                drc.targetRefLevel = -1;
            }
            if (!msg->findInt32("aac-drc-effect-type", &drc.effectType)) {
                // value is unknown
                drc.effectType = -2; // valid values are -1 and over
            }

            err = setupAACCodec(
                    encoder, numChannels, sampleRate, bitrate, aacProfile,
                    isADTS != 0, sbrMode, maxOutputChannelCount, drc,
                    pcmLimiterEnable);
        }
    } else if (!strcasecmp(mime, MEDIA_MIMETYPE_AUDIO_AMR_NB)) {
        err = setupAMRCodec(encoder, false /* isWAMR */, bitrate);
    } else if (!strcasecmp(mime, MEDIA_MIMETYPE_AUDIO_AMR_WB)) {
        err = setupAMRCodec(encoder, true /* isWAMR */, bitrate);
    } else if (!strcasecmp(mime, MEDIA_MIMETYPE_AUDIO_G711_ALAW)
            || !strcasecmp(mime, MEDIA_MIMETYPE_AUDIO_G711_MLAW)) {
        // These are PCM-like formats with a fixed sample rate but
        // a variable number of channels.

        int32_t numChannels;
        if (!msg->findInt32("channel-count", &numChannels)) {
            err = INVALID_OPERATION;
        } else {
            int32_t sampleRate;
            if (!msg->findInt32("sample-rate", &sampleRate)) {
                sampleRate = 8000;
            }
            err = setupG711Codec(encoder, sampleRate, numChannels);
        }
#ifdef QTI_FLAC_DECODER
//setup qti flac component only if it is enabled and it is not encoder
    } else if (!strcasecmp(mime, MEDIA_MIMETYPE_AUDIO_FLAC) && encoder) {
#else
    } else if (!strcasecmp(mime, MEDIA_MIMETYPE_AUDIO_FLAC)) {
#endif
        int32_t numChannels = 0, sampleRate = 0, compressionLevel = -1;
        if (encoder &&
                (!msg->findInt32("channel-count", &numChannels)
                        || !msg->findInt32("sample-rate", &sampleRate))) {
            ALOGE("missing channel count or sample rate for FLAC encoder");
            err = INVALID_OPERATION;
        } else {
            if (encoder) {
                if (!msg->findInt32(
                            "complexity", &compressionLevel) &&
                    !msg->findInt32(
                            "flac-compression-level", &compressionLevel)) {
                    compressionLevel = 5; // default FLAC compression level
                } else if (compressionLevel < 0) {
                    ALOGW("compression level %d outside [0..8] range, "
                          "using 0",
                          compressionLevel);
                    compressionLevel = 0;
                } else if (compressionLevel > 8) {
                    ALOGW("compression level %d outside [0..8] range, "
                          "using 8",
                          compressionLevel);
                    compressionLevel = 8;
                }
            }
            err = setupFlacCodec(
                    encoder, numChannels, sampleRate, compressionLevel);
        }
    } else if (!strcasecmp(mime, MEDIA_MIMETYPE_AUDIO_RAW)) {
        int32_t numChannels, sampleRate;
        if (encoder
                || !msg->findInt32("channel-count", &numChannels)
                || !msg->findInt32("sample-rate", &sampleRate)) {
            err = INVALID_OPERATION;
        } else {
            err = setupRawAudioFormat(kPortIndexInput, sampleRate, numChannels, pcmEncoding);
        }
    } else if (!strcasecmp(mime, MEDIA_MIMETYPE_AUDIO_AC3)) {
        int32_t numChannels;
        int32_t sampleRate;
        if (!msg->findInt32("channel-count", &numChannels)
                || !msg->findInt32("sample-rate", &sampleRate)) {
            err = INVALID_OPERATION;
        } else {
            err = setupAC3Codec(encoder, numChannels, sampleRate);
        }
    } else if (!strcasecmp(mime, MEDIA_MIMETYPE_AUDIO_EAC3)) {
        int32_t numChannels;
        int32_t sampleRate;
        if (!msg->findInt32("channel-count", &numChannels)
                || !msg->findInt32("sample-rate", &sampleRate)) {
            err = INVALID_OPERATION;
        } else {
            err = setupEAC3Codec(encoder, numChannels, sampleRate);
        }
<<<<<<< HEAD
    } else {
        err = setupCustomCodec(err, mime, msg);
=======
     } else if (!strcasecmp(mime, MEDIA_MIMETYPE_AUDIO_AC4)) {
        int32_t numChannels;
        int32_t sampleRate;
        if (!msg->findInt32("channel-count", &numChannels)
                || !msg->findInt32("sample-rate", &sampleRate)) {
            err = INVALID_OPERATION;
        } else {
            err = setupAC4Codec(encoder, numChannels, sampleRate);
        }
>>>>>>> 4fcae3a3
    }

    if (err != OK) {
        return err;
    }

    if (!msg->findInt32("encoder-delay", &mEncoderDelay)) {
        mEncoderDelay = 0;
    }

    if (!msg->findInt32("encoder-padding", &mEncoderPadding)) {
        mEncoderPadding = 0;
    }

    if (msg->findInt32("channel-mask", &mChannelMask)) {
        mChannelMaskPresent = true;
    } else {
        mChannelMaskPresent = false;
    }

    int32_t maxInputSize;
    if (msg->findInt32("max-input-size", &maxInputSize)) {
        err = setMinBufferSize(kPortIndexInput, (size_t)maxInputSize);
        err = OK; // ignore error
    } else if (!strcmp("OMX.Nvidia.aac.decoder", mComponentName.c_str())) {
        err = setMinBufferSize(kPortIndexInput, 8192);  // XXX
        err = OK; // ignore error
    }

    int32_t priority;
    if (msg->findInt32("priority", &priority)) {
        err = setPriority(priority);
        err = OK; // ignore error
    }

    int32_t rateInt = -1;
    float rateFloat = -1;
    if (!msg->findFloat("operating-rate", &rateFloat)) {
        msg->findInt32("operating-rate", &rateInt);
        rateFloat = (float)rateInt;  // 16MHz (FLINTMAX) is OK for upper bound.
    }
    if (rateFloat > 0) {
        err = setOperatingRate(rateFloat, mIsVideo);
        err = OK; // ignore errors
    }

    if (err == OK) {
        err = setVendorParameters(msg);
        if (err != OK) {
            return err;
        }
    }

    // NOTE: both mBaseOutputFormat and mOutputFormat are outputFormat to signal first frame.
    mBaseOutputFormat = outputFormat;
    mLastOutputFormat.clear();

    err = getPortFormat(kPortIndexInput, inputFormat);
    if (err == OK) {
        err = getPortFormat(kPortIndexOutput, outputFormat);
        if (err == OK) {
            mInputFormat = inputFormat;
            mOutputFormat = outputFormat;
        }
    }

    // create data converters if needed
    if (!mIsVideo && !mIsImage && err == OK) {
        AudioEncoding codecPcmEncoding = kAudioEncodingPcm16bit;
        if (encoder) {
            (void)mInputFormat->findInt32("pcm-encoding", (int32_t*)&codecPcmEncoding);
            mConverter[kPortIndexInput] = AudioConverter::Create(pcmEncoding, codecPcmEncoding);
            if (mConverter[kPortIndexInput] != NULL) {
                ALOGD("%s: encoder %s input format pcm encoding converter from %d to %d",
                        __func__, mComponentName.c_str(), pcmEncoding, codecPcmEncoding);
                mInputFormat->setInt32("pcm-encoding", pcmEncoding);
            }
        } else {
            (void)mOutputFormat->findInt32("pcm-encoding", (int32_t*)&codecPcmEncoding);
            mConverter[kPortIndexOutput] = AudioConverter::Create(codecPcmEncoding, pcmEncoding);
            if (mConverter[kPortIndexOutput] != NULL) {
                ALOGD("%s: decoder %s output format pcm encoding converter from %d to %d",
                        __func__, mComponentName.c_str(), codecPcmEncoding, pcmEncoding);
                mOutputFormat->setInt32("pcm-encoding", pcmEncoding);
            }
        }
    }

    return err;
}

status_t ACodec::setLatency(uint32_t latency) {
    OMX_PARAM_U32TYPE config;
    InitOMXParams(&config);
    config.nPortIndex = kPortIndexInput;
    config.nU32 = (OMX_U32)latency;
    status_t err = mOMXNode->setConfig(
            (OMX_INDEXTYPE)OMX_IndexConfigLatency,
            &config, sizeof(config));
    return err;
}

status_t ACodec::getLatency(uint32_t *latency) {
    OMX_PARAM_U32TYPE config;
    InitOMXParams(&config);
    config.nPortIndex = kPortIndexInput;
    status_t err = mOMXNode->getConfig(
            (OMX_INDEXTYPE)OMX_IndexConfigLatency,
            &config, sizeof(config));
    if (err == OK) {
        *latency = config.nU32;
    }
    return err;
}

status_t ACodec::setAudioPresentation(int32_t presentationId, int32_t programId) {
    OMX_AUDIO_CONFIG_ANDROID_AUDIOPRESENTATION config;
    InitOMXParams(&config);
    config.nPresentationId = (OMX_S32)presentationId;
    config.nProgramId = (OMX_S32)programId;
    status_t err = mOMXNode->setConfig(
            (OMX_INDEXTYPE)OMX_IndexConfigAudioPresentation,
            &config, sizeof(config));
    return err;
}

status_t ACodec::setPriority(int32_t priority) {
    if (priority < 0) {
        return BAD_VALUE;
    }
    OMX_PARAM_U32TYPE config;
    InitOMXParams(&config);
    config.nU32 = (OMX_U32)priority;
    status_t temp = mOMXNode->setConfig(
            (OMX_INDEXTYPE)OMX_IndexConfigPriority,
            &config, sizeof(config));
    if (temp != OK) {
        ALOGI("codec does not support config priority (err %d)", temp);
    }
    return OK;
}

status_t ACodec::setOperatingRate(float rateFloat, bool isVideo) {
    if (rateFloat < 0) {
        return BAD_VALUE;
    }
    OMX_U32 rate;
    if (isVideo) {
        if (rateFloat > 65535) {
            return BAD_VALUE;
        }
        rate = (OMX_U32)(rateFloat * 65536.0f + 0.5f);
    } else {
        if (rateFloat > UINT_MAX) {
            return BAD_VALUE;
        }
        rate = (OMX_U32)(rateFloat);
    }
    OMX_PARAM_U32TYPE config;
    InitOMXParams(&config);
    config.nU32 = rate;
    status_t err = mOMXNode->setConfig(
            (OMX_INDEXTYPE)OMX_IndexConfigOperatingRate,
            &config, sizeof(config));
    if (err != OK) {
        ALOGI("codec does not support config operating rate (err %d)", err);
    }
    return OK;
}

status_t ACodec::getIntraRefreshPeriod(uint32_t *intraRefreshPeriod) {
    OMX_VIDEO_CONFIG_ANDROID_INTRAREFRESHTYPE params;
    InitOMXParams(&params);
    params.nPortIndex = kPortIndexOutput;
    status_t err = mOMXNode->getConfig(
            (OMX_INDEXTYPE)OMX_IndexConfigAndroidIntraRefresh, &params, sizeof(params));
    if (err == OK) {
        *intraRefreshPeriod = params.nRefreshPeriod;
        return OK;
    }

    // Fallback to query through standard OMX index.
    OMX_VIDEO_PARAM_INTRAREFRESHTYPE refreshParams;
    InitOMXParams(&refreshParams);
    refreshParams.nPortIndex = kPortIndexOutput;
    refreshParams.eRefreshMode = OMX_VIDEO_IntraRefreshCyclic;
    err = mOMXNode->getParameter(
            OMX_IndexParamVideoIntraRefresh, &refreshParams, sizeof(refreshParams));
    if (err != OK || refreshParams.nCirMBs == 0) {
        *intraRefreshPeriod = 0;
        return OK;
    }

    // Calculate period based on width and height
    uint32_t width, height;
    OMX_PARAM_PORTDEFINITIONTYPE def;
    InitOMXParams(&def);
    OMX_VIDEO_PORTDEFINITIONTYPE *video_def = &def.format.video;
    def.nPortIndex = kPortIndexOutput;
    err = mOMXNode->getParameter(
            OMX_IndexParamPortDefinition, &def, sizeof(def));
    if (err != OK) {
        *intraRefreshPeriod = 0;
        return err;
    }
    width = video_def->nFrameWidth;
    height = video_def->nFrameHeight;
    // Use H.264/AVC MacroBlock size 16x16
    *intraRefreshPeriod = divUp((divUp(width, 16u) * divUp(height, 16u)), refreshParams.nCirMBs);

    return OK;
}

status_t ACodec::setIntraRefreshPeriod(uint32_t intraRefreshPeriod, bool inConfigure) {
    OMX_VIDEO_CONFIG_ANDROID_INTRAREFRESHTYPE params;
    InitOMXParams(&params);
    params.nPortIndex = kPortIndexOutput;
    params.nRefreshPeriod = intraRefreshPeriod;
    status_t err = mOMXNode->setConfig(
            (OMX_INDEXTYPE)OMX_IndexConfigAndroidIntraRefresh, &params, sizeof(params));
    if (err == OK) {
        return OK;
    }

    // Only in configure state, a component could invoke setParameter.
    if (!inConfigure) {
        return INVALID_OPERATION;
    } else {
        ALOGI("[%s] try falling back to Cyclic", mComponentName.c_str());
    }

    OMX_VIDEO_PARAM_INTRAREFRESHTYPE refreshParams;
    InitOMXParams(&refreshParams);
    refreshParams.nPortIndex = kPortIndexOutput;
    refreshParams.eRefreshMode = OMX_VIDEO_IntraRefreshCyclic;

    if (intraRefreshPeriod == 0) {
        // 0 means disable intra refresh.
        refreshParams.nCirMBs = 0;
    } else {
        // Calculate macroblocks that need to be intra coded base on width and height
        uint32_t width, height;
        OMX_PARAM_PORTDEFINITIONTYPE def;
        InitOMXParams(&def);
        OMX_VIDEO_PORTDEFINITIONTYPE *video_def = &def.format.video;
        def.nPortIndex = kPortIndexOutput;
        err = mOMXNode->getParameter(
                OMX_IndexParamPortDefinition, &def, sizeof(def));
        if (err != OK) {
            return err;
        }
        width = video_def->nFrameWidth;
        height = video_def->nFrameHeight;
        // Use H.264/AVC MacroBlock size 16x16
        refreshParams.nCirMBs = divUp((divUp(width, 16u) * divUp(height, 16u)), intraRefreshPeriod);
    }

    err = mOMXNode->setParameter(
            OMX_IndexParamVideoIntraRefresh,
            &refreshParams, sizeof(refreshParams));
    if (err != OK) {
        return err;
    }

    return OK;
}

status_t ACodec::configureTemporalLayers(
        const sp<AMessage> &msg, bool inConfigure, sp<AMessage> &outputFormat) {
    if (!mIsVideo || !mIsEncoder) {
        return INVALID_OPERATION;
    }

    AString tsSchema;
    if (!msg->findString("ts-schema", &tsSchema)) {
        return OK;
    }

    unsigned int numLayers = 0;
    unsigned int numBLayers = 0;
    int tags;
    char dummy;
    OMX_VIDEO_ANDROID_TEMPORALLAYERINGPATTERNTYPE pattern =
        OMX_VIDEO_AndroidTemporalLayeringPatternNone;
    if (sscanf(tsSchema.c_str(), "webrtc.vp8.%u-layer%c", &numLayers, &dummy) == 1
            && numLayers > 0) {
        pattern = OMX_VIDEO_AndroidTemporalLayeringPatternWebRTC;
    } else if ((tags = sscanf(tsSchema.c_str(), "android.generic.%u%c%u%c",
                    &numLayers, &dummy, &numBLayers, &dummy))
            && (tags == 1 || (tags == 3 && dummy == '+'))
            && numLayers > 0 && numLayers < UINT32_MAX - numBLayers) {
        numLayers += numBLayers;
        pattern = OMX_VIDEO_AndroidTemporalLayeringPatternAndroid;
    } else {
        ALOGI("Ignoring unsupported ts-schema [%s]", tsSchema.c_str());
        return BAD_VALUE;
    }

    OMX_VIDEO_PARAM_ANDROID_TEMPORALLAYERINGTYPE layerParams;
    InitOMXParams(&layerParams);
    layerParams.nPortIndex = kPortIndexOutput;

    status_t err = mOMXNode->getParameter(
            (OMX_INDEXTYPE)OMX_IndexParamAndroidVideoTemporalLayering,
            &layerParams, sizeof(layerParams));

    if (err != OK) {
        return err;
    } else if (!(layerParams.eSupportedPatterns & pattern)) {
        return BAD_VALUE;
    }

    numLayers = min(numLayers, layerParams.nLayerCountMax);
    numBLayers = min(numBLayers, layerParams.nBLayerCountMax);

    if (!inConfigure) {
        OMX_VIDEO_CONFIG_ANDROID_TEMPORALLAYERINGTYPE layerConfig;
        InitOMXParams(&layerConfig);
        layerConfig.nPortIndex = kPortIndexOutput;
        layerConfig.ePattern = pattern;
        layerConfig.nPLayerCountActual = numLayers - numBLayers;
        layerConfig.nBLayerCountActual = numBLayers;
        layerConfig.bBitrateRatiosSpecified = OMX_FALSE;

        err = mOMXNode->setConfig(
                (OMX_INDEXTYPE)OMX_IndexConfigAndroidVideoTemporalLayering,
                &layerConfig, sizeof(layerConfig));
    } else {
        layerParams.ePattern = pattern;
        layerParams.nPLayerCountActual = numLayers - numBLayers;
        layerParams.nBLayerCountActual = numBLayers;
        layerParams.bBitrateRatiosSpecified = OMX_FALSE;
        layerParams.nLayerCountMax = numLayers - numBLayers;
        layerParams.nBLayerCountMax = numBLayers;

        err = mOMXNode->setParameter(
                (OMX_INDEXTYPE)OMX_IndexParamAndroidVideoTemporalLayering,
                &layerParams, sizeof(layerParams));
    }

    AString configSchema;
    if (pattern == OMX_VIDEO_AndroidTemporalLayeringPatternAndroid) {
        configSchema = AStringPrintf("android.generic.%u+%u", numLayers - numBLayers, numBLayers);
    } else if (pattern == OMX_VIDEO_AndroidTemporalLayeringPatternWebRTC) {
        configSchema = AStringPrintf("webrtc.vp8.%u", numLayers);
    }

    if (err != OK) {
        ALOGW("Failed to set temporal layers to %s (requested %s)",
                configSchema.c_str(), tsSchema.c_str());
        return err;
    }

    err = mOMXNode->getParameter(
            (OMX_INDEXTYPE)OMX_IndexParamAndroidVideoTemporalLayering,
            &layerParams, sizeof(layerParams));

    if (err == OK) {
        ALOGD("Temporal layers requested:%s configured:%s got:%s(%u: P=%u, B=%u)",
                tsSchema.c_str(), configSchema.c_str(),
                asString(layerParams.ePattern), layerParams.ePattern,
                layerParams.nPLayerCountActual, layerParams.nBLayerCountActual);

        if (outputFormat.get() == mOutputFormat.get()) {
            mOutputFormat = mOutputFormat->dup(); // trigger an output format change event
        }
        // assume we got what we configured
        outputFormat->setString("ts-schema", configSchema);
    }
    return err;
}

status_t ACodec::setMinBufferSize(OMX_U32 portIndex, size_t size) {
    OMX_PARAM_PORTDEFINITIONTYPE def;
    InitOMXParams(&def);
    def.nPortIndex = portIndex;

    status_t err = mOMXNode->getParameter(
            OMX_IndexParamPortDefinition, &def, sizeof(def));

    if (err != OK) {
        return err;
    }

    if (def.nBufferSize >= size) {
        return OK;
    }

    def.nBufferSize = size;

    err = mOMXNode->setParameter(
            OMX_IndexParamPortDefinition, &def, sizeof(def));

    if (err != OK) {
        return err;
    }

    err = mOMXNode->getParameter(
            OMX_IndexParamPortDefinition, &def, sizeof(def));

    if (err != OK) {
        return err;
    }

    if (def.nBufferSize < size) {
        ALOGE("failed to set min buffer size to %zu (is still %u)", size, def.nBufferSize);
        return FAILED_TRANSACTION;
    }

    return OK;
}

status_t ACodec::selectAudioPortFormat(
        OMX_U32 portIndex, OMX_AUDIO_CODINGTYPE desiredFormat) {
    OMX_AUDIO_PARAM_PORTFORMATTYPE format;
    InitOMXParams(&format);

    format.nPortIndex = portIndex;
    for (OMX_U32 index = 0; index <= kMaxIndicesToCheck; ++index) {
        format.nIndex = index;
        status_t err = mOMXNode->getParameter(
                OMX_IndexParamAudioPortFormat, &format, sizeof(format));

        if (err != OK) {
            return err;
        }

        if (format.eEncoding == desiredFormat) {
            break;
        }

        if (index == kMaxIndicesToCheck) {
            ALOGW("[%s] stopping checking formats after %u: %s(%x)",
                    mComponentName.c_str(), index,
                    asString(format.eEncoding), format.eEncoding);
            return ERROR_UNSUPPORTED;
        }
    }

    return mOMXNode->setParameter(
            OMX_IndexParamAudioPortFormat, &format, sizeof(format));
}

status_t ACodec::setupAACCodec(
        bool encoder, int32_t numChannels, int32_t sampleRate,
        int32_t bitRate, int32_t aacProfile, bool isADTS, int32_t sbrMode,
        int32_t maxOutputChannelCount, const drcParams_t& drc,
        int32_t pcmLimiterEnable) {
    if (encoder && isADTS) {
        return -EINVAL;
    }

    status_t err = setupRawAudioFormat(
            encoder ? kPortIndexInput : kPortIndexOutput,
            sampleRate,
            numChannels);

    if (err != OK) {
        return err;
    }

    if (encoder) {
        err = selectAudioPortFormat(kPortIndexOutput, OMX_AUDIO_CodingAAC);

        if (err != OK) {
            return err;
        }

        OMX_PARAM_PORTDEFINITIONTYPE def;
        InitOMXParams(&def);
        def.nPortIndex = kPortIndexOutput;

        err = mOMXNode->getParameter(
                OMX_IndexParamPortDefinition, &def, sizeof(def));

        if (err != OK) {
            return err;
        }

        def.format.audio.bFlagErrorConcealment = OMX_TRUE;
        def.format.audio.eEncoding = OMX_AUDIO_CodingAAC;

        err = mOMXNode->setParameter(
                OMX_IndexParamPortDefinition, &def, sizeof(def));

        if (err != OK) {
            return err;
        }

        OMX_AUDIO_PARAM_AACPROFILETYPE profile;
        InitOMXParams(&profile);
        profile.nPortIndex = kPortIndexOutput;

        err = mOMXNode->getParameter(
                OMX_IndexParamAudioAac, &profile, sizeof(profile));

        if (err != OK) {
            return err;
        }

        profile.nChannels = numChannels;

        profile.eChannelMode =
            (numChannels == 1)
                ? OMX_AUDIO_ChannelModeMono: OMX_AUDIO_ChannelModeStereo;

        profile.nSampleRate = sampleRate;
        profile.nBitRate = bitRate;
        profile.nAudioBandWidth = 0;
        profile.nFrameLength = 0;
        profile.nAACtools = OMX_AUDIO_AACToolAll;
        profile.nAACERtools = OMX_AUDIO_AACERNone;
        profile.eAACProfile = (OMX_AUDIO_AACPROFILETYPE) aacProfile;
        profile.eAACStreamFormat = OMX_AUDIO_AACStreamFormatMP4FF;
        switch (sbrMode) {
        case 0:
            // disable sbr
            profile.nAACtools &= ~OMX_AUDIO_AACToolAndroidSSBR;
            profile.nAACtools &= ~OMX_AUDIO_AACToolAndroidDSBR;
            break;
        case 1:
            // enable single-rate sbr
            profile.nAACtools |= OMX_AUDIO_AACToolAndroidSSBR;
            profile.nAACtools &= ~OMX_AUDIO_AACToolAndroidDSBR;
            break;
        case 2:
            // enable dual-rate sbr
            profile.nAACtools &= ~OMX_AUDIO_AACToolAndroidSSBR;
            profile.nAACtools |= OMX_AUDIO_AACToolAndroidDSBR;
            break;
        case -1:
            // enable both modes -> the codec will decide which mode should be used
            profile.nAACtools |= OMX_AUDIO_AACToolAndroidSSBR;
            profile.nAACtools |= OMX_AUDIO_AACToolAndroidDSBR;
            break;
        default:
            // unsupported sbr mode
            return BAD_VALUE;
        }


        err = mOMXNode->setParameter(
                OMX_IndexParamAudioAac, &profile, sizeof(profile));

        if (err != OK) {
            return err;
        }

        return err;
    }

    OMX_AUDIO_PARAM_AACPROFILETYPE profile;
    InitOMXParams(&profile);
    profile.nPortIndex = kPortIndexInput;

    err = mOMXNode->getParameter(
            OMX_IndexParamAudioAac, &profile, sizeof(profile));

    if (err != OK) {
        return err;
    }

    profile.nChannels = numChannels;
    profile.nSampleRate = sampleRate;

    profile.eAACStreamFormat =
        isADTS
            ? OMX_AUDIO_AACStreamFormatMP4ADTS
            : OMX_AUDIO_AACStreamFormatMP4FF;

    OMX_AUDIO_PARAM_ANDROID_AACDRCPRESENTATIONTYPE presentation;
    InitOMXParams(&presentation);
    presentation.nMaxOutputChannels = maxOutputChannelCount;
    presentation.nDrcCut = drc.drcCut;
    presentation.nDrcBoost = drc.drcBoost;
    presentation.nHeavyCompression = drc.heavyCompression;
    presentation.nTargetReferenceLevel = drc.targetRefLevel;
    presentation.nEncodedTargetLevel = drc.encodedTargetLevel;
    presentation.nPCMLimiterEnable = pcmLimiterEnable;
    presentation.nDrcEffectType = drc.effectType;

    status_t res = mOMXNode->setParameter(
            OMX_IndexParamAudioAac, &profile, sizeof(profile));
    if (res == OK) {
        // optional parameters, will not cause configuration failure
        if (mOMXNode->setParameter(
                (OMX_INDEXTYPE)OMX_IndexParamAudioAndroidAacDrcPresentation,
                &presentation, sizeof(presentation)) == ERROR_UNSUPPORTED) {
            // prior to 9.0 we used a different config structure and index
            OMX_AUDIO_PARAM_ANDROID_AACPRESENTATIONTYPE presentation8;
            InitOMXParams(&presentation8);
            presentation8.nMaxOutputChannels = presentation.nMaxOutputChannels;
            presentation8.nDrcCut = presentation.nDrcCut;
            presentation8.nDrcBoost = presentation.nDrcBoost;
            presentation8.nHeavyCompression = presentation.nHeavyCompression;
            presentation8.nTargetReferenceLevel = presentation.nTargetReferenceLevel;
            presentation8.nEncodedTargetLevel = presentation.nEncodedTargetLevel;
            presentation8.nPCMLimiterEnable = presentation.nPCMLimiterEnable;
            (void)mOMXNode->setParameter(
                (OMX_INDEXTYPE)OMX_IndexParamAudioAndroidAacPresentation,
                &presentation8, sizeof(presentation8));
        }
    } else {
        ALOGW("did not set AudioAndroidAacPresentation due to error %d when setting AudioAac", res);
    }
    mSampleRate = sampleRate;
    return res;
}

status_t ACodec::setupAC3Codec(
        bool encoder, int32_t numChannels, int32_t sampleRate) {
    status_t err = setupRawAudioFormat(
            encoder ? kPortIndexInput : kPortIndexOutput, sampleRate, numChannels);

    if (err != OK) {
        return err;
    }

    if (encoder) {
        ALOGW("AC3 encoding is not supported.");
        return INVALID_OPERATION;
    }

    OMX_AUDIO_PARAM_ANDROID_AC3TYPE def;
    InitOMXParams(&def);
    def.nPortIndex = kPortIndexInput;

    err = mOMXNode->getParameter(
            (OMX_INDEXTYPE)OMX_IndexParamAudioAndroidAc3, &def, sizeof(def));

    if (err != OK) {
        return err;
    }

    def.nChannels = numChannels;
    def.nSampleRate = sampleRate;

    return mOMXNode->setParameter(
            (OMX_INDEXTYPE)OMX_IndexParamAudioAndroidAc3, &def, sizeof(def));
}

status_t ACodec::setupEAC3Codec(
        bool encoder, int32_t numChannels, int32_t sampleRate) {
    status_t err = setupRawAudioFormat(
            encoder ? kPortIndexInput : kPortIndexOutput, sampleRate, numChannels);

    if (err != OK) {
        return err;
    }

    if (encoder) {
        ALOGW("EAC3 encoding is not supported.");
        return INVALID_OPERATION;
    }

    OMX_AUDIO_PARAM_ANDROID_EAC3TYPE def;
    InitOMXParams(&def);
    def.nPortIndex = kPortIndexInput;

    err = mOMXNode->getParameter(
            (OMX_INDEXTYPE)OMX_IndexParamAudioAndroidEac3, &def, sizeof(def));

    if (err != OK) {
        return err;
    }

    def.nChannels = numChannels;
    def.nSampleRate = sampleRate;

    return mOMXNode->setParameter(
            (OMX_INDEXTYPE)OMX_IndexParamAudioAndroidEac3, &def, sizeof(def));
}

status_t ACodec::setupAC4Codec(
        bool encoder, int32_t numChannels, int32_t sampleRate) {
    status_t err = setupRawAudioFormat(
            encoder ? kPortIndexInput : kPortIndexOutput, sampleRate, numChannels);

    if (err != OK) {
        return err;
    }

    if (encoder) {
        ALOGW("AC4 encoding is not supported.");
        return INVALID_OPERATION;
    }

    OMX_AUDIO_PARAM_ANDROID_AC4TYPE def;
    InitOMXParams(&def);
    def.nPortIndex = kPortIndexInput;

    err = mOMXNode->getParameter(
            (OMX_INDEXTYPE)OMX_IndexParamAudioAndroidAc4, &def, sizeof(def));

    if (err != OK) {
        return err;
    }

    def.nChannels = numChannels;
    def.nSampleRate = sampleRate;

    return mOMXNode->setParameter(
            (OMX_INDEXTYPE)OMX_IndexParamAudioAndroidAc4, &def, sizeof(def));
}

static OMX_AUDIO_AMRBANDMODETYPE pickModeFromBitRate(
        bool isAMRWB, int32_t bps) {
    if (isAMRWB) {
        if (bps <= 6600) {
            return OMX_AUDIO_AMRBandModeWB0;
        } else if (bps <= 8850) {
            return OMX_AUDIO_AMRBandModeWB1;
        } else if (bps <= 12650) {
            return OMX_AUDIO_AMRBandModeWB2;
        } else if (bps <= 14250) {
            return OMX_AUDIO_AMRBandModeWB3;
        } else if (bps <= 15850) {
            return OMX_AUDIO_AMRBandModeWB4;
        } else if (bps <= 18250) {
            return OMX_AUDIO_AMRBandModeWB5;
        } else if (bps <= 19850) {
            return OMX_AUDIO_AMRBandModeWB6;
        } else if (bps <= 23050) {
            return OMX_AUDIO_AMRBandModeWB7;
        }

        // 23850 bps
        return OMX_AUDIO_AMRBandModeWB8;
    } else {  // AMRNB
        if (bps <= 4750) {
            return OMX_AUDIO_AMRBandModeNB0;
        } else if (bps <= 5150) {
            return OMX_AUDIO_AMRBandModeNB1;
        } else if (bps <= 5900) {
            return OMX_AUDIO_AMRBandModeNB2;
        } else if (bps <= 6700) {
            return OMX_AUDIO_AMRBandModeNB3;
        } else if (bps <= 7400) {
            return OMX_AUDIO_AMRBandModeNB4;
        } else if (bps <= 7950) {
            return OMX_AUDIO_AMRBandModeNB5;
        } else if (bps <= 10200) {
            return OMX_AUDIO_AMRBandModeNB6;
        }

        // 12200 bps
        return OMX_AUDIO_AMRBandModeNB7;
    }
}

status_t ACodec::setupAMRCodec(bool encoder, bool isWAMR, int32_t bitrate) {
    OMX_AUDIO_PARAM_AMRTYPE def;
    InitOMXParams(&def);
    def.nPortIndex = encoder ? kPortIndexOutput : kPortIndexInput;

    status_t err = mOMXNode->getParameter(
            OMX_IndexParamAudioAmr, &def, sizeof(def));

    if (err != OK) {
        return err;
    }

    def.eAMRFrameFormat = OMX_AUDIO_AMRFrameFormatFSF;
    def.eAMRBandMode = pickModeFromBitRate(isWAMR, bitrate);

    err = mOMXNode->setParameter(
            OMX_IndexParamAudioAmr, &def, sizeof(def));

    if (err != OK) {
        return err;
    }

    return setupRawAudioFormat(
            encoder ? kPortIndexInput : kPortIndexOutput,
            isWAMR ? 16000 : 8000 /* sampleRate */,
            1 /* numChannels */);
}

status_t ACodec::setupG711Codec(bool encoder, int32_t sampleRate, int32_t numChannels) {
    if (encoder) {
        return INVALID_OPERATION;
    }

    return setupRawAudioFormat(
            kPortIndexInput, sampleRate, numChannels);
}

status_t ACodec::setupFlacCodec(
        bool encoder, int32_t numChannels, int32_t sampleRate, int32_t compressionLevel) {

    if (encoder) {
        OMX_AUDIO_PARAM_FLACTYPE def;
        InitOMXParams(&def);
        def.nPortIndex = kPortIndexOutput;

        // configure compression level
        status_t err = mOMXNode->getParameter(OMX_IndexParamAudioFlac, &def, sizeof(def));
        if (err != OK) {
            ALOGE("setupFlacCodec(): Error %d getting OMX_IndexParamAudioFlac parameter", err);
            return err;
        }
        def.nCompressionLevel = compressionLevel;
        err = mOMXNode->setParameter(OMX_IndexParamAudioFlac, &def, sizeof(def));
        if (err != OK) {
            ALOGE("setupFlacCodec(): Error %d setting OMX_IndexParamAudioFlac parameter", err);
            return err;
        }
    }

    return setupRawAudioFormat(
            encoder ? kPortIndexInput : kPortIndexOutput,
            sampleRate,
            numChannels);
}

status_t ACodec::setupRawAudioFormat(
        OMX_U32 portIndex, int32_t sampleRate, int32_t numChannels, AudioEncoding encoding) {
    OMX_PARAM_PORTDEFINITIONTYPE def;
    InitOMXParams(&def);
    def.nPortIndex = portIndex;

    status_t err = mOMXNode->getParameter(
            OMX_IndexParamPortDefinition, &def, sizeof(def));

    if (err != OK) {
        return err;
    }

    def.format.audio.eEncoding = OMX_AUDIO_CodingPCM;

    err = mOMXNode->setParameter(
            OMX_IndexParamPortDefinition, &def, sizeof(def));

    if (err != OK) {
        return err;
    }

    OMX_AUDIO_PARAM_PCMMODETYPE pcmParams;
    InitOMXParams(&pcmParams);
    pcmParams.nPortIndex = portIndex;

    err = mOMXNode->getParameter(
            OMX_IndexParamAudioPcm, &pcmParams, sizeof(pcmParams));

    if (err != OK) {
        return err;
    }

    pcmParams.nChannels = numChannels;
    switch (encoding) {
        case kAudioEncodingPcm8bit:
            pcmParams.eNumData = OMX_NumericalDataUnsigned;
            pcmParams.nBitPerSample = 8;
            break;
        case kAudioEncodingPcmFloat:
            pcmParams.eNumData = OMX_NumericalDataFloat;
            pcmParams.nBitPerSample = 32;
            break;
        case kAudioEncodingPcm16bit:
            pcmParams.eNumData = OMX_NumericalDataSigned;
            pcmParams.nBitPerSample = 16;
            break;
        case kAudioEncodingPcm24bitPacked:
            pcmParams.eNumData = OMX_NumericalDataSigned;
            pcmParams.nBitPerSample = 24;
            break;
        case kAudioEncodingPcm32bit:
            pcmParams.eNumData = OMX_NumericalDataSigned;
            pcmParams.nBitPerSample = 32;
            break;
        default:
            return BAD_VALUE;
    }
    pcmParams.bInterleaved = OMX_TRUE;
    pcmParams.nSamplingRate = sampleRate;
    pcmParams.ePCMMode = OMX_AUDIO_PCMModeLinear;

    if (getOMXChannelMapping(numChannels, pcmParams.eChannelMapping) != OK) {
        return OMX_ErrorNone;
    }

    err = mOMXNode->setParameter(
            OMX_IndexParamAudioPcm, &pcmParams, sizeof(pcmParams));
    // if we could not set up raw format to non-16-bit, try with 16-bit
    // NOTE: we will also verify this via readback, in case codec ignores these fields
    if (err != OK && encoding != kAudioEncodingPcm16bit) {
        pcmParams.eNumData = OMX_NumericalDataSigned;
        pcmParams.nBitPerSample = 16;
        err = mOMXNode->setParameter(
                OMX_IndexParamAudioPcm, &pcmParams, sizeof(pcmParams));
    }
    return err;
}

status_t ACodec::configureTunneledVideoPlayback(
        int32_t audioHwSync, const sp<ANativeWindow> &nativeWindow) {
    native_handle_t* sidebandHandle;

    status_t err = mOMXNode->configureVideoTunnelMode(
            kPortIndexOutput, OMX_TRUE, audioHwSync, &sidebandHandle);
    if (err != OK) {
        ALOGE("configureVideoTunnelMode failed! (err %d).", err);
        return err;
    }

    err = native_window_set_sideband_stream(nativeWindow.get(), sidebandHandle);
    if (err != OK) {
        ALOGE("native_window_set_sideband_stream(%p) failed! (err %d).",
                sidebandHandle, err);
        return err;
    }

    return OK;
}

status_t ACodec::setVideoPortFormatType(
        OMX_U32 portIndex,
        OMX_VIDEO_CODINGTYPE compressionFormat,
        OMX_COLOR_FORMATTYPE colorFormat,
        bool usingNativeBuffers) {
    OMX_VIDEO_PARAM_PORTFORMATTYPE format;
    InitOMXParams(&format);
    format.nPortIndex = portIndex;
    format.nIndex = 0;
    bool found = false;

    for (OMX_U32 index = 0; index <= kMaxIndicesToCheck; ++index) {
        format.nIndex = index;
        status_t err = mOMXNode->getParameter(
                OMX_IndexParamVideoPortFormat,
                &format, sizeof(format));

        if (err != OK) {
            return err;
        }

        // substitute back flexible color format to codec supported format
        OMX_U32 flexibleEquivalent;
        if (compressionFormat == OMX_VIDEO_CodingUnused
                && IsFlexibleColorFormat(
                        mOMXNode, format.eColorFormat, usingNativeBuffers, &flexibleEquivalent)
                && colorFormat == flexibleEquivalent) {
            ALOGI("[%s] using color format %#x in place of %#x",
                    mComponentName.c_str(), format.eColorFormat, colorFormat);
            colorFormat = format.eColorFormat;
        }

        // The following assertion is violated by TI's video decoder.
        // CHECK_EQ(format.nIndex, index);

        if (!strcmp("OMX.TI.Video.encoder", mComponentName.c_str())) {
            if (portIndex == kPortIndexInput
                    && colorFormat == format.eColorFormat) {
                // eCompressionFormat does not seem right.
                found = true;
                break;
            }
            if (portIndex == kPortIndexOutput
                    && compressionFormat == format.eCompressionFormat) {
                // eColorFormat does not seem right.
                found = true;
                break;
            }
        }

        if (format.eCompressionFormat == compressionFormat
            && format.eColorFormat == colorFormat) {
            found = true;
            break;
        }

        if (index == kMaxIndicesToCheck) {
            ALOGW("[%s] stopping checking formats after %u: %s(%x)/%s(%x)",
                    mComponentName.c_str(), index,
                    asString(format.eCompressionFormat), format.eCompressionFormat,
                    asString(format.eColorFormat), format.eColorFormat);
        }
    }

    if (!found) {
        return UNKNOWN_ERROR;
    }

    status_t err = mOMXNode->setParameter(
            OMX_IndexParamVideoPortFormat, &format, sizeof(format));

    return err;
}

// Set optimal output format. OMX component lists output formats in the order
// of preference, but this got more complicated since the introduction of flexible
// YUV formats. We support a legacy behavior for applications that do not use
// surface output, do not specify an output format, but expect a "usable" standard
// OMX format. SW readable and standard formats must be flex-YUV.
//
// Suggested preference order:
// - optimal format for texture rendering (mediaplayer behavior)
// - optimal SW readable & texture renderable format (flex-YUV support)
// - optimal SW readable non-renderable format (flex-YUV bytebuffer support)
// - legacy "usable" standard formats
//
// For legacy support, we prefer a standard format, but will settle for a SW readable
// flex-YUV format.
status_t ACodec::setSupportedOutputFormat(bool getLegacyFlexibleFormat) {
    OMX_VIDEO_PARAM_PORTFORMATTYPE format, legacyFormat;
    InitOMXParams(&format);
    format.nPortIndex = kPortIndexOutput;

    InitOMXParams(&legacyFormat);
    // this field will change when we find a suitable legacy format
    legacyFormat.eColorFormat = OMX_COLOR_FormatUnused;

    for (OMX_U32 index = 0; ; ++index) {
        format.nIndex = index;
        status_t err = mOMXNode->getParameter(
                OMX_IndexParamVideoPortFormat, &format, sizeof(format));
        if (err != OK) {
            // no more formats, pick legacy format if found
            if (legacyFormat.eColorFormat != OMX_COLOR_FormatUnused) {
                 memcpy(&format, &legacyFormat, sizeof(format));
                 break;
            }
            return err;
        }
        if (format.eCompressionFormat != OMX_VIDEO_CodingUnused) {
            return OMX_ErrorBadParameter;
        }
        if (!getLegacyFlexibleFormat) {
            break;
        }
        // standard formats that were exposed to users before
        if (format.eColorFormat == OMX_COLOR_FormatYUV420Planar
                || format.eColorFormat == OMX_COLOR_FormatYUV420PackedPlanar
                || format.eColorFormat == OMX_COLOR_FormatYUV420SemiPlanar
                || format.eColorFormat == OMX_COLOR_FormatYUV420PackedSemiPlanar
                || format.eColorFormat == OMX_TI_COLOR_FormatYUV420PackedSemiPlanar) {
            break;
        }
        // find best legacy non-standard format
        OMX_U32 flexibleEquivalent;
        if (legacyFormat.eColorFormat == OMX_COLOR_FormatUnused
                && IsFlexibleColorFormat(
                        mOMXNode, format.eColorFormat, false /* usingNativeBuffers */,
                        &flexibleEquivalent)
                && flexibleEquivalent == OMX_COLOR_FormatYUV420Flexible) {
            memcpy(&legacyFormat, &format, sizeof(format));
        }
    }
    return mOMXNode->setParameter(
            OMX_IndexParamVideoPortFormat, &format, sizeof(format));
}

static const struct VideoCodingMapEntry {
    const char *mMime;
    OMX_VIDEO_CODINGTYPE mVideoCodingType;
} kVideoCodingMapEntry[] = {
    { MEDIA_MIMETYPE_VIDEO_AVC, OMX_VIDEO_CodingAVC },
    { MEDIA_MIMETYPE_VIDEO_HEVC, OMX_VIDEO_CodingHEVC },
    { MEDIA_MIMETYPE_VIDEO_MPEG4, OMX_VIDEO_CodingMPEG4 },
    { MEDIA_MIMETYPE_VIDEO_H263, OMX_VIDEO_CodingH263 },
    { MEDIA_MIMETYPE_VIDEO_MPEG2, OMX_VIDEO_CodingMPEG2 },
    { MEDIA_MIMETYPE_VIDEO_VP8, OMX_VIDEO_CodingVP8 },
    { MEDIA_MIMETYPE_VIDEO_VP9, OMX_VIDEO_CodingVP9 },
    { MEDIA_MIMETYPE_VIDEO_DOLBY_VISION, OMX_VIDEO_CodingDolbyVision },
    { MEDIA_MIMETYPE_IMAGE_ANDROID_HEIC, OMX_VIDEO_CodingImageHEIC },
};

status_t ACodec::GetVideoCodingTypeFromMime(
        const char *mime, OMX_VIDEO_CODINGTYPE *codingType) {
    for (size_t i = 0;
         i < sizeof(kVideoCodingMapEntry) / sizeof(kVideoCodingMapEntry[0]);
         ++i) {
        if (!strcasecmp(mime, kVideoCodingMapEntry[i].mMime)) {
            *codingType = kVideoCodingMapEntry[i].mVideoCodingType;
            return OK;
        }
    }

    *codingType = OMX_VIDEO_CodingUnused;

    return ERROR_UNSUPPORTED;
}

static status_t GetMimeTypeForVideoCoding(
        OMX_VIDEO_CODINGTYPE codingType, AString *mime) {
    for (size_t i = 0;
         i < sizeof(kVideoCodingMapEntry) / sizeof(kVideoCodingMapEntry[0]);
         ++i) {
        if (codingType == kVideoCodingMapEntry[i].mVideoCodingType) {
            *mime = kVideoCodingMapEntry[i].mMime;
            return OK;
        }
    }

    mime->clear();

    return ERROR_UNSUPPORTED;
}

status_t ACodec::setPortBufferNum(OMX_U32 portIndex, int bufferNum) {
    OMX_PARAM_PORTDEFINITIONTYPE def;
    InitOMXParams(&def);
    def.nPortIndex = portIndex;
    status_t err;
    ALOGD("Setting [%s] %s port buffer number: %d", mComponentName.c_str(),
            portIndex == kPortIndexInput ? "input" : "output", bufferNum);
    err = mOMXNode->getParameter(
        OMX_IndexParamPortDefinition, &def, sizeof(def));
    if (err != OK) {
        return err;
    }
    def.nBufferCountActual = bufferNum;
    err = mOMXNode->setParameter(
        OMX_IndexParamPortDefinition, &def, sizeof(def));
    if (err != OK) {
        // Component could reject this request.
        ALOGW("Fail to set [%s] %s port buffer number: %d", mComponentName.c_str(),
            portIndex == kPortIndexInput ? "input" : "output", bufferNum);
    }
    return OK;
}

status_t ACodec::setupVideoDecoder(
        const char *mime, const sp<AMessage> &msg, bool haveNativeWindow,
        bool usingSwRenderer, sp<AMessage> &outputFormat) {
    int32_t width, height;
    if (!msg->findInt32("width", &width)
            || !msg->findInt32("height", &height)) {
        return INVALID_OPERATION;
    }

    OMX_VIDEO_CODINGTYPE compressionFormat;
    status_t err = GetVideoCodingTypeFromMime(mime, &compressionFormat);

    if (err != OK) {
        return err;
    }

    if (compressionFormat == OMX_VIDEO_CodingHEVC) {
        int32_t profile;
        if (msg->findInt32("profile", &profile)) {
            // verify if Main10 profile is supported at all, and fail
            // immediately if it's not supported.
            if (profile == OMX_VIDEO_HEVCProfileMain10 ||
                profile == OMX_VIDEO_HEVCProfileMain10HDR10) {
                err = verifySupportForProfileAndLevel(
                        kPortIndexInput, profile, 0);
                if (err != OK) {
                    return err;
                }
            }
        }
    }

    if (compressionFormat == OMX_VIDEO_CodingVP9) {
        OMX_VIDEO_PARAM_PROFILELEVELTYPE params;
        InitOMXParams(&params);
        params.nPortIndex = kPortIndexInput;
        // Check if VP9 decoder advertises supported profiles.
        params.nProfileIndex = 0;
        status_t err = mOMXNode->getParameter(
                OMX_IndexParamVideoProfileLevelQuerySupported,
                &params, sizeof(params));
        mIsLegacyVP9Decoder = err != OK;
    }

    err = setVideoPortFormatType(
            kPortIndexInput, compressionFormat, OMX_COLOR_FormatUnused);

    if (err != OK) {
        return err;
    }

    int32_t tmp;
    if (msg->findInt32("color-format", &tmp)) {
        OMX_COLOR_FORMATTYPE colorFormat =
            static_cast<OMX_COLOR_FORMATTYPE>(tmp);
        err = setVideoPortFormatType(
                kPortIndexOutput, OMX_VIDEO_CodingUnused, colorFormat, haveNativeWindow);
        if (err != OK) {
            ALOGW("[%s] does not support color format %d",
                  mComponentName.c_str(), colorFormat);
            err = setSupportedOutputFormat(!haveNativeWindow /* getLegacyFlexibleFormat */);
        }
    } else {
        err = setSupportedOutputFormat(!haveNativeWindow /* getLegacyFlexibleFormat */);
    }

    if (err != OK) {
        return err;
    }

    // Set the component input buffer number to be |tmp|. If succeed,
    // component will set input port buffer number to be |tmp|. If fail,
    // component will keep the same buffer number as before.
    if (msg->findInt32("android._num-input-buffers", &tmp)) {
        err = setPortBufferNum(kPortIndexInput, tmp);
        if (err != OK)
            return err;
    }

    // Set the component output buffer number to be |tmp|. If succeed,
    // component will set output port buffer number to be |tmp|. If fail,
    // component will keep the same buffer number as before.
    if (msg->findInt32("android._num-output-buffers", &tmp)) {
        err = setPortBufferNum(kPortIndexOutput, tmp);
        if (err != OK)
            return err;
    }

    int32_t frameRateInt;
    float frameRateFloat;
    if (!msg->findFloat("frame-rate", &frameRateFloat)) {
        if (!msg->findInt32("frame-rate", &frameRateInt)) {
            frameRateInt = -1;
        }
        frameRateFloat = (float)frameRateInt;
    }

    err = setVideoFormatOnPort(
            kPortIndexInput, width, height, compressionFormat, frameRateFloat);

    if (err != OK) {
        return err;
    }

    err = setVideoFormatOnPort(
            kPortIndexOutput, width, height, OMX_VIDEO_CodingUnused);

    if (err != OK) {
        return err;
    }

    err = setColorAspectsForVideoDecoder(
            width, height, haveNativeWindow | usingSwRenderer, msg, outputFormat);
    if (err == ERROR_UNSUPPORTED) { // support is optional
        err = OK;
    }

    if (err != OK) {
        return err;
    }

    err = setHDRStaticInfoForVideoCodec(kPortIndexOutput, msg, outputFormat);
    if (err == ERROR_UNSUPPORTED) { // support is optional
        err = OK;
    }
    return err;
}

status_t ACodec::initDescribeColorAspectsIndex() {
    status_t err = mOMXNode->getExtensionIndex(
            "OMX.google.android.index.describeColorAspects", &mDescribeColorAspectsIndex);
    if (err != OK) {
        mDescribeColorAspectsIndex = (OMX_INDEXTYPE)0;
    }
    return err;
}

status_t ACodec::setCodecColorAspects(DescribeColorAspectsParams &params, bool verify) {
    status_t err = ERROR_UNSUPPORTED;
    if (mDescribeColorAspectsIndex) {
        err = mOMXNode->setConfig(mDescribeColorAspectsIndex, &params, sizeof(params));
    }
    ALOGV("[%s] setting color aspects (R:%d(%s), P:%d(%s), M:%d(%s), T:%d(%s)) err=%d(%s)",
            mComponentName.c_str(),
            params.sAspects.mRange, asString(params.sAspects.mRange),
            params.sAspects.mPrimaries, asString(params.sAspects.mPrimaries),
            params.sAspects.mMatrixCoeffs, asString(params.sAspects.mMatrixCoeffs),
            params.sAspects.mTransfer, asString(params.sAspects.mTransfer),
            err, asString(err));

    if (verify && err == OK) {
        err = getCodecColorAspects(params);
    }

    ALOGW_IF(err == ERROR_UNSUPPORTED && mDescribeColorAspectsIndex,
            "[%s] setting color aspects failed even though codec advertises support",
            mComponentName.c_str());
    return err;
}

status_t ACodec::setColorAspectsForVideoDecoder(
        int32_t width, int32_t height, bool usingNativeWindow,
        const sp<AMessage> &configFormat, sp<AMessage> &outputFormat) {
    DescribeColorAspectsParams params;
    InitOMXParams(&params);
    params.nPortIndex = kPortIndexOutput;

    getColorAspectsFromFormat(configFormat, params.sAspects);
    if (usingNativeWindow) {
        setDefaultCodecColorAspectsIfNeeded(params.sAspects, width, height);
        // The default aspects will be set back to the output format during the
        // getFormat phase of configure(). Set non-Unspecified values back into the
        // format, in case component does not support this enumeration.
        setColorAspectsIntoFormat(params.sAspects, outputFormat);
    }

    (void)initDescribeColorAspectsIndex();

    // communicate color aspects to codec
    return setCodecColorAspects(params);
}

status_t ACodec::getCodecColorAspects(DescribeColorAspectsParams &params) {
    status_t err = ERROR_UNSUPPORTED;
    if (mDescribeColorAspectsIndex) {
        err = mOMXNode->getConfig(mDescribeColorAspectsIndex, &params, sizeof(params));
    }
    ALOGV("[%s] got color aspects (R:%d(%s), P:%d(%s), M:%d(%s), T:%d(%s)) err=%d(%s)",
            mComponentName.c_str(),
            params.sAspects.mRange, asString(params.sAspects.mRange),
            params.sAspects.mPrimaries, asString(params.sAspects.mPrimaries),
            params.sAspects.mMatrixCoeffs, asString(params.sAspects.mMatrixCoeffs),
            params.sAspects.mTransfer, asString(params.sAspects.mTransfer),
            err, asString(err));
    if (params.bRequestingDataSpace) {
        ALOGV("for dataspace %#x", params.nDataSpace);
    }
    if (err == ERROR_UNSUPPORTED && mDescribeColorAspectsIndex
            && !params.bRequestingDataSpace && !params.bDataSpaceChanged) {
        ALOGW("[%s] getting color aspects failed even though codec advertises support",
                mComponentName.c_str());
    }
    return err;
}

status_t ACodec::getInputColorAspectsForVideoEncoder(sp<AMessage> &format) {
    DescribeColorAspectsParams params;
    InitOMXParams(&params);
    params.nPortIndex = kPortIndexInput;
    status_t err = getCodecColorAspects(params);
    if (err == OK) {
        // we only set encoder input aspects if codec supports them
        setColorAspectsIntoFormat(params.sAspects, format, true /* force */);
    }
    return err;
}

status_t ACodec::getDataSpace(
        DescribeColorAspectsParams &params, android_dataspace *dataSpace /* nonnull */,
        bool tryCodec) {
    status_t err = OK;
    if (tryCodec) {
        // request dataspace guidance from codec.
        params.bRequestingDataSpace = OMX_TRUE;
        err = getCodecColorAspects(params);
        params.bRequestingDataSpace = OMX_FALSE;
        if (err == OK && params.nDataSpace != HAL_DATASPACE_UNKNOWN) {
            *dataSpace = (android_dataspace)params.nDataSpace;
            return err;
        } else if (err == ERROR_UNSUPPORTED) {
            // ignore not-implemented error for dataspace requests
            err = OK;
        }
    }

    // this returns legacy versions if available
    *dataSpace = getDataSpaceForColorAspects(params.sAspects, true /* mayexpand */);
    ALOGV("[%s] using color aspects (R:%d(%s), P:%d(%s), M:%d(%s), T:%d(%s)) "
          "and dataspace %#x",
            mComponentName.c_str(),
            params.sAspects.mRange, asString(params.sAspects.mRange),
            params.sAspects.mPrimaries, asString(params.sAspects.mPrimaries),
            params.sAspects.mMatrixCoeffs, asString(params.sAspects.mMatrixCoeffs),
            params.sAspects.mTransfer, asString(params.sAspects.mTransfer),
            *dataSpace);
    return err;
}


status_t ACodec::getColorAspectsAndDataSpaceForVideoDecoder(
        int32_t width, int32_t height, const sp<AMessage> &configFormat, sp<AMessage> &outputFormat,
        android_dataspace *dataSpace) {
    DescribeColorAspectsParams params;
    InitOMXParams(&params);
    params.nPortIndex = kPortIndexOutput;

    // reset default format and get resulting format
    getColorAspectsFromFormat(configFormat, params.sAspects);
    if (dataSpace != NULL) {
        setDefaultCodecColorAspectsIfNeeded(params.sAspects, width, height);
    }
    status_t err = setCodecColorAspects(params, true /* readBack */);

    // we always set specified aspects for decoders
    setColorAspectsIntoFormat(params.sAspects, outputFormat);

    if (dataSpace != NULL) {
        status_t res = getDataSpace(params, dataSpace, err == OK /* tryCodec */);
        if (err == OK) {
            err = res;
        }
    }

    return err;
}

// initial video encoder setup for bytebuffer mode
status_t ACodec::setColorAspectsForVideoEncoder(
        const sp<AMessage> &configFormat, sp<AMessage> &outputFormat, sp<AMessage> &inputFormat) {
    // copy config to output format as this is not exposed via getFormat
    copyColorConfig(configFormat, outputFormat);

    DescribeColorAspectsParams params;
    InitOMXParams(&params);
    params.nPortIndex = kPortIndexInput;
    getColorAspectsFromFormat(configFormat, params.sAspects);

    (void)initDescribeColorAspectsIndex();

    int32_t usingRecorder;
    if (configFormat->findInt32("android._using-recorder", &usingRecorder) && usingRecorder) {
        android_dataspace dataSpace = HAL_DATASPACE_BT709;
        int32_t width, height;
        if (configFormat->findInt32("width", &width)
                && configFormat->findInt32("height", &height)) {
            setDefaultCodecColorAspectsIfNeeded(params.sAspects, width, height);
            status_t err = getDataSpace(
                    params, &dataSpace, mDescribeColorAspectsIndex /* tryCodec */);
            if (err != OK) {
                return err;
            }
            setColorAspectsIntoFormat(params.sAspects, outputFormat);
        }
        inputFormat->setInt32("android._dataspace", (int32_t)dataSpace);
    }

    // communicate color aspects to codec, but do not allow change of the platform aspects
    ColorAspects origAspects = params.sAspects;
    for (int triesLeft = 2; --triesLeft >= 0; ) {
        status_t err = setCodecColorAspects(params, true /* readBack */);
        if (err != OK
                || !ColorUtils::checkIfAspectsChangedAndUnspecifyThem(
                        params.sAspects, origAspects, true /* usePlatformAspects */)) {
            return err;
        }
        ALOGW_IF(triesLeft == 0, "[%s] Codec repeatedly changed requested ColorAspects.",
                mComponentName.c_str());
    }
    return OK;
}

status_t ACodec::setHDRStaticInfoForVideoCodec(
        OMX_U32 portIndex, const sp<AMessage> &configFormat, sp<AMessage> &outputFormat) {
    CHECK(portIndex == kPortIndexInput || portIndex == kPortIndexOutput);

    DescribeHDRStaticInfoParams params;
    InitOMXParams(&params);
    params.nPortIndex = portIndex;

    HDRStaticInfo *info = &params.sInfo;
    if (getHDRStaticInfoFromFormat(configFormat, info)) {
        setHDRStaticInfoIntoFormat(params.sInfo, outputFormat);
    }

    (void)initDescribeHDRStaticInfoIndex();

    // communicate HDR static Info to codec
    return setHDRStaticInfo(params);
}

// subsequent initial video encoder setup for surface mode
status_t ACodec::setInitialColorAspectsForVideoEncoderSurfaceAndGetDataSpace(
        android_dataspace *dataSpace /* nonnull */) {
    DescribeColorAspectsParams params;
    InitOMXParams(&params);
    params.nPortIndex = kPortIndexInput;
    ColorAspects &aspects = params.sAspects;

    // reset default format and store resulting format into both input and output formats
    getColorAspectsFromFormat(mConfigFormat, aspects);
    int32_t width, height;
    if (mInputFormat->findInt32("width", &width) && mInputFormat->findInt32("height", &height)) {
        setDefaultCodecColorAspectsIfNeeded(aspects, width, height);
    }
    setColorAspectsIntoFormat(aspects, mInputFormat);
    setColorAspectsIntoFormat(aspects, mOutputFormat);

    // communicate color aspects to codec, but do not allow any change
    ColorAspects origAspects = aspects;
    status_t err = OK;
    for (int triesLeft = 2; mDescribeColorAspectsIndex && --triesLeft >= 0; ) {
        status_t err = setCodecColorAspects(params, true /* readBack */);
        if (err != OK || !ColorUtils::checkIfAspectsChangedAndUnspecifyThem(aspects, origAspects)) {
            break;
        }
        ALOGW_IF(triesLeft == 0, "[%s] Codec repeatedly changed requested ColorAspects.",
                mComponentName.c_str());
    }

    *dataSpace = HAL_DATASPACE_BT709;
    aspects = origAspects; // restore desired color aspects
    status_t res = getDataSpace(
            params, dataSpace, err == OK && mDescribeColorAspectsIndex /* tryCodec */);
    if (err == OK) {
        err = res;
    }
    mInputFormat->setInt32("android._dataspace", (int32_t)*dataSpace);
    mInputFormat->setBuffer(
            "android._color-aspects", ABuffer::CreateAsCopy(&aspects, sizeof(aspects)));

    // update input format with codec supported color aspects (basically set unsupported
    // aspects to Unspecified)
    if (err == OK) {
        (void)getInputColorAspectsForVideoEncoder(mInputFormat);
    }

    ALOGV("set default color aspects, updated input format to %s, output format to %s",
            mInputFormat->debugString(4).c_str(), mOutputFormat->debugString(4).c_str());

    return err;
}

status_t ACodec::getHDRStaticInfoForVideoCodec(OMX_U32 portIndex, sp<AMessage> &format) {
    CHECK(portIndex == kPortIndexInput || portIndex == kPortIndexOutput);
    DescribeHDRStaticInfoParams params;
    InitOMXParams(&params);
    params.nPortIndex = portIndex;

    status_t err = getHDRStaticInfo(params);
    if (err == OK) {
        // we only set decodec output HDRStaticInfo if codec supports them
        setHDRStaticInfoIntoFormat(params.sInfo, format);
    }
    return err;
}

status_t ACodec::initDescribeHDRStaticInfoIndex() {
    status_t err = mOMXNode->getExtensionIndex(
            "OMX.google.android.index.describeHDRStaticInfo", &mDescribeHDRStaticInfoIndex);
    if (err != OK) {
        mDescribeHDRStaticInfoIndex = (OMX_INDEXTYPE)0;
        return err;
    }

    err = mOMXNode->getExtensionIndex(
                "OMX.google.android.index.describeHDR10PlusInfo", &mDescribeHDR10PlusInfoIndex);
    if (err != OK) {
        mDescribeHDR10PlusInfoIndex = (OMX_INDEXTYPE)0;
        return err;
    }

    return OK;
}

status_t ACodec::setHDRStaticInfo(const DescribeHDRStaticInfoParams &params) {
    status_t err = ERROR_UNSUPPORTED;
    if (mDescribeHDRStaticInfoIndex) {
        err = mOMXNode->setConfig(mDescribeHDRStaticInfoIndex, &params, sizeof(params));
    }

    const HDRStaticInfo *info = &params.sInfo;
    ALOGV("[%s] setting  HDRStaticInfo (R: %u %u, G: %u %u, B: %u, %u, W: %u, %u, "
            "MaxDispL: %u, MinDispL: %u, MaxContentL: %u, MaxFrameAvgL: %u)",
            mComponentName.c_str(),
            info->sType1.mR.x, info->sType1.mR.y, info->sType1.mG.x, info->sType1.mG.y,
            info->sType1.mB.x, info->sType1.mB.y, info->sType1.mW.x, info->sType1.mW.y,
            info->sType1.mMaxDisplayLuminance, info->sType1.mMinDisplayLuminance,
            info->sType1.mMaxContentLightLevel, info->sType1.mMaxFrameAverageLightLevel);

    ALOGW_IF(err == ERROR_UNSUPPORTED && mDescribeHDRStaticInfoIndex,
            "[%s] setting HDRStaticInfo failed even though codec advertises support",
            mComponentName.c_str());
    return err;
}

status_t ACodec::getHDRStaticInfo(DescribeHDRStaticInfoParams &params) {
    status_t err = ERROR_UNSUPPORTED;
    if (mDescribeHDRStaticInfoIndex) {
        err = mOMXNode->getConfig(mDescribeHDRStaticInfoIndex, &params, sizeof(params));
    }

    ALOGW_IF(err == ERROR_UNSUPPORTED && mDescribeHDRStaticInfoIndex,
            "[%s] getting HDRStaticInfo failed even though codec advertises support",
            mComponentName.c_str());
    return err;
}

status_t ACodec::setupVideoEncoder(
        const char *mime, const sp<AMessage> &msg,
        sp<AMessage> &outputFormat, sp<AMessage> &inputFormat) {
    int32_t tmp;
    if (!msg->findInt32("color-format", &tmp)) {
        return INVALID_OPERATION;
    }

    OMX_COLOR_FORMATTYPE colorFormat =
        static_cast<OMX_COLOR_FORMATTYPE>(tmp);

    status_t err = setVideoPortFormatType(
            kPortIndexInput, OMX_VIDEO_CodingUnused, colorFormat);

    if (err != OK) {
        ALOGE("[%s] does not support color format %d",
              mComponentName.c_str(), colorFormat);

        return err;
    }

    /* Input port configuration */

    OMX_PARAM_PORTDEFINITIONTYPE def;
    InitOMXParams(&def);

    OMX_VIDEO_PORTDEFINITIONTYPE *video_def = &def.format.video;

    def.nPortIndex = kPortIndexInput;

    err = mOMXNode->getParameter(
            OMX_IndexParamPortDefinition, &def, sizeof(def));

    if (err != OK) {
        return err;
    }

    OMX_VIDEO_CONTROLRATETYPE bitrateMode;
    int32_t width, height, bitrate = 0, quality;
    if (!msg->findInt32("width", &width)
            || !msg->findInt32("height", &height)
            || !findVideoBitrateControlInfo(
                    msg, &bitrateMode, &bitrate, &quality)) {
        return INVALID_OPERATION;
    }

    video_def->nFrameWidth = width;
    video_def->nFrameHeight = height;

    int32_t stride;
    if (!msg->findInt32("stride", &stride)) {
        stride = width;
    }

    video_def->nStride = stride;

    int32_t sliceHeight;
    if (!msg->findInt32("slice-height", &sliceHeight)) {
        sliceHeight = height;
    }

    video_def->nSliceHeight = sliceHeight;

    def.nBufferSize = (video_def->nStride * video_def->nSliceHeight * 3) / 2;

    float framerate;
    if (!msg->findFloat("frame-rate", &framerate)) {
        int32_t tmp;
        if (!msg->findInt32("frame-rate", &tmp)) {
            return INVALID_OPERATION;
        }
        mFps = (double)tmp;
    } else {
        mFps = (double)framerate;
    }
    // propagate framerate to the output so that the muxer has it
    outputFormat->setInt32("frame-rate", (int32_t)mFps);

    video_def->xFramerate = (OMX_U32)(mFps * 65536);
    video_def->eCompressionFormat = OMX_VIDEO_CodingUnused;
    // this is redundant as it was already set up in setVideoPortFormatType
    // FIXME for now skip this only for flexible YUV formats
    if (colorFormat != OMX_COLOR_FormatYUV420Flexible) {
        video_def->eColorFormat = colorFormat;
    }

    err = mOMXNode->setParameter(
            OMX_IndexParamPortDefinition, &def, sizeof(def));

    if (err != OK) {
        ALOGE("[%s] failed to set input port definition parameters.",
              mComponentName.c_str());

        return err;
    }

    /* Output port configuration */

    OMX_VIDEO_CODINGTYPE compressionFormat;
    err = GetVideoCodingTypeFromMime(mime, &compressionFormat);

    if (err != OK) {
        return err;
    }

    err = setVideoPortFormatType(
            kPortIndexOutput, compressionFormat, OMX_COLOR_FormatUnused);

    if (err != OK) {
        ALOGE("[%s] does not support compression format %d",
             mComponentName.c_str(), compressionFormat);

        return err;
    }

    def.nPortIndex = kPortIndexOutput;

    err = mOMXNode->getParameter(
            OMX_IndexParamPortDefinition, &def, sizeof(def));

    if (err != OK) {
        return err;
    }

    video_def->nFrameWidth = width;
    video_def->nFrameHeight = height;
    video_def->xFramerate = 0;
    video_def->nBitrate = bitrate;
    video_def->eCompressionFormat = compressionFormat;
    video_def->eColorFormat = OMX_COLOR_FormatUnused;

    err = mOMXNode->setParameter(
            OMX_IndexParamPortDefinition, &def, sizeof(def));

    if (err != OK) {
        ALOGE("[%s] failed to set output port definition parameters.",
              mComponentName.c_str());

        return err;
    }

    int32_t intraRefreshPeriod = 0;
    if (msg->findInt32("intra-refresh-period", &intraRefreshPeriod)
            && intraRefreshPeriod >= 0) {
        err = setIntraRefreshPeriod((uint32_t)intraRefreshPeriod, true);
        if (err != OK) {
            ALOGI("[%s] failed setIntraRefreshPeriod. Failure is fine since this key is optional",
                    mComponentName.c_str());
            err = OK;
        }
    }

    configureEncoderLatency(msg);

    switch (compressionFormat) {
        case OMX_VIDEO_CodingMPEG4:
            err = setupMPEG4EncoderParameters(msg);
            break;

        case OMX_VIDEO_CodingH263:
            err = setupH263EncoderParameters(msg);
            break;

        case OMX_VIDEO_CodingAVC:
            err = setupAVCEncoderParameters(msg);
            break;

        case OMX_VIDEO_CodingHEVC:
        case OMX_VIDEO_CodingImageHEIC:
            err = setupHEVCEncoderParameters(msg, outputFormat);
            break;

        case OMX_VIDEO_CodingVP8:
        case OMX_VIDEO_CodingVP9:
            err = setupVPXEncoderParameters(msg, outputFormat);
            break;

        default:
            break;
    }

    if (err != OK) {
        return err;
    }

    // Set up color aspects on input, but propagate them to the output format, as they will
    // not be read back from encoder.
    err = setColorAspectsForVideoEncoder(msg, outputFormat, inputFormat);
    if (err == ERROR_UNSUPPORTED) {
        ALOGI("[%s] cannot encode color aspects. Ignoring.", mComponentName.c_str());
        err = OK;
    }

    if (err != OK) {
        return err;
    }

    err = setHDRStaticInfoForVideoCodec(kPortIndexInput, msg, outputFormat);
    if (err == ERROR_UNSUPPORTED) { // support is optional
        ALOGI("[%s] cannot encode HDR static metadata. Ignoring.", mComponentName.c_str());
        err = OK;
    }

    if (err != OK) {
        return err;
    }

    switch (compressionFormat) {
        case OMX_VIDEO_CodingAVC:
        case OMX_VIDEO_CodingHEVC:
            err = configureTemporalLayers(msg, true /* inConfigure */, outputFormat);
            if (err != OK) {
                err = OK; // ignore failure
            }
            break;

        case OMX_VIDEO_CodingVP8:
        case OMX_VIDEO_CodingVP9:
            // TODO: do we need to support android.generic layering? webrtc layering is
            // already set up in setupVPXEncoderParameters.
            break;

        default:
            break;
    }

    if (err == OK) {
        ALOGI("setupVideoEncoder succeeded");
    }

    return err;
}

status_t ACodec::setCyclicIntraMacroblockRefresh(const sp<AMessage> &msg, int32_t mode) {
    OMX_VIDEO_PARAM_INTRAREFRESHTYPE params;
    InitOMXParams(&params);
    params.nPortIndex = kPortIndexOutput;

    params.eRefreshMode = static_cast<OMX_VIDEO_INTRAREFRESHTYPE>(mode);

    if (params.eRefreshMode == OMX_VIDEO_IntraRefreshCyclic ||
            params.eRefreshMode == OMX_VIDEO_IntraRefreshBoth) {
        int32_t mbs;
        if (!msg->findInt32("intra-refresh-CIR-mbs", &mbs)) {
            return INVALID_OPERATION;
        }
        params.nCirMBs = mbs;
    }

    if (params.eRefreshMode == OMX_VIDEO_IntraRefreshAdaptive ||
            params.eRefreshMode == OMX_VIDEO_IntraRefreshBoth) {
        int32_t mbs;
        if (!msg->findInt32("intra-refresh-AIR-mbs", &mbs)) {
            return INVALID_OPERATION;
        }
        params.nAirMBs = mbs;

        int32_t ref;
        if (!msg->findInt32("intra-refresh-AIR-ref", &ref)) {
            return INVALID_OPERATION;
        }
        params.nAirRef = ref;
    }

    status_t err = mOMXNode->setParameter(
            OMX_IndexParamVideoIntraRefresh, &params, sizeof(params));
    return err;
}

static OMX_U32 setPFramesSpacing(
        float iFramesInterval /* seconds */, int32_t frameRate, uint32_t BFramesSpacing = 0) {
    // BFramesSpacing is the number of B frames between I/P frames
    // PFramesSpacing (the value to be returned) is the number of P frames between I frames
    //
    // keyFrameInterval = ((PFramesSpacing + 1) * BFramesSpacing) + PFramesSpacing + 1
    //                                     ^^^                            ^^^        ^^^
    //                              number of B frames                number of P    I frame
    //
    //                  = (PFramesSpacing + 1) * (BFramesSpacing + 1)
    //
    // E.g.
    //      I   P   I  : I-interval: 8, nPFrames 1, nBFrames 3
    //       BBB BBB

    if (iFramesInterval < 0) { // just 1 key frame
        return 0xFFFFFFFE; // don't use maxint as key-frame-interval calculation will add 1
    } else if (iFramesInterval == 0) { // just key frames
        return 0;
    }

    // round down as key-frame-interval is an upper limit
    uint32_t keyFrameInterval = uint32_t(frameRate * iFramesInterval);
    OMX_U32 ret = keyFrameInterval / (BFramesSpacing + 1);
    return ret > 0 ? ret - 1 : 0;
}

status_t ACodec::setupMPEG4EncoderParameters(const sp<AMessage> &msg) {
    int32_t bitrate;
    float iFrameInterval;
    if (!msg->findInt32("bitrate", &bitrate)
            || !msg->findAsFloat("i-frame-interval", &iFrameInterval)) {
        return INVALID_OPERATION;
    }

    OMX_VIDEO_CONTROLRATETYPE bitrateMode = getVideoBitrateMode(msg);

    float frameRate;
    if (!msg->findFloat("frame-rate", &frameRate)) {
        int32_t tmp;
        if (!msg->findInt32("frame-rate", &tmp)) {
            return INVALID_OPERATION;
        }
        frameRate = (float)tmp;
    }

    OMX_VIDEO_PARAM_MPEG4TYPE mpeg4type;
    InitOMXParams(&mpeg4type);
    mpeg4type.nPortIndex = kPortIndexOutput;

    status_t err = mOMXNode->getParameter(
            OMX_IndexParamVideoMpeg4, &mpeg4type, sizeof(mpeg4type));

    if (err != OK) {
        return err;
    }

    mpeg4type.nSliceHeaderSpacing = 0;
    mpeg4type.bSVH = OMX_FALSE;
    mpeg4type.bGov = OMX_FALSE;

    mpeg4type.nAllowedPictureTypes =
        OMX_VIDEO_PictureTypeI | OMX_VIDEO_PictureTypeP;

    mpeg4type.nBFrames = 0;
    mpeg4type.nPFrames = setPFramesSpacing(iFrameInterval, frameRate, mpeg4type.nBFrames);
    if (mpeg4type.nPFrames == 0) {
        mpeg4type.nAllowedPictureTypes = OMX_VIDEO_PictureTypeI;
    }
    mpeg4type.nIDCVLCThreshold = 0;
    mpeg4type.bACPred = OMX_TRUE;
    mpeg4type.nMaxPacketSize = 256;
    mpeg4type.nTimeIncRes = 1000;
    mpeg4type.nHeaderExtension = 0;
    mpeg4type.bReversibleVLC = OMX_FALSE;

    int32_t profile;
    if (msg->findInt32("profile", &profile)) {
        int32_t level;
        if (!msg->findInt32("level", &level)) {
            return INVALID_OPERATION;
        }

        err = verifySupportForProfileAndLevel(kPortIndexOutput, profile, level);

        if (err != OK) {
            return err;
        }

        mpeg4type.eProfile = static_cast<OMX_VIDEO_MPEG4PROFILETYPE>(profile);
        mpeg4type.eLevel = static_cast<OMX_VIDEO_MPEG4LEVELTYPE>(level);
    }

    setBFrames(&mpeg4type);
    err = mOMXNode->setParameter(
            OMX_IndexParamVideoMpeg4, &mpeg4type, sizeof(mpeg4type));

    if (err != OK) {
        return err;
    }

    err = configureBitrate(bitrateMode, bitrate);

    if (err != OK) {
        return err;
    }

    return setupErrorCorrectionParameters();
}

status_t ACodec::setupH263EncoderParameters(const sp<AMessage> &msg) {
    int32_t bitrate;
    float iFrameInterval;
    if (!msg->findInt32("bitrate", &bitrate)
            || !msg->findAsFloat("i-frame-interval", &iFrameInterval)) {
        return INVALID_OPERATION;
    }

    OMX_VIDEO_CONTROLRATETYPE bitrateMode = getVideoBitrateMode(msg);

    float frameRate;
    if (!msg->findFloat("frame-rate", &frameRate)) {
        int32_t tmp;
        if (!msg->findInt32("frame-rate", &tmp)) {
            return INVALID_OPERATION;
        }
        frameRate = (float)tmp;
    }

    OMX_VIDEO_PARAM_H263TYPE h263type;
    InitOMXParams(&h263type);
    h263type.nPortIndex = kPortIndexOutput;

    status_t err = mOMXNode->getParameter(
            OMX_IndexParamVideoH263, &h263type, sizeof(h263type));

    if (err != OK) {
        return err;
    }

    h263type.nAllowedPictureTypes =
        OMX_VIDEO_PictureTypeI | OMX_VIDEO_PictureTypeP;

    h263type.nBFrames = 0;
    h263type.nPFrames = setPFramesSpacing(iFrameInterval, frameRate, h263type.nBFrames);
    if (h263type.nPFrames == 0) {
        h263type.nAllowedPictureTypes = OMX_VIDEO_PictureTypeI;
    }

    int32_t profile;
    if (msg->findInt32("profile", &profile)) {
        int32_t level;
        if (!msg->findInt32("level", &level)) {
            return INVALID_OPERATION;
        }

        err = verifySupportForProfileAndLevel(kPortIndexOutput, profile, level);

        if (err != OK) {
            return err;
        }

        h263type.eProfile = static_cast<OMX_VIDEO_H263PROFILETYPE>(profile);
        h263type.eLevel = static_cast<OMX_VIDEO_H263LEVELTYPE>(level);
    }

    h263type.bPLUSPTYPEAllowed = OMX_FALSE;
    h263type.bForceRoundingTypeToZero = OMX_FALSE;
    h263type.nPictureHeaderRepetition = 0;
    h263type.nGOBHeaderInterval = 0;

    err = mOMXNode->setParameter(
            OMX_IndexParamVideoH263, &h263type, sizeof(h263type));

    if (err != OK) {
        return err;
    }

    err = configureBitrate(bitrateMode, bitrate);

    if (err != OK) {
        return err;
    }

    return setupErrorCorrectionParameters();
}

// static
int /* OMX_VIDEO_AVCLEVELTYPE */ ACodec::getAVCLevelFor(
        int width, int height, int rate, int bitrate,
        OMX_VIDEO_AVCPROFILEEXTTYPE profile) {
    // convert bitrate to main/baseline profile kbps equivalent
    switch ((uint32_t)profile) {
        case OMX_VIDEO_AVCProfileHigh10:
            bitrate = divUp(bitrate, 3000); break;
        case OMX_VIDEO_AVCProfileConstrainedHigh:
        case OMX_VIDEO_AVCProfileHigh:
            bitrate = divUp(bitrate, 1250); break;
        default:
            bitrate = divUp(bitrate, 1000); break;
    }

    // convert size and rate to MBs
    width = divUp(width, 16);
    height = divUp(height, 16);
    int mbs = width * height;
    rate *= mbs;
    int maxDimension = max(width, height);

    static const int limits[][5] = {
        /*   MBps     MB   dim  bitrate        level */
        {    1485,    99,  28,     64, OMX_VIDEO_AVCLevel1  },
        {    1485,    99,  28,    128, OMX_VIDEO_AVCLevel1b },
        {    3000,   396,  56,    192, OMX_VIDEO_AVCLevel11 },
        {    6000,   396,  56,    384, OMX_VIDEO_AVCLevel12 },
        {   11880,   396,  56,    768, OMX_VIDEO_AVCLevel13 },
        {   11880,   396,  56,   2000, OMX_VIDEO_AVCLevel2  },
        {   19800,   792,  79,   4000, OMX_VIDEO_AVCLevel21 },
        {   20250,  1620, 113,   4000, OMX_VIDEO_AVCLevel22 },
        {   40500,  1620, 113,  10000, OMX_VIDEO_AVCLevel3  },
        {  108000,  3600, 169,  14000, OMX_VIDEO_AVCLevel31 },
        {  216000,  5120, 202,  20000, OMX_VIDEO_AVCLevel32 },
        {  245760,  8192, 256,  20000, OMX_VIDEO_AVCLevel4  },
        {  245760,  8192, 256,  50000, OMX_VIDEO_AVCLevel41 },
        {  522240,  8704, 263,  50000, OMX_VIDEO_AVCLevel42 },
        {  589824, 22080, 420, 135000, OMX_VIDEO_AVCLevel5  },
        {  983040, 36864, 543, 240000, OMX_VIDEO_AVCLevel51 },
        { 2073600, 36864, 543, 240000, OMX_VIDEO_AVCLevel52 },
        { 4177920, 139264, 543, 240000, OMX_VIDEO_AVCLevel6  },
        { 8355840, 139264, 543, 480000, OMX_VIDEO_AVCLevel61 },
        { 16711680, 139264, 543, 800000, OMX_VIDEO_AVCLevel62 },
    };

    for (size_t i = 0; i < ARRAY_SIZE(limits); i++) {
        const int (&limit)[5] = limits[i];
        if (rate <= limit[0] && mbs <= limit[1] && maxDimension <= limit[2]
                && bitrate <= limit[3]) {
            return limit[4];
        }
    }
    return 0;
}

status_t ACodec::setupAVCEncoderParameters(const sp<AMessage> &msg) {
    int32_t bitrate;
    float iFrameInterval;
    if (!msg->findInt32("bitrate", &bitrate)
            || !msg->findAsFloat("i-frame-interval", &iFrameInterval)) {
        return INVALID_OPERATION;
    }

    OMX_VIDEO_CONTROLRATETYPE bitrateMode = getVideoBitrateMode(msg);

    float frameRate;
    if (!msg->findFloat("frame-rate", &frameRate)) {
        int32_t tmp;
        if (!msg->findInt32("frame-rate", &tmp)) {
            return INVALID_OPERATION;
        }
        frameRate = (float)tmp;
    }

    status_t err = OK;
    int32_t intraRefreshMode = 0;
    if (msg->findInt32("intra-refresh-mode", &intraRefreshMode)) {
        err = setCyclicIntraMacroblockRefresh(msg, intraRefreshMode);
        if (err != OK) {
            ALOGE("Setting intra macroblock refresh mode (%d) failed: 0x%x",
                    err, intraRefreshMode);
            return err;
        }
    }

    OMX_VIDEO_PARAM_AVCTYPE h264type;
    InitOMXParams(&h264type);
    h264type.nPortIndex = kPortIndexOutput;

    err = mOMXNode->getParameter(
            OMX_IndexParamVideoAvc, &h264type, sizeof(h264type));

    if (err != OK) {
        return err;
    }

    h264type.nAllowedPictureTypes =
        OMX_VIDEO_PictureTypeI | OMX_VIDEO_PictureTypeP;

    int32_t profile;
    if (msg->findInt32("profile", &profile)) {
        int32_t level;
        if (!msg->findInt32("level", &level)) {
            return INVALID_OPERATION;
        }

        err = verifySupportForProfileAndLevel(kPortIndexOutput, profile, level);

        if (err != OK) {
            ALOGE("%s does not support profile %x @ level %x",
                    mComponentName.c_str(), profile, level);
            return err;
        }

        h264type.eProfile = static_cast<OMX_VIDEO_AVCPROFILETYPE>(profile);
        h264type.eLevel = static_cast<OMX_VIDEO_AVCLEVELTYPE>(level);
    } else {
        h264type.eProfile = OMX_VIDEO_AVCProfileBaseline;
        // Use largest supported profile for AVC recording if profile is not specified.
        for (OMX_VIDEO_AVCPROFILETYPE profile : {
                OMX_VIDEO_AVCProfileHigh, OMX_VIDEO_AVCProfileMain }) {
            if (verifySupportForProfileAndLevel(kPortIndexOutput, profile, 0) == OK) {
                h264type.eProfile = profile;
                break;
            }
        }
    }

    ALOGI("setupAVCEncoderParameters with [profile: %s] [level: %s]",
            asString(h264type.eProfile), asString(h264type.eLevel));

    if (h264type.eProfile == OMX_VIDEO_AVCProfileBaseline ||
        h264type.eProfile == static_cast<OMX_VIDEO_AVCPROFILETYPE>(
            OMX_VIDEO_AVCProfileConstrainedBaseline)) {
        h264type.nSliceHeaderSpacing = 0;
        h264type.bUseHadamard = OMX_TRUE;
        h264type.nRefFrames = 1;
        h264type.nBFrames = 0;
        h264type.nPFrames = setPFramesSpacing(iFrameInterval, frameRate, h264type.nBFrames);
        if (h264type.nPFrames == 0) {
            h264type.nAllowedPictureTypes = OMX_VIDEO_PictureTypeI;
        }
        h264type.nRefIdx10ActiveMinus1 = 0;
        h264type.nRefIdx11ActiveMinus1 = 0;
        h264type.bEntropyCodingCABAC = OMX_FALSE;
        h264type.bWeightedPPrediction = OMX_FALSE;
        h264type.bconstIpred = OMX_FALSE;
        h264type.bDirect8x8Inference = OMX_FALSE;
        h264type.bDirectSpatialTemporal = OMX_FALSE;
        h264type.nCabacInitIdc = 0;
    } else if (h264type.eProfile == OMX_VIDEO_AVCProfileMain ||
            h264type.eProfile == OMX_VIDEO_AVCProfileHigh ||
            h264type.eProfile == static_cast<OMX_VIDEO_AVCPROFILETYPE>(
                OMX_VIDEO_AVCProfileConstrainedHigh)) {
        h264type.nSliceHeaderSpacing = 0;
        h264type.bUseHadamard = OMX_TRUE;
        h264type.nRefFrames = 2;
        h264type.nBFrames = mLatency == 0 ? 1 : std::min(1U, mLatency - 1);

        // disable B-frames until MPEG4Writer can guarantee finalizing files with B-frames
        // h264type.nRefFrames = 1;
        // h264type.nBFrames = 0;

        h264type.nPFrames = setPFramesSpacing(iFrameInterval, frameRate, h264type.nBFrames);
        h264type.nAllowedPictureTypes =
            OMX_VIDEO_PictureTypeI | OMX_VIDEO_PictureTypeP;
        h264type.nRefIdx10ActiveMinus1 = 0;
        h264type.nRefIdx11ActiveMinus1 = 0;
        h264type.bEntropyCodingCABAC = OMX_TRUE;
        h264type.bWeightedPPrediction = OMX_TRUE;
        h264type.bconstIpred = OMX_TRUE;
        h264type.bDirect8x8Inference = OMX_TRUE;
        h264type.bDirectSpatialTemporal = OMX_TRUE;
        h264type.nCabacInitIdc = 1;
    }

    if (h264type.nBFrames != 0) {
        h264type.nAllowedPictureTypes |= OMX_VIDEO_PictureTypeB;
    }

    h264type.bEnableUEP = OMX_FALSE;
    h264type.bEnableFMO = OMX_FALSE;
    h264type.bEnableASO = OMX_FALSE;
    h264type.bEnableRS = OMX_FALSE;
    h264type.bFrameMBsOnly = OMX_TRUE;
    h264type.bMBAFF = OMX_FALSE;
    h264type.eLoopFilterMode = OMX_VIDEO_AVCLoopFilterEnable;

    err = mOMXNode->setParameter(
            OMX_IndexParamVideoAvc, &h264type, sizeof(h264type));

    if (err != OK) {
        return err;
    }

    // TRICKY: if we are enabling temporal layering as well, some codecs may not support layering
    // when B-frames are enabled. Detect this now so we can disable B frames if temporal layering
    // is preferred.
    AString tsSchema;
    int32_t preferBFrames = (int32_t)false;
    if (msg->findString("ts-schema", &tsSchema)
            && (!msg->findInt32("android._prefer-b-frames", &preferBFrames) || !preferBFrames)) {
        OMX_VIDEO_PARAM_ANDROID_TEMPORALLAYERINGTYPE layering;
        InitOMXParams(&layering);
        layering.nPortIndex = kPortIndexOutput;
        if (mOMXNode->getParameter(
                        (OMX_INDEXTYPE)OMX_IndexParamAndroidVideoTemporalLayering,
                        &layering, sizeof(layering)) == OK
                && layering.eSupportedPatterns
                && layering.nBLayerCountMax == 0) {
            h264type.nBFrames = 0;
            h264type.nPFrames = setPFramesSpacing(iFrameInterval, frameRate, h264type.nBFrames);
            h264type.nAllowedPictureTypes &= ~OMX_VIDEO_PictureTypeB;
            ALOGI("disabling B-frames");
            err = mOMXNode->setParameter(
                    OMX_IndexParamVideoAvc, &h264type, sizeof(h264type));

            if (err != OK) {
                return err;
            }
        }
    }

    return configureBitrate(bitrateMode, bitrate);
}

status_t ACodec::configureImageGrid(
        const sp<AMessage> &msg, sp<AMessage> &outputFormat) {
    int32_t tileWidth, tileHeight, gridRows, gridCols;
    if (!msg->findInt32("tile-width", &tileWidth) ||
        !msg->findInt32("tile-height", &tileHeight) ||
        !msg->findInt32("grid-rows", &gridRows) ||
        !msg->findInt32("grid-cols", &gridCols)) {
        return OK;
    }

    OMX_VIDEO_PARAM_ANDROID_IMAGEGRIDTYPE gridType;
    InitOMXParams(&gridType);
    gridType.nPortIndex = kPortIndexOutput;
    gridType.bEnabled = OMX_TRUE;
    gridType.nTileWidth = tileWidth;
    gridType.nTileHeight = tileHeight;
    gridType.nGridRows = gridRows;
    gridType.nGridCols = gridCols;

    status_t err = mOMXNode->setParameter(
            (OMX_INDEXTYPE)OMX_IndexParamVideoAndroidImageGrid,
            &gridType, sizeof(gridType));

    // for video encoders, grid config is only a hint.
    if (!mIsImage) {
        return OK;
    }

    // image encoders must support grid config.
    if (err != OK) {
        return err;
    }

    // query to get the image encoder's real grid config as it might be
    // different from the requested, and transfer that to the output.
    err = mOMXNode->getParameter(
            (OMX_INDEXTYPE)OMX_IndexParamVideoAndroidImageGrid,
            &gridType, sizeof(gridType));

    if (err == OK && gridType.bEnabled) {
        outputFormat->setInt32("tile-width", gridType.nTileWidth);
        outputFormat->setInt32("tile-height", gridType.nTileHeight);
        outputFormat->setInt32("grid-rows", gridType.nGridRows);
        outputFormat->setInt32("grid-cols", gridType.nGridCols);
    }

    return err;
}

status_t ACodec::setupHEVCEncoderParameters(
        const sp<AMessage> &msg, sp<AMessage> &outputFormat) {
    OMX_VIDEO_CONTROLRATETYPE bitrateMode;
    int32_t bitrate, quality;
    if (!findVideoBitrateControlInfo(msg, &bitrateMode, &bitrate, &quality)) {
        return INVALID_OPERATION;
    }

    OMX_VIDEO_PARAM_HEVCTYPE hevcType;
    InitOMXParams(&hevcType);
    hevcType.nPortIndex = kPortIndexOutput;

    status_t err = OK;
    err = mOMXNode->getParameter(
            (OMX_INDEXTYPE)OMX_IndexParamVideoHevc, &hevcType, sizeof(hevcType));
    if (err != OK) {
        return err;
    }

    int32_t profile;
    if (msg->findInt32("profile", &profile)) {
        int32_t level;
        if (!msg->findInt32("level", &level)) {
            return INVALID_OPERATION;
        }

        err = verifySupportForProfileAndLevel(kPortIndexOutput, profile, level);
        if (err != OK) {
            return err;
        }

        hevcType.eProfile = static_cast<OMX_VIDEO_HEVCPROFILETYPE>(profile);
        hevcType.eLevel = static_cast<OMX_VIDEO_HEVCLEVELTYPE>(level);
    }
    // TODO: finer control?
    if (mIsImage) {
        hevcType.nKeyFrameInterval = 1;
    } else {
        float iFrameInterval;
        if (!msg->findAsFloat("i-frame-interval", &iFrameInterval)) {
            return INVALID_OPERATION;
        }

        float frameRate;
        if (!msg->findFloat("frame-rate", &frameRate)) {
            int32_t tmp;
            if (!msg->findInt32("frame-rate", &tmp)) {
                return INVALID_OPERATION;
            }
            frameRate = (float)tmp;
        }

        hevcType.nKeyFrameInterval =
                setPFramesSpacing(iFrameInterval, frameRate) + 1;
    }


    err = mOMXNode->setParameter(
            (OMX_INDEXTYPE)OMX_IndexParamVideoHevc, &hevcType, sizeof(hevcType));
    if (err != OK) {
        return err;
    }

    err = configureImageGrid(msg, outputFormat);

    if (err != OK) {
        return err;
    }

    return configureBitrate(bitrateMode, bitrate, quality);
}

status_t ACodec::setupVPXEncoderParameters(const sp<AMessage> &msg, sp<AMessage> &outputFormat) {
    int32_t bitrate;
    float iFrameInterval = 0;
    size_t tsLayers = 0;
    OMX_VIDEO_ANDROID_VPXTEMPORALLAYERPATTERNTYPE pattern =
        OMX_VIDEO_VPXTemporalLayerPatternNone;
    static const uint32_t kVp8LayerRateAlloction
        [OMX_VIDEO_ANDROID_MAXVP8TEMPORALLAYERS]
        [OMX_VIDEO_ANDROID_MAXVP8TEMPORALLAYERS] = {
        {100, 100, 100},  // 1 layer
        { 60, 100, 100},  // 2 layers {60%, 40%}
        { 40,  60, 100},  // 3 layers {40%, 20%, 40%}
    };
    if (!msg->findInt32("bitrate", &bitrate)) {
        return INVALID_OPERATION;
    }
    msg->findAsFloat("i-frame-interval", &iFrameInterval);

    OMX_VIDEO_CONTROLRATETYPE bitrateMode = getVideoBitrateMode(msg);

    float frameRate;
    if (!msg->findFloat("frame-rate", &frameRate)) {
        int32_t tmp;
        if (!msg->findInt32("frame-rate", &tmp)) {
            return INVALID_OPERATION;
        }
        frameRate = (float)tmp;
    }

    AString tsSchema;
    OMX_VIDEO_ANDROID_TEMPORALLAYERINGPATTERNTYPE tsType =
        OMX_VIDEO_AndroidTemporalLayeringPatternNone;

    if (msg->findString("ts-schema", &tsSchema)) {
        unsigned int numLayers = 0;
        unsigned int numBLayers = 0;
        int tags;
        char dummy;
        if (sscanf(tsSchema.c_str(), "webrtc.vp8.%u-layer%c", &numLayers, &dummy) == 1
                && numLayers > 0) {
            pattern = OMX_VIDEO_VPXTemporalLayerPatternWebRTC;
            tsType = OMX_VIDEO_AndroidTemporalLayeringPatternWebRTC;
            tsLayers = numLayers;
        } else if ((tags = sscanf(tsSchema.c_str(), "android.generic.%u%c%u%c",
                        &numLayers, &dummy, &numBLayers, &dummy))
                && (tags == 1 || (tags == 3 && dummy == '+'))
                && numLayers > 0 && numLayers < UINT32_MAX - numBLayers) {
            pattern = OMX_VIDEO_VPXTemporalLayerPatternWebRTC;
            // VPX does not have a concept of B-frames, so just count all layers
            tsType = OMX_VIDEO_AndroidTemporalLayeringPatternAndroid;
            tsLayers = numLayers + numBLayers;
        } else {
            ALOGW("Ignoring unsupported ts-schema [%s]", tsSchema.c_str());
        }
        tsLayers = min(tsLayers, (size_t)OMX_VIDEO_ANDROID_MAXVP8TEMPORALLAYERS);
    }

    OMX_VIDEO_PARAM_ANDROID_VP8ENCODERTYPE vp8type;
    InitOMXParams(&vp8type);
    vp8type.nPortIndex = kPortIndexOutput;
    status_t err = mOMXNode->getParameter(
            (OMX_INDEXTYPE)OMX_IndexParamVideoAndroidVp8Encoder,
            &vp8type, sizeof(vp8type));

    if (err == OK) {
        if (iFrameInterval > 0) {
            vp8type.nKeyFrameInterval = setPFramesSpacing(iFrameInterval, frameRate) + 1;
        }
        vp8type.eTemporalPattern = pattern;
        vp8type.nTemporalLayerCount = tsLayers;
        if (tsLayers > 0) {
            for (size_t i = 0; i < OMX_VIDEO_ANDROID_MAXVP8TEMPORALLAYERS; i++) {
                vp8type.nTemporalLayerBitrateRatio[i] =
                    kVp8LayerRateAlloction[tsLayers - 1][i];
            }
        }
        if (bitrateMode == OMX_Video_ControlRateConstant) {
            vp8type.nMinQuantizer = 2;
            vp8type.nMaxQuantizer = 63;
        }

        err = mOMXNode->setParameter(
                (OMX_INDEXTYPE)OMX_IndexParamVideoAndroidVp8Encoder,
                &vp8type, sizeof(vp8type));
        if (err != OK) {
            ALOGW("Extended VP8 parameters set failed: %d", err);
        } else if (tsType == OMX_VIDEO_AndroidTemporalLayeringPatternWebRTC) {
            // advertise even single layer WebRTC layering, as it is defined
            outputFormat->setString("ts-schema", AStringPrintf("webrtc.vp8.%u-layer", tsLayers));
        } else if (tsLayers > 0) {
            // tsType == OMX_VIDEO_AndroidTemporalLayeringPatternAndroid
            outputFormat->setString("ts-schema", AStringPrintf("android.generic.%u", tsLayers));
        }
    }

    return configureBitrate(bitrateMode, bitrate);
}

status_t ACodec::verifySupportForProfileAndLevel(
        OMX_U32 portIndex, int32_t profile, int32_t level) {
    OMX_VIDEO_PARAM_PROFILELEVELTYPE params;
    InitOMXParams(&params);
    params.nPortIndex = portIndex;

    for (OMX_U32 index = 0; index <= kMaxIndicesToCheck; ++index) {
        params.nProfileIndex = index;
        status_t err = mOMXNode->getParameter(
                OMX_IndexParamVideoProfileLevelQuerySupported,
                &params, sizeof(params));

        if (err != OK) {
            return err;
        }

        int32_t supportedProfile = static_cast<int32_t>(params.eProfile);
        int32_t supportedLevel = static_cast<int32_t>(params.eLevel);

        if (profile == supportedProfile && level <= supportedLevel) {
            return OK;
        }

        if (index == kMaxIndicesToCheck) {
            ALOGW("[%s] stopping checking profiles after %u: %x/%x",
                    mComponentName.c_str(), index,
                    params.eProfile, params.eLevel);
        }
    }
    return ERROR_UNSUPPORTED;
}

status_t ACodec::configureBitrate(
        OMX_VIDEO_CONTROLRATETYPE bitrateMode, int32_t bitrate, int32_t quality) {
    OMX_VIDEO_PARAM_BITRATETYPE bitrateType;
    InitOMXParams(&bitrateType);
    bitrateType.nPortIndex = kPortIndexOutput;

    status_t err = mOMXNode->getParameter(
            OMX_IndexParamVideoBitrate, &bitrateType, sizeof(bitrateType));

    if (err != OK) {
        return err;
    }

    bitrateType.eControlRate = bitrateMode;

    // write it out explicitly even if it's a union
    if (bitrateMode == OMX_Video_ControlRateConstantQuality) {
        bitrateType.nQualityFactor = quality;
    } else {
        bitrateType.nTargetBitrate = bitrate;
    }

    return mOMXNode->setParameter(
            OMX_IndexParamVideoBitrate, &bitrateType, sizeof(bitrateType));
}

void ACodec::configureEncoderLatency(const sp<AMessage> &msg) {
    if (!mIsEncoder || !mIsVideo) {
        return;
    }

    int32_t latency = 0, bitrateMode;
    if (msg->findInt32("latency", &latency) && latency > 0) {
        status_t err = setLatency(latency);
        if (err != OK) {
            ALOGW("[%s] failed setLatency. Failure is fine since this key is optional",
                    mComponentName.c_str());
            err = OK;
        } else {
            mLatency = latency;
        }
    } else if ((!msg->findInt32("bitrate-mode", &bitrateMode) &&
            bitrateMode == OMX_Video_ControlRateConstant)) {
        // default the latency to be 1 if latency key is not specified or unsupported and bitrateMode
        // is CBR.
        mLatency = 1;
    }
}

status_t ACodec::setupErrorCorrectionParameters() {
    OMX_VIDEO_PARAM_ERRORCORRECTIONTYPE errorCorrectionType;
    InitOMXParams(&errorCorrectionType);
    errorCorrectionType.nPortIndex = kPortIndexOutput;

    status_t err = mOMXNode->getParameter(
            OMX_IndexParamVideoErrorCorrection,
            &errorCorrectionType, sizeof(errorCorrectionType));

    if (err != OK) {
        return OK;  // Optional feature. Ignore this failure
    }

    errorCorrectionType.bEnableHEC = OMX_FALSE;
    errorCorrectionType.bEnableResync = OMX_TRUE;
    errorCorrectionType.nResynchMarkerSpacing = 256;
    errorCorrectionType.bEnableDataPartitioning = OMX_FALSE;
    errorCorrectionType.bEnableRVLC = OMX_FALSE;

    return mOMXNode->setParameter(
            OMX_IndexParamVideoErrorCorrection,
            &errorCorrectionType, sizeof(errorCorrectionType));
}

status_t ACodec::setVideoFormatOnPort(
        OMX_U32 portIndex,
        int32_t width, int32_t height, OMX_VIDEO_CODINGTYPE compressionFormat,
        float frameRate) {
    OMX_PARAM_PORTDEFINITIONTYPE def;
    InitOMXParams(&def);
    def.nPortIndex = portIndex;

    OMX_VIDEO_PORTDEFINITIONTYPE *video_def = &def.format.video;

    status_t err = mOMXNode->getParameter(
            OMX_IndexParamPortDefinition, &def, sizeof(def));
    if (err != OK) {
        return err;
    }

    if (portIndex == kPortIndexInput) {
        // XXX Need a (much) better heuristic to compute input buffer sizes.
        const size_t X = 64 * 1024;
        if (def.nBufferSize < X) {
            def.nBufferSize = X;
        }
    }

    if (def.eDomain != OMX_PortDomainVideo) {
        ALOGE("expected video port, got %s(%d)", asString(def.eDomain), def.eDomain);
        return FAILED_TRANSACTION;
    }

    video_def->nFrameWidth = width;
    video_def->nFrameHeight = height;

    if (portIndex == kPortIndexInput) {
        video_def->eCompressionFormat = compressionFormat;
        video_def->eColorFormat = OMX_COLOR_FormatUnused;
        if (frameRate >= 0) {
            video_def->xFramerate = (OMX_U32)(frameRate * 65536.0f);
        }
    }

    err = mOMXNode->setParameter(
            OMX_IndexParamPortDefinition, &def, sizeof(def));

    return err;
}

size_t ACodec::countBuffersOwnedByComponent(OMX_U32 portIndex) const {
    size_t n = 0;

    for (size_t i = 0; i < mBuffers[portIndex].size(); ++i) {
        const BufferInfo &info = mBuffers[portIndex].itemAt(i);

        if (info.mStatus == BufferInfo::OWNED_BY_COMPONENT) {
            ++n;
        }
    }

    return n;
}

size_t ACodec::countBuffersOwnedByNativeWindow() const {
    size_t n = 0;

    for (size_t i = 0; i < mBuffers[kPortIndexOutput].size(); ++i) {
        const BufferInfo &info = mBuffers[kPortIndexOutput].itemAt(i);

        if (info.mStatus == BufferInfo::OWNED_BY_NATIVE_WINDOW) {
            ++n;
        }
    }

    return n;
}

void ACodec::waitUntilAllPossibleNativeWindowBuffersAreReturnedToUs() {
    if (mNativeWindow == NULL) {
        return;
    }

    while (countBuffersOwnedByNativeWindow() > mNumUndequeuedBuffers
            && dequeueBufferFromNativeWindow() != NULL) {
        // these buffers will be submitted as regular buffers; account for this
        if (storingMetadataInDecodedBuffers() && mMetadataBuffersToSubmit > 0) {
            --mMetadataBuffersToSubmit;
        }
    }
}

bool ACodec::allYourBuffersAreBelongToUs(
        OMX_U32 portIndex) {
    for (size_t i = 0; i < mBuffers[portIndex].size(); ++i) {
        BufferInfo *info = &mBuffers[portIndex].editItemAt(i);

        if (info->mStatus != BufferInfo::OWNED_BY_US
                && info->mStatus != BufferInfo::OWNED_BY_NATIVE_WINDOW) {
            ALOGV("[%s] Buffer %u on port %u still has status %d",
                    mComponentName.c_str(),
                    info->mBufferID, portIndex, info->mStatus);
            return false;
        }
    }

    return true;
}

bool ACodec::allYourBuffersAreBelongToUs() {
    return allYourBuffersAreBelongToUs(kPortIndexInput)
        && allYourBuffersAreBelongToUs(kPortIndexOutput);
}

void ACodec::deferMessage(const sp<AMessage> &msg) {
    mDeferredQueue.push_back(msg);
}

void ACodec::processDeferredMessages() {
    List<sp<AMessage> > queue = mDeferredQueue;
    mDeferredQueue.clear();

    List<sp<AMessage> >::iterator it = queue.begin();
    while (it != queue.end()) {
        onMessageReceived(*it++);
    }
}

status_t ACodec::getPortFormat(OMX_U32 portIndex, sp<AMessage> &notify) {
    const char *niceIndex = portIndex == kPortIndexInput ? "input" : "output";
    OMX_PARAM_PORTDEFINITIONTYPE def;
    InitOMXParams(&def);
    def.nPortIndex = portIndex;

    status_t err = mOMXNode->getParameter(OMX_IndexParamPortDefinition, &def, sizeof(def));
    if (err != OK) {
        return err;
    }

    if (def.eDir != (portIndex == kPortIndexOutput ? OMX_DirOutput : OMX_DirInput)) {
        ALOGE("unexpected dir: %s(%d) on %s port", asString(def.eDir), def.eDir, niceIndex);
        return BAD_VALUE;
    }

    switch (def.eDomain) {
        case OMX_PortDomainVideo:
        {
            OMX_VIDEO_PORTDEFINITIONTYPE *videoDef = &def.format.video;
            switch ((int)videoDef->eCompressionFormat) {
                case OMX_VIDEO_CodingUnused:
                {
                    CHECK(mIsEncoder ^ (portIndex == kPortIndexOutput));
                    notify->setString("mime", MEDIA_MIMETYPE_VIDEO_RAW);

                    notify->setInt32("stride", videoDef->nStride);
                    notify->setInt32("slice-height", videoDef->nSliceHeight);
                    notify->setInt32("color-format", videoDef->eColorFormat);

                    if (mNativeWindow == NULL) {
                        DescribeColorFormat2Params describeParams;
                        InitOMXParams(&describeParams);
                        describeParams.eColorFormat = videoDef->eColorFormat;
                        describeParams.nFrameWidth = videoDef->nFrameWidth;
                        describeParams.nFrameHeight = videoDef->nFrameHeight;
                        describeParams.nStride = videoDef->nStride;
                        describeParams.nSliceHeight = videoDef->nSliceHeight;
                        describeParams.bUsingNativeBuffers = OMX_FALSE;

                        if (DescribeColorFormat(mOMXNode, describeParams)) {
                            notify->setBuffer(
                                    "image-data",
                                    ABuffer::CreateAsCopy(
                                            &describeParams.sMediaImage,
                                            sizeof(describeParams.sMediaImage)));

                            MediaImage2 &img = describeParams.sMediaImage;
                            MediaImage2::PlaneInfo *plane = img.mPlane;
                            ALOGV("[%s] MediaImage { F(%ux%u) @%u+%d+%d @%u+%d+%d @%u+%d+%d }",
                                    mComponentName.c_str(), img.mWidth, img.mHeight,
                                    plane[0].mOffset, plane[0].mColInc, plane[0].mRowInc,
                                    plane[1].mOffset, plane[1].mColInc, plane[1].mRowInc,
                                    plane[2].mOffset, plane[2].mColInc, plane[2].mRowInc);
                        }
                    }

                    int32_t width = (int32_t)videoDef->nFrameWidth;
                    int32_t height = (int32_t)videoDef->nFrameHeight;

                    if (portIndex == kPortIndexOutput) {
                        OMX_CONFIG_RECTTYPE rect;
                        InitOMXParams(&rect);
                        rect.nPortIndex = portIndex;

                        if (mOMXNode->getConfig(
                                    (portIndex == kPortIndexOutput ?
                                            OMX_IndexConfigCommonOutputCrop :
                                            OMX_IndexConfigCommonInputCrop),
                                    &rect, sizeof(rect)) != OK) {
                            rect.nLeft = 0;
                            rect.nTop = 0;
                            rect.nWidth = videoDef->nFrameWidth;
                            rect.nHeight = videoDef->nFrameHeight;
                        }

                        if (rect.nLeft < 0 || rect.nTop < 0 ||
                            rect.nWidth == 0 || rect.nHeight == 0 ||
                            rect.nLeft + rect.nWidth > videoDef->nFrameWidth ||
                            rect.nTop + rect.nHeight > videoDef->nFrameHeight) {
                            ALOGE("Wrong cropped rect (%d, %d, %u, %u) vs. frame (%u, %u)",
                                    rect.nLeft, rect.nTop,
                                    rect.nWidth, rect.nHeight,
                                    videoDef->nFrameWidth, videoDef->nFrameHeight);
                            return BAD_VALUE;
                        }

                        notify->setRect(
                                "crop",
                                rect.nLeft,
                                rect.nTop,
                                rect.nLeft + rect.nWidth - 1,
                                rect.nTop + rect.nHeight - 1);

                        width = rect.nWidth;
                        height = rect.nHeight;

                        android_dataspace dataSpace = HAL_DATASPACE_UNKNOWN;
                        (void)getColorAspectsAndDataSpaceForVideoDecoder(
                                width, height, mConfigFormat, notify,
                                mUsingNativeWindow ? &dataSpace : NULL);
                        if (mUsingNativeWindow) {
                            notify->setInt32("android._dataspace", dataSpace);
                        }
                        (void)getHDRStaticInfoForVideoCodec(kPortIndexOutput, notify);
                    } else {
                        (void)getInputColorAspectsForVideoEncoder(notify);
                        if (mConfigFormat->contains("hdr-static-info")) {
                            (void)getHDRStaticInfoForVideoCodec(kPortIndexInput, notify);
                        }
                        uint32_t latency = 0;
                        if (mIsEncoder && !mIsImage &&
                                getLatency(&latency) == OK && latency > 0) {
                            notify->setInt32("latency", latency);
                        }
                    }

                    break;
                }

                case OMX_VIDEO_CodingVP8:
                case OMX_VIDEO_CodingVP9:
                {
                    OMX_VIDEO_PARAM_ANDROID_VP8ENCODERTYPE vp8type;
                    InitOMXParams(&vp8type);
                    vp8type.nPortIndex = kPortIndexOutput;
                    status_t err = mOMXNode->getParameter(
                            (OMX_INDEXTYPE)OMX_IndexParamVideoAndroidVp8Encoder,
                            &vp8type,
                            sizeof(vp8type));

                    if (err == OK) {
                        if (vp8type.eTemporalPattern == OMX_VIDEO_VPXTemporalLayerPatternWebRTC
                                && vp8type.nTemporalLayerCount > 0
                                && vp8type.nTemporalLayerCount
                                        <= OMX_VIDEO_ANDROID_MAXVP8TEMPORALLAYERS) {
                            // advertise as android.generic if we configured for android.generic
                            AString origSchema;
                            if (notify->findString("ts-schema", &origSchema)
                                    && origSchema.startsWith("android.generic")) {
                                notify->setString("ts-schema", AStringPrintf(
                                        "android.generic.%u", vp8type.nTemporalLayerCount));
                            } else {
                                notify->setString("ts-schema", AStringPrintf(
                                        "webrtc.vp8.%u-layer", vp8type.nTemporalLayerCount));
                            }
                        }
                    }
                    // Fall through to set up mime.
                    FALLTHROUGH_INTENDED;
                }

                default:
                {
                    if (mIsEncoder ^ (portIndex == kPortIndexOutput)) {
                        // should be CodingUnused
                        ALOGE("Raw port video compression format is %s(%d)",
                                asString(videoDef->eCompressionFormat),
                                videoDef->eCompressionFormat);
                        return BAD_VALUE;
                    }
                    AString mime;
                    if (GetMimeTypeForVideoCoding(
                        videoDef->eCompressionFormat, &mime) != OK) {
                        notify->setString("mime", "application/octet-stream");
                    } else {
                        notify->setString("mime", mime.c_str());
                    }
                    uint32_t intraRefreshPeriod = 0;
                    if (mIsEncoder && !mIsImage &&
                            getIntraRefreshPeriod(&intraRefreshPeriod) == OK
                            && intraRefreshPeriod > 0) {
                        notify->setInt32("intra-refresh-period", intraRefreshPeriod);
                    }
                    break;
                }
            }
            notify->setInt32("width", videoDef->nFrameWidth);
            notify->setInt32("height", videoDef->nFrameHeight);
            ALOGV("[%s] %s format is %s", mComponentName.c_str(),
                    portIndex == kPortIndexInput ? "input" : "output",
                    notify->debugString().c_str());

            break;
        }

        case OMX_PortDomainAudio:
        {
            OMX_AUDIO_PORTDEFINITIONTYPE *audioDef = &def.format.audio;

            switch ((int)audioDef->eEncoding) {
                case OMX_AUDIO_CodingPCM:
                {
                    OMX_AUDIO_PARAM_PCMMODETYPE params;
                    InitOMXParams(&params);
                    params.nPortIndex = portIndex;

                    err = mOMXNode->getParameter(
                            OMX_IndexParamAudioPcm, &params, sizeof(params));
                    if (err != OK) {
                        return err;
                    }

                    if (params.nChannels <= 0
                            || (params.nChannels != 1 && !params.bInterleaved)
                            || params.ePCMMode != OMX_AUDIO_PCMModeLinear) {
                        ALOGE("unsupported PCM port: %u channels%s, %u-bit",
                                params.nChannels,
                                params.bInterleaved ? " interleaved" : "",
                                params.nBitPerSample);
                        return FAILED_TRANSACTION;
                    }

                    notify->setString("mime", MEDIA_MIMETYPE_AUDIO_RAW);
                    notify->setInt32("channel-count", params.nChannels);
                    notify->setInt32("sample-rate", params.nSamplingRate);

                    AudioEncoding encoding = kAudioEncodingPcm16bit;
                    if (params.eNumData == OMX_NumericalDataUnsigned
                            && params.nBitPerSample == 8u) {
                        encoding = kAudioEncodingPcm8bit;
                    } else if (params.eNumData == OMX_NumericalDataFloat
                            && params.nBitPerSample == 32u) {
                        encoding = kAudioEncodingPcmFloat;
                    } else if (params.eNumData == OMX_NumericalDataSigned
                            && params.nBitPerSample == 24u) {
                        encoding = kAudioEncodingPcm24bitPacked;
                    } else if (params.eNumData == OMX_NumericalDataSigned
                            && params.nBitPerSample == 32u) {
                        encoding = kAudioEncodingPcm32bit;
                    } else if (params.nBitPerSample != 16u
                            || params.eNumData != OMX_NumericalDataSigned) {
                        ALOGE("unsupported PCM port: %s(%d), %s(%d) mode ",
                                asString(params.eNumData), params.eNumData,
                                asString(params.ePCMMode), params.ePCMMode);
                        return FAILED_TRANSACTION;
                    }
                    notify->setInt32("pcm-encoding", encoding);

                    if (mChannelMaskPresent) {
                        notify->setInt32("channel-mask", mChannelMask);
                    }
                    break;
                }

                case OMX_AUDIO_CodingAAC:
                {
                    OMX_AUDIO_PARAM_AACPROFILETYPE params;
                    InitOMXParams(&params);
                    params.nPortIndex = portIndex;

                    err = mOMXNode->getParameter(
                            OMX_IndexParamAudioAac, &params, sizeof(params));
                    if (err != OK) {
                        return err;
                    }

                    notify->setString("mime", MEDIA_MIMETYPE_AUDIO_AAC);
                    notify->setInt32("channel-count", params.nChannels);
                    notify->setInt32("sample-rate", params.nSampleRate);
                    notify->setInt32("bitrate", params.nBitRate);
                    break;
                }

                case OMX_AUDIO_CodingAMR:
                {
                    OMX_AUDIO_PARAM_AMRTYPE params;
                    InitOMXParams(&params);
                    params.nPortIndex = portIndex;

                    err = mOMXNode->getParameter(
                            OMX_IndexParamAudioAmr, &params, sizeof(params));
                    if (err != OK) {
                        return err;
                    }

                    notify->setInt32("channel-count", 1);
                    if (params.eAMRBandMode >= OMX_AUDIO_AMRBandModeWB0) {
                        notify->setString("mime", MEDIA_MIMETYPE_AUDIO_AMR_WB);
                        notify->setInt32("sample-rate", 16000);
                    } else {
                        notify->setString("mime", MEDIA_MIMETYPE_AUDIO_AMR_NB);
                        notify->setInt32("sample-rate", 8000);
                    }
                    break;
                }

                case OMX_AUDIO_CodingFLAC:
                {
                    OMX_AUDIO_PARAM_FLACTYPE params;
                    InitOMXParams(&params);
                    params.nPortIndex = portIndex;

                    err = mOMXNode->getParameter(
                            OMX_IndexParamAudioFlac, &params, sizeof(params));
                    if (err != OK) {
                        return err;
                    }

                    notify->setString("mime", MEDIA_MIMETYPE_AUDIO_FLAC);
                    notify->setInt32("channel-count", params.nChannels);
                    notify->setInt32("sample-rate", params.nSampleRate);
                    break;
                }

                case OMX_AUDIO_CodingMP3:
                {
                    OMX_AUDIO_PARAM_MP3TYPE params;
                    InitOMXParams(&params);
                    params.nPortIndex = portIndex;

                    err = mOMXNode->getParameter(
                            OMX_IndexParamAudioMp3, &params, sizeof(params));
                    if (err != OK) {
                        return err;
                    }

                    notify->setString("mime", MEDIA_MIMETYPE_AUDIO_MPEG);
                    notify->setInt32("channel-count", params.nChannels);
                    notify->setInt32("sample-rate", params.nSampleRate);
                    break;
                }

                case OMX_AUDIO_CodingVORBIS:
                {
                    OMX_AUDIO_PARAM_VORBISTYPE params;
                    InitOMXParams(&params);
                    params.nPortIndex = portIndex;

                    err = mOMXNode->getParameter(
                            OMX_IndexParamAudioVorbis, &params, sizeof(params));
                    if (err != OK) {
                        return err;
                    }

                    notify->setString("mime", MEDIA_MIMETYPE_AUDIO_VORBIS);
                    notify->setInt32("channel-count", params.nChannels);
                    notify->setInt32("sample-rate", params.nSampleRate);
                    break;
                }

                case OMX_AUDIO_CodingAndroidAC3:
                {
                    OMX_AUDIO_PARAM_ANDROID_AC3TYPE params;
                    InitOMXParams(&params);
                    params.nPortIndex = portIndex;

                    err = mOMXNode->getParameter(
                            (OMX_INDEXTYPE)OMX_IndexParamAudioAndroidAc3,
                            &params, sizeof(params));
                    if (err != OK) {
                        return err;
                    }

                    notify->setString("mime", MEDIA_MIMETYPE_AUDIO_AC3);
                    notify->setInt32("channel-count", params.nChannels);
                    notify->setInt32("sample-rate", params.nSampleRate);
                    break;
                }

                case OMX_AUDIO_CodingAndroidEAC3:
                {
                    OMX_AUDIO_PARAM_ANDROID_EAC3TYPE params;
                    InitOMXParams(&params);
                    params.nPortIndex = portIndex;

                    err = mOMXNode->getParameter(
                            (OMX_INDEXTYPE)OMX_IndexParamAudioAndroidEac3,
                            &params, sizeof(params));
                    if (err != OK) {
                        return err;
                    }

                    notify->setString("mime", MEDIA_MIMETYPE_AUDIO_EAC3);
                    notify->setInt32("channel-count", params.nChannels);
                    notify->setInt32("sample-rate", params.nSampleRate);
                    break;
                }

                case OMX_AUDIO_CodingAndroidAC4:
                {
                    OMX_AUDIO_PARAM_ANDROID_AC4TYPE params;
                    InitOMXParams(&params);
                    params.nPortIndex = portIndex;

                    err = mOMXNode->getParameter(
                            (OMX_INDEXTYPE)OMX_IndexParamAudioAndroidAc4,
                            &params, sizeof(params));
                    if (err != OK) {
                        return err;
                    }

                    notify->setString("mime", MEDIA_MIMETYPE_AUDIO_AC4);
                    notify->setInt32("channel-count", params.nChannels);
                    notify->setInt32("sample-rate", params.nSampleRate);
                    break;
                }

                case OMX_AUDIO_CodingAndroidOPUS:
                {
                    OMX_AUDIO_PARAM_ANDROID_OPUSTYPE params;
                    InitOMXParams(&params);
                    params.nPortIndex = portIndex;

                    err = mOMXNode->getParameter(
                            (OMX_INDEXTYPE)OMX_IndexParamAudioAndroidOpus,
                            &params, sizeof(params));
                    if (err != OK) {
                        return err;
                    }

                    notify->setString("mime", MEDIA_MIMETYPE_AUDIO_OPUS);
                    notify->setInt32("channel-count", params.nChannels);
                    notify->setInt32("sample-rate", params.nSampleRate);
                    break;
                }

                case OMX_AUDIO_CodingG711:
                {
                    OMX_AUDIO_PARAM_PCMMODETYPE params;
                    InitOMXParams(&params);
                    params.nPortIndex = portIndex;

                    err = mOMXNode->getParameter(
                            (OMX_INDEXTYPE)OMX_IndexParamAudioPcm, &params, sizeof(params));
                    if (err != OK) {
                        return err;
                    }

                    const char *mime = NULL;
                    if (params.ePCMMode == OMX_AUDIO_PCMModeMULaw) {
                        mime = MEDIA_MIMETYPE_AUDIO_G711_MLAW;
                    } else if (params.ePCMMode == OMX_AUDIO_PCMModeALaw) {
                        mime = MEDIA_MIMETYPE_AUDIO_G711_ALAW;
                    } else { // params.ePCMMode == OMX_AUDIO_PCMModeLinear
                        mime = MEDIA_MIMETYPE_AUDIO_RAW;
                    }
                    notify->setString("mime", mime);
                    notify->setInt32("channel-count", params.nChannels);
                    notify->setInt32("sample-rate", params.nSamplingRate);
                    notify->setInt32("pcm-encoding", kAudioEncodingPcm16bit);
                    break;
                }

                case OMX_AUDIO_CodingGSMFR:
                {
                    OMX_AUDIO_PARAM_PCMMODETYPE params;
                    InitOMXParams(&params);
                    params.nPortIndex = portIndex;

                    err = mOMXNode->getParameter(
                                OMX_IndexParamAudioPcm, &params, sizeof(params));
                    if (err != OK) {
                        return err;
                    }

                    notify->setString("mime", MEDIA_MIMETYPE_AUDIO_MSGSM);
                    notify->setInt32("channel-count", params.nChannels);
                    notify->setInt32("sample-rate", params.nSamplingRate);
                    break;
                }

                default:
                    ALOGE("Unsupported audio coding: %s(%d)\n",
                            asString(audioDef->eEncoding), audioDef->eEncoding);
                    return BAD_TYPE;
            }
            break;
        }

        default:
            ALOGE("Unsupported domain: %s(%d)", asString(def.eDomain), def.eDomain);
            return BAD_TYPE;
    }

    return getVendorParameters(portIndex, notify);
}

DescribeHDR10PlusInfoParams* ACodec::getHDR10PlusInfo(size_t paramSizeUsed) {
    if (mDescribeHDR10PlusInfoIndex == 0) {
        ALOGE("getHDR10PlusInfo: does not support DescribeHDR10PlusInfoParams");
        return nullptr;
    }

    size_t newSize = sizeof(DescribeHDR10PlusInfoParams) - 1 +
            ((paramSizeUsed > 0) ? paramSizeUsed : 512);
    if (mHdr10PlusScratchBuffer == nullptr
            || newSize > mHdr10PlusScratchBuffer->size()) {
        mHdr10PlusScratchBuffer = new ABuffer(newSize);
    }
    DescribeHDR10PlusInfoParams *config =
            (DescribeHDR10PlusInfoParams *)mHdr10PlusScratchBuffer->data();
    InitOMXParams(config);
    config->nSize = mHdr10PlusScratchBuffer->size();
    config->nPortIndex = 1;
    size_t paramSize = config->nSize - sizeof(DescribeHDR10PlusInfoParams) + 1;
    config->nParamSize = paramSize;
    config->nParamSizeUsed = 0;
    status_t err = mOMXNode->getConfig(
            (OMX_INDEXTYPE)mDescribeHDR10PlusInfoIndex,
            config, config->nSize);
    if (err != OK) {
        ALOGE("failed to get DescribeHDR10PlusInfoParams (err %d)", err);
        return nullptr;
    }
    if (config->nParamSize != paramSize) {
        ALOGE("DescribeHDR10PlusInfoParams alters nParamSize: %u vs %zu",
                config->nParamSize, paramSize);
        return nullptr;
    }
    if (paramSizeUsed > 0 && config->nParamSizeUsed != paramSizeUsed) {
        ALOGE("DescribeHDR10PlusInfoParams returns wrong nParamSizeUsed: %u vs %zu",
                config->nParamSizeUsed, paramSizeUsed);
        return nullptr;
    }
    return config;
}

void ACodec::onConfigUpdate(OMX_INDEXTYPE configIndex) {
    if (mDescribeHDR10PlusInfoIndex == 0
            || configIndex != mDescribeHDR10PlusInfoIndex) {
        // mDescribeHDR10PlusInfoIndex is the only update we recognize now
        return;
    }

    DescribeHDR10PlusInfoParams *config = getHDR10PlusInfo();
    if (config == nullptr) {
        return;
    }
    if (config->nParamSizeUsed > config->nParamSize) {
        // try again with the size specified
        config = getHDR10PlusInfo(config->nParamSizeUsed);
        if (config == nullptr) {
            return;
        }
    }

    mOutputFormat = mOutputFormat->dup(); // trigger an output format changed event
    mOutputFormat->setBuffer("hdr10-plus-info",
            ABuffer::CreateAsCopy(config->nValue, config->nParamSizeUsed));
}

void ACodec::onDataSpaceChanged(android_dataspace dataSpace, const ColorAspects &aspects) {
    // aspects are normally communicated in ColorAspects
    int32_t range, standard, transfer;
    convertCodecColorAspectsToPlatformAspects(aspects, &range, &standard, &transfer);

    // if some aspects are unspecified, use dataspace fields
    if (range == 0) {
        range = (dataSpace & HAL_DATASPACE_RANGE_MASK) >> HAL_DATASPACE_RANGE_SHIFT;
    }
    if (standard == 0) {
        standard = (dataSpace & HAL_DATASPACE_STANDARD_MASK) >> HAL_DATASPACE_STANDARD_SHIFT;
    }
    if (transfer == 0) {
        transfer = (dataSpace & HAL_DATASPACE_TRANSFER_MASK) >> HAL_DATASPACE_TRANSFER_SHIFT;
    }

    mOutputFormat = mOutputFormat->dup(); // trigger an output format changed event
    if (range != 0) {
        mOutputFormat->setInt32("color-range", range);
    }
    if (standard != 0) {
        mOutputFormat->setInt32("color-standard", standard);
    }
    if (transfer != 0) {
        mOutputFormat->setInt32("color-transfer", transfer);
    }

    ALOGD("dataspace changed to %#x (R:%d(%s), P:%d(%s), M:%d(%s), T:%d(%s)) "
          "(R:%d(%s), S:%d(%s), T:%d(%s))",
            dataSpace,
            aspects.mRange, asString(aspects.mRange),
            aspects.mPrimaries, asString(aspects.mPrimaries),
            aspects.mMatrixCoeffs, asString(aspects.mMatrixCoeffs),
            aspects.mTransfer, asString(aspects.mTransfer),
            range, asString((ColorRange)range),
            standard, asString((ColorStandard)standard),
            transfer, asString((ColorTransfer)transfer));
}

void ACodec::onOutputFormatChanged(sp<const AMessage> expectedFormat) {
    // store new output format, at the same time mark that this is no longer the first frame
    mOutputFormat = mBaseOutputFormat->dup();

    if (getPortFormat(kPortIndexOutput, mOutputFormat) != OK) {
        ALOGE("[%s] Failed to get port format to send format change", mComponentName.c_str());
        return;
    }

    if (expectedFormat != NULL) {
        sp<const AMessage> changes = expectedFormat->changesFrom(mOutputFormat);
        sp<const AMessage> to = mOutputFormat->changesFrom(expectedFormat);
        if (changes->countEntries() != 0 || to->countEntries() != 0) {
            ALOGW("[%s] BAD CODEC: Output format changed unexpectedly from (diff) %s to (diff) %s",
                    mComponentName.c_str(),
                    changes->debugString(4).c_str(), to->debugString(4).c_str());
        }
    }

    if (!mIsVideo && !mIsEncoder) {
        AudioEncoding pcmEncoding = kAudioEncodingPcm16bit;
        (void)mConfigFormat->findInt32("pcm-encoding", (int32_t*)&pcmEncoding);
        AudioEncoding codecPcmEncoding = kAudioEncodingPcm16bit;
        (void)mOutputFormat->findInt32("pcm-encoding", (int32_t*)&codecPcmEncoding);

        mConverter[kPortIndexOutput] = AudioConverter::Create(codecPcmEncoding, pcmEncoding);
        if (mConverter[kPortIndexOutput] != NULL) {
            mOutputFormat->setInt32("pcm-encoding", pcmEncoding);
        }
    }

    if (mTunneled) {
        sendFormatChange();
    }
}

void ACodec::sendFormatChange() {
    AString mime;
    CHECK(mOutputFormat->findString("mime", &mime));

    if (mime == MEDIA_MIMETYPE_AUDIO_RAW && (mEncoderDelay || mEncoderPadding)) {
        int32_t channelCount, sampleRate;
        CHECK(mOutputFormat->findInt32("channel-count", &channelCount));
        CHECK(mOutputFormat->findInt32("sample-rate", &sampleRate));
        if (mSampleRate != 0 && sampleRate != 0) {
            // avoiding 32-bit overflows in intermediate values
            mEncoderDelay = (int32_t)((((int64_t)mEncoderDelay) * sampleRate) / mSampleRate);
            mEncoderPadding = (int32_t)((((int64_t)mEncoderPadding) * sampleRate) / mSampleRate);
            mSampleRate = sampleRate;
        }
        if (mSkipCutBuffer != NULL) {
            size_t prevbufsize = mSkipCutBuffer->size();
            if (prevbufsize != 0) {
                ALOGW("Replacing SkipCutBuffer holding %zu bytes", prevbufsize);
            }
        }
        mSkipCutBuffer = new SkipCutBuffer(mEncoderDelay, mEncoderPadding, channelCount);
    }

    int32_t isVQZIPSession;
    if (mInputFormat->findInt32("vqzip", &isVQZIPSession) && isVQZIPSession) {
        getVQZIPInfo(mOutputFormat);
    }

    // mLastOutputFormat is not used when tunneled; doing this just to stay consistent
    mLastOutputFormat = mOutputFormat;
}

void ACodec::signalError(OMX_ERRORTYPE error, status_t internalError) {
    ALOGE("signalError(omxError %#x, internalError %d)", error, internalError);

    if (internalError == UNKNOWN_ERROR) { // find better error code
        const status_t omxStatus = statusFromOMXError(error);
        if (omxStatus != 0) {
            internalError = omxStatus;
        } else {
            ALOGW("Invalid OMX error %#x", error);
        }
    }

    mFatalError = true;
    mCallback->onError(internalError, ACTION_CODE_FATAL);
}

status_t ACodec::requestIDRFrame() {
    if (!mIsEncoder) {
        return ERROR_UNSUPPORTED;
    }

    OMX_CONFIG_INTRAREFRESHVOPTYPE params;
    InitOMXParams(&params);

    params.nPortIndex = kPortIndexOutput;
    params.IntraRefreshVOP = OMX_TRUE;

    return mOMXNode->setConfig(
            OMX_IndexConfigVideoIntraVOPRefresh,
            &params,
            sizeof(params));
}

////////////////////////////////////////////////////////////////////////////////

ACodec::BaseState::BaseState(ACodec *codec, const sp<AState> &parentState)
    : AState(parentState),
      mCodec(codec) {
}

ACodec::BaseState::PortMode ACodec::BaseState::getPortMode(
        OMX_U32 /* portIndex */) {
    return KEEP_BUFFERS;
}

void ACodec::BaseState::stateExited() {
    ++mCodec->mStateGeneration;
}

bool ACodec::BaseState::onMessageReceived(const sp<AMessage> &msg) {
    switch (msg->what()) {
        case kWhatInputBufferFilled:
        {
            onInputBufferFilled(msg);
            break;
        }

        case kWhatOutputBufferDrained:
        {
            onOutputBufferDrained(msg);
            break;
        }

        case ACodec::kWhatOMXMessageList:
        {
            return checkOMXMessage(msg) ? onOMXMessageList(msg) : true;
        }

        case ACodec::kWhatOMXMessageItem:
        {
            // no need to check as we already did it for kWhatOMXMessageList
            return onOMXMessage(msg);
        }

        case ACodec::kWhatOMXMessage:
        {
            return checkOMXMessage(msg) ? onOMXMessage(msg) : true;
        }

        case ACodec::kWhatSetSurface:
        {
            sp<AReplyToken> replyID;
            CHECK(msg->senderAwaitsResponse(&replyID));

            sp<RefBase> obj;
            CHECK(msg->findObject("surface", &obj));

            status_t err = mCodec->handleSetSurface(static_cast<Surface *>(obj.get()));

            sp<AMessage> response = new AMessage;
            response->setInt32("err", err);
            response->postReply(replyID);
            break;
        }

        case ACodec::kWhatCreateInputSurface:
        case ACodec::kWhatSetInputSurface:
        case ACodec::kWhatSignalEndOfInputStream:
        {
            // This may result in an app illegal state exception.
            ALOGE("Message 0x%x was not handled", msg->what());
            mCodec->signalError(OMX_ErrorUndefined, INVALID_OPERATION);
            return true;
        }

        case ACodec::kWhatOMXDied:
        {
            // This will result in kFlagSawMediaServerDie handling in MediaCodec.
            ALOGE("OMX/mediaserver died, signalling error!");
            mCodec->mGraphicBufferSource.clear();
            mCodec->signalError(OMX_ErrorResourcesLost, DEAD_OBJECT);
            break;
        }

        case ACodec::kWhatReleaseCodecInstance:
        {
            ALOGI("[%s] forcing the release of codec",
                    mCodec->mComponentName.c_str());
            status_t err = mCodec->mOMXNode->freeNode();
            ALOGE_IF("[%s] failed to release codec instance: err=%d",
                       mCodec->mComponentName.c_str(), err);
            mCodec->mCallback->onReleaseCompleted();

            mCodec->changeState(mCodec->mUninitializedState);
            break;
        }

        case ACodec::kWhatForceStateTransition:
        {
            ALOGV("Already transitioned --- ignore");
            break;
        }

        case kWhatCheckIfStuck: {
            ALOGV("No-op by default");
            break;
        }

        default:
            return false;
    }

    return true;
}

bool ACodec::BaseState::checkOMXMessage(const sp<AMessage> &msg) {
    // there is a possibility that this is an outstanding message for a
    // codec that we have already destroyed
    if (mCodec->mOMXNode == NULL) {
        ALOGI("ignoring message as already freed component: %s",
                msg->debugString().c_str());
        return false;
    }

    int32_t generation;
    CHECK(msg->findInt32("generation", (int32_t*)&generation));
    if (generation != mCodec->mNodeGeneration) {
        ALOGW("Unexpected message for component: %s, gen %u, cur %u",
                msg->debugString().c_str(), generation, mCodec->mNodeGeneration);
        return false;
    }
    return true;
}

bool ACodec::BaseState::onOMXMessageList(const sp<AMessage> &msg) {
    sp<RefBase> obj;
    CHECK(msg->findObject("messages", &obj));
    sp<MessageList> msgList = static_cast<MessageList *>(obj.get());

    bool receivedRenderedEvents = false;
    for (std::list<sp<AMessage>>::const_iterator it = msgList->getList().cbegin();
          it != msgList->getList().cend(); ++it) {
        (*it)->setWhat(ACodec::kWhatOMXMessageItem);
        mCodec->handleMessage(*it);
        int32_t type;
        CHECK((*it)->findInt32("type", &type));
        if (type == omx_message::FRAME_RENDERED) {
            receivedRenderedEvents = true;
        }
    }

    if (receivedRenderedEvents) {
        // NOTE: all buffers are rendered in this case
        mCodec->notifyOfRenderedFrames();
    }
    return true;
}

bool ACodec::BaseState::onOMXMessage(const sp<AMessage> &msg) {
    int32_t type;
    CHECK(msg->findInt32("type", &type));

    switch (type) {
        case omx_message::EVENT:
        {
            int32_t event, data1, data2;
            CHECK(msg->findInt32("event", &event));
            CHECK(msg->findInt32("data1", &data1));
            CHECK(msg->findInt32("data2", &data2));

            if (event == OMX_EventCmdComplete
                    && data1 == OMX_CommandFlush
                    && data2 == (int32_t)OMX_ALL) {
                // Use of this notification is not consistent across
                // implementations. We'll drop this notification and rely
                // on flush-complete notifications on the individual port
                // indices instead.

                return true;
            }

            return onOMXEvent(
                    static_cast<OMX_EVENTTYPE>(event),
                    static_cast<OMX_U32>(data1),
                    static_cast<OMX_U32>(data2));
        }

        case omx_message::EMPTY_BUFFER_DONE:
        {
            IOMX::buffer_id bufferID;
            int32_t fenceFd;

            CHECK(msg->findInt32("buffer", (int32_t*)&bufferID));
            CHECK(msg->findInt32("fence_fd", &fenceFd));

            return onOMXEmptyBufferDone(bufferID, fenceFd);
        }

        case omx_message::FILL_BUFFER_DONE:
        {
            IOMX::buffer_id bufferID;
            CHECK(msg->findInt32("buffer", (int32_t*)&bufferID));

            int32_t rangeOffset, rangeLength, flags, fenceFd;
            int64_t timeUs;

            CHECK(msg->findInt32("range_offset", &rangeOffset));
            CHECK(msg->findInt32("range_length", &rangeLength));
            CHECK(msg->findInt32("flags", &flags));
            CHECK(msg->findInt64("timestamp", &timeUs));
            CHECK(msg->findInt32("fence_fd", &fenceFd));

            return onOMXFillBufferDone(
                    bufferID,
                    (size_t)rangeOffset, (size_t)rangeLength,
                    (OMX_U32)flags,
                    timeUs,
                    fenceFd);
        }

        case omx_message::FRAME_RENDERED:
        {
            int64_t mediaTimeUs, systemNano;

            CHECK(msg->findInt64("media_time_us", &mediaTimeUs));
            CHECK(msg->findInt64("system_nano", &systemNano));

            return onOMXFrameRendered(
                    mediaTimeUs, systemNano);
        }

        default:
            ALOGE("Unexpected message type: %d", type);
            return false;
    }
}

bool ACodec::BaseState::onOMXFrameRendered(
        int64_t mediaTimeUs __unused, nsecs_t systemNano __unused) {
    // ignore outside of Executing and PortSettingsChanged states
    return true;
}

bool ACodec::BaseState::onOMXEvent(
        OMX_EVENTTYPE event, OMX_U32 data1, OMX_U32 data2) {
    if (event == OMX_EventDataSpaceChanged) {
        ColorAspects aspects = ColorUtils::unpackToColorAspects(data2);

        mCodec->onDataSpaceChanged((android_dataspace)data1, aspects);
        return true;
    }

    if (event != OMX_EventError) {
        ALOGV("[%s] EVENT(%d, 0x%08x, 0x%08x)",
             mCodec->mComponentName.c_str(), event, data1, data2);

        return false;
    }

    ALOGE("[%s] ERROR(0x%08x)", mCodec->mComponentName.c_str(), data1);

    // verify OMX component sends back an error we expect.
    OMX_ERRORTYPE omxError = (OMX_ERRORTYPE)data1;
    if (!isOMXError(omxError)) {
        ALOGW("Invalid OMX error %#x", omxError);
        omxError = OMX_ErrorUndefined;
    }
    mCodec->signalError(omxError);

    return true;
}

bool ACodec::BaseState::onOMXEmptyBufferDone(IOMX::buffer_id bufferID, int fenceFd) {
    ALOGV("[%s] onOMXEmptyBufferDone %u",
         mCodec->mComponentName.c_str(), bufferID);

    BufferInfo *info = mCodec->findBufferByID(kPortIndexInput, bufferID);
    BufferInfo::Status status = BufferInfo::getSafeStatus(info);
    if (status != BufferInfo::OWNED_BY_COMPONENT) {
        ALOGE("Wrong ownership in EBD: %s(%d) buffer #%u", _asString(status), status, bufferID);
        mCodec->dumpBuffers(kPortIndexInput);
        if (fenceFd >= 0) {
            ::close(fenceFd);
        }
        return false;
    }
    info->mStatus = BufferInfo::OWNED_BY_US;

    // input buffers cannot take fences, so wait for any fence now
    (void)mCodec->waitForFence(fenceFd, "onOMXEmptyBufferDone");
    fenceFd = -1;

    // still save fence for completeness
    info->setWriteFence(fenceFd, "onOMXEmptyBufferDone");

    // We're in "store-metadata-in-buffers" mode, the underlying
    // OMX component had access to data that's implicitly refcounted
    // by this "MediaBuffer" object. Now that the OMX component has
    // told us that it's done with the input buffer, we can decrement
    // the mediaBuffer's reference count.
    info->mData->meta()->setObject("mediaBufferHolder", sp<MediaBufferHolder>(nullptr));

    PortMode mode = getPortMode(kPortIndexInput);

    switch (mode) {
        case KEEP_BUFFERS:
            break;

        case RESUBMIT_BUFFERS:
            postFillThisBuffer(info);
            break;

        case FREE_BUFFERS:
        default:
            ALOGE("SHOULD NOT REACH HERE: cannot free empty output buffers");
            return false;
    }

    return true;
}

void ACodec::BaseState::postFillThisBuffer(BufferInfo *info) {
    if (mCodec->mPortEOS[kPortIndexInput]) {
        return;
    }

    CHECK_EQ((int)info->mStatus, (int)BufferInfo::OWNED_BY_US);

    info->mData->setFormat(mCodec->mInputFormat);
    mCodec->mBufferChannel->fillThisBuffer(info->mBufferID);
    info->mData.clear();
    info->mStatus = BufferInfo::OWNED_BY_UPSTREAM;
}

void ACodec::BaseState::onInputBufferFilled(const sp<AMessage> &msg) {
    IOMX::buffer_id bufferID;
    CHECK(msg->findInt32("buffer-id", (int32_t*)&bufferID));
    sp<MediaCodecBuffer> buffer;
    int32_t err = OK;
    bool eos = false;
    PortMode mode = getPortMode(kPortIndexInput);
    int32_t discarded = 0;
    if (msg->findInt32("discarded", &discarded) && discarded) {
        // these are unfilled buffers returned by client
        // buffers are returned on MediaCodec.flush
        mode = KEEP_BUFFERS;
    }
    sp<RefBase> obj;
    CHECK(msg->findObject("buffer", &obj));
    buffer = static_cast<MediaCodecBuffer *>(obj.get());

    int32_t tmp;
    if (buffer != NULL && buffer->meta()->findInt32("eos", &tmp) && tmp) {
        eos = true;
        err = ERROR_END_OF_STREAM;
    }

    BufferInfo *info = mCodec->findBufferByID(kPortIndexInput, bufferID);
    BufferInfo::Status status = BufferInfo::getSafeStatus(info);
    if (status != BufferInfo::OWNED_BY_UPSTREAM) {
        ALOGE("Wrong ownership in IBF: %s(%d) buffer #%u", _asString(status), status, bufferID);
        mCodec->dumpBuffers(kPortIndexInput);
        mCodec->signalError(OMX_ErrorUndefined, FAILED_TRANSACTION);
        return;
    }

    info->mStatus = BufferInfo::OWNED_BY_US;
    info->mData = buffer;

    switch (mode) {
        case KEEP_BUFFERS:
        {
            if (eos) {
                if (!mCodec->mPortEOS[kPortIndexInput]) {
                    mCodec->mPortEOS[kPortIndexInput] = true;
                    mCodec->mInputEOSResult = err;
                }
            }
            break;
        }

        case RESUBMIT_BUFFERS:
        {
            if (buffer != NULL && !mCodec->mPortEOS[kPortIndexInput]) {
                // Do not send empty input buffer w/o EOS to the component.
                if (buffer->size() == 0 && !eos) {
                    postFillThisBuffer(info);
                    break;
                }

                int64_t timeUs;
                CHECK(buffer->meta()->findInt64("timeUs", &timeUs));

                OMX_U32 flags = OMX_BUFFERFLAG_ENDOFFRAME;

                int32_t isCSD = 0;
                if (buffer->meta()->findInt32("csd", &isCSD) && isCSD != 0) {
                    if (mCodec->mIsLegacyVP9Decoder) {
                        ALOGV("[%s] is legacy VP9 decoder. Ignore %u codec specific data",
                            mCodec->mComponentName.c_str(), bufferID);
                        postFillThisBuffer(info);
                        break;
                    }
                    flags |= OMX_BUFFERFLAG_CODECCONFIG;
                }

                if (eos) {
                    flags |= OMX_BUFFERFLAG_EOS;
                }

                size_t size = buffer->size();
                size_t offset = buffer->offset();
                if (buffer->base() != info->mCodecData->base()) {
                    ALOGV("[%s] Needs to copy input data for buffer %u. (%p != %p)",
                         mCodec->mComponentName.c_str(),
                         bufferID,
                         buffer->base(), info->mCodecData->base());

                    sp<DataConverter> converter = mCodec->mConverter[kPortIndexInput];
                    if (converter == NULL || isCSD) {
                        converter = getCopyConverter();
                    }
                    status_t err = converter->convert(buffer, info->mCodecData);
                    if (err != OK) {
                        mCodec->signalError(OMX_ErrorUndefined, err);
                        return;
                    }
                    size = info->mCodecData->size();
                } else {
                    info->mCodecData->setRange(offset, size);
                }

                if (flags & OMX_BUFFERFLAG_CODECCONFIG) {
                    ALOGV("[%s] calling emptyBuffer %u w/ codec specific data",
                         mCodec->mComponentName.c_str(), bufferID);
                } else if (flags & OMX_BUFFERFLAG_EOS) {
                    ALOGV("[%s] calling emptyBuffer %u w/ EOS",
                         mCodec->mComponentName.c_str(), bufferID);
                } else {
#if TRACK_BUFFER_TIMING
                    ALOGI("[%s] calling emptyBuffer %u w/ time %lld us",
                         mCodec->mComponentName.c_str(), bufferID, (long long)timeUs);
#else
                    ALOGV("[%s] calling emptyBuffer %u w/ time %lld us",
                         mCodec->mComponentName.c_str(), bufferID, (long long)timeUs);
#endif
                }

#if TRACK_BUFFER_TIMING
                ACodec::BufferStats stats;
                stats.mEmptyBufferTimeUs = ALooper::GetNowUs();
                stats.mFillBufferDoneTimeUs = -1ll;
                mCodec->mBufferStats.add(timeUs, stats);
#endif

                if (mCodec->storingMetadataInDecodedBuffers()) {
                    // try to submit an output buffer for each input buffer
                    PortMode outputMode = getPortMode(kPortIndexOutput);

                    ALOGV("MetadataBuffersToSubmit=%u portMode=%s",
                            mCodec->mMetadataBuffersToSubmit,
                            (outputMode == FREE_BUFFERS ? "FREE" :
                             outputMode == KEEP_BUFFERS ? "KEEP" : "RESUBMIT"));
                    if (outputMode == RESUBMIT_BUFFERS) {
                        mCodec->submitOutputMetadataBuffer();
                    }
                }
                info->checkReadFence("onInputBufferFilled");

                status_t err2 = OK;
                switch (mCodec->mPortMode[kPortIndexInput]) {
                case IOMX::kPortModePresetByteBuffer:
                case IOMX::kPortModePresetANWBuffer:
                case IOMX::kPortModePresetSecureBuffer:
                    {
                        err2 = mCodec->mOMXNode->emptyBuffer(
                            bufferID, info->mCodecData, flags, timeUs, info->mFenceFd);
                    }
                    break;
#ifndef OMX_ANDROID_COMPILE_AS_32BIT_ON_64BIT_PLATFORMS
                case IOMX::kPortModeDynamicNativeHandle:
                    if (info->mCodecData->size() >= sizeof(VideoNativeHandleMetadata)) {
                        VideoNativeHandleMetadata *vnhmd =
                            (VideoNativeHandleMetadata*)info->mCodecData->base();
                        sp<NativeHandle> handle = NativeHandle::create(
                                vnhmd->pHandle, false /* ownsHandle */);
                        err2 = mCodec->mOMXNode->emptyBuffer(
                            bufferID, handle, flags, timeUs, info->mFenceFd);
                    }
                    break;
                case IOMX::kPortModeDynamicANWBuffer:
                    if (info->mCodecData->size() >= sizeof(VideoNativeMetadata)) {
                        VideoNativeMetadata *vnmd = (VideoNativeMetadata*)info->mCodecData->base();
                        sp<GraphicBuffer> graphicBuffer = GraphicBuffer::from(vnmd->pBuffer);
                        err2 = mCodec->mOMXNode->emptyBuffer(
                            bufferID, graphicBuffer, flags, timeUs, info->mFenceFd);
                    }
                    break;
#endif
                default:
                    ALOGW("Can't marshall %s data in %zu sized buffers in %zu-bit mode",
                            asString(mCodec->mPortMode[kPortIndexInput]),
                            info->mCodecData->size(),
                            sizeof(buffer_handle_t) * 8);
                    err2 = ERROR_UNSUPPORTED;
                    break;
                }

                info->mFenceFd = -1;
                if (err2 != OK) {
                    mCodec->signalError(OMX_ErrorUndefined, makeNoSideEffectStatus(err2));
                    return;
                }
                info->mStatus = BufferInfo::OWNED_BY_COMPONENT;
                // Hold the reference while component is using the buffer.
                info->mData = buffer;

                if (!eos && err == OK) {
                    getMoreInputDataIfPossible();
                } else {
                    ALOGV("[%s] Signalled EOS (%d) on the input port",
                         mCodec->mComponentName.c_str(), err);

                    mCodec->mPortEOS[kPortIndexInput] = true;
                    mCodec->mInputEOSResult = err;
                }
            } else if (!mCodec->mPortEOS[kPortIndexInput]) {
                if (err != OK && err != ERROR_END_OF_STREAM) {
                    ALOGV("[%s] Signalling EOS on the input port due to error %d",
                         mCodec->mComponentName.c_str(), err);
                } else {
                    ALOGV("[%s] Signalling EOS on the input port",
                         mCodec->mComponentName.c_str());
                }

                ALOGV("[%s] calling emptyBuffer %u signalling EOS",
                     mCodec->mComponentName.c_str(), bufferID);

                info->checkReadFence("onInputBufferFilled");
                status_t err2 = mCodec->mOMXNode->emptyBuffer(
                        bufferID, OMXBuffer::sPreset, OMX_BUFFERFLAG_EOS, 0, info->mFenceFd);
                info->mFenceFd = -1;
                if (err2 != OK) {
                    mCodec->signalError(OMX_ErrorUndefined, makeNoSideEffectStatus(err2));
                    return;
                }
                info->mStatus = BufferInfo::OWNED_BY_COMPONENT;

                mCodec->mPortEOS[kPortIndexInput] = true;
                mCodec->mInputEOSResult = err;
            }
            break;
        }

        case FREE_BUFFERS:
            break;

        default:
            ALOGE("invalid port mode: %d", mode);
            break;
    }
}

void ACodec::BaseState::getMoreInputDataIfPossible() {
    if (mCodec->mPortEOS[kPortIndexInput]) {
        return;
    }

    BufferInfo *eligible = NULL;

    for (size_t i = 0; i < mCodec->mBuffers[kPortIndexInput].size(); ++i) {
        BufferInfo *info = &mCodec->mBuffers[kPortIndexInput].editItemAt(i);

#if 0
        if (info->mStatus == BufferInfo::OWNED_BY_UPSTREAM) {
            // There's already a "read" pending.
            return;
        }
#endif

        if (info->mStatus == BufferInfo::OWNED_BY_US) {
            eligible = info;
        }
    }

    if (eligible == NULL) {
        return;
    }

    postFillThisBuffer(eligible);
}

bool ACodec::BaseState::onOMXFillBufferDone(
        IOMX::buffer_id bufferID,
        size_t rangeOffset, size_t rangeLength,
        OMX_U32 flags,
        int64_t timeUs,
        int fenceFd) {
    ALOGV("[%s] onOMXFillBufferDone %u time %" PRId64 " us, flags = 0x%08x",
         mCodec->mComponentName.c_str(), bufferID, timeUs, flags);

    ssize_t index;
    status_t err= OK;

#if TRACK_BUFFER_TIMING
    index = mCodec->mBufferStats.indexOfKey(timeUs);
    if (index >= 0) {
        ACodec::BufferStats *stats = &mCodec->mBufferStats.editValueAt(index);
        stats->mFillBufferDoneTimeUs = ALooper::GetNowUs();

        ALOGI("frame PTS %lld: %lld",
                timeUs,
                stats->mFillBufferDoneTimeUs - stats->mEmptyBufferTimeUs);

        mCodec->mBufferStats.removeItemsAt(index);
        stats = NULL;
    }
#endif

    BufferInfo *info =
        mCodec->findBufferByID(kPortIndexOutput, bufferID, &index);
    BufferInfo::Status status = BufferInfo::getSafeStatus(info);
    if (status != BufferInfo::OWNED_BY_COMPONENT) {
        ALOGE("Wrong ownership in FBD: %s(%d) buffer #%u", _asString(status), status, bufferID);
        mCodec->dumpBuffers(kPortIndexOutput);
        mCodec->signalError(OMX_ErrorUndefined, FAILED_TRANSACTION);
        if (fenceFd >= 0) {
            ::close(fenceFd);
        }
        return true;
    }

    info->mDequeuedAt = ++mCodec->mDequeueCounter;
    info->mStatus = BufferInfo::OWNED_BY_US;

    if (info->mRenderInfo != NULL) {
        // The fence for an emptied buffer must have signaled, but there still could be queued
        // or out-of-order dequeued buffers in the render queue prior to this buffer. Drop these,
        // as we will soon requeue this buffer to the surface. While in theory we could still keep
        // track of buffers that are requeued to the surface, it is better to add support to the
        // buffer-queue to notify us of released buffers and their fences (in the future).
        mCodec->notifyOfRenderedFrames(true /* dropIncomplete */);
    }

    // byte buffers cannot take fences, so wait for any fence now
    if (mCodec->mNativeWindow == NULL) {
        (void)mCodec->waitForFence(fenceFd, "onOMXFillBufferDone");
        fenceFd = -1;
    }
    info->setReadFence(fenceFd, "onOMXFillBufferDone");

    PortMode mode = getPortMode(kPortIndexOutput);

    switch (mode) {
        case KEEP_BUFFERS:
            break;

        case RESUBMIT_BUFFERS:
        {
            if (rangeLength == 0 && (!(flags & OMX_BUFFERFLAG_EOS)
                    || mCodec->mPortEOS[kPortIndexOutput])) {
                ALOGV("[%s] calling fillBuffer %u",
                     mCodec->mComponentName.c_str(), info->mBufferID);

                err = mCodec->fillBuffer(info);
                if (err != OK) {
                    mCodec->signalError(OMX_ErrorUndefined, makeNoSideEffectStatus(err));
                    return true;
                }
                break;
            }

            sp<MediaCodecBuffer> buffer = info->mData;

            if (mCodec->mOutputFormat != mCodec->mLastOutputFormat && rangeLength > 0) {
                // pretend that output format has changed on the first frame (we used to do this)
                if (mCodec->mBaseOutputFormat == mCodec->mOutputFormat) {
                    mCodec->onOutputFormatChanged(mCodec->mOutputFormat);
                }
                mCodec->sendFormatChange();
            }

            sp<AMessage> updatedFormat = mCodec->mOutputFormat;
            if (mCodec->mIsVideo && (flags & OMX_BUFFERFLAG_EXTRADATA)) {
                updatedFormat = AVUtils::get()->fillExtradata(
                        mCodec->mBuffers[kPortIndexOutputExtradata].editItemAt(index).mCodecData,
                        mCodec->mOutputFormat);
            }
            buffer->setFormat(updatedFormat);

            if (mCodec->usingSecureBufferOnEncoderOutput()) {
                native_handle_t *handle = NULL;
                sp<SecureBuffer> secureBuffer = static_cast<SecureBuffer *>(buffer.get());
                if (secureBuffer != NULL) {
#ifdef OMX_ANDROID_COMPILE_AS_32BIT_ON_64BIT_PLATFORMS
                    // handle is only valid on 32-bit/mediaserver process
                    handle = NULL;
#else
                    handle = (native_handle_t *)secureBuffer->getDestinationPointer();
#endif
                }
                buffer->meta()->setPointer("handle", handle);
                buffer->meta()->setInt32("rangeOffset", rangeOffset);
                buffer->meta()->setInt32("rangeLength", rangeLength);
            } else if (buffer->base() == info->mCodecData->base()) {
                buffer->setRange(rangeOffset, rangeLength);
            } else {
                info->mCodecData->setRange(rangeOffset, rangeLength);
                // in this case we know that mConverter is not null
                status_t err = mCodec->mConverter[kPortIndexOutput]->convert(
                        info->mCodecData, buffer);
                if (err != OK) {
                    mCodec->signalError(OMX_ErrorUndefined, makeNoSideEffectStatus(err));
                    return true;
                }
            }
#if 0
            if (mCodec->mNativeWindow == NULL) {
                if (IsIDR(info->mData->data(), info->mData->size())) {
                    ALOGI("IDR frame");
                }
            }
#endif

            if (mCodec->mSkipCutBuffer != NULL) {
                mCodec->mSkipCutBuffer->submit(buffer);
            }
            buffer->meta()->setInt64("timeUs", timeUs);

            info->mData.clear();

            mCodec->mBufferChannel->drainThisBuffer(info->mBufferID, flags);

            info->mStatus = BufferInfo::OWNED_BY_DOWNSTREAM;

            if (flags & OMX_BUFFERFLAG_EOS) {
                ALOGV("[%s] saw output EOS", mCodec->mComponentName.c_str());

                mCodec->mCallback->onEos(mCodec->mInputEOSResult);
                mCodec->mPortEOS[kPortIndexOutput] = true;
            }
            break;
        }

        case FREE_BUFFERS:
            err = mCodec->freeBuffer(kPortIndexOutput, index);
            if (err != OK) {
                mCodec->signalError(OMX_ErrorUndefined, makeNoSideEffectStatus(err));
                return true;
            }
            break;

        default:
            ALOGE("Invalid port mode: %d", mode);
            return false;
    }

    return true;
}

void ACodec::BaseState::onOutputBufferDrained(const sp<AMessage> &msg) {
    IOMX::buffer_id bufferID;
    CHECK(msg->findInt32("buffer-id", (int32_t*)&bufferID));
    sp<RefBase> obj;
    CHECK(msg->findObject("buffer", &obj));
    sp<MediaCodecBuffer> buffer = static_cast<MediaCodecBuffer *>(obj.get());
    int32_t discarded = 0;
    msg->findInt32("discarded", &discarded);

    ssize_t index;
    BufferInfo *info = mCodec->findBufferByID(kPortIndexOutput, bufferID, &index);
    BufferInfo::Status status = BufferInfo::getSafeStatus(info);
    if (status != BufferInfo::OWNED_BY_DOWNSTREAM) {
        ALOGE("Wrong ownership in OBD: %s(%d) buffer #%u", _asString(status), status, bufferID);
        mCodec->dumpBuffers(kPortIndexOutput);
        mCodec->signalError(OMX_ErrorUndefined, FAILED_TRANSACTION);
        return;
    }

    int64_t timeUs = -1;
    buffer->meta()->findInt64("timeUs", &timeUs);
    bool skip = mCodec->getDSModeHint(msg, timeUs);

    info->mData = buffer;
    int32_t render;
    if (!skip && mCodec->mNativeWindow != NULL
            && msg->findInt32("render", &render) && render != 0
            && !discarded && buffer->size() != 0) {
        ATRACE_NAME("render");
        // The client wants this buffer to be rendered.

        android_native_rect_t crop;
        if (buffer->format()->findRect("crop", &crop.left, &crop.top, &crop.right, &crop.bottom)) {
            // NOTE: native window uses extended right-bottom coordinate
            ++crop.right;
            ++crop.bottom;
            if (memcmp(&crop, &mCodec->mLastNativeWindowCrop, sizeof(crop)) != 0) {
                mCodec->mLastNativeWindowCrop = crop;
                status_t err = native_window_set_crop(mCodec->mNativeWindow.get(), &crop);
                ALOGW_IF(err != NO_ERROR, "failed to set crop: %d", err);
            }
        }

        int32_t dataSpace;
        if (buffer->format()->findInt32("android._dataspace", &dataSpace)
                && dataSpace != mCodec->mLastNativeWindowDataSpace) {
            status_t err = native_window_set_buffers_data_space(
                    mCodec->mNativeWindow.get(), (android_dataspace)dataSpace);
            mCodec->mLastNativeWindowDataSpace = dataSpace;
            ALOGW_IF(err != NO_ERROR, "failed to set dataspace: %d", err);
        }
        if (buffer->format()->contains("hdr-static-info")) {
            HDRStaticInfo info;
            if (ColorUtils::getHDRStaticInfoFromFormat(buffer->format(), &info)
                && memcmp(&mCodec->mLastHDRStaticInfo, &info, sizeof(info))) {
                setNativeWindowHdrMetadata(mCodec->mNativeWindow.get(), &info);
                mCodec->mLastHDRStaticInfo = info;
            }
        }

        sp<ABuffer> hdr10PlusInfo;
        if (buffer->format()->findBuffer("hdr10-plus-info", &hdr10PlusInfo)
                && hdr10PlusInfo != nullptr && hdr10PlusInfo->size() > 0
                && hdr10PlusInfo != mCodec->mLastHdr10PlusBuffer) {
            native_window_set_buffers_hdr10_plus_metadata(mCodec->mNativeWindow.get(),
                    hdr10PlusInfo->size(), hdr10PlusInfo->data());
            mCodec->mLastHdr10PlusBuffer = hdr10PlusInfo;
        }

        // save buffers sent to the surface so we can get render time when they return
        int64_t mediaTimeUs = -1;
        buffer->meta()->findInt64("timeUs", &mediaTimeUs);
        if (mediaTimeUs >= 0) {
            mCodec->mRenderTracker.onFrameQueued(
                    mediaTimeUs, info->mGraphicBuffer, new Fence(::dup(info->mFenceFd)));
        }

        int64_t timestampNs = 0;
        if (!msg->findInt64("timestampNs", &timestampNs)) {
            // use media timestamp if client did not request a specific render timestamp
            if (buffer->meta()->findInt64("timeUs", &timestampNs)) {
                ALOGV("using buffer PTS of %lld", (long long)timestampNs);
                timestampNs *= 1000;
            }
        }

        status_t err;
        err = native_window_set_buffers_timestamp(mCodec->mNativeWindow.get(), timestampNs);
        ALOGW_IF(err != NO_ERROR, "failed to set buffer timestamp: %d", err);

        info->checkReadFence("onOutputBufferDrained before queueBuffer");
        err = mCodec->mNativeWindow->queueBuffer(
                    mCodec->mNativeWindow.get(), info->mGraphicBuffer.get(), info->mFenceFd);
        info->mFenceFd = -1;
        if (err == OK) {
            info->mStatus = BufferInfo::OWNED_BY_NATIVE_WINDOW;
        } else {
            ALOGE("queueBuffer failed in onOutputBufferDrained: %d", err);
            mCodec->signalError(OMX_ErrorUndefined, makeNoSideEffectStatus(err));
            info->mStatus = BufferInfo::OWNED_BY_US;
            // keeping read fence as write fence to avoid clobbering
            info->mIsReadFence = false;
        }
    } else {
        if (mCodec->mNativeWindow != NULL && (discarded || buffer->size() != 0)) {
            // move read fence into write fence to avoid clobbering
            info->mIsReadFence = false;
            ATRACE_NAME("frame-drop");
        }
        info->mStatus = BufferInfo::OWNED_BY_US;
    }

    PortMode mode = getPortMode(kPortIndexOutput);

    switch (mode) {
        case KEEP_BUFFERS:
        {
            // XXX fishy, revisit!!! What about the FREE_BUFFERS case below?

            if (info->mStatus == BufferInfo::OWNED_BY_NATIVE_WINDOW) {
                // We cannot resubmit the buffer we just rendered, dequeue
                // the spare instead.

                info = mCodec->dequeueBufferFromNativeWindow();
            }
            break;
        }

        case RESUBMIT_BUFFERS:
        {
            if (!mCodec->mPortEOS[kPortIndexOutput]) {
                if (info->mStatus == BufferInfo::OWNED_BY_NATIVE_WINDOW) {
                    // We cannot resubmit the buffer we just rendered, dequeue
                    // the spare instead.

                    info = mCodec->dequeueBufferFromNativeWindow();
                }

                if (info != NULL) {
                    ALOGV("[%s] calling fillBuffer %u",
                         mCodec->mComponentName.c_str(), info->mBufferID);
                    info->checkWriteFence("onOutputBufferDrained::RESUBMIT_BUFFERS");
                    status_t err = mCodec->fillBuffer(info);
                    if (err != OK) {
                        mCodec->signalError(OMX_ErrorUndefined, makeNoSideEffectStatus(err));
                    }
                }
            }
            break;
        }

        case FREE_BUFFERS:
        {
            status_t err = mCodec->freeBuffer(kPortIndexOutput, index);
            if (err != OK) {
                mCodec->signalError(OMX_ErrorUndefined, makeNoSideEffectStatus(err));
            }
            break;
        }

        default:
            ALOGE("Invalid port mode: %d", mode);
            return;
    }
}

////////////////////////////////////////////////////////////////////////////////

ACodec::UninitializedState::UninitializedState(ACodec *codec)
    : BaseState(codec) {
}

void ACodec::UninitializedState::stateEntered() {
    ALOGV("Now uninitialized");

    if (mDeathNotifier != NULL) {
        if (mCodec->mOMXNode != NULL) {
            auto tOmxNode = mCodec->mOMXNode->getHalInterface();
            tOmxNode->unlinkToDeath(mDeathNotifier);
        }
        mDeathNotifier.clear();
    }

    mCodec->mUsingNativeWindow = false;
    mCodec->mNativeWindow.clear();
    mCodec->mNativeWindowUsageBits = 0;
    mCodec->mOMX.clear();
    mCodec->mOMXNode.clear();
    mCodec->mFlags = 0;
    mCodec->mPortMode[kPortIndexInput] = IOMX::kPortModePresetByteBuffer;
    mCodec->mPortMode[kPortIndexOutput] = IOMX::kPortModePresetByteBuffer;
    mCodec->mConverter[0].clear();
    mCodec->mConverter[1].clear();
    mCodec->mComponentName.clear();
}

bool ACodec::UninitializedState::onMessageReceived(const sp<AMessage> &msg) {
    bool handled = false;

    switch (msg->what()) {
        case ACodec::kWhatSetup:
        {
            onSetup(msg);

            handled = true;
            break;
        }

        case ACodec::kWhatAllocateComponent:
        {
            onAllocateComponent(msg);
            handled = true;
            break;
        }

        case ACodec::kWhatShutdown:
        {
            int32_t keepComponentAllocated;
            CHECK(msg->findInt32(
                        "keepComponentAllocated", &keepComponentAllocated));
            ALOGW_IF(keepComponentAllocated,
                     "cannot keep component allocated on shutdown in Uninitialized state");
            if (keepComponentAllocated) {
                mCodec->mCallback->onStopCompleted();
            } else {
                mCodec->mCallback->onReleaseCompleted();
            }
            handled = true;
            break;
        }

        case ACodec::kWhatFlush:
        {
            mCodec->mCallback->onFlushCompleted();
            handled = true;
            break;
        }

        case ACodec::kWhatReleaseCodecInstance:
        {
            // nothing to do, as we have already signaled shutdown
            handled = true;
            break;
        }

        default:
            return BaseState::onMessageReceived(msg);
    }

    return handled;
}

void ACodec::UninitializedState::onSetup(
        const sp<AMessage> &msg) {
    if (onAllocateComponent(msg)
            && mCodec->mLoadedState->onConfigureComponent(msg)) {
        mCodec->mLoadedState->onStart();
    }
}

bool ACodec::UninitializedState::onAllocateComponent(const sp<AMessage> &msg) {
    ALOGV("onAllocateComponent");

    CHECK(mCodec->mOMXNode == NULL);

    sp<AMessage> notify = new AMessage(kWhatOMXDied, mCodec);

    sp<RefBase> obj;
    CHECK(msg->findObject("codecInfo", &obj));
    sp<MediaCodecInfo> info = (MediaCodecInfo *)obj.get();
    AString owner = "default";
    AString componentName;
    CHECK(msg->findString("componentName", &componentName));

    //make sure if the component name contains qcom/qti, we don't return error
    //as these components are not present in media_codecs.xml and MediaCodecList won't find
    //these component by findCodecByName.
    //Video and Flac decoder are present in list so exclude them.
    if ((!(componentName.find("qcom", 0) > 0 || componentName.find("qti", 0) > 0) ||
          componentName.find("video", 0) > 0 || componentName.find("flac", 0) > 0) &&
          !(componentName.find("tme",0) > 0)) {
        if (info == nullptr) {
            ALOGE("Unexpected nullptr for codec information");
            mCodec->signalError(OMX_ErrorUndefined, UNKNOWN_ERROR);
            return false;
        }
        owner = (info->getOwnerName() == nullptr) ? "default" : info->getOwnerName();
    }

    sp<CodecObserver> observer = new CodecObserver;
    sp<IOMX> omx;
    sp<IOMXNode> omxNode;

    status_t err = NAME_NOT_FOUND;
    OMXClient client;
    if (client.connect(owner.c_str()) != OK) {
        mCodec->signalError(OMX_ErrorUndefined, NO_INIT);
        return false;
    }
    omx = client.interface();

    pid_t tid = gettid();
    int prevPriority = androidGetThreadPriority(tid);
    androidSetThreadPriority(tid, ANDROID_PRIORITY_FOREGROUND);
    err = omx->allocateNode(componentName.c_str(), observer, &omxNode);
    androidSetThreadPriority(tid, prevPriority);

    if (err != OK) {
        ALOGE("Unable to instantiate codec '%s' with err %#x.", componentName.c_str(), err);

        mCodec->signalError((OMX_ERRORTYPE)err, makeNoSideEffectStatus(err));
        return false;
    }

    mDeathNotifier = new DeathNotifier(notify);
    auto tOmxNode = omxNode->getHalInterface();
    if (!tOmxNode->linkToDeath(mDeathNotifier, 0)) {
        mDeathNotifier.clear();
    }

    notify = new AMessage(kWhatOMXMessageList, mCodec);
    notify->setInt32("generation", ++mCodec->mNodeGeneration);
    observer->setNotificationMessage(notify);

    mCodec->mComponentName = componentName;
    mCodec->mRenderTracker.setComponentName(componentName);
    mCodec->mFlags = 0;

    if (componentName.endsWith(".secure")) {
        mCodec->mFlags |= kFlagIsSecure;
        mCodec->mFlags |= kFlagIsGrallocUsageProtected;
        mCodec->mFlags |= kFlagPushBlankBuffersToNativeWindowOnShutdown;
    }

    mCodec->mOMX = omx;
    mCodec->mOMXNode = omxNode;
    mCodec->mCallback->onComponentAllocated(mCodec->mComponentName.c_str());
    mCodec->changeState(mCodec->mLoadedState);

    return true;
}

////////////////////////////////////////////////////////////////////////////////

ACodec::LoadedState::LoadedState(ACodec *codec)
    : BaseState(codec) {
}

void ACodec::LoadedState::stateEntered() {
    ALOGV("[%s] Now Loaded", mCodec->mComponentName.c_str());

    mCodec->mPortEOS[kPortIndexInput] =
        mCodec->mPortEOS[kPortIndexOutput] = false;

    mCodec->mInputEOSResult = OK;

    mCodec->mDequeueCounter = 0;
    mCodec->mMetadataBuffersToSubmit = 0;
    mCodec->mRepeatFrameDelayUs = -1ll;
    mCodec->mInputFormat.clear();
    mCodec->mOutputFormat.clear();
    mCodec->mBaseOutputFormat.clear();
    mCodec->mGraphicBufferSource.clear();

    if (mCodec->mShutdownInProgress) {
        bool keepComponentAllocated = mCodec->mKeepComponentAllocated;

        mCodec->mShutdownInProgress = false;
        mCodec->mKeepComponentAllocated = false;

        onShutdown(keepComponentAllocated);
    }
    mCodec->mExplicitShutdown = false;

    mCodec->processDeferredMessages();
}

void ACodec::LoadedState::onShutdown(bool keepComponentAllocated) {
    if (!keepComponentAllocated) {
        (void)mCodec->mOMXNode->freeNode();

        mCodec->changeState(mCodec->mUninitializedState);
    }

    if (mCodec->mExplicitShutdown) {
        if (keepComponentAllocated) {
            mCodec->mCallback->onStopCompleted();
        } else {
            mCodec->mCallback->onReleaseCompleted();
        }
        mCodec->mExplicitShutdown = false;
    }
}

bool ACodec::LoadedState::onMessageReceived(const sp<AMessage> &msg) {
    bool handled = false;

    switch (msg->what()) {
        case ACodec::kWhatConfigureComponent:
        {
            onConfigureComponent(msg);
            handled = true;
            break;
        }

        case ACodec::kWhatCreateInputSurface:
        {
            onCreateInputSurface(msg);
            handled = true;
            break;
        }

        case ACodec::kWhatSetInputSurface:
        {
            onSetInputSurface(msg);
            handled = true;
            break;
        }

        case ACodec::kWhatStart:
        {
            onStart();
            handled = true;
            break;
        }

        case ACodec::kWhatShutdown:
        {
            int32_t keepComponentAllocated;
            CHECK(msg->findInt32(
                        "keepComponentAllocated", &keepComponentAllocated));

            mCodec->mExplicitShutdown = true;
            onShutdown(keepComponentAllocated);

            handled = true;
            break;
        }

        case ACodec::kWhatFlush:
        {
            mCodec->mCallback->onFlushCompleted();
            handled = true;
            break;
        }

        default:
            return BaseState::onMessageReceived(msg);
    }

    return handled;
}

bool ACodec::LoadedState::onConfigureComponent(
        const sp<AMessage> &msg) {
    ALOGV("onConfigureComponent");

    CHECK(mCodec->mOMXNode != NULL);

    status_t err = OK;
    AString mime;
    if (!msg->findString("mime", &mime)) {
        err = BAD_VALUE;
    } else {
        err = mCodec->configureCodec(mime.c_str(), msg);
    }
    if (err != OK) {
        ALOGE("[%s] configureCodec returning error %d",
              mCodec->mComponentName.c_str(), err);

        mCodec->signalError(OMX_ErrorUndefined, makeNoSideEffectStatus(err));
        return false;
    }

    mCodec->mCallback->onComponentConfigured(mCodec->mInputFormat, mCodec->mOutputFormat);

    return true;
}

status_t ACodec::LoadedState::setupInputSurface() {
    if (mCodec->mGraphicBufferSource == NULL) {
        return BAD_VALUE;
    }

    android_dataspace dataSpace;
    status_t err =
        mCodec->setInitialColorAspectsForVideoEncoderSurfaceAndGetDataSpace(&dataSpace);
    if (err != OK) {
        ALOGE("Failed to get default data space");
        return err;
    }

    err = statusFromBinderStatus(
            mCodec->mGraphicBufferSource->configure(mCodec->mOMXNode, dataSpace));
    if (err != OK) {
        ALOGE("[%s] Unable to configure for node (err %d)",
              mCodec->mComponentName.c_str(), err);
        return err;
    }

    if (mCodec->mRepeatFrameDelayUs > 0ll) {
        err = statusFromBinderStatus(
                mCodec->mGraphicBufferSource->setRepeatPreviousFrameDelayUs(
                        mCodec->mRepeatFrameDelayUs));

        if (err != OK) {
            ALOGE("[%s] Unable to configure option to repeat previous "
                  "frames (err %d)",
                  mCodec->mComponentName.c_str(), err);
            return err;
        }
    }

    if (mCodec->mMaxPtsGapUs != 0ll) {
        OMX_PARAM_U32TYPE maxPtsGapParams;
        InitOMXParams(&maxPtsGapParams);
        maxPtsGapParams.nPortIndex = kPortIndexInput;
        maxPtsGapParams.nU32 = (uint32_t)mCodec->mMaxPtsGapUs;

        err = mCodec->mOMXNode->setParameter(
                (OMX_INDEXTYPE)OMX_IndexParamMaxFrameDurationForBitrateControl,
                &maxPtsGapParams, sizeof(maxPtsGapParams));

        if (err != OK) {
            ALOGE("[%s] Unable to configure max timestamp gap (err %d)",
                    mCodec->mComponentName.c_str(), err);
            return err;
        }
    }

    if (mCodec->mMaxFps > 0 || mCodec->mMaxPtsGapUs < 0) {
        err = statusFromBinderStatus(
                mCodec->mGraphicBufferSource->setMaxFps(mCodec->mMaxFps));

        if (err != OK) {
            ALOGE("[%s] Unable to configure max fps (err %d)",
                    mCodec->mComponentName.c_str(), err);
            return err;
        }
    }

    if (mCodec->mCaptureFps > 0. && mCodec->mFps > 0.) {
        err = statusFromBinderStatus(
                mCodec->mGraphicBufferSource->setTimeLapseConfig(
                        mCodec->mFps, mCodec->mCaptureFps));

        if (err != OK) {
            ALOGE("[%s] Unable to configure time lapse (err %d)",
                    mCodec->mComponentName.c_str(), err);
            return err;
        }
    }

    if (mCodec->mCreateInputBuffersSuspended) {
        err = statusFromBinderStatus(
                mCodec->mGraphicBufferSource->setSuspend(true, -1));

        if (err != OK) {
            ALOGE("[%s] Unable to configure option to suspend (err %d)",
                  mCodec->mComponentName.c_str(), err);
            return err;
        }
    }

    uint32_t usageBits;
    if (mCodec->mOMXNode->getParameter(
            (OMX_INDEXTYPE)OMX_IndexParamConsumerUsageBits,
            &usageBits, sizeof(usageBits)) == OK) {
        mCodec->mInputFormat->setInt32(
                "using-sw-read-often", !!(usageBits & GRALLOC_USAGE_SW_READ_OFTEN));
    }

    sp<ABuffer> colorAspectsBuffer;
    if (mCodec->mInputFormat->findBuffer("android._color-aspects", &colorAspectsBuffer)) {
        if (colorAspectsBuffer->size() != sizeof(ColorAspects)) {
            return INVALID_OPERATION;
        }

        err = statusFromBinderStatus(
                mCodec->mGraphicBufferSource->setColorAspects(ColorUtils::packToU32(
                        *(ColorAspects *)colorAspectsBuffer->base())));

        if (err != OK) {
            ALOGE("[%s] Unable to configure color aspects (err %d)",
                  mCodec->mComponentName.c_str(), err);
            return err;
        }
    }
    return OK;
}

void ACodec::LoadedState::onCreateInputSurface(
        const sp<AMessage> & /* msg */) {
    ALOGV("onCreateInputSurface");

    sp<IGraphicBufferProducer> bufferProducer;
    status_t err = mCodec->mOMX->createInputSurface(
            &bufferProducer, &mCodec->mGraphicBufferSource);

    if (err == OK) {
        err = setupInputSurface();
    }

    if (err == OK) {
        mCodec->mCallback->onInputSurfaceCreated(
                mCodec->mInputFormat,
                mCodec->mOutputFormat,
                new BufferProducerWrapper(bufferProducer));
    } else {
        // Can't use mCodec->signalError() here -- MediaCodec won't forward
        // the error through because it's in the "configured" state.  We
        // send a kWhatInputSurfaceCreated with an error value instead.
        ALOGE("[%s] onCreateInputSurface returning error %d",
                mCodec->mComponentName.c_str(), err);
        mCodec->mCallback->onInputSurfaceCreationFailed(err);
    }
}

void ACodec::LoadedState::onSetInputSurface(const sp<AMessage> &msg) {
    ALOGV("onSetInputSurface");

    sp<RefBase> obj;
    CHECK(msg->findObject("input-surface", &obj));
    if (obj == NULL) {
        ALOGE("[%s] NULL input surface", mCodec->mComponentName.c_str());
        mCodec->mCallback->onInputSurfaceDeclined(BAD_VALUE);
        return;
    }

    sp<PersistentSurface> surface = static_cast<PersistentSurface *>(obj.get());
    mCodec->mGraphicBufferSource = surface->getBufferSource();
    status_t err = setupInputSurface();

    if (err == OK) {
        mCodec->mCallback->onInputSurfaceAccepted(
                mCodec->mInputFormat, mCodec->mOutputFormat);
    } else {
        // Can't use mCodec->signalError() here -- MediaCodec won't forward
        // the error through because it's in the "configured" state.  We
        // send a kWhatInputSurfaceAccepted with an error value instead.
        ALOGE("[%s] onSetInputSurface returning error %d",
                mCodec->mComponentName.c_str(), err);
        mCodec->mCallback->onInputSurfaceDeclined(err);
    }
}

void ACodec::LoadedState::onStart() {
    ALOGV("onStart");

    status_t err = mCodec->mOMXNode->sendCommand(OMX_CommandStateSet, OMX_StateIdle);
    if (err != OK) {
        mCodec->signalError(OMX_ErrorUndefined, makeNoSideEffectStatus(err));
    } else {
        mCodec->changeState(mCodec->mLoadedToIdleState);
    }
}

////////////////////////////////////////////////////////////////////////////////

ACodec::LoadedToIdleState::LoadedToIdleState(ACodec *codec)
    : BaseState(codec) {
}

void ACodec::LoadedToIdleState::stateEntered() {
    ALOGV("[%s] Now Loaded->Idle", mCodec->mComponentName.c_str());

    status_t err;
    if ((err = allocateBuffers()) != OK) {
        ALOGE("Failed to allocate buffers after transitioning to IDLE state "
             "(error 0x%08x)",
             err);

        mCodec->signalError(OMX_ErrorUndefined, makeNoSideEffectStatus(err));

        mCodec->mOMXNode->sendCommand(
                OMX_CommandStateSet, OMX_StateLoaded);
        if (mCodec->allYourBuffersAreBelongToUs(kPortIndexInput)) {
            mCodec->freeBuffersOnPort(kPortIndexInput);
        }
        if (mCodec->allYourBuffersAreBelongToUs(kPortIndexOutput)) {
            mCodec->freeBuffersOnPort(kPortIndexOutput);
        }
        if (mCodec->allYourBuffersAreBelongToUs(kPortIndexInputExtradata)) {
            mCodec->freeBuffersOnPort(kPortIndexInputExtradata);
        }
        if (mCodec->allYourBuffersAreBelongToUs(kPortIndexOutputExtradata)) {
            mCodec->freeBuffersOnPort(kPortIndexOutputExtradata);
        }

        mCodec->changeState(mCodec->mLoadedState);
    }
}

status_t ACodec::LoadedToIdleState::allocateBuffers() {
    status_t err = mCodec->allocateBuffersOnPort(kPortIndexInput);
    if (err != OK) {
        return err;
    }

    err = mCodec->allocateBuffersOnPort(kPortIndexOutput);
    if (err != OK) {
        return err;
    }
    err = mCodec->allocateBuffersOnPort(kPortIndexInputExtradata);
    err = mCodec->allocateBuffersOnPort(kPortIndexOutputExtradata);
    if (err != OK) {
        err = OK; // Ignore Extradata buffer allocation failure
    }

    mCodec->mCallback->onStartCompleted();

    return OK;
}

bool ACodec::LoadedToIdleState::onMessageReceived(const sp<AMessage> &msg) {
    switch (msg->what()) {
        case kWhatSetParameters:
        case kWhatShutdown:
        {
            mCodec->deferMessage(msg);
            return true;
        }

        case kWhatSignalEndOfInputStream:
        {
            mCodec->onSignalEndOfInputStream();
            return true;
        }

        case kWhatResume:
        {
            // We'll be active soon enough.
            return true;
        }

        case kWhatFlush:
        {
            // We haven't even started yet, so we're flushed alright...
            mCodec->mCallback->onFlushCompleted();
            return true;
        }

        default:
            return BaseState::onMessageReceived(msg);
    }
}

bool ACodec::LoadedToIdleState::onOMXEvent(
        OMX_EVENTTYPE event, OMX_U32 data1, OMX_U32 data2) {
    switch (event) {
        case OMX_EventCmdComplete:
        {
            status_t err = OK;
            if (data1 != (OMX_U32)OMX_CommandStateSet
                    || data2 != (OMX_U32)OMX_StateIdle) {
                ALOGE("Unexpected command completion in LoadedToIdleState: %s(%u) %s(%u)",
                        asString((OMX_COMMANDTYPE)data1), data1,
                        asString((OMX_STATETYPE)data2), data2);
                err = FAILED_TRANSACTION;
            }

            if (err == OK) {
                err = mCodec->mOMXNode->sendCommand(
                    OMX_CommandStateSet, OMX_StateExecuting);
            }

            if (err != OK) {
                mCodec->signalError(OMX_ErrorUndefined, makeNoSideEffectStatus(err));
            } else {
                mCodec->changeState(mCodec->mIdleToExecutingState);
            }

            return true;
        }

        default:
            return BaseState::onOMXEvent(event, data1, data2);
    }
}

////////////////////////////////////////////////////////////////////////////////

ACodec::IdleToExecutingState::IdleToExecutingState(ACodec *codec)
    : BaseState(codec) {
}

void ACodec::IdleToExecutingState::stateEntered() {
    ALOGV("[%s] Now Idle->Executing", mCodec->mComponentName.c_str());
}

bool ACodec::IdleToExecutingState::onMessageReceived(const sp<AMessage> &msg) {
    switch (msg->what()) {
        case kWhatSetParameters:
        case kWhatShutdown:
        {
            mCodec->deferMessage(msg);
            return true;
        }

        case kWhatResume:
        {
            // We'll be active soon enough.
            return true;
        }

        case kWhatFlush:
        {
            // We haven't even started yet, so we're flushed alright...
            mCodec->mCallback->onFlushCompleted();
            return true;
        }

        case kWhatSignalEndOfInputStream:
        {
            mCodec->onSignalEndOfInputStream();
            return true;
        }

        default:
            return BaseState::onMessageReceived(msg);
    }
}

bool ACodec::IdleToExecutingState::onOMXEvent(
        OMX_EVENTTYPE event, OMX_U32 data1, OMX_U32 data2) {
    switch (event) {
        case OMX_EventCmdComplete:
        {
            if (data1 != (OMX_U32)OMX_CommandStateSet
                    || data2 != (OMX_U32)OMX_StateExecuting) {
                ALOGE("Unexpected command completion in IdleToExecutingState: %s(%u) %s(%u)",
                        asString((OMX_COMMANDTYPE)data1), data1,
                        asString((OMX_STATETYPE)data2), data2);
                mCodec->signalError(OMX_ErrorUndefined, FAILED_TRANSACTION);
                return true;
            }

            mCodec->mExecutingState->resume();
            mCodec->changeState(mCodec->mExecutingState);

            return true;
        }

        default:
            return BaseState::onOMXEvent(event, data1, data2);
    }
}

////////////////////////////////////////////////////////////////////////////////

ACodec::ExecutingState::ExecutingState(ACodec *codec)
    : BaseState(codec),
      mActive(false) {
}

ACodec::BaseState::PortMode ACodec::ExecutingState::getPortMode(
        OMX_U32 /* portIndex */) {
    return RESUBMIT_BUFFERS;
}

void ACodec::ExecutingState::submitOutputMetaBuffers() {
    // submit as many buffers as there are input buffers with the codec
    // in case we are in port reconfiguring
    for (size_t i = 0; i < mCodec->mBuffers[kPortIndexInput].size(); ++i) {
        BufferInfo *info = &mCodec->mBuffers[kPortIndexInput].editItemAt(i);

        if (info->mStatus == BufferInfo::OWNED_BY_COMPONENT) {
            if (mCodec->submitOutputMetadataBuffer() != OK)
                break;
        }
    }

    // *** NOTE: THE FOLLOWING WORKAROUND WILL BE REMOVED ***
    mCodec->signalSubmitOutputMetadataBufferIfEOS_workaround();
}

void ACodec::ExecutingState::submitRegularOutputBuffers() {
    bool failed = false;
    for (size_t i = 0; i < mCodec->mBuffers[kPortIndexOutput].size(); ++i) {
        BufferInfo *info = &mCodec->mBuffers[kPortIndexOutput].editItemAt(i);

        if (mCodec->mNativeWindow != NULL) {
            if (info->mStatus != BufferInfo::OWNED_BY_US
                    && info->mStatus != BufferInfo::OWNED_BY_NATIVE_WINDOW) {
                ALOGE("buffers should be owned by us or the surface");
                failed = true;
                break;
            }

            if (info->mStatus == BufferInfo::OWNED_BY_NATIVE_WINDOW) {
                continue;
            }
        } else {
            if (info->mStatus != BufferInfo::OWNED_BY_US) {
                ALOGE("buffers should be owned by us");
                failed = true;
                break;
            }
        }

        ALOGV("[%s] calling fillBuffer %u", mCodec->mComponentName.c_str(), info->mBufferID);

        info->checkWriteFence("submitRegularOutputBuffers");
        status_t err = mCodec->fillBuffer(info);
        if (err != OK) {
            failed = true;
            break;
        }
    }

    if (failed) {
        mCodec->signalError(OMX_ErrorUndefined, FAILED_TRANSACTION);
    }
}

void ACodec::ExecutingState::submitOutputBuffers() {
    submitRegularOutputBuffers();
    if (mCodec->storingMetadataInDecodedBuffers()) {
        submitOutputMetaBuffers();
    }
}

void ACodec::ExecutingState::resume() {
    if (mActive) {
        ALOGV("[%s] We're already active, no need to resume.", mCodec->mComponentName.c_str());
        return;
    }

    submitOutputBuffers();

    // Post all available input buffers
    if (mCodec->mBuffers[kPortIndexInput].size() == 0u) {
        ALOGW("[%s] we don't have any input buffers to resume", mCodec->mComponentName.c_str());
    }

    for (size_t i = 0; i < mCodec->mBuffers[kPortIndexInput].size(); i++) {
        BufferInfo *info = &mCodec->mBuffers[kPortIndexInput].editItemAt(i);
        if (info->mStatus == BufferInfo::OWNED_BY_US) {
            postFillThisBuffer(info);
        }
    }

    mActive = true;
}

void ACodec::ExecutingState::stateEntered() {
    ALOGV("[%s] Now Executing", mCodec->mComponentName.c_str());
    mCodec->mRenderTracker.clear(systemTime(CLOCK_MONOTONIC));
    mCodec->processDeferredMessages();
}

bool ACodec::ExecutingState::onMessageReceived(const sp<AMessage> &msg) {
    bool handled = false;

    switch (msg->what()) {
        case kWhatShutdown:
        {
            int32_t keepComponentAllocated;
            CHECK(msg->findInt32(
                        "keepComponentAllocated", &keepComponentAllocated));

            mCodec->mShutdownInProgress = true;
            mCodec->mExplicitShutdown = true;
            mCodec->mKeepComponentAllocated = keepComponentAllocated;

            mActive = false;

            status_t err = mCodec->mOMXNode->sendCommand(
                    OMX_CommandStateSet, OMX_StateIdle);
            if (err != OK) {
                if (keepComponentAllocated) {
                    mCodec->signalError(OMX_ErrorUndefined, FAILED_TRANSACTION);
                }
                // TODO: do some recovery here.
            } else {
                mCodec->changeState(mCodec->mExecutingToIdleState);
            }

            handled = true;
            break;
        }

        case kWhatFlush:
        {
            ALOGV("[%s] ExecutingState flushing now "
                 "(codec owns %zu/%zu input, %zu/%zu output).",
                    mCodec->mComponentName.c_str(),
                    mCodec->countBuffersOwnedByComponent(kPortIndexInput),
                    mCodec->mBuffers[kPortIndexInput].size(),
                    mCodec->countBuffersOwnedByComponent(kPortIndexOutput),
                    mCodec->mBuffers[kPortIndexOutput].size());

            mActive = false;

            status_t err = mCodec->mOMXNode->sendCommand(OMX_CommandFlush, OMX_ALL);
            if (err != OK) {
                mCodec->signalError(OMX_ErrorUndefined, FAILED_TRANSACTION);
            } else {
                mCodec->changeState(mCodec->mFlushingState);
            }

            handled = true;
            break;
        }

        case kWhatResume:
        {
            resume();

            handled = true;
            break;
        }

        case kWhatRequestIDRFrame:
        {
            status_t err = mCodec->requestIDRFrame();
            if (err != OK) {
                ALOGW("Requesting an IDR frame failed.");
            }

            handled = true;
            break;
        }

        case kWhatSetParameters:
        {
            sp<AMessage> params;
            CHECK(msg->findMessage("params", &params));

            status_t err = mCodec->setParameters(params);

            sp<AMessage> reply;
            if (msg->findMessage("reply", &reply)) {
                reply->setInt32("err", err);
                reply->post();
            }

            handled = true;
            break;
        }

        case ACodec::kWhatSignalEndOfInputStream:
        {
            mCodec->onSignalEndOfInputStream();
            handled = true;
            break;
        }

        // *** NOTE: THE FOLLOWING WORKAROUND WILL BE REMOVED ***
        case kWhatSubmitOutputMetadataBufferIfEOS:
        {
            if (mCodec->mPortEOS[kPortIndexInput] &&
                    !mCodec->mPortEOS[kPortIndexOutput]) {
                status_t err = mCodec->submitOutputMetadataBuffer();
                if (err == OK) {
                    mCodec->signalSubmitOutputMetadataBufferIfEOS_workaround();
                }
            }
            return true;
        }

        default:
            handled = BaseState::onMessageReceived(msg);
            break;
    }

    return handled;
}

status_t ACodec::setParameters(const sp<AMessage> &params) {
    int32_t videoBitrate;
    if (params->findInt32("video-bitrate", &videoBitrate)) {
        OMX_VIDEO_CONFIG_BITRATETYPE configParams;
        InitOMXParams(&configParams);
        configParams.nPortIndex = kPortIndexOutput;
        configParams.nEncodeBitrate = videoBitrate;

        status_t err = mOMXNode->setConfig(
                OMX_IndexConfigVideoBitrate,
                &configParams,
                sizeof(configParams));

        if (err != OK) {
            ALOGE("setConfig(OMX_IndexConfigVideoBitrate, %d) failed w/ err %d",
                   videoBitrate, err);

            return err;
        }
    }

    int64_t timeOffsetUs;
    if (params->findInt64("time-offset-us", &timeOffsetUs)) {
        if (mGraphicBufferSource == NULL) {
            ALOGE("[%s] Invalid to set input buffer time offset without surface",
                    mComponentName.c_str());
            return INVALID_OPERATION;
        }

        status_t err = statusFromBinderStatus(
                mGraphicBufferSource->setTimeOffsetUs(timeOffsetUs));

        if (err != OK) {
            ALOGE("[%s] Unable to set input buffer time offset (err %d)",
                mComponentName.c_str(),
                err);
            return err;
        }
    }

    int64_t skipFramesBeforeUs;
    if (params->findInt64("skip-frames-before", &skipFramesBeforeUs)) {
        if (mGraphicBufferSource == NULL) {
            ALOGE("[%s] Invalid to set start time without surface",
                    mComponentName.c_str());
            return INVALID_OPERATION;
        }

        status_t err = statusFromBinderStatus(
                mGraphicBufferSource->setStartTimeUs(skipFramesBeforeUs));

        if (err != OK) {
            ALOGE("Failed to set parameter 'skip-frames-before' (err %d)", err);
            return err;
        }
    }

    int32_t dropInputFrames;
    if (params->findInt32("drop-input-frames", &dropInputFrames)) {
        if (mGraphicBufferSource == NULL) {
            ALOGE("[%s] Invalid to set suspend without surface",
                    mComponentName.c_str());
            return INVALID_OPERATION;
        }

        int64_t suspendStartTimeUs = -1;
        (void) params->findInt64("drop-start-time-us", &suspendStartTimeUs);
        status_t err = statusFromBinderStatus(
                mGraphicBufferSource->setSuspend(dropInputFrames != 0, suspendStartTimeUs));

        if (err != OK) {
            ALOGE("Failed to set parameter 'drop-input-frames' (err %d)", err);
            return err;
        }
    }

    int64_t stopTimeUs;
    if (params->findInt64("stop-time-us", &stopTimeUs)) {
        if (mGraphicBufferSource == NULL) {
            ALOGE("[%s] Invalid to set stop time without surface",
                    mComponentName.c_str());
            return INVALID_OPERATION;
        }
        status_t err = statusFromBinderStatus(
                mGraphicBufferSource->setStopTimeUs(stopTimeUs));

        if (err != OK) {
            ALOGE("Failed to set parameter 'stop-time-us' (err %d)", err);
            return err;
        }

        int64_t stopTimeOffsetUs;
        err = statusFromBinderStatus(
                mGraphicBufferSource->getStopTimeOffsetUs(&stopTimeOffsetUs));

        if (err != OK) {
            ALOGE("Failed to get stop time offset (err %d)", err);
            return err;
        }
        mInputFormat->setInt64("android._stop-time-offset-us", stopTimeOffsetUs);
    }

    int32_t dummy;
    if (params->findInt32("request-sync", &dummy)) {
        status_t err = requestIDRFrame();

        if (err != OK) {
            ALOGE("Requesting a sync frame failed w/ err %d", err);
            return err;
        }
    }

    int32_t rateInt = -1;
    float rateFloat = -1;
    if (!params->findFloat("operating-rate", &rateFloat)) {
        params->findInt32("operating-rate", &rateInt);
        rateFloat = (float) rateInt; // 16MHz (FLINTMAX) is OK for upper bound.
    }
    if (rateFloat > 0) {
        status_t err = setOperatingRate(rateFloat, mIsVideo);
        if (err != OK) {
            ALOGI("Failed to set parameter 'operating-rate' (err %d)", err);
        }
    }

    int32_t intraRefreshPeriod = 0;
    if (params->findInt32("intra-refresh-period", &intraRefreshPeriod)
            && intraRefreshPeriod > 0) {
        status_t err = setIntraRefreshPeriod(intraRefreshPeriod, false);
        if (err != OK) {
            ALOGI("[%s] failed setIntraRefreshPeriod. Failure is fine since this key is optional",
                    mComponentName.c_str());
            err = OK;
        }
    }

    int32_t latency = 0;
    if (params->findInt32("latency", &latency) && latency > 0) {
        status_t err = setLatency(latency);
        if (err != OK) {
            ALOGI("[%s] failed setLatency. Failure is fine since this key is optional",
                    mComponentName.c_str());
            err = OK;
        }
    }

    int32_t presentationId = -1;
    if (params->findInt32("audio-presentation-presentation-id", &presentationId)) {
        int32_t programId = -1;
        params->findInt32("audio-presentation-program-id", &programId);
        status_t err = setAudioPresentation(presentationId, programId);
        if (err != OK) {
            ALOGI("[%s] failed setAudioPresentation. Failure is fine since this key is optional",
                    mComponentName.c_str());
            err = OK;
        }
    }

    sp<ABuffer> hdr10PlusInfo;
    if (params->findBuffer("hdr10-plus-info", &hdr10PlusInfo)
            && hdr10PlusInfo != nullptr && hdr10PlusInfo->size() > 0) {
        (void)setHdr10PlusInfo(hdr10PlusInfo);
    }

    // Ignore errors as failure is expected for codecs that aren't video encoders.
    (void)configureTemporalLayers(params, false /* inConfigure */, mOutputFormat);

    return setVendorParameters(params);
}

status_t ACodec::setHdr10PlusInfo(const sp<ABuffer> &hdr10PlusInfo) {
    if (mDescribeHDR10PlusInfoIndex == 0) {
        ALOGE("setHdr10PlusInfo: does not support DescribeHDR10PlusInfoParams");
        return ERROR_UNSUPPORTED;
    }
    size_t newSize = sizeof(DescribeHDR10PlusInfoParams) + hdr10PlusInfo->size() - 1;
    if (mHdr10PlusScratchBuffer == nullptr ||
            newSize > mHdr10PlusScratchBuffer->size()) {
        mHdr10PlusScratchBuffer = new ABuffer(newSize);
    }
    DescribeHDR10PlusInfoParams *config =
            (DescribeHDR10PlusInfoParams *)mHdr10PlusScratchBuffer->data();
    InitOMXParams(config);
    config->nPortIndex = 0;
    config->nSize = newSize;
    config->nParamSize = hdr10PlusInfo->size();
    config->nParamSizeUsed = hdr10PlusInfo->size();
    memcpy(config->nValue, hdr10PlusInfo->data(), hdr10PlusInfo->size());
    status_t err = mOMXNode->setConfig(
            (OMX_INDEXTYPE)mDescribeHDR10PlusInfoIndex,
            config, config->nSize);
    if (err != OK) {
        ALOGE("failed to set DescribeHDR10PlusInfoParams (err %d)", err);
    }
    return OK;
}

// Removes trailing tags matching |tag| from |key| (e.g. a settings name). |minLength| specifies
// the minimum number of characters to keep in |key| (even if it has trailing tags).
// (Used to remove trailing 'value' tags in settings names, e.g. to normalize
// 'vendor.settingsX.value' to 'vendor.settingsX')
static void removeTrailingTags(char *key, size_t minLength, const char *tag) {
    size_t length = strlen(key);
    size_t tagLength = strlen(tag);
    while (length > minLength + tagLength
            && !strcmp(key + length - tagLength, tag)
            && key[length - tagLength - 1] == '.') {
        length -= tagLength + 1;
        key[length] = '\0';
    }
}

/**
 * Struct encompassing a vendor extension config structure and a potential error status (in case
 * the structure is null). Used to iterate through vendor extensions.
 */
struct VendorExtension {
    OMX_CONFIG_ANDROID_VENDOR_EXTENSIONTYPE *config;  // structure does not own config
    status_t status;

    // create based on an error status
    VendorExtension(status_t s_ = NO_INIT) : config(nullptr), status(s_) { }

    // create based on a successfully retrieved config structure
    VendorExtension(OMX_CONFIG_ANDROID_VENDOR_EXTENSIONTYPE *c_) : config(c_), status(OK) { }
};

// class VendorExtensions;
/**
 * Forward iterator to enumerate vendor extensions supported by an OMX component.
 */
class VendorExtensionIterator {
//private:
    static constexpr size_t kLastIndex = ~(size_t)0; // last index marker

    sp<IOMXNode> mNode;                   // component
    size_t mIndex;                        // current android extension index
    std::unique_ptr<uint8_t[]> mBacking;  // current extension's backing
    VendorExtension mCurrent;             // current extension

    VendorExtensionIterator(const sp<IOMXNode> &node, size_t index)
        : mNode(node),
          mIndex(index) {
        mCurrent = retrieve();
    }

    friend class VendorExtensions;

public:
    // copy constructor
    VendorExtensionIterator(const VendorExtensionIterator &it)
        : VendorExtensionIterator(it.mNode, it.mIndex) { }

    // retrieves the current extension pointed to by this iterator
    VendorExtension retrieve() {
        if (mIndex == kLastIndex) {
            return NO_INIT;
        }

        // try with one param first, then retry if extension needs more than 1 param
        for (size_t paramSizeUsed = 1;; ) {
            if (paramSizeUsed > OMX_MAX_ANDROID_VENDOR_PARAMCOUNT) {
                return BAD_VALUE; // this prevents overflow in the following formula
            }

            size_t size = sizeof(OMX_CONFIG_ANDROID_VENDOR_EXTENSIONTYPE) +
                (paramSizeUsed - 1) * sizeof(OMX_CONFIG_ANDROID_VENDOR_EXTENSIONTYPE::param);
            mBacking.reset(new uint8_t[size]);
            if (!mBacking) {
                return NO_MEMORY;
            }

            OMX_CONFIG_ANDROID_VENDOR_EXTENSIONTYPE *config =
                reinterpret_cast<OMX_CONFIG_ANDROID_VENDOR_EXTENSIONTYPE *>(mBacking.get());

            InitOMXParams(config);
            config->nSize = size;
            config->nIndex = mIndex;
            config->nParamSizeUsed = paramSizeUsed;
            status_t err = mNode->getConfig(
                    (OMX_INDEXTYPE)OMX_IndexConfigAndroidVendorExtension, config, size);
            if (err == OK && config->nParamCount > paramSizeUsed && paramSizeUsed == 1) {
                // reallocate if we need a bigger config
                paramSizeUsed = config->nParamCount;
                continue;
            } else if (err == NOT_ENOUGH_DATA
                   || (err != OK && mIndex == 0)) {
                // stop iterator on no-more signal, or if index is not at all supported
                mIndex = kLastIndex;
                return NO_INIT;
            } else if (err != OK) {
                return err;
            } else if (paramSizeUsed != config->nParamSizeUsed) {
                return BAD_VALUE; // component shall not modify size of nParam
            }

            return config;
        }
    }

    // returns extension pointed to by this iterator
    VendorExtension operator*() {
        return mCurrent;
    }

    // prefix increment: move to next extension
    VendorExtensionIterator &operator++() { // prefix
        if (mIndex != kLastIndex) {
            ++mIndex;
            mCurrent = retrieve();
        }
        return *this;
    }

    // iterator equality operators
    bool operator==(const VendorExtensionIterator &o) {
        return mNode == o.mNode && mIndex == o.mIndex;
    }

    bool operator!=(const VendorExtensionIterator &o) {
        return !(*this == o);
    }
};

/**
 * Iterable container for vendor extensions provided by a component
 */
class VendorExtensions {
//private:
    sp<IOMXNode> mNode;

public:
    VendorExtensions(const sp<IOMXNode> &node)
        : mNode(node) {
    }

    VendorExtensionIterator begin() {
        return VendorExtensionIterator(mNode, 0);
    }

    VendorExtensionIterator end() {
        return VendorExtensionIterator(mNode, VendorExtensionIterator::kLastIndex);
    }
};

status_t ACodec::setVendorParameters(const sp<AMessage> &params) {
    std::map<std::string, std::string> vendorKeys; // maps reduced name to actual name
    constexpr char prefix[] = "vendor.";
    constexpr size_t prefixLength = sizeof(prefix) - 1;
    // longest possible vendor param name
    char reducedKey[OMX_MAX_STRINGNAME_SIZE + OMX_MAX_STRINGVALUE_SIZE];

    // identify all vendor keys to speed up search later and to detect vendor keys
    for (size_t i = params->countEntries(); i; --i) {
        AMessage::Type keyType;
        const char* key = params->getEntryNameAt(i - 1, &keyType);
        if (key != nullptr && !strncmp(key, prefix, prefixLength)
                // it is safe to limit format keys to the max vendor param size as we only
                // shorten parameter names by removing any trailing 'value' tags, and we
                // already remove the vendor prefix.
                && strlen(key + prefixLength) < sizeof(reducedKey)
                && (keyType == AMessage::kTypeInt32
                        || keyType == AMessage::kTypeInt64
                        || keyType == AMessage::kTypeString)) {
            strcpy(reducedKey, key + prefixLength);
            removeTrailingTags(reducedKey, 0, "value");
            auto existingKey = vendorKeys.find(reducedKey);
            if (existingKey != vendorKeys.end()) {
                ALOGW("[%s] vendor parameter '%s' aliases parameter '%s'",
                        mComponentName.c_str(), key, existingKey->second.c_str());
                // ignore for now
            }
            vendorKeys.emplace(reducedKey, key);
        }
    }

    // don't bother component if we don't have vendor extensions as they may not have implemented
    // the android vendor extension support, which will lead to unnecessary OMX failure logs.
    if (vendorKeys.empty()) {
        return OK;
    }

    char key[sizeof(OMX_CONFIG_ANDROID_VENDOR_EXTENSIONTYPE::cName) +
            sizeof(OMX_CONFIG_ANDROID_VENDOR_PARAMTYPE::cKey)];

    status_t finalError = OK;

    // don't try again if component does not have vendor extensions
    if (mVendorExtensionsStatus == kExtensionsNone) {
        return OK;
    }

    for (VendorExtension ext : VendorExtensions(mOMXNode)) {
        OMX_CONFIG_ANDROID_VENDOR_EXTENSIONTYPE *config = ext.config;
        if (config == nullptr) {
            return ext.status;
        }

        mVendorExtensionsStatus = kExtensionsExist;

        config->cName[sizeof(config->cName) - 1] = '\0'; // null-terminate name
        strcpy(key, (const char *)config->cName);
        size_t nameLength = strlen(key);
        key[nameLength] = '.';

        // don't set vendor extension if client has not provided any of its parameters
        // or if client simply unsets parameters that are already unset
        bool needToSet = false;
        for (size_t paramIndex = 0; paramIndex < config->nParamCount; ++paramIndex) {
            // null-terminate param key
            config->param[paramIndex].cKey[sizeof(config->param[0].cKey) - 1] = '\0';
            strcpy(key + nameLength + 1, (const char *)config->param[paramIndex].cKey);
            removeTrailingTags(key, nameLength, "value");
            auto existingKey = vendorKeys.find(key);

            // don't touch (e.g. change) parameters that are not specified by client
            if (existingKey == vendorKeys.end()) {
                continue;
            }

            bool wasSet = config->param[paramIndex].bSet;
            switch (config->param[paramIndex].eValueType) {
            case OMX_AndroidVendorValueInt32:
            {
                int32_t value;
                config->param[paramIndex].bSet =
                    (OMX_BOOL)params->findInt32(existingKey->second.c_str(), &value);
                if (config->param[paramIndex].bSet) {
                    config->param[paramIndex].nInt32 = value;
                }
                break;
            }
            case OMX_AndroidVendorValueInt64:
            {
                int64_t value;
                config->param[paramIndex].bSet =
                    (OMX_BOOL)params->findAsInt64(existingKey->second.c_str(), &value);
                if (config->param[paramIndex].bSet) {
                    config->param[paramIndex].nInt64 = value;
                }
                break;
            }
            case OMX_AndroidVendorValueString:
            {
                AString value;
                config->param[paramIndex].bSet =
                    (OMX_BOOL)params->findString(existingKey->second.c_str(), &value);
                if (config->param[paramIndex].bSet) {
                    size_t dstSize = sizeof(config->param[paramIndex].cString);
                    strncpy((char *)config->param[paramIndex].cString, value.c_str(), dstSize - 1);
                    // null terminate value
                    config->param[paramIndex].cString[dstSize - 1] = '\0';
                }
                break;
            }
            default:
                ALOGW("[%s] vendor parameter '%s' is not a supported value",
                        mComponentName.c_str(), key);
                continue;
            }
            if (config->param[paramIndex].bSet || wasSet) {
                needToSet = true;
            }
        }

        if (needToSet) {
            status_t err = mOMXNode->setConfig(
                    (OMX_INDEXTYPE)OMX_IndexConfigAndroidVendorExtension,
                    config, config->nSize);
            if (err != OK) {
                key[nameLength] = '\0';
                ALOGW("[%s] failed to set vendor extension '%s'", mComponentName.c_str(), key);
                // try to set each extension, and return first failure
                if (finalError == OK) {
                    finalError = err;
                }
            }
        }
    }

    if (mVendorExtensionsStatus == kExtensionsUnchecked) {
        mVendorExtensionsStatus = kExtensionsNone;
    }

    return finalError;
}

status_t ACodec::getVendorParameters(OMX_U32 portIndex, sp<AMessage> &format) {
    constexpr char prefix[] = "vendor.";
    constexpr size_t prefixLength = sizeof(prefix) - 1;
    char key[sizeof(OMX_CONFIG_ANDROID_VENDOR_EXTENSIONTYPE::cName) +
            sizeof(OMX_CONFIG_ANDROID_VENDOR_PARAMTYPE::cKey) + prefixLength];
    strcpy(key, prefix);

    // don't try again if component does not have vendor extensions
    if (mVendorExtensionsStatus == kExtensionsNone) {
        return OK;
    }

    for (VendorExtension ext : VendorExtensions(mOMXNode)) {
        OMX_CONFIG_ANDROID_VENDOR_EXTENSIONTYPE *config = ext.config;
        if (config == nullptr) {
            return ext.status;
        }

        mVendorExtensionsStatus = kExtensionsExist;

        if (config->eDir != (portIndex == kPortIndexInput ? OMX_DirInput : OMX_DirOutput)) {
            continue;
        }

        config->cName[sizeof(config->cName) - 1] = '\0'; // null-terminate name
        strcpy(key + prefixLength, (const char *)config->cName);
        size_t nameLength = strlen(key);
        key[nameLength] = '.';

        for (size_t paramIndex = 0; paramIndex < config->nParamCount; ++paramIndex) {
            // null-terminate param key
            config->param[paramIndex].cKey[sizeof(config->param[0].cKey) - 1] = '\0';
            strcpy(key + nameLength + 1, (const char *)config->param[paramIndex].cKey);
            removeTrailingTags(key, nameLength, "value");
            if (config->param[paramIndex].bSet) {
                switch (config->param[paramIndex].eValueType) {
                case OMX_AndroidVendorValueInt32:
                {
                    format->setInt32(key, config->param[paramIndex].nInt32);
                    break;
                }
                case OMX_AndroidVendorValueInt64:
                {
                    format->setInt64(key, config->param[paramIndex].nInt64);
                    break;
                }
                case OMX_AndroidVendorValueString:
                {
                    config->param[paramIndex].cString[OMX_MAX_STRINGVALUE_SIZE - 1] = '\0';
                    format->setString(key, (const char *)config->param[paramIndex].cString);
                    break;
                }
                default:
                    ALOGW("vendor parameter %s is not a supported value", key);
                    continue;
                }
            }
        }
    }

    if (mVendorExtensionsStatus == kExtensionsUnchecked) {
        mVendorExtensionsStatus = kExtensionsNone;
    }

    return OK;
}

void ACodec::onSignalEndOfInputStream() {
    status_t err = INVALID_OPERATION;
    if (mGraphicBufferSource != NULL) {
        err = statusFromBinderStatus(mGraphicBufferSource->signalEndOfInputStream());
    }
    mCallback->onSignaledInputEOS(err);
}

sp<IOMXObserver> ACodec::createObserver() {
    sp<CodecObserver> observer = new CodecObserver;
    sp<AMessage> notify = new AMessage(kWhatOMXMessageList, this);
    notify->setInt32("generation", this->mNodeGeneration);
    observer->setNotificationMessage(notify);
    return observer;
}

void ACodec::forceStateTransition(int generation) {
    if (generation != mStateGeneration) {
        ALOGV("Ignoring stale force state transition message: #%d (now #%d)",
                generation, mStateGeneration);
        return;
    }
    ALOGE("State machine stuck");
    // Error must have already been signalled to the client.

    // Deferred messages will be handled at LoadedState at the end of the
    // transition.
    mShutdownInProgress = true;
    // No shutdown complete callback at the end of the transition.
    mExplicitShutdown = false;
    mKeepComponentAllocated = true;

    status_t err = mOMXNode->sendCommand(OMX_CommandStateSet, OMX_StateIdle);
    if (err != OK) {
        // TODO: do some recovery here.
    } else {
        changeState(mExecutingToIdleState);
    }
}

bool ACodec::ExecutingState::onOMXFrameRendered(int64_t mediaTimeUs, nsecs_t systemNano) {
    mCodec->onFrameRendered(mediaTimeUs, systemNano);
    return true;
}

bool ACodec::ExecutingState::onOMXEvent(
        OMX_EVENTTYPE event, OMX_U32 data1, OMX_U32 data2) {
    switch (event) {
        case OMX_EventPortSettingsChanged:
        {
            CHECK_EQ(data1, (OMX_U32)kPortIndexOutput);

            mCodec->onOutputFormatChanged();

            if (data2 == 0 || data2 == OMX_IndexParamPortDefinition) {
                mCodec->mMetadataBuffersToSubmit = 0;
                CHECK_EQ(mCodec->mOMXNode->sendCommand(
                            OMX_CommandPortDisable, kPortIndexOutput),
                         (status_t)OK);

                mCodec->freeOutputBuffersNotOwnedByComponent();

                mCodec->changeState(mCodec->mOutputPortSettingsChangedState);
            } else if (data2 != OMX_IndexConfigCommonOutputCrop
                    && data2 != OMX_IndexConfigAndroidIntraRefresh) {
                ALOGV("[%s] OMX_EventPortSettingsChanged 0x%08x",
                     mCodec->mComponentName.c_str(), data2);
            }

            return true;
        }

        case OMX_EventConfigUpdate:
        {
            CHECK_EQ(data1, (OMX_U32)kPortIndexOutput);

            mCodec->onConfigUpdate((OMX_INDEXTYPE)data2);

            return true;
        }

        case OMX_EventBufferFlag:
        {
            return true;
        }

        default:
            return BaseState::onOMXEvent(event, data1, data2);
    }
}

////////////////////////////////////////////////////////////////////////////////

ACodec::OutputPortSettingsChangedState::OutputPortSettingsChangedState(
        ACodec *codec)
    : BaseState(codec) {
}

ACodec::BaseState::PortMode ACodec::OutputPortSettingsChangedState::getPortMode(
        OMX_U32 portIndex) {
    if (portIndex == kPortIndexOutput) {
        return FREE_BUFFERS;
    }

    CHECK_EQ(portIndex, (OMX_U32)kPortIndexInput);

    return RESUBMIT_BUFFERS;
}

bool ACodec::OutputPortSettingsChangedState::onMessageReceived(
        const sp<AMessage> &msg) {
    bool handled = false;

    switch (msg->what()) {
        case kWhatFlush:
        case kWhatShutdown: {
            if (mCodec->mFatalError) {
                sp<AMessage> msg = new AMessage(ACodec::kWhatForceStateTransition, mCodec);
                msg->setInt32("generation", mCodec->mStateGeneration);
                msg->post(3000000);
            }
            FALLTHROUGH_INTENDED;
        }
        case kWhatResume:
        case kWhatSetParameters:
        {
            if (msg->what() == kWhatResume) {
                ALOGV("[%s] Deferring resume", mCodec->mComponentName.c_str());
            }

            mCodec->deferMessage(msg);
            handled = true;
            break;
        }

        case kWhatForceStateTransition:
        {
            int32_t generation = 0;
            CHECK(msg->findInt32("generation", &generation));
            mCodec->forceStateTransition(generation);

            handled = true;
            break;
        }

        case kWhatCheckIfStuck:
        {
            int32_t generation = 0;
            CHECK(msg->findInt32("generation", &generation));
            if (generation == mCodec->mStateGeneration) {
                mCodec->signalError(OMX_ErrorUndefined, TIMED_OUT);
            }

            handled = true;
            break;
        }

        default:
            handled = BaseState::onMessageReceived(msg);
            break;
    }

    return handled;
}

void ACodec::OutputPortSettingsChangedState::stateEntered() {
    ALOGV("[%s] Now handling output port settings change",
         mCodec->mComponentName.c_str());

    // If we haven't transitioned after 3 seconds, we're probably stuck.
    sp<AMessage> msg = new AMessage(ACodec::kWhatCheckIfStuck, mCodec);
    msg->setInt32("generation", mCodec->mStateGeneration);
    msg->post(3000000);
}

bool ACodec::OutputPortSettingsChangedState::onOMXFrameRendered(
        int64_t mediaTimeUs, nsecs_t systemNano) {
    mCodec->onFrameRendered(mediaTimeUs, systemNano);
    return true;
}

bool ACodec::OutputPortSettingsChangedState::onOMXEvent(
        OMX_EVENTTYPE event, OMX_U32 data1, OMX_U32 data2) {
    switch (event) {
        case OMX_EventCmdComplete:
        {
            if (data1 == (OMX_U32)OMX_CommandPortDisable) {
                if (data2 != (OMX_U32)kPortIndexOutput) {
                    ALOGW("ignoring EventCmdComplete CommandPortDisable for port %u", data2);
                    return false;
                }

                ALOGV("[%s] Output port now disabled.", mCodec->mComponentName.c_str());

                status_t err = OK;
                if (!mCodec->mBuffers[kPortIndexOutput].isEmpty()) {
                    ALOGE("disabled port should be empty, but has %zu buffers",
                            mCodec->mBuffers[kPortIndexOutput].size());
                    err = FAILED_TRANSACTION;
                } else {
                    mCodec->mAllocator[kPortIndexOutput].clear();
                }

                if (err == OK) {
                    err = mCodec->mOMXNode->sendCommand(
                            OMX_CommandPortEnable, kPortIndexOutput);
                }

                /* Clear the RenderQueue in which queued GraphicBuffers hold the
                 * actual buffer references in order to free them early.
                 */
                mCodec->mRenderTracker.clear(systemTime(CLOCK_MONOTONIC));

                if (err == OK) {
                    err = mCodec->allocateBuffersOnPort(kPortIndexOutput);
                    ALOGE_IF(err != OK, "Failed to allocate output port buffers after port "
                            "reconfiguration: (%d)", err);
                    mCodec->mCallback->onOutputBuffersChanged();
                }

                if (err != OK) {
                    mCodec->signalError(OMX_ErrorUndefined, makeNoSideEffectStatus(err));
                    ALOGE("Error occurred while disabling the output port");
                }

                return true;
            } else if (data1 == (OMX_U32)OMX_CommandPortEnable) {
                if (data2 != (OMX_U32)kPortIndexOutput) {
                    ALOGW("ignoring EventCmdComplete OMX_CommandPortEnable for port %u", data2);
                    return false;
                }

                ALOGV("[%s] Output port now reenabled.", mCodec->mComponentName.c_str());

                if (mCodec->mExecutingState->active()) {
                    mCodec->mExecutingState->submitOutputBuffers();
                }

                mCodec->changeState(mCodec->mExecutingState);

                return true;
            }

            return false;
        }

        default:
            return BaseState::onOMXEvent(event, data1, data2);
    }
}

////////////////////////////////////////////////////////////////////////////////

ACodec::ExecutingToIdleState::ExecutingToIdleState(ACodec *codec)
    : BaseState(codec),
      mComponentNowIdle(false) {
}

bool ACodec::ExecutingToIdleState::onMessageReceived(const sp<AMessage> &msg) {
    bool handled = false;

    switch (msg->what()) {
        case kWhatFlush:
        {
            // Don't send me a flush request if you previously wanted me
            // to shutdown.
            ALOGW("Ignoring flush request in ExecutingToIdleState");
            break;
        }

        case kWhatShutdown:
        {
            mCodec->deferMessage(msg);
            handled = true;
            break;
        }

        default:
            handled = BaseState::onMessageReceived(msg);
            break;
    }

    return handled;
}

void ACodec::ExecutingToIdleState::stateEntered() {
    ALOGV("[%s] Now Executing->Idle", mCodec->mComponentName.c_str());

    mComponentNowIdle = false;
    mCodec->mLastOutputFormat.clear();
}

bool ACodec::ExecutingToIdleState::onOMXEvent(
        OMX_EVENTTYPE event, OMX_U32 data1, OMX_U32 data2) {
    switch (event) {
        case OMX_EventCmdComplete:
        {
            if (data1 != (OMX_U32)OMX_CommandStateSet
                    || data2 != (OMX_U32)OMX_StateIdle) {
                ALOGE("Unexpected command completion in ExecutingToIdleState: %s(%u) %s(%u)",
                        asString((OMX_COMMANDTYPE)data1), data1,
                        asString((OMX_STATETYPE)data2), data2);
                mCodec->signalError(OMX_ErrorUndefined, FAILED_TRANSACTION);
                return true;
            }

            mComponentNowIdle = true;

            changeStateIfWeOwnAllBuffers();

            return true;
        }

        case OMX_EventPortSettingsChanged:
        case OMX_EventBufferFlag:
        {
            // We're shutting down and don't care about this anymore.
            return true;
        }

        default:
            return BaseState::onOMXEvent(event, data1, data2);
    }
}

void ACodec::ExecutingToIdleState::changeStateIfWeOwnAllBuffers() {
    if (mComponentNowIdle && mCodec->allYourBuffersAreBelongToUs()) {
        status_t err = mCodec->mOMXNode->sendCommand(
                OMX_CommandStateSet, OMX_StateLoaded);
        if (err == OK) {
            err = mCodec->freeBuffersOnPort(kPortIndexInput);
            status_t err2 = mCodec->freeBuffersOnPort(kPortIndexOutput);
            if (err == OK) {
                err = err2;
            }
            status_t err3 = mCodec->freeBuffersOnPort(kPortIndexInputExtradata);
            if (err == OK) {
                err = err3;
            }
            status_t err4 = mCodec->freeBuffersOnPort(kPortIndexOutputExtradata);
            if (err == OK) {
                err = err4;
            }

        }

        if ((mCodec->mFlags & kFlagPushBlankBuffersToNativeWindowOnShutdown)
                && mCodec->mNativeWindow != NULL) {
            // We push enough 1x1 blank buffers to ensure that one of
            // them has made it to the display.  This allows the OMX
            // component teardown to zero out any protected buffers
            // without the risk of scanning out one of those buffers.
            pushBlankBuffersToNativeWindow(mCodec->mNativeWindow.get());
        }

        if (err != OK) {
            mCodec->signalError(OMX_ErrorUndefined, FAILED_TRANSACTION);
            return;
        }

        mCodec->changeState(mCodec->mIdleToLoadedState);
    }
}

void ACodec::ExecutingToIdleState::onInputBufferFilled(
        const sp<AMessage> &msg) {
    BaseState::onInputBufferFilled(msg);

    changeStateIfWeOwnAllBuffers();
}

void ACodec::ExecutingToIdleState::onOutputBufferDrained(
        const sp<AMessage> &msg) {
    BaseState::onOutputBufferDrained(msg);

    changeStateIfWeOwnAllBuffers();
}

////////////////////////////////////////////////////////////////////////////////

ACodec::IdleToLoadedState::IdleToLoadedState(ACodec *codec)
    : BaseState(codec) {
}

bool ACodec::IdleToLoadedState::onMessageReceived(const sp<AMessage> &msg) {
    bool handled = false;

    switch (msg->what()) {
        case kWhatShutdown:
        {
            mCodec->deferMessage(msg);
            handled = true;
            break;
        }

        case kWhatFlush:
        {
            // Don't send me a flush request if you previously wanted me
            // to shutdown.
            ALOGE("Got flush request in IdleToLoadedState");
            break;
        }

        default:
            handled = BaseState::onMessageReceived(msg);
            break;
    }

    return handled;
}

void ACodec::IdleToLoadedState::stateEntered() {
    ALOGV("[%s] Now Idle->Loaded", mCodec->mComponentName.c_str());
}

bool ACodec::IdleToLoadedState::onOMXEvent(
        OMX_EVENTTYPE event, OMX_U32 data1, OMX_U32 data2) {
    switch (event) {
        case OMX_EventCmdComplete:
        {
            if (data1 != (OMX_U32)OMX_CommandStateSet
                    || data2 != (OMX_U32)OMX_StateLoaded) {
                ALOGE("Unexpected command completion in IdleToLoadedState: %s(%u) %s(%u)",
                        asString((OMX_COMMANDTYPE)data1), data1,
                        asString((OMX_STATETYPE)data2), data2);
                mCodec->signalError(OMX_ErrorUndefined, FAILED_TRANSACTION);
                return true;
            }

            mCodec->changeState(mCodec->mLoadedState);

            return true;
        }

        default:
            return BaseState::onOMXEvent(event, data1, data2);
    }
}

////////////////////////////////////////////////////////////////////////////////

ACodec::FlushingState::FlushingState(ACodec *codec)
    : BaseState(codec) {
}

void ACodec::FlushingState::stateEntered() {
    ALOGV("[%s] Now Flushing", mCodec->mComponentName.c_str());

    mFlushComplete[kPortIndexInput] = mFlushComplete[kPortIndexOutput] = false;

    // If we haven't transitioned after 3 seconds, we're probably stuck.
    sp<AMessage> msg = new AMessage(ACodec::kWhatCheckIfStuck, mCodec);
    msg->setInt32("generation", mCodec->mStateGeneration);
    msg->post(3000000);
}

bool ACodec::FlushingState::onMessageReceived(const sp<AMessage> &msg) {
    bool handled = false;

    switch (msg->what()) {
        case kWhatShutdown:
        {
            mCodec->deferMessage(msg);
            if (mCodec->mFatalError) {
                sp<AMessage> msg = new AMessage(ACodec::kWhatForceStateTransition, mCodec);
                msg->setInt32("generation", mCodec->mStateGeneration);
                msg->post(3000000);
            }
            handled = true;
            break;
        }

        case kWhatFlush:
        {
            // We're already doing this right now.
            handled = true;
            break;
        }

        case kWhatForceStateTransition:
        {
            int32_t generation = 0;
            CHECK(msg->findInt32("generation", &generation));
            mCodec->forceStateTransition(generation);

            handled = true;
            break;
        }

        case kWhatCheckIfStuck:
        {
            int32_t generation = 0;
            CHECK(msg->findInt32("generation", &generation));
            if (generation == mCodec->mStateGeneration) {
                mCodec->signalError(OMX_ErrorUndefined, TIMED_OUT);
            }

            handled = true;
            break;
        }

        default:
            handled = BaseState::onMessageReceived(msg);
            break;
    }

    return handled;
}

bool ACodec::FlushingState::onOMXEvent(
        OMX_EVENTTYPE event, OMX_U32 data1, OMX_U32 data2) {
    ALOGV("[%s] FlushingState onOMXEvent(%u,%d)",
            mCodec->mComponentName.c_str(), event, (OMX_S32)data1);

    switch (event) {
        case OMX_EventCmdComplete:
        {
            if (data1 != (OMX_U32)OMX_CommandFlush) {
                ALOGE("unexpected EventCmdComplete %s(%d) data2:%d in FlushingState",
                        asString((OMX_COMMANDTYPE)data1), data1, data2);
                mCodec->signalError(OMX_ErrorUndefined, FAILED_TRANSACTION);
                return true;
            }

            if (data2 == kPortIndexInput || data2 == kPortIndexOutput) {
                if (mFlushComplete[data2]) {
                    ALOGW("Flush already completed for %s port",
                            data2 == kPortIndexInput ? "input" : "output");
                    return true;
                }
                mFlushComplete[data2] = true;

                if (mFlushComplete[kPortIndexInput] && mFlushComplete[kPortIndexOutput]) {
                    changeStateIfWeOwnAllBuffers();
                }
            } else if (data2 == OMX_ALL) {
                if (!mFlushComplete[kPortIndexInput] || !mFlushComplete[kPortIndexOutput]) {
                    ALOGW("received flush complete event for OMX_ALL before ports have been"
                            "flushed (%d/%d)",
                            mFlushComplete[kPortIndexInput], mFlushComplete[kPortIndexOutput]);
                    return false;
                }

                changeStateIfWeOwnAllBuffers();
            } else {
                ALOGW("data2 not OMX_ALL but %u in EventCmdComplete CommandFlush", data2);
            }

            return true;
        }

        case OMX_EventPortSettingsChanged:
        {
            sp<AMessage> msg = new AMessage(kWhatOMXMessage, mCodec);
            msg->setInt32("type", omx_message::EVENT);
            msg->setInt32("generation", mCodec->mNodeGeneration);
            msg->setInt32("event", event);
            msg->setInt32("data1", data1);
            msg->setInt32("data2", data2);

            ALOGV("[%s] Deferring OMX_EventPortSettingsChanged",
                 mCodec->mComponentName.c_str());

            mCodec->deferMessage(msg);

            return true;
        }

        default:
            return BaseState::onOMXEvent(event, data1, data2);
    }

    return true;
}

void ACodec::FlushingState::onOutputBufferDrained(const sp<AMessage> &msg) {
    BaseState::onOutputBufferDrained(msg);

    changeStateIfWeOwnAllBuffers();
}

void ACodec::FlushingState::onInputBufferFilled(const sp<AMessage> &msg) {
    BaseState::onInputBufferFilled(msg);

    changeStateIfWeOwnAllBuffers();
}

void ACodec::FlushingState::changeStateIfWeOwnAllBuffers() {
    if (mFlushComplete[kPortIndexInput]
            && mFlushComplete[kPortIndexOutput]
            && mCodec->allYourBuffersAreBelongToUs()) {
        // We now own all buffers except possibly those still queued with
        // the native window for rendering. Let's get those back as well.
        mCodec->waitUntilAllPossibleNativeWindowBuffersAreReturnedToUs();

        mCodec->mRenderTracker.clear(systemTime(CLOCK_MONOTONIC));

        mCodec->mCallback->onFlushCompleted();

        mCodec->mPortEOS[kPortIndexInput] =
            mCodec->mPortEOS[kPortIndexOutput] = false;

        mCodec->mInputEOSResult = OK;

        if (mCodec->mSkipCutBuffer != NULL) {
            mCodec->mSkipCutBuffer->clear();
        }

        mCodec->changeState(mCodec->mExecutingState);
    }
}

status_t ACodec::queryCapabilities(
        const char* owner, const char* name, const char* mime, bool isEncoder,
        MediaCodecInfo::CapabilitiesWriter* caps) {
    const char *role = AVUtils::get()->getComponentRole(isEncoder, mime);
    if (role == NULL) {
        return BAD_VALUE;
    }

    OMXClient client;
    status_t err = client.connect(owner);
    if (err != OK) {
        return err;
    }

    sp<IOMX> omx = client.interface();
    sp<CodecObserver> observer = new CodecObserver;
    sp<IOMXNode> omxNode;

    err = omx->allocateNode(name, observer, &omxNode);
    if (err != OK) {
        client.disconnect();
        return err;
    }

    err = SetComponentRole(omxNode, role);
    if (err != OK) {
        omxNode->freeNode();
        client.disconnect();
        return err;
    }

    bool isVideo = strncasecmp(mime, "video/", 6) == 0;
    bool isImage = strncasecmp(mime, "image/", 6) == 0;

    if (isVideo || isImage) {
        OMX_VIDEO_PARAM_PROFILELEVELTYPE param;
        InitOMXParams(&param);
        param.nPortIndex = isEncoder ? kPortIndexOutput : kPortIndexInput;

        for (OMX_U32 index = 0; index <= kMaxIndicesToCheck; ++index) {
            param.nProfileIndex = index;
            status_t err = omxNode->getParameter(
                    OMX_IndexParamVideoProfileLevelQuerySupported,
                    &param, sizeof(param));
            if (err != OK) {
                break;
            }
            caps->addProfileLevel(param.eProfile, param.eLevel);

            // AVC components may not list the constrained profiles explicitly, but
            // decoders that support a profile also support its constrained version.
            // Encoders must explicitly support constrained profiles.
            if (!isEncoder && strcasecmp(mime, MEDIA_MIMETYPE_VIDEO_AVC) == 0) {
                if (param.eProfile == OMX_VIDEO_AVCProfileHigh) {
                    caps->addProfileLevel(OMX_VIDEO_AVCProfileConstrainedHigh, param.eLevel);
                } else if (param.eProfile == OMX_VIDEO_AVCProfileBaseline) {
                    caps->addProfileLevel(OMX_VIDEO_AVCProfileConstrainedBaseline, param.eLevel);
                }
            }

            if (index == kMaxIndicesToCheck) {
                ALOGW("[%s] stopping checking profiles after %u: %x/%x",
                        name, index,
                        param.eProfile, param.eLevel);
            }
        }

        // Color format query
        // return colors in the order reported by the OMX component
        // prefix "flexible" standard ones with the flexible equivalent
        OMX_VIDEO_PARAM_PORTFORMATTYPE portFormat;
        InitOMXParams(&portFormat);
        portFormat.nPortIndex = isEncoder ? kPortIndexInput : kPortIndexOutput;
        for (OMX_U32 index = 0; index <= kMaxIndicesToCheck; ++index) {
            portFormat.nIndex = index;
            status_t err = omxNode->getParameter(
                    OMX_IndexParamVideoPortFormat,
                    &portFormat, sizeof(portFormat));
            if (err != OK) {
                break;
            }

            OMX_U32 flexibleEquivalent;
            if (IsFlexibleColorFormat(
                    omxNode, portFormat.eColorFormat, false /* usingNativeWindow */,
                    &flexibleEquivalent)) {
                caps->addColorFormat(flexibleEquivalent);
            }
            caps->addColorFormat(portFormat.eColorFormat);

            if (index == kMaxIndicesToCheck) {
                ALOGW("[%s] stopping checking formats after %u: %s(%x)",
                        name, index,
                        asString(portFormat.eColorFormat), portFormat.eColorFormat);
            }
        }
    } else if (strcasecmp(mime, MEDIA_MIMETYPE_AUDIO_AAC) == 0) {
        // More audio codecs if they have profiles.
        OMX_AUDIO_PARAM_ANDROID_PROFILETYPE param;
        InitOMXParams(&param);
        param.nPortIndex = isEncoder ? kPortIndexOutput : kPortIndexInput;
        for (OMX_U32 index = 0; index <= kMaxIndicesToCheck; ++index) {
            param.nProfileIndex = index;
            status_t err = omxNode->getParameter(
                    (OMX_INDEXTYPE)OMX_IndexParamAudioProfileQuerySupported,
                    &param, sizeof(param));
            if (err != OK) {
                break;
            }
            // For audio, level is ignored.
            caps->addProfileLevel(param.eProfile, 0 /* level */);

            if (index == kMaxIndicesToCheck) {
                ALOGW("[%s] stopping checking profiles after %u: %x",
                        name, index,
                        param.eProfile);
            }
        }

        // NOTE: Without Android extensions, OMX does not provide a way to query
        // AAC profile support
        if (param.nProfileIndex == 0) {
            ALOGW("component %s doesn't support profile query.", name);
        }
    }

    if (isVideo && !isEncoder) {
        native_handle_t *sidebandHandle = NULL;
        if (omxNode->configureVideoTunnelMode(
                kPortIndexOutput, OMX_TRUE, 0, &sidebandHandle) == OK) {
            // tunneled playback includes adaptive playback
            caps->addFlags(MediaCodecInfo::Capabilities::kFlagSupportsAdaptivePlayback
                    | MediaCodecInfo::Capabilities::kFlagSupportsTunneledPlayback);
        } else if (omxNode->setPortMode(
                kPortIndexOutput, IOMX::kPortModeDynamicANWBuffer) == OK ||
                omxNode->prepareForAdaptivePlayback(
                kPortIndexOutput, OMX_TRUE,
                1280 /* width */, 720 /* height */) == OK) {
            caps->addFlags(MediaCodecInfo::Capabilities::kFlagSupportsAdaptivePlayback);
        }
    }

    if (isVideo && isEncoder) {
        OMX_VIDEO_CONFIG_ANDROID_INTRAREFRESHTYPE params;
        InitOMXParams(&params);
        params.nPortIndex = kPortIndexOutput;
        // TODO: should we verify if fallback is supported?
        if (omxNode->getConfig(
                (OMX_INDEXTYPE)OMX_IndexConfigAndroidIntraRefresh,
                &params, sizeof(params)) == OK) {
            caps->addFlags(MediaCodecInfo::Capabilities::kFlagSupportsIntraRefresh);
        }
    }

    omxNode->freeNode();
    client.disconnect();
    return OK;
}

// These are supposed be equivalent to the logic in
// "audio_channel_out_mask_from_count".
//static
status_t ACodec::getOMXChannelMapping(size_t numChannels, OMX_AUDIO_CHANNELTYPE map[]) {
    switch (numChannels) {
        case 1:
            map[0] = OMX_AUDIO_ChannelCF;
            break;
        case 2:
            map[0] = OMX_AUDIO_ChannelLF;
            map[1] = OMX_AUDIO_ChannelRF;
            break;
        case 3:
            map[0] = OMX_AUDIO_ChannelLF;
            map[1] = OMX_AUDIO_ChannelRF;
            map[2] = OMX_AUDIO_ChannelCF;
            break;
        case 4:
            map[0] = OMX_AUDIO_ChannelLF;
            map[1] = OMX_AUDIO_ChannelRF;
            map[2] = OMX_AUDIO_ChannelLR;
            map[3] = OMX_AUDIO_ChannelRR;
            break;
        case 5:
            map[0] = OMX_AUDIO_ChannelLF;
            map[1] = OMX_AUDIO_ChannelRF;
            map[2] = OMX_AUDIO_ChannelCF;
            map[3] = OMX_AUDIO_ChannelLR;
            map[4] = OMX_AUDIO_ChannelRR;
            break;
        case 6:
            map[0] = OMX_AUDIO_ChannelLF;
            map[1] = OMX_AUDIO_ChannelRF;
            map[2] = OMX_AUDIO_ChannelCF;
            map[3] = OMX_AUDIO_ChannelLFE;
            map[4] = OMX_AUDIO_ChannelLR;
            map[5] = OMX_AUDIO_ChannelRR;
            break;
        case 7:
            map[0] = OMX_AUDIO_ChannelLF;
            map[1] = OMX_AUDIO_ChannelRF;
            map[2] = OMX_AUDIO_ChannelCF;
            map[3] = OMX_AUDIO_ChannelLFE;
            map[4] = OMX_AUDIO_ChannelLR;
            map[5] = OMX_AUDIO_ChannelRR;
            map[6] = OMX_AUDIO_ChannelCS;
            break;
        case 8:
            map[0] = OMX_AUDIO_ChannelLF;
            map[1] = OMX_AUDIO_ChannelRF;
            map[2] = OMX_AUDIO_ChannelCF;
            map[3] = OMX_AUDIO_ChannelLFE;
            map[4] = OMX_AUDIO_ChannelLR;
            map[5] = OMX_AUDIO_ChannelRR;
            map[6] = OMX_AUDIO_ChannelLS;
            map[7] = OMX_AUDIO_ChannelRS;
            break;
        default:
            return -EINVAL;
    }

    return OK;
}

}  // namespace android<|MERGE_RESOLUTION|>--- conflicted
+++ resolved
@@ -2261,11 +2261,7 @@
         } else {
             err = setupEAC3Codec(encoder, numChannels, sampleRate);
         }
-<<<<<<< HEAD
-    } else {
-        err = setupCustomCodec(err, mime, msg);
-=======
-     } else if (!strcasecmp(mime, MEDIA_MIMETYPE_AUDIO_AC4)) {
+    } else if (!strcasecmp(mime, MEDIA_MIMETYPE_AUDIO_AC4)) {
         int32_t numChannels;
         int32_t sampleRate;
         if (!msg->findInt32("channel-count", &numChannels)
@@ -2274,7 +2270,8 @@
         } else {
             err = setupAC4Codec(encoder, numChannels, sampleRate);
         }
->>>>>>> 4fcae3a3
+    } else {
+        err = setupCustomCodec(err, mime, msg);
     }
 
     if (err != OK) {
