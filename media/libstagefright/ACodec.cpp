/*
 * Copyright (C) 2010 The Android Open Source Project
 *
 * Licensed under the Apache License, Version 2.0 (the "License");
 * you may not use this file except in compliance with the License.
 * You may obtain a copy of the License at
 *
 *      http://www.apache.org/licenses/LICENSE-2.0
 *
 * Unless required by applicable law or agreed to in writing, software
 * distributed under the License is distributed on an "AS IS" BASIS,
 * WITHOUT WARRANTIES OR CONDITIONS OF ANY KIND, either express or implied.
 * See the License for the specific language governing permissions and
 * limitations under the License.
 */

//#define LOG_NDEBUG 0
#define LOG_TAG "ACodec"

#ifdef __LP64__
#define OMX_ANDROID_COMPILE_AS_32BIT_ON_64BIT_PLATFORMS
#endif

#include <inttypes.h>
#include <utils/Trace.h>

#include <gui/Surface.h>

#include <media/stagefright/ACodec.h>

#include <media/stagefright/foundation/avc_utils.h>
#include <media/stagefright/foundation/hexdump.h>
#include <media/stagefright/foundation/ABuffer.h>
#include <media/stagefright/foundation/ADebug.h>
#include <media/stagefright/foundation/AMessage.h>
#include <media/stagefright/foundation/AUtils.h>

#include <media/stagefright/BufferProducerWrapper.h>
#include <media/stagefright/MediaCodec.h>
#include <media/stagefright/MediaCodecConstants.h>
#include <media/stagefright/MediaDefs.h>
#include <media/stagefright/OMXClient.h>
#include <media/stagefright/PersistentSurface.h>
#include <media/stagefright/SurfaceUtils.h>
#include <media/hardware/HardwareAPI.h>
#include <media/MediaBufferHolder.h>
#include <media/OMXBuffer.h>
#include <media/omx/1.0/WOmxNode.h>

#include <hidlmemory/mapping.h>

#include <media/openmax/OMX_AudioExt.h>
#include <media/openmax/OMX_VideoExt.h>
#include <media/openmax/OMX_Component.h>
#include <media/openmax/OMX_IndexExt.h>
#include <media/openmax/OMX_AsString.h>

#include "include/ACodecBufferChannel.h"
#include "include/DataConverter.h"
#include "include/SecureBuffer.h"
#include "include/SharedMemoryBuffer.h"
#include <media/stagefright/omx/OMXUtils.h>

#include <stagefright/AVExtensions.h>

#define QTI_FLAC_DECODER
namespace android {

using binder::Status;

enum {
    kMaxIndicesToCheck = 32, // used when enumerating supported formats and profiles
};

// OMX errors are directly mapped into status_t range if
// there is no corresponding MediaError status code.
// Use the statusFromOMXError(int32_t omxError) function.
//
// Currently this is a direct map.
// See frameworks/native/include/media/openmax/OMX_Core.h
//
// Vendor OMX errors     from 0x90000000 - 0x9000FFFF
// Extension OMX errors  from 0x8F000000 - 0x90000000
// Standard OMX errors   from 0x80001000 - 0x80001024 (0x80001024 current)
//

// returns true if err is a recognized OMX error code.
// as OMX error is OMX_S32, this is an int32_t type
static inline bool isOMXError(int32_t err) {
    return (ERROR_CODEC_MIN <= err && err <= ERROR_CODEC_MAX);
}

// converts an OMX error to a status_t
static inline status_t statusFromOMXError(int32_t omxError) {
    switch (omxError) {
    case OMX_ErrorInvalidComponentName:
    case OMX_ErrorComponentNotFound:
        return NAME_NOT_FOUND; // can trigger illegal argument error for provided names.
    default:
        return isOMXError(omxError) ? omxError : 0; // no translation required
    }
}

static inline status_t statusFromBinderStatus(const Status &status) {
    if (status.isOk()) {
        return OK;
    }
    status_t err;
    if ((err = status.serviceSpecificErrorCode()) != OK) {
        return err;
    }
    if ((err = status.transactionError()) != OK) {
        return err;
    }
    // Other exception
    return UNKNOWN_ERROR;
}

// checks and converts status_t to a non-side-effect status_t
static inline status_t makeNoSideEffectStatus(status_t err) {
    switch (err) {
    // the following errors have side effects and may come
    // from other code modules. Remap for safety reasons.
    case INVALID_OPERATION:
    case DEAD_OBJECT:
        return UNKNOWN_ERROR;
    default:
        return err;
    }
}

static OMX_VIDEO_CONTROLRATETYPE getVideoBitrateMode(const sp<AMessage> &msg) {
    int32_t tmp;
    if (msg->findInt32("bitrate-mode", &tmp)) {
        // explicitly translate from MediaCodecInfo.EncoderCapabilities.
        // BITRATE_MODE_* into OMX bitrate mode.
        switch (tmp) {
            //BITRATE_MODE_CQ
            case 0: return OMX_Video_ControlRateConstantQuality;
            //BITRATE_MODE_VBR
            case 1: return OMX_Video_ControlRateVariable;
            //BITRATE_MODE_CBR
            case 2: return OMX_Video_ControlRateConstant;
            default: break;
        }
    }
    return OMX_Video_ControlRateVariable;
}

static bool findVideoBitrateControlInfo(const sp<AMessage> &msg,
        OMX_VIDEO_CONTROLRATETYPE *mode, int32_t *bitrate, int32_t *quality) {
    *mode = getVideoBitrateMode(msg);
    bool isCQ = (*mode == OMX_Video_ControlRateConstantQuality);
    return (!isCQ && msg->findInt32("bitrate", bitrate))
         || (isCQ && msg->findInt32("quality", quality));
}

struct MessageList : public RefBase {
    MessageList() {
    }
    virtual ~MessageList() {
    }
    std::list<sp<AMessage> > &getList() { return mList; }
private:
    std::list<sp<AMessage> > mList;

    DISALLOW_EVIL_CONSTRUCTORS(MessageList);
};

static sp<DataConverter> getCopyConverter() {
    static pthread_once_t once = PTHREAD_ONCE_INIT; // const-inited
    static sp<DataConverter> sCopyConverter;        // zero-inited
    pthread_once(&once, [](){ sCopyConverter = new DataConverter(); });
    return sCopyConverter;
}

struct CodecObserver : public BnOMXObserver {
    explicit CodecObserver(const sp<AMessage> &msg) : mNotify(msg) {}

    // from IOMXObserver
    virtual void onMessages(const std::list<omx_message> &messages) {
        if (messages.empty()) {
            return;
        }

        sp<AMessage> notify = mNotify->dup();
        sp<MessageList> msgList = new MessageList();
        for (std::list<omx_message>::const_iterator it = messages.cbegin();
              it != messages.cend(); ++it) {
            const omx_message &omx_msg = *it;

            sp<AMessage> msg = new AMessage;
            msg->setInt32("type", omx_msg.type);
            switch (omx_msg.type) {
                case omx_message::EVENT:
                {
                    msg->setInt32("event", omx_msg.u.event_data.event);
                    msg->setInt32("data1", omx_msg.u.event_data.data1);
                    msg->setInt32("data2", omx_msg.u.event_data.data2);
                    break;
                }

                case omx_message::EMPTY_BUFFER_DONE:
                {
                    msg->setInt32("buffer", omx_msg.u.buffer_data.buffer);
                    msg->setInt32("fence_fd", omx_msg.fenceFd);
                    break;
                }

                case omx_message::FILL_BUFFER_DONE:
                {
                    msg->setInt32(
                            "buffer", omx_msg.u.extended_buffer_data.buffer);
                    msg->setInt32(
                            "range_offset",
                            omx_msg.u.extended_buffer_data.range_offset);
                    msg->setInt32(
                            "range_length",
                            omx_msg.u.extended_buffer_data.range_length);
                    msg->setInt32(
                            "flags",
                            omx_msg.u.extended_buffer_data.flags);
                    msg->setInt64(
                            "timestamp",
                            omx_msg.u.extended_buffer_data.timestamp);
                    msg->setInt32(
                            "fence_fd", omx_msg.fenceFd);
                    break;
                }

                case omx_message::FRAME_RENDERED:
                {
                    msg->setInt64(
                            "media_time_us", omx_msg.u.render_data.timestamp);
                    msg->setInt64(
                            "system_nano", omx_msg.u.render_data.nanoTime);
                    break;
                }

                default:
                    ALOGE("Unrecognized message type: %d", omx_msg.type);
                    break;
            }
            msgList->getList().push_back(msg);
        }
        notify->setObject("messages", msgList);
        notify->post();
    }

protected:
    virtual ~CodecObserver() {}

private:
    const sp<AMessage> mNotify;

    DISALLOW_EVIL_CONSTRUCTORS(CodecObserver);
};

////////////////////////////////////////////////////////////////////////////////

struct ACodec::BaseState : public AState {
    explicit BaseState(ACodec *codec, const sp<AState> &parentState = NULL);

protected:
    enum PortMode {
        KEEP_BUFFERS,
        RESUBMIT_BUFFERS,
        FREE_BUFFERS,
    };

    ACodec *mCodec;

    virtual PortMode getPortMode(OMX_U32 portIndex);

    virtual void stateExited();
    virtual bool onMessageReceived(const sp<AMessage> &msg);

    virtual bool onOMXEvent(OMX_EVENTTYPE event, OMX_U32 data1, OMX_U32 data2);

    virtual void onOutputBufferDrained(const sp<AMessage> &msg);
    virtual void onInputBufferFilled(const sp<AMessage> &msg);

    void postFillThisBuffer(BufferInfo *info);

private:
    // Handles an OMX message. Returns true iff message was handled.
    bool onOMXMessage(const sp<AMessage> &msg);

    // Handles a list of messages. Returns true iff messages were handled.
    bool onOMXMessageList(const sp<AMessage> &msg);

    // returns true iff this message is for this component and the component is alive
    bool checkOMXMessage(const sp<AMessage> &msg);

    bool onOMXEmptyBufferDone(IOMX::buffer_id bufferID, int fenceFd);

    bool onOMXFillBufferDone(
            IOMX::buffer_id bufferID,
            size_t rangeOffset, size_t rangeLength,
            OMX_U32 flags,
            int64_t timeUs,
            int fenceFd);

    virtual bool onOMXFrameRendered(int64_t mediaTimeUs, nsecs_t systemNano);

    void getMoreInputDataIfPossible();

    DISALLOW_EVIL_CONSTRUCTORS(BaseState);
};

////////////////////////////////////////////////////////////////////////////////

struct ACodec::DeathNotifier :
        public IBinder::DeathRecipient,
        public ::android::hardware::hidl_death_recipient {
    explicit DeathNotifier(const sp<AMessage> &notify)
        : mNotify(notify) {
    }

    virtual void binderDied(const wp<IBinder> &) {
        mNotify->post();
    }

    virtual void serviceDied(
            uint64_t /* cookie */,
            const wp<::android::hidl::base::V1_0::IBase>& /* who */) {
        mNotify->post();
    }

protected:
    virtual ~DeathNotifier() {}

private:
    sp<AMessage> mNotify;

    DISALLOW_EVIL_CONSTRUCTORS(DeathNotifier);
};

struct ACodec::UninitializedState : public ACodec::BaseState {
    explicit UninitializedState(ACodec *codec);

protected:
    virtual bool onMessageReceived(const sp<AMessage> &msg);
    virtual void stateEntered();

private:
    void onSetup(const sp<AMessage> &msg);
    bool onAllocateComponent(const sp<AMessage> &msg);

    sp<DeathNotifier> mDeathNotifier;

    DISALLOW_EVIL_CONSTRUCTORS(UninitializedState);
};

////////////////////////////////////////////////////////////////////////////////

struct ACodec::LoadedState : public ACodec::BaseState {
    explicit LoadedState(ACodec *codec);

protected:
    virtual bool onMessageReceived(const sp<AMessage> &msg);
    virtual void stateEntered();

private:
    friend struct ACodec::UninitializedState;

    bool onConfigureComponent(const sp<AMessage> &msg);
    void onCreateInputSurface(const sp<AMessage> &msg);
    void onSetInputSurface(const sp<AMessage> &msg);
    void onStart();
    void onShutdown(bool keepComponentAllocated);

    status_t setupInputSurface();

    DISALLOW_EVIL_CONSTRUCTORS(LoadedState);
};

////////////////////////////////////////////////////////////////////////////////

struct ACodec::LoadedToIdleState : public ACodec::BaseState {
    explicit LoadedToIdleState(ACodec *codec);

protected:
    virtual bool onMessageReceived(const sp<AMessage> &msg);
    virtual bool onOMXEvent(OMX_EVENTTYPE event, OMX_U32 data1, OMX_U32 data2);
    virtual void stateEntered();

private:
    status_t allocateBuffers();

    DISALLOW_EVIL_CONSTRUCTORS(LoadedToIdleState);
};

////////////////////////////////////////////////////////////////////////////////

struct ACodec::IdleToExecutingState : public ACodec::BaseState {
    explicit IdleToExecutingState(ACodec *codec);

protected:
    virtual bool onMessageReceived(const sp<AMessage> &msg);
    virtual bool onOMXEvent(OMX_EVENTTYPE event, OMX_U32 data1, OMX_U32 data2);
    virtual void stateEntered();

private:
    DISALLOW_EVIL_CONSTRUCTORS(IdleToExecutingState);
};

////////////////////////////////////////////////////////////////////////////////

struct ACodec::ExecutingState : public ACodec::BaseState {
    explicit ExecutingState(ACodec *codec);

    void submitRegularOutputBuffers();
    void submitOutputMetaBuffers();
    void submitOutputBuffers();

    // Submit output buffers to the decoder, submit input buffers to client
    // to fill with data.
    void resume();

    // Returns true iff input and output buffers are in play.
    bool active() const { return mActive; }

protected:
    virtual PortMode getPortMode(OMX_U32 portIndex);
    virtual bool onMessageReceived(const sp<AMessage> &msg);
    virtual void stateEntered();

    virtual bool onOMXEvent(OMX_EVENTTYPE event, OMX_U32 data1, OMX_U32 data2);
    virtual bool onOMXFrameRendered(int64_t mediaTimeUs, nsecs_t systemNano);

private:
    bool mActive;

    DISALLOW_EVIL_CONSTRUCTORS(ExecutingState);
};

////////////////////////////////////////////////////////////////////////////////

struct ACodec::OutputPortSettingsChangedState : public ACodec::BaseState {
    explicit OutputPortSettingsChangedState(ACodec *codec);

protected:
    virtual PortMode getPortMode(OMX_U32 portIndex);
    virtual bool onMessageReceived(const sp<AMessage> &msg);
    virtual void stateEntered();

    virtual bool onOMXEvent(OMX_EVENTTYPE event, OMX_U32 data1, OMX_U32 data2);
    virtual bool onOMXFrameRendered(int64_t mediaTimeUs, nsecs_t systemNano);

private:
    DISALLOW_EVIL_CONSTRUCTORS(OutputPortSettingsChangedState);
};

////////////////////////////////////////////////////////////////////////////////

struct ACodec::ExecutingToIdleState : public ACodec::BaseState {
    explicit ExecutingToIdleState(ACodec *codec);

protected:
    virtual bool onMessageReceived(const sp<AMessage> &msg);
    virtual void stateEntered();

    virtual bool onOMXEvent(OMX_EVENTTYPE event, OMX_U32 data1, OMX_U32 data2);

    virtual void onOutputBufferDrained(const sp<AMessage> &msg);
    virtual void onInputBufferFilled(const sp<AMessage> &msg);

private:
    void changeStateIfWeOwnAllBuffers();

    bool mComponentNowIdle;

    DISALLOW_EVIL_CONSTRUCTORS(ExecutingToIdleState);
};

////////////////////////////////////////////////////////////////////////////////

struct ACodec::IdleToLoadedState : public ACodec::BaseState {
    explicit IdleToLoadedState(ACodec *codec);

protected:
    virtual bool onMessageReceived(const sp<AMessage> &msg);
    virtual void stateEntered();

    virtual bool onOMXEvent(OMX_EVENTTYPE event, OMX_U32 data1, OMX_U32 data2);

private:
    DISALLOW_EVIL_CONSTRUCTORS(IdleToLoadedState);
};

////////////////////////////////////////////////////////////////////////////////

struct ACodec::FlushingState : public ACodec::BaseState {
    explicit FlushingState(ACodec *codec);

protected:
    virtual bool onMessageReceived(const sp<AMessage> &msg);
    virtual void stateEntered();

    virtual bool onOMXEvent(OMX_EVENTTYPE event, OMX_U32 data1, OMX_U32 data2);

    virtual void onOutputBufferDrained(const sp<AMessage> &msg);
    virtual void onInputBufferFilled(const sp<AMessage> &msg);

private:
    bool mFlushComplete[2];

    void changeStateIfWeOwnAllBuffers();

    DISALLOW_EVIL_CONSTRUCTORS(FlushingState);
};

////////////////////////////////////////////////////////////////////////////////

void ACodec::BufferInfo::setWriteFence(int fenceFd, const char *dbg) {
    if (mFenceFd >= 0) {
        ALOGW("OVERWRITE OF %s fence %d by write fence %d in %s",
                mIsReadFence ? "read" : "write", mFenceFd, fenceFd, dbg);
    }
    mFenceFd = fenceFd;
    mIsReadFence = false;
}

void ACodec::BufferInfo::setReadFence(int fenceFd, const char *dbg) {
    if (mFenceFd >= 0) {
        ALOGW("OVERWRITE OF %s fence %d by read fence %d in %s",
                mIsReadFence ? "read" : "write", mFenceFd, fenceFd, dbg);
    }
    mFenceFd = fenceFd;
    mIsReadFence = true;
}

void ACodec::BufferInfo::checkWriteFence(const char *dbg) {
    if (mFenceFd >= 0 && mIsReadFence) {
        ALOGD("REUSING read fence %d as write fence in %s", mFenceFd, dbg);
    }
}

void ACodec::BufferInfo::checkReadFence(const char *dbg) {
    if (mFenceFd >= 0 && !mIsReadFence) {
        ALOGD("REUSING write fence %d as read fence in %s", mFenceFd, dbg);
    }
}

////////////////////////////////////////////////////////////////////////////////

ACodec::ACodec()
    : mSampleRate(0),
      mNodeGeneration(0),
      mUsingNativeWindow(false),
      mNativeWindowUsageBits(0),
      mLastNativeWindowDataSpace(HAL_DATASPACE_UNKNOWN),
      mIsVideo(false),
      mIsImage(false),
      mIsEncoder(false),
      mFatalError(false),
      mShutdownInProgress(false),
      mExplicitShutdown(false),
      mIsLegacyVP9Decoder(false),
      mEncoderDelay(0),
      mEncoderPadding(0),
      mRotationDegrees(0),
      mChannelMaskPresent(false),
      mChannelMask(0),
      mDequeueCounter(0),
      mMetadataBuffersToSubmit(0),
      mNumUndequeuedBuffers(0),
      mRepeatFrameDelayUs(-1LL),
      mMaxPtsGapUs(0LL),
      mMaxFps(-1),
      mFps(-1.0),
      mCaptureFps(-1.0),
      mCreateInputBuffersSuspended(false),
      mTunneled(false),
      mDescribeColorAspectsIndex((OMX_INDEXTYPE)0),
      mDescribeHDRStaticInfoIndex((OMX_INDEXTYPE)0),
      mDescribeHDR10PlusInfoIndex((OMX_INDEXTYPE)0),
      mStateGeneration(0),
      mVendorExtensionsStatus(kExtensionsUnchecked) {
    memset(&mLastHDRStaticInfo, 0, sizeof(mLastHDRStaticInfo));

    mUninitializedState = new UninitializedState(this);
    mLoadedState = new LoadedState(this);
    mLoadedToIdleState = new LoadedToIdleState(this);
    mIdleToExecutingState = new IdleToExecutingState(this);
    mExecutingState = new ExecutingState(this);

    mOutputPortSettingsChangedState =
        new OutputPortSettingsChangedState(this);

    mExecutingToIdleState = new ExecutingToIdleState(this);
    mIdleToLoadedState = new IdleToLoadedState(this);
    mFlushingState = new FlushingState(this);

    mPortEOS[kPortIndexInput] = mPortEOS[kPortIndexOutput] = false;
    mInputEOSResult = OK;

    mPortMode[kPortIndexInput] = IOMX::kPortModePresetByteBuffer;
    mPortMode[kPortIndexOutput] = IOMX::kPortModePresetByteBuffer;

    memset(&mLastNativeWindowCrop, 0, sizeof(mLastNativeWindowCrop));

    changeState(mUninitializedState);
}

ACodec::~ACodec() {
}

status_t ACodec::setupCustomCodec(status_t err, const char *, const sp<AMessage> &) {
    return err;
}

void ACodec::initiateSetup(const sp<AMessage> &msg) {
    msg->setWhat(kWhatSetup);
    msg->setTarget(this);
    msg->post();
}

std::shared_ptr<BufferChannelBase> ACodec::getBufferChannel() {
    if (!mBufferChannel) {
        mBufferChannel = std::make_shared<ACodecBufferChannel>(
                new AMessage(kWhatInputBufferFilled, this),
                new AMessage(kWhatOutputBufferDrained, this));
    }
    return mBufferChannel;
}

void ACodec::signalSetParameters(const sp<AMessage> &params) {
    sp<AMessage> msg = new AMessage(kWhatSetParameters, this);
    msg->setMessage("params", params);
    msg->post();
}

void ACodec::initiateAllocateComponent(const sp<AMessage> &msg) {
    msg->setWhat(kWhatAllocateComponent);
    msg->setTarget(this);
    msg->post();
}

void ACodec::initiateConfigureComponent(const sp<AMessage> &msg) {
    msg->setWhat(kWhatConfigureComponent);
    msg->setTarget(this);
    msg->post();
}

status_t ACodec::setSurface(const sp<Surface> &surface) {
    sp<AMessage> msg = new AMessage(kWhatSetSurface, this);
    msg->setObject("surface", surface);

    sp<AMessage> response;
    status_t err = msg->postAndAwaitResponse(&response);

    if (err == OK) {
        (void)response->findInt32("err", &err);
    }
    return err;
}

void ACodec::initiateCreateInputSurface() {
    (new AMessage(kWhatCreateInputSurface, this))->post();
}

void ACodec::initiateSetInputSurface(
        const sp<PersistentSurface> &surface) {
    sp<AMessage> msg = new AMessage(kWhatSetInputSurface, this);
    msg->setObject("input-surface", surface);
    msg->post();
}

void ACodec::signalEndOfInputStream() {
    (new AMessage(kWhatSignalEndOfInputStream, this))->post();
}

void ACodec::initiateStart() {
    (new AMessage(kWhatStart, this))->post();
}

void ACodec::signalFlush() {
    ALOGV("[%s] signalFlush", mComponentName.c_str());
    (new AMessage(kWhatFlush, this))->post();
}

void ACodec::signalResume() {
    (new AMessage(kWhatResume, this))->post();
}

void ACodec::initiateShutdown(bool keepComponentAllocated) {
    sp<AMessage> msg = new AMessage(kWhatShutdown, this);
    msg->setInt32("keepComponentAllocated", keepComponentAllocated);
    msg->post();
    if (!keepComponentAllocated) {
        // ensure shutdown completes in 3 seconds
        (new AMessage(kWhatReleaseCodecInstance, this))->post(3000000);
    }
}

void ACodec::signalRequestIDRFrame() {
    (new AMessage(kWhatRequestIDRFrame, this))->post();
}

// *** NOTE: THE FOLLOWING WORKAROUND WILL BE REMOVED ***
// Some codecs may return input buffers before having them processed.
// This causes a halt if we already signaled an EOS on the input
// port.  For now keep submitting an output buffer if there was an
// EOS on the input port, but not yet on the output port.
void ACodec::signalSubmitOutputMetadataBufferIfEOS_workaround() {
    if (mPortEOS[kPortIndexInput] && !mPortEOS[kPortIndexOutput] &&
            mMetadataBuffersToSubmit > 0) {
        (new AMessage(kWhatSubmitOutputMetadataBufferIfEOS, this))->post();
    }
}

status_t ACodec::handleSetSurface(const sp<Surface> &surface) {
    // allow keeping unset surface
    if (surface == NULL) {
        if (mNativeWindow != NULL) {
            ALOGW("cannot unset a surface");
            return INVALID_OPERATION;
        }
        return OK;
    }

    // cannot switch from bytebuffers to surface
    if (mNativeWindow == NULL) {
        ALOGW("component was not configured with a surface");
        return INVALID_OPERATION;
    }

    ANativeWindow *nativeWindow = surface.get();
    // if we have not yet started the codec, we can simply set the native window
    if (mBuffers[kPortIndexInput].size() == 0) {
        mNativeWindow = surface;
        return OK;
    }

    // we do not support changing a tunneled surface after start
    if (mTunneled) {
        ALOGW("cannot change tunneled surface");
        return INVALID_OPERATION;
    }

    int usageBits = 0;
    // no need to reconnect as we will not dequeue all buffers
    status_t err = setupNativeWindowSizeFormatAndUsage(
            nativeWindow, &usageBits, !storingMetadataInDecodedBuffers());
    if (err != OK) {
        return err;
    }

    int ignoredFlags = kVideoGrallocUsage;
    // New output surface is not allowed to add new usage flag except ignored ones.
    if ((usageBits & ~(mNativeWindowUsageBits | ignoredFlags)) != 0) {
        ALOGW("cannot change usage from %#x to %#x", mNativeWindowUsageBits, usageBits);
        return BAD_VALUE;
    }

    // get min undequeued count. We cannot switch to a surface that has a higher
    // undequeued count than we allocated.
    int minUndequeuedBuffers = 0;
    err = nativeWindow->query(
            nativeWindow, NATIVE_WINDOW_MIN_UNDEQUEUED_BUFFERS,
            &minUndequeuedBuffers);
    if (err != 0) {
        ALOGE("NATIVE_WINDOW_MIN_UNDEQUEUED_BUFFERS query failed: %s (%d)",
                strerror(-err), -err);
        return err;
    }
    if (minUndequeuedBuffers > (int)mNumUndequeuedBuffers) {
        ALOGE("new surface holds onto more buffers (%d) than planned for (%zu)",
                minUndequeuedBuffers, mNumUndequeuedBuffers);
        return BAD_VALUE;
    }

    // we cannot change the number of output buffers while OMX is running
    // set up surface to the same count
    Vector<BufferInfo> &buffers = mBuffers[kPortIndexOutput];
    ALOGV("setting up surface for %zu buffers", buffers.size());

    err = native_window_set_buffer_count(nativeWindow, buffers.size());
    if (err != 0) {
        ALOGE("native_window_set_buffer_count failed: %s (%d)", strerror(-err),
                -err);
        return err;
    }

    // need to enable allocation when attaching
    surface->getIGraphicBufferProducer()->allowAllocation(true);

    // dequeueBuffer cannot time out
    surface->setDequeueTimeout(-1);

    // for meta data mode, we move dequeud buffers to the new surface.
    // for non-meta mode, we must move all registered buffers
    for (size_t i = 0; i < buffers.size(); ++i) {
        const BufferInfo &info = buffers[i];
        // skip undequeued buffers for meta data mode
        if (storingMetadataInDecodedBuffers()
                && info.mStatus == BufferInfo::OWNED_BY_NATIVE_WINDOW) {
            ALOGV("skipping buffer");
            continue;
        }
        ALOGV("attaching buffer %p", info.mGraphicBuffer->getNativeBuffer());

        err = surface->attachBuffer(info.mGraphicBuffer->getNativeBuffer());
        if (err != OK) {
            ALOGE("failed to attach buffer %p to the new surface: %s (%d)",
                    info.mGraphicBuffer->getNativeBuffer(),
                    strerror(-err), -err);
            return err;
        }
    }

    // cancel undequeued buffers to new surface
    if (!storingMetadataInDecodedBuffers()) {
        for (size_t i = 0; i < buffers.size(); ++i) {
            BufferInfo &info = buffers.editItemAt(i);
            if (info.mStatus == BufferInfo::OWNED_BY_NATIVE_WINDOW) {
                ALOGV("canceling buffer %p", info.mGraphicBuffer->getNativeBuffer());
                err = nativeWindow->cancelBuffer(
                        nativeWindow, info.mGraphicBuffer->getNativeBuffer(), info.mFenceFd);
                info.mFenceFd = -1;
                if (err != OK) {
                    ALOGE("failed to cancel buffer %p to the new surface: %s (%d)",
                            info.mGraphicBuffer->getNativeBuffer(),
                            strerror(-err), -err);
                    return err;
                }
            }
        }
        // disallow further allocation
        (void)surface->getIGraphicBufferProducer()->allowAllocation(false);
    }

    // push blank buffers to previous window if requested
    if (mFlags & kFlagPushBlankBuffersToNativeWindowOnShutdown) {
        pushBlankBuffersToNativeWindow(mNativeWindow.get());
    }

    mNativeWindow = nativeWindow;
    mNativeWindowUsageBits = usageBits;
    return OK;
}

status_t ACodec::setPortMode(int32_t portIndex, IOMX::PortMode mode) {
    status_t err = mOMXNode->setPortMode(portIndex, mode);
    if (err != OK) {
        ALOGE("[%s] setPortMode on %s to %s failed w/ err %d",
                mComponentName.c_str(),
                portIndex == kPortIndexInput ? "input" : "output",
                asString(mode),
                err);
        return err;
    }

    mPortMode[portIndex] = mode;
    return OK;
}

status_t ACodec::allocateBuffersOnPort(OMX_U32 portIndex) {
    if (portIndex == kPortIndexInputExtradata ||
            portIndex == kPortIndexOutputExtradata) {
        return OK;
    }

    CHECK(portIndex == kPortIndexInput || portIndex == kPortIndexOutput);

    CHECK(mAllocator[portIndex] == NULL);
    CHECK(mBuffers[portIndex].isEmpty());

    status_t err;
    if (mNativeWindow != NULL && portIndex == kPortIndexOutput) {
        if (storingMetadataInDecodedBuffers()) {
            err = allocateOutputMetadataBuffers();
        } else {
            err = allocateOutputBuffersFromNativeWindow();
        }
    } else {
        OMX_PARAM_PORTDEFINITIONTYPE def;
        InitOMXParams(&def);
        def.nPortIndex = portIndex;

        err = mOMXNode->getParameter(
                OMX_IndexParamPortDefinition, &def, sizeof(def));

        if (err == OK) {
            const IOMX::PortMode &mode = mPortMode[portIndex];
            size_t bufSize = def.nBufferSize;
            // Always allocate VideoNativeMetadata if using ANWBuffer.
            // OMX might use gralloc source internally, but we don't share
            // metadata buffer with OMX, OMX has its own headers.
            if (mode == IOMX::kPortModeDynamicANWBuffer) {
                bufSize = sizeof(VideoNativeMetadata);
            } else if (mode == IOMX::kPortModeDynamicNativeHandle) {
                bufSize = sizeof(VideoNativeHandleMetadata);
            }

            size_t conversionBufferSize = 0;

            sp<DataConverter> converter = mConverter[portIndex];
            if (converter != NULL) {
                // here we assume sane conversions of max 4:1, so result fits in int32
                if (portIndex == kPortIndexInput) {
                    conversionBufferSize = converter->sourceSize(bufSize);
                } else {
                    conversionBufferSize = converter->targetSize(bufSize);
                }
            }

            size_t alignment = 32; // This is the value currently returned by
                                   // MemoryDealer::getAllocationAlignment().
                                   // TODO: Fix this when Treble has
                                   // MemoryHeap/MemoryDealer.

            ALOGV("[%s] Allocating %u buffers of size %zu (from %u using %s) on %s port",
                    mComponentName.c_str(),
                    def.nBufferCountActual, bufSize, def.nBufferSize, asString(mode),
                    portIndex == kPortIndexInput ? "input" : "output");

            // verify buffer sizes to avoid overflow in align()
            if (bufSize == 0 || max(bufSize, conversionBufferSize) > kMaxCodecBufferSize) {
                ALOGE("b/22885421");
                return NO_MEMORY;
            }

            // don't modify bufSize as OMX may not expect it to increase after negotiation
            size_t alignedSize = align(bufSize, alignment);
            size_t alignedConvSize = align(conversionBufferSize, alignment);
            if (def.nBufferCountActual > SIZE_MAX / (alignedSize + alignedConvSize)) {
                ALOGE("b/22885421");
                return NO_MEMORY;
            }

            if (mode != IOMX::kPortModePresetSecureBuffer) {
                mAllocator[portIndex] = TAllocator::getService("ashmem");
                if (mAllocator[portIndex] == nullptr) {
                    ALOGE("hidl allocator on port %d is null",
                            (int)portIndex);
                    return NO_MEMORY;
                }
                // TODO: When Treble has MemoryHeap/MemoryDealer, we should
                // specify the heap size to be
                // def.nBufferCountActual * (alignedSize + alignedConvSize).
            }

            const sp<AMessage> &format =
                    portIndex == kPortIndexInput ? mInputFormat : mOutputFormat;
            for (OMX_U32 i = 0; i < def.nBufferCountActual && err == OK; ++i) {
                hidl_memory hidlMemToken;
                sp<TMemory> hidlMem;
                sp<IMemory> mem;

                BufferInfo info;
                info.mStatus = BufferInfo::OWNED_BY_US;
                info.mFenceFd = -1;
                info.mRenderInfo = NULL;
                info.mGraphicBuffer = NULL;
                info.mNewGraphicBuffer = false;

                if (mode == IOMX::kPortModePresetSecureBuffer) {
                    void *ptr = NULL;
                    sp<NativeHandle> native_handle;
                    err = mOMXNode->allocateSecureBuffer(
                            portIndex, bufSize, &info.mBufferID,
                            &ptr, &native_handle);

                    info.mData = (native_handle == NULL)
                            ? new SecureBuffer(format, ptr, bufSize)
                            : new SecureBuffer(format, native_handle, bufSize);
                    info.mCodecData = info.mData;
                } else {
                    bool success;
                    auto transStatus = mAllocator[portIndex]->allocate(
                            bufSize,
                            [&success, &hidlMemToken](
                                    bool s,
                                    hidl_memory const& m) {
                                success = s;
                                hidlMemToken = m;
                            });

                    if (!transStatus.isOk()) {
                        ALOGE("hidl's AshmemAllocator failed at the "
                                "transport: %s",
                                transStatus.description().c_str());
                        return NO_MEMORY;
                    }
                    if (!success) {
                        return NO_MEMORY;
                    }
                    hidlMem = mapMemory(hidlMemToken);
                    if (hidlMem == nullptr) {
                        return NO_MEMORY;
                    }
                    err = mOMXNode->useBuffer(
                            portIndex, hidlMemToken, &info.mBufferID);

                    if (mode == IOMX::kPortModeDynamicANWBuffer) {
                        VideoNativeMetadata* metaData = (VideoNativeMetadata*)(
                                (void*)hidlMem->getPointer());
                        metaData->nFenceFd = -1;
                    }

                    info.mCodecData = new SharedMemoryBuffer(
                            format, hidlMem);
                    info.mCodecRef = hidlMem;

                    // if we require conversion, allocate conversion buffer for client use;
                    // otherwise, reuse codec buffer
                    if (mConverter[portIndex] != NULL) {
                        CHECK_GT(conversionBufferSize, (size_t)0);
                        bool success;
                        mAllocator[portIndex]->allocate(
                                conversionBufferSize,
                                [&success, &hidlMemToken](
                                        bool s,
                                        hidl_memory const& m) {
                                    success = s;
                                    hidlMemToken = m;
                                });
                        if (!success) {
                            return NO_MEMORY;
                        }
                        hidlMem = mapMemory(hidlMemToken);
                        if (hidlMem == nullptr) {
                            return NO_MEMORY;
                        }
                        info.mData = new SharedMemoryBuffer(format, hidlMem);
                        info.mMemRef = hidlMem;
                    } else {
                        info.mData = info.mCodecData;
                        info.mMemRef = info.mCodecRef;
                    }
                }

                mBuffers[portIndex].push(info);
            }
        }
    }

    if (err != OK) {
        return err;
    }

    std::vector<ACodecBufferChannel::BufferAndId> array(mBuffers[portIndex].size());
    for (size_t i = 0; i < mBuffers[portIndex].size(); ++i) {
        array[i] = {mBuffers[portIndex][i].mData, mBuffers[portIndex][i].mBufferID};
    }
    if (portIndex == kPortIndexInput) {
        mBufferChannel->setInputBufferArray(array);
    } else if (portIndex == kPortIndexOutput) {
        mBufferChannel->setOutputBufferArray(array);
    } else {
        TRESPASS();
    }

    return OK;
}

status_t ACodec::setupNativeWindowSizeFormatAndUsage(
        ANativeWindow *nativeWindow /* nonnull */, int *finalUsage /* nonnull */,
        bool reconnect) {
    OMX_PARAM_PORTDEFINITIONTYPE def;
    InitOMXParams(&def);
    def.nPortIndex = kPortIndexOutput;

    status_t err = mOMXNode->getParameter(
            OMX_IndexParamPortDefinition, &def, sizeof(def));

    if (err != OK) {
        return err;
    }

    OMX_INDEXTYPE index;
    err = mOMXNode->getExtensionIndex(
            "OMX.google.android.index.AndroidNativeBufferConsumerUsage",
            &index);

    if (err != OK) {
        // allow failure
        err = OK;
    } else {
        int usageBits = 0;
        if (nativeWindow->query(
                nativeWindow,
                NATIVE_WINDOW_CONSUMER_USAGE_BITS,
                &usageBits) == OK) {
            OMX_PARAM_U32TYPE params;
            InitOMXParams(&params);
            params.nPortIndex = kPortIndexOutput;
            params.nU32 = (OMX_U32)usageBits;

            err = mOMXNode->setParameter(index, &params, sizeof(params));

            if (err != OK) {
                ALOGE("Fail to set AndroidNativeBufferConsumerUsage: %d", err);
                return err;
            }
        }
    }

    OMX_U32 usage = 0;
    err = mOMXNode->getGraphicBufferUsage(kPortIndexOutput, &usage);
    if (err != 0) {
        ALOGW("querying usage flags from OMX IL component failed: %d", err);
        // XXX: Currently this error is logged, but not fatal.
        usage = 0;
    }
    int omxUsage = usage;

    if (mFlags & kFlagIsGrallocUsageProtected) {
        usage |= GRALLOC_USAGE_PROTECTED;
    }

    usage |= kVideoGrallocUsage;
    *finalUsage = usage;

    memset(&mLastNativeWindowCrop, 0, sizeof(mLastNativeWindowCrop));
    mLastNativeWindowDataSpace = HAL_DATASPACE_UNKNOWN;

    ALOGV("gralloc usage: %#x(OMX) => %#x(ACodec)", omxUsage, usage);
    return setNativeWindowSizeFormatAndUsage(
            nativeWindow,
            def.format.video.nFrameWidth,
            def.format.video.nFrameHeight,
            def.format.video.eColorFormat,
            mRotationDegrees,
            usage,
            reconnect);
}

status_t ACodec::configureOutputBuffersFromNativeWindow(
        OMX_U32 *bufferCount, OMX_U32 *bufferSize,
        OMX_U32 *minUndequeuedBuffers, bool preregister) {

    OMX_PARAM_PORTDEFINITIONTYPE def;
    InitOMXParams(&def);
    def.nPortIndex = kPortIndexOutput;

    status_t err = mOMXNode->getParameter(
            OMX_IndexParamPortDefinition, &def, sizeof(def));

    if (err == OK) {
        err = setupNativeWindowSizeFormatAndUsage(
                mNativeWindow.get(), &mNativeWindowUsageBits,
                preregister && !mTunneled /* reconnect */);
    }
    if (err != OK) {
        mNativeWindowUsageBits = 0;
        return err;
    }

    static_cast<Surface *>(mNativeWindow.get())->setDequeueTimeout(-1);

    // Exits here for tunneled video playback codecs -- i.e. skips native window
    // buffer allocation step as this is managed by the tunneled OMX omponent
    // itself and explicitly sets def.nBufferCountActual to 0.
    if (mTunneled) {
        ALOGV("Tunneled Playback: skipping native window buffer allocation.");
        def.nBufferCountActual = 0;
        err = mOMXNode->setParameter(
                OMX_IndexParamPortDefinition, &def, sizeof(def));

        *minUndequeuedBuffers = 0;
        *bufferCount = 0;
        *bufferSize = 0;
        return err;
    }

    *minUndequeuedBuffers = 0;
    err = mNativeWindow->query(
            mNativeWindow.get(), NATIVE_WINDOW_MIN_UNDEQUEUED_BUFFERS,
            (int *)minUndequeuedBuffers);

    if (err != 0) {
        ALOGE("NATIVE_WINDOW_MIN_UNDEQUEUED_BUFFERS query failed: %s (%d)",
                strerror(-err), -err);
        return err;
    }

    // FIXME: assume that surface is controlled by app (native window
    // returns the number for the case when surface is not controlled by app)
    // FIXME2: This means that minUndeqeueudBufs can be 1 larger than reported
    // For now, try to allocate 1 more buffer, but don't fail if unsuccessful

    // Use conservative allocation while also trying to reduce starvation
    //
    // 1. allocate at least nBufferCountMin + minUndequeuedBuffers - that is the
    //    minimum needed for the consumer to be able to work
    // 2. try to allocate two (2) additional buffers to reduce starvation from
    //    the consumer
    //    plus an extra buffer to account for incorrect minUndequeuedBufs
    for (OMX_U32 extraBuffers = 2 + 1; /* condition inside loop */; extraBuffers--) {
        OMX_U32 newBufferCount =
            def.nBufferCountMin + *minUndequeuedBuffers + extraBuffers;
        def.nBufferCountActual = newBufferCount;
        err = mOMXNode->setParameter(
                OMX_IndexParamPortDefinition, &def, sizeof(def));

        if (err == OK) {
            *minUndequeuedBuffers += extraBuffers;
            break;
        }

        ALOGW("[%s] setting nBufferCountActual to %u failed: %d",
                mComponentName.c_str(), newBufferCount, err);
        /* exit condition */
        if (extraBuffers == 0) {
            return err;
        }
    }

    err = native_window_set_buffer_count(
            mNativeWindow.get(), def.nBufferCountActual);

    if (err != 0) {
        ALOGE("native_window_set_buffer_count failed: %s (%d)", strerror(-err),
                -err);
        return err;
    }

    *bufferCount = def.nBufferCountActual;
    *bufferSize =  def.nBufferSize;
    return err;
}

status_t ACodec::allocateOutputBuffersFromNativeWindow() {
    // This method only handles the non-metadata mode (or simulating legacy
    // mode with metadata, which is transparent to ACodec).
    CHECK(!storingMetadataInDecodedBuffers());

    OMX_U32 bufferCount, bufferSize, minUndequeuedBuffers;
    status_t err = configureOutputBuffersFromNativeWindow(
            &bufferCount, &bufferSize, &minUndequeuedBuffers, true /* preregister */);
    if (err != 0)
        return err;
    mNumUndequeuedBuffers = minUndequeuedBuffers;

    static_cast<Surface*>(mNativeWindow.get())
            ->getIGraphicBufferProducer()->allowAllocation(true);

    ALOGV("[%s] Allocating %u buffers from a native window of size %u on "
         "output port",
         mComponentName.c_str(), bufferCount, bufferSize);

    // Dequeue buffers and send them to OMX
    for (OMX_U32 i = 0; i < bufferCount; i++) {
        ANativeWindowBuffer *buf;
        int fenceFd;
        err = mNativeWindow->dequeueBuffer(mNativeWindow.get(), &buf, &fenceFd);
        if (err != 0) {
            ALOGE("dequeueBuffer failed: %s (%d)", strerror(-err), -err);
            break;
        }

        sp<GraphicBuffer> graphicBuffer(GraphicBuffer::from(buf));
        BufferInfo info;
        info.mStatus = BufferInfo::OWNED_BY_US;
        info.mFenceFd = fenceFd;
        info.mIsReadFence = false;
        info.mRenderInfo = NULL;
        info.mGraphicBuffer = graphicBuffer;
        info.mNewGraphicBuffer = false;
        info.mDequeuedAt = mDequeueCounter;

        // TODO: We shouln't need to create MediaCodecBuffer. In metadata mode
        //       OMX doesn't use the shared memory buffer, but some code still
        //       access info.mData. Create an ABuffer as a placeholder.
        info.mData = new MediaCodecBuffer(mOutputFormat, new ABuffer(bufferSize));
        info.mCodecData = info.mData;

        mBuffers[kPortIndexOutput].push(info);

        IOMX::buffer_id bufferId;
        err = mOMXNode->useBuffer(kPortIndexOutput, graphicBuffer, &bufferId);
        if (err != 0) {
            ALOGE("registering GraphicBuffer %u with OMX IL component failed: "
                 "%d", i, err);
            break;
        }

        mBuffers[kPortIndexOutput].editItemAt(i).mBufferID = bufferId;

        ALOGV("[%s] Registered graphic buffer with ID %u (pointer = %p)",
             mComponentName.c_str(),
             bufferId, graphicBuffer.get());
    }

    OMX_U32 cancelStart;
    OMX_U32 cancelEnd;

    if (err != OK) {
        // If an error occurred while dequeuing we need to cancel any buffers
        // that were dequeued. Also cancel all if we're in legacy metadata mode.
        cancelStart = 0;
        cancelEnd = mBuffers[kPortIndexOutput].size();
    } else {
        // Return the required minimum undequeued buffers to the native window.
        cancelStart = bufferCount - minUndequeuedBuffers;
        cancelEnd = bufferCount;
    }

    for (OMX_U32 i = cancelStart; i < cancelEnd; i++) {
        BufferInfo *info = &mBuffers[kPortIndexOutput].editItemAt(i);
        if (info->mStatus == BufferInfo::OWNED_BY_US) {
            status_t error = cancelBufferToNativeWindow(info);
            if (err == 0) {
                err = error;
            }
        }
    }

    static_cast<Surface*>(mNativeWindow.get())
            ->getIGraphicBufferProducer()->allowAllocation(false);

    return err;
}

status_t ACodec::allocateOutputMetadataBuffers() {
    CHECK(storingMetadataInDecodedBuffers());

    OMX_U32 bufferCount, bufferSize, minUndequeuedBuffers;
    status_t err = configureOutputBuffersFromNativeWindow(
            &bufferCount, &bufferSize, &minUndequeuedBuffers,
            mFlags & kFlagIsSecure /* preregister */);
    if (err != OK)
        return err;
    mNumUndequeuedBuffers = minUndequeuedBuffers;

    ALOGV("[%s] Allocating %u meta buffers on output port",
         mComponentName.c_str(), bufferCount);

    for (OMX_U32 i = 0; i < bufferCount; i++) {
        BufferInfo info;
        info.mStatus = BufferInfo::OWNED_BY_NATIVE_WINDOW;
        info.mFenceFd = -1;
        info.mRenderInfo = NULL;
        info.mGraphicBuffer = NULL;
        info.mNewGraphicBuffer = false;
        info.mDequeuedAt = mDequeueCounter;

        info.mData = new MediaCodecBuffer(mOutputFormat, new ABuffer(bufferSize));

        // Initialize fence fd to -1 to avoid warning in freeBuffer().
        ((VideoNativeMetadata *)info.mData->base())->nFenceFd = -1;

        info.mCodecData = info.mData;

        err = mOMXNode->useBuffer(kPortIndexOutput, OMXBuffer::sPreset, &info.mBufferID);
        mBuffers[kPortIndexOutput].push(info);

        ALOGV("[%s] allocated meta buffer with ID %u",
                mComponentName.c_str(), info.mBufferID);
    }

    mMetadataBuffersToSubmit = bufferCount - minUndequeuedBuffers;
    return err;
}

status_t ACodec::submitOutputMetadataBuffer() {
    CHECK(storingMetadataInDecodedBuffers());
    if (mMetadataBuffersToSubmit == 0)
        return OK;

    BufferInfo *info = dequeueBufferFromNativeWindow();
    if (info == NULL) {
        return ERROR_IO;
    }

    ALOGV("[%s] submitting output meta buffer ID %u for graphic buffer %p",
          mComponentName.c_str(), info->mBufferID, info->mGraphicBuffer->handle);

    --mMetadataBuffersToSubmit;
    info->checkWriteFence("submitOutputMetadataBuffer");
    return fillBuffer(info);
}

status_t ACodec::waitForFence(int fd, const char *dbg ) {
    status_t res = OK;
    if (fd >= 0) {
        sp<Fence> fence = new Fence(fd);
        res = fence->wait(IOMX::kFenceTimeoutMs);
        ALOGW_IF(res != OK, "FENCE TIMEOUT for %d in %s", fd, dbg);
    }
    return res;
}

// static
const char *ACodec::_asString(BufferInfo::Status s) {
    switch (s) {
        case BufferInfo::OWNED_BY_US:            return "OUR";
        case BufferInfo::OWNED_BY_COMPONENT:     return "COMPONENT";
        case BufferInfo::OWNED_BY_UPSTREAM:      return "UPSTREAM";
        case BufferInfo::OWNED_BY_DOWNSTREAM:    return "DOWNSTREAM";
        case BufferInfo::OWNED_BY_NATIVE_WINDOW: return "SURFACE";
        case BufferInfo::UNRECOGNIZED:           return "UNRECOGNIZED";
        default:                                 return "?";
    }
}

void ACodec::dumpBuffers(OMX_U32 portIndex) {
    CHECK(portIndex == kPortIndexInput || portIndex == kPortIndexOutput);
    ALOGI("[%s] %s port has %zu buffers:", mComponentName.c_str(),
            portIndex == kPortIndexInput ? "input" : "output", mBuffers[portIndex].size());
    for (size_t i = 0; i < mBuffers[portIndex].size(); ++i) {
        const BufferInfo &info = mBuffers[portIndex][i];
        ALOGI("  slot %2zu: #%8u %p/%p %s(%d) dequeued:%u",
                i, info.mBufferID, info.mGraphicBuffer.get(),
                info.mGraphicBuffer == NULL ? NULL : info.mGraphicBuffer->getNativeBuffer(),
                _asString(info.mStatus), info.mStatus, info.mDequeuedAt);
    }
}

status_t ACodec::cancelBufferToNativeWindow(BufferInfo *info) {
    CHECK_EQ((int)info->mStatus, (int)BufferInfo::OWNED_BY_US);

    ALOGV("[%s] Calling cancelBuffer on buffer %u",
         mComponentName.c_str(), info->mBufferID);

    info->checkWriteFence("cancelBufferToNativeWindow");
    int err = mNativeWindow->cancelBuffer(
        mNativeWindow.get(), info->mGraphicBuffer.get(), info->mFenceFd);
    info->mFenceFd = -1;

    ALOGW_IF(err != 0, "[%s] can not return buffer %u to native window",
            mComponentName.c_str(), info->mBufferID);
    // change ownership even if cancelBuffer fails
    info->mStatus = BufferInfo::OWNED_BY_NATIVE_WINDOW;

    return err;
}

void ACodec::updateRenderInfoForDequeuedBuffer(
        ANativeWindowBuffer *buf, int fenceFd, BufferInfo *info) {

    info->mRenderInfo =
        mRenderTracker.updateInfoForDequeuedBuffer(
                buf, fenceFd, info - &mBuffers[kPortIndexOutput][0]);

    // check for any fences already signaled
    notifyOfRenderedFrames(false /* dropIncomplete */, info->mRenderInfo);
}

void ACodec::onFrameRendered(int64_t mediaTimeUs, nsecs_t systemNano) {
    if (mRenderTracker.onFrameRendered(mediaTimeUs, systemNano) != OK) {
        mRenderTracker.dumpRenderQueue();
    }
}

void ACodec::notifyOfRenderedFrames(bool dropIncomplete, FrameRenderTracker::Info *until) {
    std::list<FrameRenderTracker::Info> done =
        mRenderTracker.checkFencesAndGetRenderedFrames(until, dropIncomplete);

    // unlink untracked frames
    for (std::list<FrameRenderTracker::Info>::const_iterator it = done.cbegin();
            it != done.cend(); ++it) {
        ssize_t index = it->getIndex();
        if (index >= 0 && (size_t)index < mBuffers[kPortIndexOutput].size()) {
            mBuffers[kPortIndexOutput].editItemAt(index).mRenderInfo = NULL;
        } else if (index >= 0) {
            // THIS SHOULD NEVER HAPPEN
            ALOGE("invalid index %zd in %zu", index, mBuffers[kPortIndexOutput].size());
        }
    }

    mCallback->onOutputFramesRendered(done);
}

ACodec::BufferInfo *ACodec::dequeueBufferFromNativeWindow() {
    ANativeWindowBuffer *buf;
    CHECK(mNativeWindow.get() != NULL);

    if (mTunneled) {
        ALOGW("dequeueBufferFromNativeWindow() should not be called in tunnel"
              " video playback mode mode!");
        return NULL;
    }

    if (mFatalError) {
        ALOGW("not dequeuing from native window due to fatal error");
        return NULL;
    }

    int fenceFd = -1;
    do {
        status_t err = mNativeWindow->dequeueBuffer(mNativeWindow.get(), &buf, &fenceFd);
        if (err != 0) {
            ALOGE("dequeueBuffer failed: %s(%d).", asString(err), err);
            return NULL;
        }

        bool stale = false;
        for (size_t i = mBuffers[kPortIndexOutput].size(); i > 0;) {
            i--;
            BufferInfo *info = &mBuffers[kPortIndexOutput].editItemAt(i);

            if (info->mGraphicBuffer != NULL &&
                    info->mGraphicBuffer->handle == buf->handle) {
                // Since consumers can attach buffers to BufferQueues, it is possible
                // that a known yet stale buffer can return from a surface that we
                // once used.  We can simply ignore this as we have already dequeued
                // this buffer properly.  NOTE: this does not eliminate all cases,
                // e.g. it is possible that we have queued the valid buffer to the
                // NW, and a stale copy of the same buffer gets dequeued - which will
                // be treated as the valid buffer by ACodec.
                if (info->mStatus != BufferInfo::OWNED_BY_NATIVE_WINDOW) {
                    ALOGI("dequeued stale buffer %p. discarding", buf);
                    stale = true;
                    break;
                }

                ALOGV("dequeued buffer #%u with age %u, graphicBuffer %p",
                        (unsigned)(info - &mBuffers[kPortIndexOutput][0]),
                        mDequeueCounter - info->mDequeuedAt,
                        info->mGraphicBuffer->handle);

                info->mStatus = BufferInfo::OWNED_BY_US;
                info->setWriteFence(fenceFd, "dequeueBufferFromNativeWindow");
                updateRenderInfoForDequeuedBuffer(buf, fenceFd, info);
                return info;
            }
        }

        // It is also possible to receive a previously unregistered buffer
        // in non-meta mode. These should be treated as stale buffers. The
        // same is possible in meta mode, in which case, it will be treated
        // as a normal buffer, which is not desirable.
        // TODO: fix this.
        if (!stale && !storingMetadataInDecodedBuffers()) {
            ALOGI("dequeued unrecognized (stale) buffer %p. discarding", buf);
            stale = true;
        }
        if (stale) {
            // TODO: detach stale buffer, but there is no API yet to do it.
            buf = NULL;
        }
    } while (buf == NULL);

    // get oldest undequeued buffer
    BufferInfo *oldest = NULL;
    for (size_t i = mBuffers[kPortIndexOutput].size(); i > 0;) {
        i--;
        BufferInfo *info =
            &mBuffers[kPortIndexOutput].editItemAt(i);
        if (info->mStatus == BufferInfo::OWNED_BY_NATIVE_WINDOW &&
            (oldest == NULL ||
             // avoid potential issues from counter rolling over
             mDequeueCounter - info->mDequeuedAt >
                    mDequeueCounter - oldest->mDequeuedAt)) {
            oldest = info;
        }
    }

    // it is impossible dequeue a buffer when there are no buffers with ANW
    CHECK(oldest != NULL);
    // it is impossible to dequeue an unknown buffer in non-meta mode, as the
    // while loop above does not complete
    CHECK(storingMetadataInDecodedBuffers());

    // discard buffer in LRU info and replace with new buffer
    oldest->mGraphicBuffer = GraphicBuffer::from(buf);
    oldest->mNewGraphicBuffer = true;
    oldest->mStatus = BufferInfo::OWNED_BY_US;
    oldest->setWriteFence(fenceFd, "dequeueBufferFromNativeWindow for oldest");
    mRenderTracker.untrackFrame(oldest->mRenderInfo);
    oldest->mRenderInfo = NULL;

    ALOGV("replaced oldest buffer #%u with age %u, graphicBuffer %p",
            (unsigned)(oldest - &mBuffers[kPortIndexOutput][0]),
            mDequeueCounter - oldest->mDequeuedAt,
            oldest->mGraphicBuffer->handle);

    updateRenderInfoForDequeuedBuffer(buf, fenceFd, oldest);
    return oldest;
}

status_t ACodec::freeBuffersOnPort(OMX_U32 portIndex) {
    if (portIndex == kPortIndexInputExtradata ||
            portIndex == kPortIndexOutputExtradata) {
        return OK;
    }

    if (portIndex == kPortIndexInput) {
        mBufferChannel->setInputBufferArray({});
    } else {
        mBufferChannel->setOutputBufferArray({});
    }

    status_t err = OK;
    for (size_t i = mBuffers[portIndex].size(); i > 0;) {
        i--;
        status_t err2 = freeBuffer(portIndex, i);
        if (err == OK) {
            err = err2;
        }
    }

    mAllocator[portIndex].clear();
    return err;
}

status_t ACodec::freeOutputBuffersNotOwnedByComponent() {
    status_t err = OK;
    for (size_t i = mBuffers[kPortIndexOutput].size(); i > 0;) {
        i--;
        BufferInfo *info =
            &mBuffers[kPortIndexOutput].editItemAt(i);

        // At this time some buffers may still be with the component
        // or being drained.
        if (info->mStatus != BufferInfo::OWNED_BY_COMPONENT &&
            info->mStatus != BufferInfo::OWNED_BY_DOWNSTREAM) {
            status_t err2 = freeBuffer(kPortIndexOutput, i);
            if (err == OK) {
                err = err2;
            }
        }
    }

    return err;
}

status_t ACodec::freeBuffer(OMX_U32 portIndex, size_t i) {
    BufferInfo *info = &mBuffers[portIndex].editItemAt(i);
    status_t err = OK;

    // there should not be any fences in the metadata
    if (mPortMode[portIndex] == IOMX::kPortModeDynamicANWBuffer && info->mCodecData != NULL
            && info->mCodecData->size() >= sizeof(VideoNativeMetadata)) {
        int fenceFd = ((VideoNativeMetadata *)info->mCodecData->base())->nFenceFd;
        if (fenceFd >= 0) {
            ALOGW("unreleased fence (%d) in %s metadata buffer %zu",
                    fenceFd, portIndex == kPortIndexInput ? "input" : "output", i);
        }
    }

    switch (info->mStatus) {
        case BufferInfo::OWNED_BY_US:
            if (portIndex == kPortIndexOutput && mNativeWindow != NULL) {
                (void)cancelBufferToNativeWindow(info);
            }
            FALLTHROUGH_INTENDED;

        case BufferInfo::OWNED_BY_NATIVE_WINDOW:
            err = mOMXNode->freeBuffer(portIndex, info->mBufferID);
            break;

        default:
            ALOGE("trying to free buffer not owned by us or ANW (%d)", info->mStatus);
            err = FAILED_TRANSACTION;
            break;
    }

    if (info->mFenceFd >= 0) {
        ::close(info->mFenceFd);
    }

    if (portIndex == kPortIndexOutput) {
        mRenderTracker.untrackFrame(info->mRenderInfo, i);
        info->mRenderInfo = NULL;
    }

    // remove buffer even if mOMXNode->freeBuffer fails
    mBuffers[portIndex].removeAt(i);
    return err;
}

ACodec::BufferInfo *ACodec::findBufferByID(
        uint32_t portIndex, IOMX::buffer_id bufferID, ssize_t *index) {
    for (size_t i = 0; i < mBuffers[portIndex].size(); ++i) {
        BufferInfo *info = &mBuffers[portIndex].editItemAt(i);

        if (info->mBufferID == bufferID) {
            if (index != NULL) {
                *index = i;
            }
            return info;
        }
    }

    ALOGE("Could not find buffer with ID %u", bufferID);
    return NULL;
}

status_t ACodec::fillBuffer(BufferInfo *info) {
    status_t err;
    // Even in dynamic ANW buffer mode, if the graphic buffer is not changing,
    // send sPreset instead of the same graphic buffer, so that OMX server
    // side doesn't update the meta. In theory it should make no difference,
    // however when the same buffer is parcelled again, a new handle could be
    // created on server side, and some decoder doesn't recognize the handle
    // even if it's the same buffer.
    if (!storingMetadataInDecodedBuffers() || !info->mNewGraphicBuffer) {
        err = mOMXNode->fillBuffer(
            info->mBufferID, OMXBuffer::sPreset, info->mFenceFd);
    } else {
        err = mOMXNode->fillBuffer(
            info->mBufferID, info->mGraphicBuffer, info->mFenceFd);
    }

    info->mNewGraphicBuffer = false;
    info->mFenceFd = -1;
    if (err == OK) {
        info->mStatus = BufferInfo::OWNED_BY_COMPONENT;
    }
    return err;
}

status_t ACodec::setComponentRole(
        bool isEncoder, const char *mime) {
    const char *role = AVUtils::get()->getComponentRole(isEncoder, mime);
    if (role == NULL) {
        return BAD_VALUE;
    }
    status_t err = SetComponentRole(mOMXNode, role);
    if (err != OK) {
        ALOGW("[%s] Failed to set standard component role '%s'.",
             mComponentName.c_str(), role);
    }
    return err;
}

status_t ACodec::configureCodec(
        const char *mime, const sp<AMessage> &msg) {
    int32_t encoder;
    if (!msg->findInt32("encoder", &encoder)) {
        encoder = false;
    }

    sp<AMessage> inputFormat = new AMessage;
    sp<AMessage> outputFormat = new AMessage;
    mConfigFormat = msg;

    mIsEncoder = encoder;
    mIsVideo = !strncasecmp(mime, "video/", 6);
    mIsImage = !strncasecmp(mime, "image/", 6);

    mPortMode[kPortIndexInput] = IOMX::kPortModePresetByteBuffer;
    mPortMode[kPortIndexOutput] = IOMX::kPortModePresetByteBuffer;

    status_t err = setComponentRole(encoder /* isEncoder */, mime);

    if (err != OK) {
        return err;
    }

    OMX_VIDEO_CONTROLRATETYPE bitrateMode;
    int32_t bitrate = 0, quality;
    // FLAC encoder or video encoder in constant quality mode doesn't need a
    // bitrate, other encoders do.
    if (encoder) {
        if (mIsVideo || mIsImage) {
            if (!findVideoBitrateControlInfo(msg, &bitrateMode, &bitrate, &quality)) {
                return INVALID_OPERATION;
            }
        } else if (strcasecmp(mime, MEDIA_MIMETYPE_AUDIO_FLAC)
            && !msg->findInt32("bitrate", &bitrate)) {
            return INVALID_OPERATION;
        }
    }

    // propagate bitrate to the output so that the muxer has it
    if (encoder && msg->findInt32("bitrate", &bitrate)) {
        // Technically ISO spec says that 'bitrate' should be 0 for VBR even though it is the
        // average bitrate. We've been setting both bitrate and max-bitrate to this same value.
        outputFormat->setInt32("bitrate", bitrate);
        outputFormat->setInt32("max-bitrate", bitrate);
    }

    int32_t storeMeta;
    if (encoder) {
        IOMX::PortMode mode = IOMX::kPortModePresetByteBuffer;
        if (msg->findInt32("android._input-metadata-buffer-type", &storeMeta)
                && storeMeta != kMetadataBufferTypeInvalid) {
            if (storeMeta == kMetadataBufferTypeNativeHandleSource) {
                mode = IOMX::kPortModeDynamicNativeHandle;
            } else if (storeMeta == kMetadataBufferTypeANWBuffer ||
                    storeMeta == kMetadataBufferTypeGrallocSource) {
                mode = IOMX::kPortModeDynamicANWBuffer;
            } else {
                return BAD_VALUE;
            }
        }
        err = setPortMode(kPortIndexInput, mode);
        if (err != OK) {
            return err;
        }

        if (mode != IOMX::kPortModePresetByteBuffer) {
            uint32_t usageBits;
            if (mOMXNode->getParameter(
                    (OMX_INDEXTYPE)OMX_IndexParamConsumerUsageBits,
                    &usageBits, sizeof(usageBits)) == OK) {
                inputFormat->setInt32(
                        "using-sw-read-often", !!(usageBits & GRALLOC_USAGE_SW_READ_OFTEN));
            }
        }
    }

    int32_t prependSPSPPS = 0;
    if (encoder && mIsVideo
            && msg->findInt32("prepend-sps-pps-to-idr-frames", &prependSPSPPS)
            && prependSPSPPS != 0) {
        OMX_INDEXTYPE index;
        err = mOMXNode->getExtensionIndex(
                "OMX.google.android.index.prependSPSPPSToIDRFrames", &index);

        if (err == OK) {
            PrependSPSPPSToIDRFramesParams params;
            InitOMXParams(&params);
            params.bEnable = OMX_TRUE;

            err = mOMXNode->setParameter(index, &params, sizeof(params));
        }

        if (err != OK) {
            ALOGE("Encoder could not be configured to emit SPS/PPS before "
                  "IDR frames. (err %d)", err);

            return err;
        }
    }

    // Only enable metadata mode on encoder output if encoder can prepend
    // sps/pps to idr frames, since in metadata mode the bitstream is in an
    // opaque handle, to which we don't have access.
    if (encoder && mIsVideo) {
        OMX_BOOL enable = (OMX_BOOL) (prependSPSPPS
            && msg->findInt32("android._store-metadata-in-buffers-output", &storeMeta)
            && storeMeta != 0);
        if (mFlags & kFlagIsSecure) {
            enable = OMX_TRUE;
        }

        err = setPortMode(kPortIndexOutput, enable ?
                IOMX::kPortModePresetSecureBuffer : IOMX::kPortModePresetByteBuffer);
        if (err != OK) {
            return err;
        }

        if (!msg->findInt64(
                KEY_REPEAT_PREVIOUS_FRAME_AFTER, &mRepeatFrameDelayUs)) {
            mRepeatFrameDelayUs = -1LL;
        }

        if (!msg->findDouble("time-lapse-fps", &mCaptureFps)) {
            float captureRate;
            if (msg->findAsFloat(KEY_CAPTURE_RATE, &captureRate)) {
                mCaptureFps = captureRate;
            } else {
                mCaptureFps = -1.0;
            }
        }

        if (!msg->findInt32(
                KEY_CREATE_INPUT_SURFACE_SUSPENDED,
                (int32_t*)&mCreateInputBuffersSuspended)) {
            mCreateInputBuffersSuspended = false;
        }
    }

    if (encoder && (mIsVideo || mIsImage)) {
        // only allow 32-bit value, since we pass it as U32 to OMX.
        if (!msg->findInt64(KEY_MAX_PTS_GAP_TO_ENCODER, &mMaxPtsGapUs)) {
            mMaxPtsGapUs = 0LL;
        } else if (mMaxPtsGapUs > INT32_MAX || mMaxPtsGapUs < INT32_MIN) {
            ALOGW("Unsupported value for max pts gap %lld", (long long) mMaxPtsGapUs);
            mMaxPtsGapUs = 0LL;
        }

        if (!msg->findFloat(KEY_MAX_FPS_TO_ENCODER, &mMaxFps)) {
            mMaxFps = -1;
        }

        // notify GraphicBufferSource to allow backward frames
        if (mMaxPtsGapUs < 0LL) {
            mMaxFps = -1;
        }
    }

    // NOTE: we only use native window for video decoders
    sp<RefBase> obj;
    bool haveNativeWindow = msg->findObject("native-window", &obj)
            && obj != NULL && mIsVideo && !encoder;
    mUsingNativeWindow = haveNativeWindow;
    if (mIsVideo && !encoder) {
        inputFormat->setInt32("adaptive-playback", false);

        int32_t usageProtected;
        if (msg->findInt32("protected", &usageProtected) && usageProtected) {
            if (!haveNativeWindow) {
                ALOGE("protected output buffers must be sent to an ANativeWindow");
                return PERMISSION_DENIED;
            }
            mFlags |= kFlagIsGrallocUsageProtected;
            mFlags |= kFlagPushBlankBuffersToNativeWindowOnShutdown;
        }
    }
    if (mFlags & kFlagIsSecure) {
        // use native_handles for secure input buffers
        err = setPortMode(kPortIndexInput, IOMX::kPortModePresetSecureBuffer);

        if (err != OK) {
            ALOGI("falling back to non-native_handles");
            setPortMode(kPortIndexInput, IOMX::kPortModePresetByteBuffer);
            err = OK; // ignore error for now
        }
    }
    if (haveNativeWindow) {
        sp<ANativeWindow> nativeWindow =
            static_cast<ANativeWindow *>(static_cast<Surface *>(obj.get()));

        // START of temporary support for automatic FRC - THIS WILL BE REMOVED
        int32_t autoFrc;
        if (msg->findInt32("auto-frc", &autoFrc)) {
            bool enabled = autoFrc;
            OMX_CONFIG_BOOLEANTYPE config;
            InitOMXParams(&config);
            config.bEnabled = (OMX_BOOL)enabled;
            status_t temp = mOMXNode->setConfig(
                    (OMX_INDEXTYPE)OMX_IndexConfigAutoFramerateConversion,
                    &config, sizeof(config));
            if (temp == OK) {
                outputFormat->setInt32("auto-frc", enabled);
            } else if (enabled) {
                ALOGI("codec does not support requested auto-frc (err %d)", temp);
            }
        }
        // END of temporary support for automatic FRC

        int32_t tunneled;
        if (msg->findInt32("feature-tunneled-playback", &tunneled) &&
            tunneled != 0) {
            ALOGI("Configuring TUNNELED video playback.");
            mTunneled = true;

            int32_t audioHwSync = 0;
            if (!msg->findInt32("audio-hw-sync", &audioHwSync)) {
                ALOGW("No Audio HW Sync provided for video tunnel");
            }
            err = configureTunneledVideoPlayback(audioHwSync, nativeWindow);
            if (err != OK) {
                ALOGE("configureTunneledVideoPlayback(%d,%p) failed!",
                        audioHwSync, nativeWindow.get());
                return err;
            }

            int32_t maxWidth = 0, maxHeight = 0;
            if (msg->findInt32("max-width", &maxWidth) &&
                    msg->findInt32("max-height", &maxHeight)) {

                err = mOMXNode->prepareForAdaptivePlayback(
                        kPortIndexOutput, OMX_TRUE, maxWidth, maxHeight);
                if (err != OK) {
                    ALOGW("[%s] prepareForAdaptivePlayback failed w/ err %d",
                            mComponentName.c_str(), err);
                    // allow failure
                    err = OK;
                } else {
                    inputFormat->setInt32("max-width", maxWidth);
                    inputFormat->setInt32("max-height", maxHeight);
                    inputFormat->setInt32("adaptive-playback", true);
                }
            }
        } else {
            ALOGV("Configuring CPU controlled video playback.");
            mTunneled = false;

            // Explicity reset the sideband handle of the window for
            // non-tunneled video in case the window was previously used
            // for a tunneled video playback.
            err = native_window_set_sideband_stream(nativeWindow.get(), NULL);
            if (err != OK) {
                ALOGE("set_sideband_stream(NULL) failed! (err %d).", err);
                return err;
            }

            err = setPortMode(kPortIndexOutput, IOMX::kPortModeDynamicANWBuffer);
            if (err != OK) {
                // if adaptive playback has been requested, try JB fallback
                // NOTE: THIS FALLBACK MECHANISM WILL BE REMOVED DUE TO ITS
                // LARGE MEMORY REQUIREMENT

                // we will not do adaptive playback on software accessed
                // surfaces as they never had to respond to changes in the
                // crop window, and we don't trust that they will be able to.
                int usageBits = 0;
                bool canDoAdaptivePlayback;

                if (nativeWindow->query(
                        nativeWindow.get(),
                        NATIVE_WINDOW_CONSUMER_USAGE_BITS,
                        &usageBits) != OK) {
                    canDoAdaptivePlayback = false;
                } else {
                    canDoAdaptivePlayback =
                        (usageBits &
                                (GRALLOC_USAGE_SW_READ_MASK |
                                 GRALLOC_USAGE_SW_WRITE_MASK)) == 0;
                }

                int32_t maxWidth = 0, maxHeight = 0;
                if (canDoAdaptivePlayback &&
                        msg->findInt32("max-width", &maxWidth) &&
                        msg->findInt32("max-height", &maxHeight)) {
                    ALOGV("[%s] prepareForAdaptivePlayback(%dx%d)",
                            mComponentName.c_str(), maxWidth, maxHeight);

                    err = mOMXNode->prepareForAdaptivePlayback(
                            kPortIndexOutput, OMX_TRUE, maxWidth, maxHeight);
                    ALOGW_IF(err != OK,
                            "[%s] prepareForAdaptivePlayback failed w/ err %d",
                            mComponentName.c_str(), err);

                    if (err == OK) {
                        inputFormat->setInt32("max-width", maxWidth);
                        inputFormat->setInt32("max-height", maxHeight);
                        inputFormat->setInt32("adaptive-playback", true);
                    }
                }
                // allow failure
                err = OK;
            } else {
                ALOGV("[%s] setPortMode on output to %s succeeded",
                        mComponentName.c_str(), asString(IOMX::kPortModeDynamicANWBuffer));
                CHECK(storingMetadataInDecodedBuffers());
                inputFormat->setInt32("adaptive-playback", true);
            }

            int32_t push;
            if (msg->findInt32("push-blank-buffers-on-shutdown", &push)
                    && push != 0) {
                mFlags |= kFlagPushBlankBuffersToNativeWindowOnShutdown;
            }
        }

        int32_t rotationDegrees;
        if (msg->findInt32("rotation-degrees", &rotationDegrees)) {
            mRotationDegrees = rotationDegrees;
        } else {
            mRotationDegrees = 0;
        }
    }

    AudioEncoding pcmEncoding = kAudioEncodingPcm16bit;
    (void)msg->findInt32("pcm-encoding", (int32_t*)&pcmEncoding);
    // invalid encodings will default to PCM-16bit in setupRawAudioFormat.

    if (mIsVideo || mIsImage) {
        // determine need for software renderer
        bool usingSwRenderer = false;
        if (haveNativeWindow && mComponentName.startsWith("OMX.google.")) {
            usingSwRenderer = true;
            haveNativeWindow = false;
            (void)setPortMode(kPortIndexOutput, IOMX::kPortModePresetByteBuffer);
        } else if (haveNativeWindow && !storingMetadataInDecodedBuffers()) {
            err = setPortMode(kPortIndexOutput, IOMX::kPortModePresetANWBuffer);
            if (err != OK) {
                return err;
            }
        }

        if (encoder) {
            err = setupVideoEncoder(mime, msg, outputFormat, inputFormat);
        } else {
            err = setupVideoDecoder(mime, msg, haveNativeWindow, usingSwRenderer, outputFormat);
        }

        if (err != OK) {
            return err;
        }

        if (haveNativeWindow) {
            mNativeWindow = static_cast<Surface *>(obj.get());

            // fallback for devices that do not handle flex-YUV for native buffers
            int32_t requestedColorFormat = OMX_COLOR_FormatUnused;
            if (msg->findInt32("color-format", &requestedColorFormat) &&
                    requestedColorFormat == OMX_COLOR_FormatYUV420Flexible) {
                status_t err = getPortFormat(kPortIndexOutput, outputFormat);
                if (err != OK) {
                    return err;
                }
                int32_t colorFormat = OMX_COLOR_FormatUnused;
                OMX_U32 flexibleEquivalent = OMX_COLOR_FormatUnused;
                if (!outputFormat->findInt32("color-format", &colorFormat)) {
                    ALOGE("ouptut port did not have a color format (wrong domain?)");
                    return BAD_VALUE;
                }
                ALOGD("[%s] Requested output format %#x and got %#x.",
                        mComponentName.c_str(), requestedColorFormat, colorFormat);
                if (!IsFlexibleColorFormat(
                        mOMXNode, colorFormat, haveNativeWindow, &flexibleEquivalent)
                        || flexibleEquivalent != (OMX_U32)requestedColorFormat) {
                    // device did not handle flex-YUV request for native window, fall back
                    // to SW renderer
                    ALOGI("[%s] Falling back to software renderer", mComponentName.c_str());
                    mNativeWindow.clear();
                    mNativeWindowUsageBits = 0;
                    haveNativeWindow = false;
                    usingSwRenderer = true;
                    // TODO: implement adaptive-playback support for bytebuffer mode.
                    // This is done by SW codecs, but most HW codecs don't support it.
                    err = setPortMode(kPortIndexOutput, IOMX::kPortModePresetByteBuffer);
                    inputFormat->setInt32("adaptive-playback", false);
                    if (mFlags & kFlagIsGrallocUsageProtected) {
                        // fallback is not supported for protected playback
                        err = PERMISSION_DENIED;
                    } else if (err == OK) {
                        err = setupVideoDecoder(
                                mime, msg, haveNativeWindow, usingSwRenderer, outputFormat);
                    }
                }
            }
        }

        if (usingSwRenderer) {
            outputFormat->setInt32("using-sw-renderer", 1);
        }
    } else if (!strcasecmp(mime, MEDIA_MIMETYPE_AUDIO_MPEG) ||
        !strcasecmp(mime, MEDIA_MIMETYPE_AUDIO_MPEG_LAYER_II)) {
        int32_t numChannels, sampleRate;
        if (!msg->findInt32("channel-count", &numChannels)
                || !msg->findInt32("sample-rate", &sampleRate)) {
            // Since we did not always check for these, leave them optional
            // and have the decoder figure it all out.
            err = OK;
        } else {
            err = setupRawAudioFormat(
                    encoder ? kPortIndexInput : kPortIndexOutput,
                    sampleRate,
                    numChannels);
        }
    } else if (!strcasecmp(mime, MEDIA_MIMETYPE_AUDIO_AAC)) {
        int32_t numChannels, sampleRate;
        if (!msg->findInt32("channel-count", &numChannels)
                || !msg->findInt32("sample-rate", &sampleRate)) {
            err = INVALID_OPERATION;
        } else {
            int32_t isADTS, aacProfile;
            int32_t sbrMode;
            int32_t maxOutputChannelCount;
            int32_t pcmLimiterEnable;
            drcParams_t drc;
            if (!msg->findInt32("is-adts", &isADTS)) {
                isADTS = 0;
            }
            if (!msg->findInt32("aac-profile", &aacProfile)) {
                aacProfile = OMX_AUDIO_AACObjectNull;
            }
            if (!msg->findInt32("aac-sbr-mode", &sbrMode)) {
                sbrMode = -1;
            }

            if (!msg->findInt32("aac-max-output-channel_count", &maxOutputChannelCount)) {
                maxOutputChannelCount = -1;
            }
            if (!msg->findInt32("aac-pcm-limiter-enable", &pcmLimiterEnable)) {
                // value is unknown
                pcmLimiterEnable = -1;
            }
            if (!msg->findInt32("aac-encoded-target-level", &drc.encodedTargetLevel)) {
                // value is unknown
                drc.encodedTargetLevel = -1;
            }
            if (!msg->findInt32("aac-drc-cut-level", &drc.drcCut)) {
                // value is unknown
                drc.drcCut = -1;
            }
            if (!msg->findInt32("aac-drc-boost-level", &drc.drcBoost)) {
                // value is unknown
                drc.drcBoost = -1;
            }
            if (!msg->findInt32("aac-drc-heavy-compression", &drc.heavyCompression)) {
                // value is unknown
                drc.heavyCompression = -1;
            }
            if (!msg->findInt32("aac-target-ref-level", &drc.targetRefLevel)) {
                // value is unknown
                drc.targetRefLevel = -1;
            }
            if (!msg->findInt32("aac-drc-effect-type", &drc.effectType)) {
                // value is unknown
                drc.effectType = -2; // valid values are -1 and over
            }

            err = setupAACCodec(
                    encoder, numChannels, sampleRate, bitrate, aacProfile,
                    isADTS != 0, sbrMode, maxOutputChannelCount, drc,
                    pcmLimiterEnable);
        }
    } else if (!strcasecmp(mime, MEDIA_MIMETYPE_AUDIO_AMR_NB)) {
        err = setupAMRCodec(encoder, false /* isWAMR */, bitrate);
    } else if (!strcasecmp(mime, MEDIA_MIMETYPE_AUDIO_AMR_WB)) {
        err = setupAMRCodec(encoder, true /* isWAMR */, bitrate);
    } else if (!strcasecmp(mime, MEDIA_MIMETYPE_AUDIO_G711_ALAW)
            || !strcasecmp(mime, MEDIA_MIMETYPE_AUDIO_G711_MLAW)) {
        // These are PCM-like formats with a fixed sample rate but
        // a variable number of channels.

        int32_t numChannels;
        if (!msg->findInt32("channel-count", &numChannels)) {
            err = INVALID_OPERATION;
        } else {
            int32_t sampleRate;
            if (!msg->findInt32("sample-rate", &sampleRate)) {
                sampleRate = 8000;
            }
            err = setupG711Codec(encoder, sampleRate, numChannels);
        }
#ifdef QTI_FLAC_DECODER
//setup qti component From setupCustomCodec only when it starts with OMX.qti. otherwise create incoming component.
    } else if (!strcasecmp(mime, MEDIA_MIMETYPE_AUDIO_FLAC) && !mComponentName.startsWith("OMX.qti.")) {
#else
    } else if (!strcasecmp(mime, MEDIA_MIMETYPE_AUDIO_FLAC)) {
#endif
        // numChannels needs to be set to properly communicate PCM values.
        int32_t numChannels = 2, sampleRate = 44100, compressionLevel = -1;
        if (encoder &&
                (!msg->findInt32("channel-count", &numChannels)
                        || !msg->findInt32("sample-rate", &sampleRate))) {
            ALOGE("missing channel count or sample rate for FLAC encoder");
            err = INVALID_OPERATION;
        } else {
            if (encoder) {
                if (!msg->findInt32(
                            "complexity", &compressionLevel) &&
                    !msg->findInt32(
                            "flac-compression-level", &compressionLevel)) {
                    compressionLevel = 5; // default FLAC compression level
                } else if (compressionLevel < 0) {
                    ALOGW("compression level %d outside [0..8] range, "
                          "using 0",
                          compressionLevel);
                    compressionLevel = 0;
                } else if (compressionLevel > 8) {
                    ALOGW("compression level %d outside [0..8] range, "
                          "using 8",
                          compressionLevel);
                    compressionLevel = 8;
                }
            }
            err = setupFlacCodec(
                    encoder, numChannels, sampleRate, compressionLevel, pcmEncoding);
        }
    } else if (!strcasecmp(mime, MEDIA_MIMETYPE_AUDIO_RAW)) {
        int32_t numChannels, sampleRate;
        if (encoder
                || !msg->findInt32("channel-count", &numChannels)
                || !msg->findInt32("sample-rate", &sampleRate)) {
            err = INVALID_OPERATION;
        } else {
            err = setupRawAudioFormat(kPortIndexInput, sampleRate, numChannels, pcmEncoding);
        }
    } else if (!strcasecmp(mime, MEDIA_MIMETYPE_AUDIO_AC3)) {
        int32_t numChannels;
        int32_t sampleRate;
        if (!msg->findInt32("channel-count", &numChannels)
                || !msg->findInt32("sample-rate", &sampleRate)) {
            err = INVALID_OPERATION;
        } else {
            err = setupAC3Codec(encoder, numChannels, sampleRate);
        }
    } else if (!strcasecmp(mime, MEDIA_MIMETYPE_AUDIO_EAC3)) {
        int32_t numChannels;
        int32_t sampleRate;
        if (!msg->findInt32("channel-count", &numChannels)
                || !msg->findInt32("sample-rate", &sampleRate)) {
            err = INVALID_OPERATION;
        } else {
            err = setupEAC3Codec(encoder, numChannels, sampleRate);
        }
    } else if (!strcasecmp(mime, MEDIA_MIMETYPE_AUDIO_AC4)) {
        int32_t numChannels;
        int32_t sampleRate;
        if (!msg->findInt32("channel-count", &numChannels)
                || !msg->findInt32("sample-rate", &sampleRate)) {
            err = INVALID_OPERATION;
        } else {
            err = setupAC4Codec(encoder, numChannels, sampleRate);
        }
    } else {
        err = setupCustomCodec(err, mime, msg);
    }

    if (err != OK) {
        return err;
    }

    if (!msg->findInt32("encoder-delay", &mEncoderDelay)) {
        mEncoderDelay = 0;
    }

    if (!msg->findInt32("encoder-padding", &mEncoderPadding)) {
        mEncoderPadding = 0;
    }

    if (msg->findInt32("channel-mask", &mChannelMask)) {
        mChannelMaskPresent = true;
    } else {
        mChannelMaskPresent = false;
    }

    int32_t maxInputSize;
    if (msg->findInt32("max-input-size", &maxInputSize)) {
        err = setMinBufferSize(kPortIndexInput, (size_t)maxInputSize);
        err = OK; // ignore error
    } else if (!strcmp("OMX.Nvidia.aac.decoder", mComponentName.c_str())) {
        err = setMinBufferSize(kPortIndexInput, 8192);  // XXX
        err = OK; // ignore error
    }

    int32_t priority;
    if (msg->findInt32("priority", &priority)) {
        err = setPriority(priority);
        err = OK; // ignore error
    }

    int32_t rateInt = -1;
    float rateFloat = -1;
    if (!msg->findFloat("operating-rate", &rateFloat)) {
        msg->findInt32("operating-rate", &rateInt);
        rateFloat = (float)rateInt;  // 16MHz (FLINTMAX) is OK for upper bound.
    }
    if (rateFloat > 0) {
        err = setOperatingRate(rateFloat, mIsVideo);
        err = OK; // ignore errors
    }

    if (err == OK) {
        err = setVendorParameters(msg);
        if (err != OK) {
            return err;
        }
    }

    // NOTE: both mBaseOutputFormat and mOutputFormat are outputFormat to signal first frame.
    mBaseOutputFormat = outputFormat;
    mLastOutputFormat.clear();

    err = getPortFormat(kPortIndexInput, inputFormat);
    if (err == OK) {
        err = getPortFormat(kPortIndexOutput, outputFormat);
        if (err == OK) {
            mInputFormat = inputFormat;
            mOutputFormat = outputFormat;
        }
    }

    // create data converters if needed
    if (!mIsVideo && !mIsImage && err == OK) {
        AudioEncoding codecPcmEncoding = kAudioEncodingPcm16bit;
        if (encoder) {
            (void)mInputFormat->findInt32("pcm-encoding", (int32_t*)&codecPcmEncoding);
            mConverter[kPortIndexInput] = AudioConverter::Create(pcmEncoding, codecPcmEncoding);
            if (mConverter[kPortIndexInput] != NULL) {
                ALOGD("%s: encoder %s input format pcm encoding converter from %d to %d",
                        __func__, mComponentName.c_str(), pcmEncoding, codecPcmEncoding);
                mInputFormat->setInt32("pcm-encoding", pcmEncoding);
            }
        } else {
            (void)mOutputFormat->findInt32("pcm-encoding", (int32_t*)&codecPcmEncoding);
            mConverter[kPortIndexOutput] = AudioConverter::Create(codecPcmEncoding, pcmEncoding);
            if (mConverter[kPortIndexOutput] != NULL) {
                ALOGD("%s: decoder %s output format pcm encoding converter from %d to %d",
                        __func__, mComponentName.c_str(), codecPcmEncoding, pcmEncoding);
                mOutputFormat->setInt32("pcm-encoding", pcmEncoding);
            }
        }
    }

    return err;
}

status_t ACodec::setLatency(uint32_t latency) {
    OMX_PARAM_U32TYPE config;
    InitOMXParams(&config);
    config.nPortIndex = kPortIndexInput;
    config.nU32 = (OMX_U32)latency;
    status_t err = mOMXNode->setConfig(
            (OMX_INDEXTYPE)OMX_IndexConfigLatency,
            &config, sizeof(config));
    return err;
}

status_t ACodec::getLatency(uint32_t *latency) {
    OMX_PARAM_U32TYPE config;
    InitOMXParams(&config);
    config.nPortIndex = kPortIndexInput;
    status_t err = mOMXNode->getConfig(
            (OMX_INDEXTYPE)OMX_IndexConfigLatency,
            &config, sizeof(config));
    if (err == OK) {
        *latency = config.nU32;
    }
    return err;
}

status_t ACodec::setAudioPresentation(int32_t presentationId, int32_t programId) {
    OMX_AUDIO_CONFIG_ANDROID_AUDIOPRESENTATION config;
    InitOMXParams(&config);
    config.nPresentationId = (OMX_S32)presentationId;
    config.nProgramId = (OMX_S32)programId;
    status_t err = mOMXNode->setConfig(
            (OMX_INDEXTYPE)OMX_IndexConfigAudioPresentation,
            &config, sizeof(config));
    return err;
}

status_t ACodec::setPriority(int32_t priority) {
    if (priority < 0) {
        return BAD_VALUE;
    }
    OMX_PARAM_U32TYPE config;
    InitOMXParams(&config);
    config.nU32 = (OMX_U32)priority;
    status_t temp = mOMXNode->setConfig(
            (OMX_INDEXTYPE)OMX_IndexConfigPriority,
            &config, sizeof(config));
    if (temp != OK) {
        ALOGI("codec does not support config priority (err %d)", temp);
    }
    return OK;
}

status_t ACodec::setOperatingRate(float rateFloat, bool isVideo) {
    if (rateFloat < 0) {
        return BAD_VALUE;
    }
    OMX_U32 rate;
    if (isVideo) {
        if (rateFloat > 65535) {
            return BAD_VALUE;
        }
        rate = (OMX_U32)(rateFloat * 65536.0f + 0.5f);
    } else {
        if (rateFloat > UINT_MAX) {
            return BAD_VALUE;
        }
        rate = (OMX_U32)(rateFloat);
    }
    OMX_PARAM_U32TYPE config;
    InitOMXParams(&config);
    config.nU32 = rate;
    status_t err = mOMXNode->setConfig(
            (OMX_INDEXTYPE)OMX_IndexConfigOperatingRate,
            &config, sizeof(config));
    if (err != OK) {
        ALOGI("codec does not support config operating rate (err %d)", err);
    }
    return OK;
}

status_t ACodec::getIntraRefreshPeriod(uint32_t *intraRefreshPeriod) {
    OMX_VIDEO_CONFIG_ANDROID_INTRAREFRESHTYPE params;
    InitOMXParams(&params);
    params.nPortIndex = kPortIndexOutput;
    status_t err = mOMXNode->getConfig(
            (OMX_INDEXTYPE)OMX_IndexConfigAndroidIntraRefresh, &params, sizeof(params));
    if (err == OK) {
        *intraRefreshPeriod = params.nRefreshPeriod;
        return OK;
    }

    // Fallback to query through standard OMX index.
    OMX_VIDEO_PARAM_INTRAREFRESHTYPE refreshParams;
    InitOMXParams(&refreshParams);
    refreshParams.nPortIndex = kPortIndexOutput;
    refreshParams.eRefreshMode = OMX_VIDEO_IntraRefreshCyclic;
    err = mOMXNode->getParameter(
            OMX_IndexParamVideoIntraRefresh, &refreshParams, sizeof(refreshParams));
    if (err != OK || refreshParams.nCirMBs == 0) {
        *intraRefreshPeriod = 0;
        return OK;
    }

    // Calculate period based on width and height
    uint32_t width, height;
    OMX_PARAM_PORTDEFINITIONTYPE def;
    InitOMXParams(&def);
    OMX_VIDEO_PORTDEFINITIONTYPE *video_def = &def.format.video;
    def.nPortIndex = kPortIndexOutput;
    err = mOMXNode->getParameter(
            OMX_IndexParamPortDefinition, &def, sizeof(def));
    if (err != OK) {
        *intraRefreshPeriod = 0;
        return err;
    }
    width = video_def->nFrameWidth;
    height = video_def->nFrameHeight;
    // Use H.264/AVC MacroBlock size 16x16
    *intraRefreshPeriod = divUp((divUp(width, 16u) * divUp(height, 16u)), refreshParams.nCirMBs);

    return OK;
}

status_t ACodec::setIntraRefreshPeriod(uint32_t intraRefreshPeriod, bool inConfigure) {
    OMX_VIDEO_CONFIG_ANDROID_INTRAREFRESHTYPE params;
    InitOMXParams(&params);
    params.nPortIndex = kPortIndexOutput;
    params.nRefreshPeriod = intraRefreshPeriod;
    status_t err = mOMXNode->setConfig(
            (OMX_INDEXTYPE)OMX_IndexConfigAndroidIntraRefresh, &params, sizeof(params));
    if (err == OK) {
        return OK;
    }

    // Only in configure state, a component could invoke setParameter.
    if (!inConfigure) {
        return INVALID_OPERATION;
    } else {
        ALOGI("[%s] try falling back to Cyclic", mComponentName.c_str());
    }

    OMX_VIDEO_PARAM_INTRAREFRESHTYPE refreshParams;
    InitOMXParams(&refreshParams);
    refreshParams.nPortIndex = kPortIndexOutput;
    refreshParams.eRefreshMode = OMX_VIDEO_IntraRefreshCyclic;

    if (intraRefreshPeriod == 0) {
        // 0 means disable intra refresh.
        refreshParams.nCirMBs = 0;
    } else {
        // Calculate macroblocks that need to be intra coded base on width and height
        uint32_t width, height;
        OMX_PARAM_PORTDEFINITIONTYPE def;
        InitOMXParams(&def);
        OMX_VIDEO_PORTDEFINITIONTYPE *video_def = &def.format.video;
        def.nPortIndex = kPortIndexOutput;
        err = mOMXNode->getParameter(
                OMX_IndexParamPortDefinition, &def, sizeof(def));
        if (err != OK) {
            return err;
        }
        width = video_def->nFrameWidth;
        height = video_def->nFrameHeight;
        // Use H.264/AVC MacroBlock size 16x16
        refreshParams.nCirMBs = divUp((divUp(width, 16u) * divUp(height, 16u)), intraRefreshPeriod);
    }

    err = mOMXNode->setParameter(
            OMX_IndexParamVideoIntraRefresh,
            &refreshParams, sizeof(refreshParams));
    if (err != OK) {
        return err;
    }

    return OK;
}

status_t ACodec::configureTemporalLayers(
        const sp<AMessage> &msg, bool inConfigure, sp<AMessage> &outputFormat) {
    if (!mIsVideo || !mIsEncoder) {
        return INVALID_OPERATION;
    }

    AString tsSchema;
    if (!msg->findString("ts-schema", &tsSchema)) {
        return OK;
    }

    unsigned int numLayers = 0;
    unsigned int numBLayers = 0;
    int tags;
    char dummy;
    OMX_VIDEO_ANDROID_TEMPORALLAYERINGPATTERNTYPE pattern =
        OMX_VIDEO_AndroidTemporalLayeringPatternNone;
    if (sscanf(tsSchema.c_str(), "webrtc.vp8.%u-layer%c", &numLayers, &dummy) == 1
            && numLayers > 0) {
        pattern = OMX_VIDEO_AndroidTemporalLayeringPatternWebRTC;
    } else if ((tags = sscanf(tsSchema.c_str(), "android.generic.%u%c%u%c",
                    &numLayers, &dummy, &numBLayers, &dummy))
            && (tags == 1 || (tags == 3 && dummy == '+'))
            && numLayers > 0 && numLayers < UINT32_MAX - numBLayers) {
        numLayers += numBLayers;
        pattern = OMX_VIDEO_AndroidTemporalLayeringPatternAndroid;
    } else {
        ALOGI("Ignoring unsupported ts-schema [%s]", tsSchema.c_str());
        return BAD_VALUE;
    }

    OMX_VIDEO_PARAM_ANDROID_TEMPORALLAYERINGTYPE layerParams;
    InitOMXParams(&layerParams);
    layerParams.nPortIndex = kPortIndexOutput;

    status_t err = mOMXNode->getParameter(
            (OMX_INDEXTYPE)OMX_IndexParamAndroidVideoTemporalLayering,
            &layerParams, sizeof(layerParams));

    if (err != OK) {
        return err;
    } else if (!(layerParams.eSupportedPatterns & pattern)) {
        return BAD_VALUE;
    }

    numLayers = min(numLayers, layerParams.nLayerCountMax);
    numBLayers = min(numBLayers, layerParams.nBLayerCountMax);

    if (!inConfigure) {
        OMX_VIDEO_CONFIG_ANDROID_TEMPORALLAYERINGTYPE layerConfig;
        InitOMXParams(&layerConfig);
        layerConfig.nPortIndex = kPortIndexOutput;
        layerConfig.ePattern = pattern;
        layerConfig.nPLayerCountActual = numLayers - numBLayers;
        layerConfig.nBLayerCountActual = numBLayers;
        layerConfig.bBitrateRatiosSpecified = OMX_FALSE;

        err = mOMXNode->setConfig(
                (OMX_INDEXTYPE)OMX_IndexConfigAndroidVideoTemporalLayering,
                &layerConfig, sizeof(layerConfig));
    } else {
        layerParams.ePattern = pattern;
        layerParams.nPLayerCountActual = numLayers - numBLayers;
        layerParams.nBLayerCountActual = numBLayers;
        layerParams.bBitrateRatiosSpecified = OMX_FALSE;
        layerParams.nLayerCountMax = numLayers;
        layerParams.nBLayerCountMax = numBLayers;

        err = mOMXNode->setParameter(
                (OMX_INDEXTYPE)OMX_IndexParamAndroidVideoTemporalLayering,
                &layerParams, sizeof(layerParams));
    }

    AString configSchema;
    if (pattern == OMX_VIDEO_AndroidTemporalLayeringPatternAndroid) {
        configSchema = AStringPrintf("android.generic.%u+%u", numLayers - numBLayers, numBLayers);
    } else if (pattern == OMX_VIDEO_AndroidTemporalLayeringPatternWebRTC) {
        configSchema = AStringPrintf("webrtc.vp8.%u", numLayers);
    }

    if (err != OK) {
        ALOGW("Failed to set temporal layers to %s (requested %s)",
                configSchema.c_str(), tsSchema.c_str());
        return err;
    }

    err = mOMXNode->getParameter(
            (OMX_INDEXTYPE)OMX_IndexParamAndroidVideoTemporalLayering,
            &layerParams, sizeof(layerParams));

    if (err == OK) {
        ALOGD("Temporal layers requested:%s configured:%s got:%s(%u: P=%u, B=%u)",
                tsSchema.c_str(), configSchema.c_str(),
                asString(layerParams.ePattern), layerParams.ePattern,
                layerParams.nPLayerCountActual, layerParams.nBLayerCountActual);

        if (outputFormat.get() == mOutputFormat.get()) {
            mOutputFormat = mOutputFormat->dup(); // trigger an output format change event
        }
        // assume we got what we configured
        outputFormat->setString("ts-schema", configSchema);
    }
    return err;
}

status_t ACodec::setMinBufferSize(OMX_U32 portIndex, size_t size) {
    OMX_PARAM_PORTDEFINITIONTYPE def;
    InitOMXParams(&def);
    def.nPortIndex = portIndex;

    status_t err = mOMXNode->getParameter(
            OMX_IndexParamPortDefinition, &def, sizeof(def));

    if (err != OK) {
        return err;
    }

    if (def.nBufferSize >= size) {
        return OK;
    }

    def.nBufferSize = size;

    err = mOMXNode->setParameter(
            OMX_IndexParamPortDefinition, &def, sizeof(def));

    if (err != OK) {
        return err;
    }

    err = mOMXNode->getParameter(
            OMX_IndexParamPortDefinition, &def, sizeof(def));

    if (err != OK) {
        return err;
    }

    if (def.nBufferSize < size) {
        ALOGE("failed to set min buffer size to %zu (is still %u)", size, def.nBufferSize);
        return FAILED_TRANSACTION;
    }

    return OK;
}

status_t ACodec::selectAudioPortFormat(
        OMX_U32 portIndex, OMX_AUDIO_CODINGTYPE desiredFormat) {
    OMX_AUDIO_PARAM_PORTFORMATTYPE format;
    InitOMXParams(&format);

    format.nPortIndex = portIndex;
    for (OMX_U32 index = 0; index <= kMaxIndicesToCheck; ++index) {
        format.nIndex = index;
        status_t err = mOMXNode->getParameter(
                OMX_IndexParamAudioPortFormat, &format, sizeof(format));

        if (err != OK) {
            return err;
        }

        if (format.eEncoding == desiredFormat) {
            break;
        }

        if (index == kMaxIndicesToCheck) {
            ALOGW("[%s] stopping checking formats after %u: %s(%x)",
                    mComponentName.c_str(), index,
                    asString(format.eEncoding), format.eEncoding);
            return ERROR_UNSUPPORTED;
        }
    }

    return mOMXNode->setParameter(
            OMX_IndexParamAudioPortFormat, &format, sizeof(format));
}

status_t ACodec::setupAACCodec(
        bool encoder, int32_t numChannels, int32_t sampleRate,
        int32_t bitRate, int32_t aacProfile, bool isADTS, int32_t sbrMode,
        int32_t maxOutputChannelCount, const drcParams_t& drc,
        int32_t pcmLimiterEnable) {
    if (encoder && isADTS) {
        return -EINVAL;
    }

    status_t err = setupRawAudioFormat(
            encoder ? kPortIndexInput : kPortIndexOutput,
            sampleRate,
            numChannels);

    if (err != OK) {
        return err;
    }

    if (encoder) {
        err = selectAudioPortFormat(kPortIndexOutput, OMX_AUDIO_CodingAAC);

        if (err != OK) {
            return err;
        }

        OMX_PARAM_PORTDEFINITIONTYPE def;
        InitOMXParams(&def);
        def.nPortIndex = kPortIndexOutput;

        err = mOMXNode->getParameter(
                OMX_IndexParamPortDefinition, &def, sizeof(def));

        if (err != OK) {
            return err;
        }

        def.format.audio.bFlagErrorConcealment = OMX_TRUE;
        def.format.audio.eEncoding = OMX_AUDIO_CodingAAC;

        err = mOMXNode->setParameter(
                OMX_IndexParamPortDefinition, &def, sizeof(def));

        if (err != OK) {
            return err;
        }

        OMX_AUDIO_PARAM_AACPROFILETYPE profile;
        InitOMXParams(&profile);
        profile.nPortIndex = kPortIndexOutput;

        err = mOMXNode->getParameter(
                OMX_IndexParamAudioAac, &profile, sizeof(profile));

        if (err != OK) {
            return err;
        }

        profile.nChannels = numChannels;

        profile.eChannelMode =
            (numChannels == 1)
                ? OMX_AUDIO_ChannelModeMono: OMX_AUDIO_ChannelModeStereo;

        profile.nSampleRate = sampleRate;
        profile.nBitRate = bitRate;
        profile.nAudioBandWidth = 0;
        profile.nFrameLength = 0;
        profile.nAACtools = OMX_AUDIO_AACToolAll;
        profile.nAACERtools = OMX_AUDIO_AACERNone;
        profile.eAACProfile = (OMX_AUDIO_AACPROFILETYPE) aacProfile;
        profile.eAACStreamFormat = OMX_AUDIO_AACStreamFormatMP4FF;
        switch (sbrMode) {
        case 0:
            // disable sbr
            profile.nAACtools &= ~OMX_AUDIO_AACToolAndroidSSBR;
            profile.nAACtools &= ~OMX_AUDIO_AACToolAndroidDSBR;
            break;
        case 1:
            // enable single-rate sbr
            profile.nAACtools |= OMX_AUDIO_AACToolAndroidSSBR;
            profile.nAACtools &= ~OMX_AUDIO_AACToolAndroidDSBR;
            break;
        case 2:
            // enable dual-rate sbr
            profile.nAACtools &= ~OMX_AUDIO_AACToolAndroidSSBR;
            profile.nAACtools |= OMX_AUDIO_AACToolAndroidDSBR;
            break;
        case -1:
            // enable both modes -> the codec will decide which mode should be used
            profile.nAACtools |= OMX_AUDIO_AACToolAndroidSSBR;
            profile.nAACtools |= OMX_AUDIO_AACToolAndroidDSBR;
            break;
        default:
            // unsupported sbr mode
            return BAD_VALUE;
        }


        err = mOMXNode->setParameter(
                OMX_IndexParamAudioAac, &profile, sizeof(profile));

        if (err != OK) {
            return err;
        }

        return err;
    }

    OMX_AUDIO_PARAM_AACPROFILETYPE profile;
    InitOMXParams(&profile);
    profile.nPortIndex = kPortIndexInput;

    err = mOMXNode->getParameter(
            OMX_IndexParamAudioAac, &profile, sizeof(profile));

    if (err != OK) {
        return err;
    }

    profile.nChannels = numChannels;
    profile.nSampleRate = sampleRate;

    profile.eAACStreamFormat =
        isADTS
            ? OMX_AUDIO_AACStreamFormatMP4ADTS
            : OMX_AUDIO_AACStreamFormatMP4FF;

    OMX_AUDIO_PARAM_ANDROID_AACDRCPRESENTATIONTYPE presentation;
    InitOMXParams(&presentation);
    presentation.nMaxOutputChannels = maxOutputChannelCount;
    presentation.nDrcCut = drc.drcCut;
    presentation.nDrcBoost = drc.drcBoost;
    presentation.nHeavyCompression = drc.heavyCompression;
    presentation.nTargetReferenceLevel = drc.targetRefLevel;
    presentation.nEncodedTargetLevel = drc.encodedTargetLevel;
    presentation.nPCMLimiterEnable = pcmLimiterEnable;
    presentation.nDrcEffectType = drc.effectType;

    status_t res = mOMXNode->setParameter(
            OMX_IndexParamAudioAac, &profile, sizeof(profile));
    if (res == OK) {
        // optional parameters, will not cause configuration failure
        if (mOMXNode->setParameter(
                (OMX_INDEXTYPE)OMX_IndexParamAudioAndroidAacDrcPresentation,
                &presentation, sizeof(presentation)) == ERROR_UNSUPPORTED) {
            // prior to 9.0 we used a different config structure and index
            OMX_AUDIO_PARAM_ANDROID_AACPRESENTATIONTYPE presentation8;
            InitOMXParams(&presentation8);
            presentation8.nMaxOutputChannels = presentation.nMaxOutputChannels;
            presentation8.nDrcCut = presentation.nDrcCut;
            presentation8.nDrcBoost = presentation.nDrcBoost;
            presentation8.nHeavyCompression = presentation.nHeavyCompression;
            presentation8.nTargetReferenceLevel = presentation.nTargetReferenceLevel;
            presentation8.nEncodedTargetLevel = presentation.nEncodedTargetLevel;
            presentation8.nPCMLimiterEnable = presentation.nPCMLimiterEnable;
            (void)mOMXNode->setParameter(
                (OMX_INDEXTYPE)OMX_IndexParamAudioAndroidAacPresentation,
                &presentation8, sizeof(presentation8));
        }
    } else {
        ALOGW("did not set AudioAndroidAacPresentation due to error %d when setting AudioAac", res);
    }
    mSampleRate = sampleRate;
    return res;
}

status_t ACodec::setupAC3Codec(
        bool encoder, int32_t numChannels, int32_t sampleRate) {
    status_t err = setupRawAudioFormat(
            encoder ? kPortIndexInput : kPortIndexOutput, sampleRate, numChannels);

    if (err != OK) {
        return err;
    }

    if (encoder) {
        ALOGW("AC3 encoding is not supported.");
        return INVALID_OPERATION;
    }

    OMX_AUDIO_PARAM_ANDROID_AC3TYPE def;
    InitOMXParams(&def);
    def.nPortIndex = kPortIndexInput;

    err = mOMXNode->getParameter(
            (OMX_INDEXTYPE)OMX_IndexParamAudioAndroidAc3, &def, sizeof(def));

    if (err != OK) {
        return err;
    }

    def.nChannels = numChannels;
    def.nSampleRate = sampleRate;

    return mOMXNode->setParameter(
            (OMX_INDEXTYPE)OMX_IndexParamAudioAndroidAc3, &def, sizeof(def));
}

status_t ACodec::setupEAC3Codec(
        bool encoder, int32_t numChannels, int32_t sampleRate) {
    status_t err = setupRawAudioFormat(
            encoder ? kPortIndexInput : kPortIndexOutput, sampleRate, numChannels);

    if (err != OK) {
        return err;
    }

    if (encoder) {
        ALOGW("EAC3 encoding is not supported.");
        return INVALID_OPERATION;
    }

    OMX_AUDIO_PARAM_ANDROID_EAC3TYPE def;
    InitOMXParams(&def);
    def.nPortIndex = kPortIndexInput;

    err = mOMXNode->getParameter(
            (OMX_INDEXTYPE)OMX_IndexParamAudioAndroidEac3, &def, sizeof(def));

    if (err != OK) {
        return err;
    }

    def.nChannels = numChannels;
    def.nSampleRate = sampleRate;

    return mOMXNode->setParameter(
            (OMX_INDEXTYPE)OMX_IndexParamAudioAndroidEac3, &def, sizeof(def));
}

status_t ACodec::setupAC4Codec(
        bool encoder, int32_t numChannels, int32_t sampleRate) {
    status_t err = setupRawAudioFormat(
            encoder ? kPortIndexInput : kPortIndexOutput, sampleRate, numChannels);

    if (err != OK) {
        return err;
    }

    if (encoder) {
        ALOGW("AC4 encoding is not supported.");
        return INVALID_OPERATION;
    }

    OMX_AUDIO_PARAM_ANDROID_AC4TYPE def;
    InitOMXParams(&def);
    def.nPortIndex = kPortIndexInput;

    err = mOMXNode->getParameter(
            (OMX_INDEXTYPE)OMX_IndexParamAudioAndroidAc4, &def, sizeof(def));

    if (err != OK) {
        return err;
    }

    def.nChannels = numChannels;
    def.nSampleRate = sampleRate;

    return mOMXNode->setParameter(
            (OMX_INDEXTYPE)OMX_IndexParamAudioAndroidAc4, &def, sizeof(def));
}

static OMX_AUDIO_AMRBANDMODETYPE pickModeFromBitRate(
        bool isAMRWB, int32_t bps) {
    if (isAMRWB) {
        if (bps <= 6600) {
            return OMX_AUDIO_AMRBandModeWB0;
        } else if (bps <= 8850) {
            return OMX_AUDIO_AMRBandModeWB1;
        } else if (bps <= 12650) {
            return OMX_AUDIO_AMRBandModeWB2;
        } else if (bps <= 14250) {
            return OMX_AUDIO_AMRBandModeWB3;
        } else if (bps <= 15850) {
            return OMX_AUDIO_AMRBandModeWB4;
        } else if (bps <= 18250) {
            return OMX_AUDIO_AMRBandModeWB5;
        } else if (bps <= 19850) {
            return OMX_AUDIO_AMRBandModeWB6;
        } else if (bps <= 23050) {
            return OMX_AUDIO_AMRBandModeWB7;
        }

        // 23850 bps
        return OMX_AUDIO_AMRBandModeWB8;
    } else {  // AMRNB
        if (bps <= 4750) {
            return OMX_AUDIO_AMRBandModeNB0;
        } else if (bps <= 5150) {
            return OMX_AUDIO_AMRBandModeNB1;
        } else if (bps <= 5900) {
            return OMX_AUDIO_AMRBandModeNB2;
        } else if (bps <= 6700) {
            return OMX_AUDIO_AMRBandModeNB3;
        } else if (bps <= 7400) {
            return OMX_AUDIO_AMRBandModeNB4;
        } else if (bps <= 7950) {
            return OMX_AUDIO_AMRBandModeNB5;
        } else if (bps <= 10200) {
            return OMX_AUDIO_AMRBandModeNB6;
        }

        // 12200 bps
        return OMX_AUDIO_AMRBandModeNB7;
    }
}

status_t ACodec::setupAMRCodec(bool encoder, bool isWAMR, int32_t bitrate) {
    OMX_AUDIO_PARAM_AMRTYPE def;
    InitOMXParams(&def);
    def.nPortIndex = encoder ? kPortIndexOutput : kPortIndexInput;

    status_t err = mOMXNode->getParameter(
            OMX_IndexParamAudioAmr, &def, sizeof(def));

    if (err != OK) {
        return err;
    }

    def.eAMRFrameFormat = OMX_AUDIO_AMRFrameFormatFSF;
    def.eAMRBandMode = pickModeFromBitRate(isWAMR, bitrate);

    err = mOMXNode->setParameter(
            OMX_IndexParamAudioAmr, &def, sizeof(def));

    if (err != OK) {
        return err;
    }

    return setupRawAudioFormat(
            encoder ? kPortIndexInput : kPortIndexOutput,
            isWAMR ? 16000 : 8000 /* sampleRate */,
            1 /* numChannels */);
}

status_t ACodec::setupG711Codec(bool encoder, int32_t sampleRate, int32_t numChannels) {
    if (encoder) {
        return INVALID_OPERATION;
    }

    return setupRawAudioFormat(
            kPortIndexInput, sampleRate, numChannels);
}

status_t ACodec::setupFlacCodec(
        bool encoder, int32_t numChannels, int32_t sampleRate, int32_t compressionLevel,
        AudioEncoding encoding) {
    if (encoder) {
        OMX_AUDIO_PARAM_FLACTYPE def;
        InitOMXParams(&def);
        def.nPortIndex = kPortIndexOutput;

        // configure compression level
        status_t err = mOMXNode->getParameter(OMX_IndexParamAudioFlac, &def, sizeof(def));
        if (err != OK) {
            ALOGE("setupFlacCodec(): Error %d getting OMX_IndexParamAudioFlac parameter", err);
            return err;
        }
        def.nCompressionLevel = compressionLevel;
        err = mOMXNode->setParameter(OMX_IndexParamAudioFlac, &def, sizeof(def));
        if (err != OK) {
            ALOGE("setupFlacCodec(): Error %d setting OMX_IndexParamAudioFlac parameter", err);
            return err;
        }
    }

    return setupRawAudioFormat(
            encoder ? kPortIndexInput : kPortIndexOutput,
            sampleRate,
            numChannels,
            encoding);
}

status_t ACodec::setupRawAudioFormat(
        OMX_U32 portIndex, int32_t sampleRate, int32_t numChannels, AudioEncoding encoding) {
    OMX_PARAM_PORTDEFINITIONTYPE def;
    InitOMXParams(&def);
    def.nPortIndex = portIndex;

    status_t err = mOMXNode->getParameter(
            OMX_IndexParamPortDefinition, &def, sizeof(def));

    if (err != OK) {
        return err;
    }

    def.format.audio.eEncoding = OMX_AUDIO_CodingPCM;

    err = mOMXNode->setParameter(
            OMX_IndexParamPortDefinition, &def, sizeof(def));

    if (err != OK) {
        return err;
    }

    OMX_AUDIO_PARAM_PCMMODETYPE pcmParams;
    InitOMXParams(&pcmParams);
    pcmParams.nPortIndex = portIndex;

    err = mOMXNode->getParameter(
            OMX_IndexParamAudioPcm, &pcmParams, sizeof(pcmParams));

    if (err != OK) {
        return err;
    }

    pcmParams.nChannels = numChannels;
    switch (encoding) {
        case kAudioEncodingPcm8bit:
            pcmParams.eNumData = OMX_NumericalDataUnsigned;
            pcmParams.nBitPerSample = 8;
            break;
        case kAudioEncodingPcmFloat:
            pcmParams.eNumData = OMX_NumericalDataFloat;
            pcmParams.nBitPerSample = 32;
            break;
        case kAudioEncodingPcm16bit:
            pcmParams.eNumData = OMX_NumericalDataSigned;
            pcmParams.nBitPerSample = 16;
            break;
        case kAudioEncodingPcm24bitPacked:
            pcmParams.eNumData = OMX_NumericalDataSigned;
            pcmParams.nBitPerSample = 24;
            break;
        case kAudioEncodingPcm32bit:
            pcmParams.eNumData = OMX_NumericalDataSigned;
            pcmParams.nBitPerSample = 32;
            break;
        default:
            return BAD_VALUE;
    }
    pcmParams.bInterleaved = OMX_TRUE;
    pcmParams.nSamplingRate = sampleRate;
    pcmParams.ePCMMode = OMX_AUDIO_PCMModeLinear;

    if (getOMXChannelMapping(numChannels, pcmParams.eChannelMapping) != OK) {
        ALOGE("%s: incorrect numChannels: %d", __func__, numChannels);
        return OMX_ErrorNone;
    }

    err = mOMXNode->setParameter(
            OMX_IndexParamAudioPcm, &pcmParams, sizeof(pcmParams));
    // if we could not set up raw format to non-16-bit, try with 16-bit
    // NOTE: we will also verify this via readback, in case codec ignores these fields
    if (err != OK && encoding != kAudioEncodingPcm16bit) {
        pcmParams.eNumData = OMX_NumericalDataSigned;
        pcmParams.nBitPerSample = 16;
        err = mOMXNode->setParameter(
                OMX_IndexParamAudioPcm, &pcmParams, sizeof(pcmParams));
    }
    return err;
}

status_t ACodec::configureTunneledVideoPlayback(
        int32_t audioHwSync, const sp<ANativeWindow> &nativeWindow) {
    native_handle_t* sidebandHandle;

    status_t err = mOMXNode->configureVideoTunnelMode(
            kPortIndexOutput, OMX_TRUE, audioHwSync, &sidebandHandle);
    if (err != OK) {
        ALOGE("configureVideoTunnelMode failed! (err %d).", err);
        return err;
    }

    err = native_window_set_sideband_stream(nativeWindow.get(), sidebandHandle);
    if (err != OK) {
        ALOGE("native_window_set_sideband_stream(%p) failed! (err %d).",
                sidebandHandle, err);
        return err;
    }

    return OK;
}

status_t ACodec::setVideoPortFormatType(
        OMX_U32 portIndex,
        OMX_VIDEO_CODINGTYPE compressionFormat,
        OMX_COLOR_FORMATTYPE colorFormat,
        bool usingNativeBuffers) {
    OMX_VIDEO_PARAM_PORTFORMATTYPE format;
    InitOMXParams(&format);
    format.nPortIndex = portIndex;
    format.nIndex = 0;
    bool found = false;

    for (OMX_U32 index = 0; index <= kMaxIndicesToCheck; ++index) {
        format.nIndex = index;
        status_t err = mOMXNode->getParameter(
                OMX_IndexParamVideoPortFormat,
                &format, sizeof(format));

        if (err != OK) {
            return err;
        }

        // substitute back flexible color format to codec supported format
        OMX_U32 flexibleEquivalent;
        if (compressionFormat == OMX_VIDEO_CodingUnused
                && IsFlexibleColorFormat(
                        mOMXNode, format.eColorFormat, usingNativeBuffers, &flexibleEquivalent)
                && colorFormat == flexibleEquivalent) {
            ALOGI("[%s] using color format %#x in place of %#x",
                    mComponentName.c_str(), format.eColorFormat, colorFormat);
            colorFormat = format.eColorFormat;
        }

        // The following assertion is violated by TI's video decoder.
        // CHECK_EQ(format.nIndex, index);

        if (!strcmp("OMX.TI.Video.encoder", mComponentName.c_str())) {
            if (portIndex == kPortIndexInput
                    && colorFormat == format.eColorFormat) {
                // eCompressionFormat does not seem right.
                found = true;
                break;
            }
            if (portIndex == kPortIndexOutput
                    && compressionFormat == format.eCompressionFormat) {
                // eColorFormat does not seem right.
                found = true;
                break;
            }
        }

        if (format.eCompressionFormat == compressionFormat
            && format.eColorFormat == colorFormat) {
            found = true;
            break;
        }

        if (index == kMaxIndicesToCheck) {
            ALOGW("[%s] stopping checking formats after %u: %s(%x)/%s(%x)",
                    mComponentName.c_str(), index,
                    asString(format.eCompressionFormat), format.eCompressionFormat,
                    asString(format.eColorFormat), format.eColorFormat);
        }
    }

    if (!found) {
        return UNKNOWN_ERROR;
    }

    status_t err = mOMXNode->setParameter(
            OMX_IndexParamVideoPortFormat, &format, sizeof(format));

    return err;
}

// Set optimal output format. OMX component lists output formats in the order
// of preference, but this got more complicated since the introduction of flexible
// YUV formats. We support a legacy behavior for applications that do not use
// surface output, do not specify an output format, but expect a "usable" standard
// OMX format. SW readable and standard formats must be flex-YUV.
//
// Suggested preference order:
// - optimal format for texture rendering (mediaplayer behavior)
// - optimal SW readable & texture renderable format (flex-YUV support)
// - optimal SW readable non-renderable format (flex-YUV bytebuffer support)
// - legacy "usable" standard formats
//
// For legacy support, we prefer a standard format, but will settle for a SW readable
// flex-YUV format.
status_t ACodec::setSupportedOutputFormat(bool getLegacyFlexibleFormat) {
    OMX_VIDEO_PARAM_PORTFORMATTYPE format, legacyFormat;
    InitOMXParams(&format);
    format.nPortIndex = kPortIndexOutput;

    InitOMXParams(&legacyFormat);
    // this field will change when we find a suitable legacy format
    legacyFormat.eColorFormat = OMX_COLOR_FormatUnused;

    for (OMX_U32 index = 0; ; ++index) {
        format.nIndex = index;
        status_t err = mOMXNode->getParameter(
                OMX_IndexParamVideoPortFormat, &format, sizeof(format));
        if (err != OK) {
            // no more formats, pick legacy format if found
            if (legacyFormat.eColorFormat != OMX_COLOR_FormatUnused) {
                 memcpy(&format, &legacyFormat, sizeof(format));
                 break;
            }
            return err;
        }
        if (format.eCompressionFormat != OMX_VIDEO_CodingUnused) {
            return OMX_ErrorBadParameter;
        }
        if (!getLegacyFlexibleFormat) {
            break;
        }
        // standard formats that were exposed to users before
        if (format.eColorFormat == OMX_COLOR_FormatYUV420Planar
                || format.eColorFormat == OMX_COLOR_FormatYUV420PackedPlanar
                || format.eColorFormat == OMX_COLOR_FormatYUV420SemiPlanar
                || format.eColorFormat == OMX_COLOR_FormatYUV420PackedSemiPlanar
                || format.eColorFormat == OMX_TI_COLOR_FormatYUV420PackedSemiPlanar) {
            break;
        }
        // find best legacy non-standard format
        OMX_U32 flexibleEquivalent;
        if (legacyFormat.eColorFormat == OMX_COLOR_FormatUnused
                && IsFlexibleColorFormat(
                        mOMXNode, format.eColorFormat, false /* usingNativeBuffers */,
                        &flexibleEquivalent)
                && flexibleEquivalent == OMX_COLOR_FormatYUV420Flexible) {
            memcpy(&legacyFormat, &format, sizeof(format));
        }
    }
    return mOMXNode->setParameter(
            OMX_IndexParamVideoPortFormat, &format, sizeof(format));
}

static const struct VideoCodingMapEntry {
    const char *mMime;
    OMX_VIDEO_CODINGTYPE mVideoCodingType;
} kVideoCodingMapEntry[] = {
    { MEDIA_MIMETYPE_VIDEO_AVC, OMX_VIDEO_CodingAVC },
    { MEDIA_MIMETYPE_VIDEO_HEVC, OMX_VIDEO_CodingHEVC },
    { MEDIA_MIMETYPE_VIDEO_MPEG4, OMX_VIDEO_CodingMPEG4 },
    { MEDIA_MIMETYPE_VIDEO_H263, OMX_VIDEO_CodingH263 },
    { MEDIA_MIMETYPE_VIDEO_MPEG2, OMX_VIDEO_CodingMPEG2 },
    { MEDIA_MIMETYPE_VIDEO_VP8, OMX_VIDEO_CodingVP8 },
    { MEDIA_MIMETYPE_VIDEO_VP9, OMX_VIDEO_CodingVP9 },
    { MEDIA_MIMETYPE_VIDEO_DOLBY_VISION, OMX_VIDEO_CodingDolbyVision },
    { MEDIA_MIMETYPE_IMAGE_ANDROID_HEIC, OMX_VIDEO_CodingImageHEIC },
};

status_t ACodec::GetVideoCodingTypeFromMime(
        const char *mime, OMX_VIDEO_CODINGTYPE *codingType) {
    for (size_t i = 0;
         i < sizeof(kVideoCodingMapEntry) / sizeof(kVideoCodingMapEntry[0]);
         ++i) {
        if (!strcasecmp(mime, kVideoCodingMapEntry[i].mMime)) {
            *codingType = kVideoCodingMapEntry[i].mVideoCodingType;
            return OK;
        }
    }

    *codingType = OMX_VIDEO_CodingUnused;

    return ERROR_UNSUPPORTED;
}

static status_t GetMimeTypeForVideoCoding(
        OMX_VIDEO_CODINGTYPE codingType, AString *mime) {
    for (size_t i = 0;
         i < sizeof(kVideoCodingMapEntry) / sizeof(kVideoCodingMapEntry[0]);
         ++i) {
        if (codingType == kVideoCodingMapEntry[i].mVideoCodingType) {
            *mime = kVideoCodingMapEntry[i].mMime;
            return OK;
        }
    }

    mime->clear();

    return ERROR_UNSUPPORTED;
}

status_t ACodec::setPortBufferNum(OMX_U32 portIndex, int bufferNum) {
    OMX_PARAM_PORTDEFINITIONTYPE def;
    InitOMXParams(&def);
    def.nPortIndex = portIndex;
    status_t err;
    ALOGD("Setting [%s] %s port buffer number: %d", mComponentName.c_str(),
            portIndex == kPortIndexInput ? "input" : "output", bufferNum);
    err = mOMXNode->getParameter(
        OMX_IndexParamPortDefinition, &def, sizeof(def));
    if (err != OK) {
        return err;
    }
    def.nBufferCountActual = bufferNum;
    err = mOMXNode->setParameter(
        OMX_IndexParamPortDefinition, &def, sizeof(def));
    if (err != OK) {
        // Component could reject this request.
        ALOGW("Fail to set [%s] %s port buffer number: %d", mComponentName.c_str(),
            portIndex == kPortIndexInput ? "input" : "output", bufferNum);
    }
    return OK;
}

status_t ACodec::setupVideoDecoder(
        const char *mime, const sp<AMessage> &msg, bool haveNativeWindow,
        bool usingSwRenderer, sp<AMessage> &outputFormat) {
    int32_t width, height;
    if (!msg->findInt32("width", &width)
            || !msg->findInt32("height", &height)) {
        return INVALID_OPERATION;
    }

    OMX_VIDEO_CODINGTYPE compressionFormat;
    status_t err = GetVideoCodingTypeFromMime(mime, &compressionFormat);

    if (err != OK) {
        return err;
    }

    if (compressionFormat == OMX_VIDEO_CodingHEVC) {
        int32_t profile;
        if (msg->findInt32("profile", &profile)) {
            // verify if Main10 profile is supported at all, and fail
            // immediately if it's not supported.
            if (profile == OMX_VIDEO_HEVCProfileMain10 ||
                profile == OMX_VIDEO_HEVCProfileMain10HDR10) {
                err = verifySupportForProfileAndLevel(
                        kPortIndexInput, profile, 0);
                if (err != OK) {
                    return err;
                }
            }
        }
    }

    if (compressionFormat == OMX_VIDEO_CodingVP9) {
        OMX_VIDEO_PARAM_PROFILELEVELTYPE params;
        InitOMXParams(&params);
        params.nPortIndex = kPortIndexInput;
        // Check if VP9 decoder advertises supported profiles.
        params.nProfileIndex = 0;
        status_t err = mOMXNode->getParameter(
                OMX_IndexParamVideoProfileLevelQuerySupported,
                &params, sizeof(params));
        mIsLegacyVP9Decoder = err != OK;
    }

    err = setVideoPortFormatType(
            kPortIndexInput, compressionFormat, OMX_COLOR_FormatUnused);

    if (err != OK) {
        return err;
    }

    int32_t tmp;
    if (msg->findInt32("color-format", &tmp)) {
        OMX_COLOR_FORMATTYPE colorFormat =
            static_cast<OMX_COLOR_FORMATTYPE>(tmp);
        err = setVideoPortFormatType(
                kPortIndexOutput, OMX_VIDEO_CodingUnused, colorFormat, haveNativeWindow);
        if (err != OK) {
            int32_t thumbnailMode = 0;
            if (msg->findInt32("thumbnail-mode", &thumbnailMode) &&
                thumbnailMode) {
                err = setVideoPortFormatType(
                kPortIndexOutput, OMX_VIDEO_CodingUnused,
                OMX_COLOR_FormatYUV420Planar, haveNativeWindow);
            }
            if (err != OK) {
                ALOGW("[%s] does not support color format %d",
                      mComponentName.c_str(), colorFormat);
                err = setSupportedOutputFormat(!haveNativeWindow /* getLegacyFlexibleFormat */);
            }
        }
    } else {
        err = setSupportedOutputFormat(!haveNativeWindow /* getLegacyFlexibleFormat */);
    }

    if (err != OK) {
        return err;
    }

    // Set the component input buffer number to be |tmp|. If succeed,
    // component will set input port buffer number to be |tmp|. If fail,
    // component will keep the same buffer number as before.
    if (msg->findInt32("android._num-input-buffers", &tmp)) {
        err = setPortBufferNum(kPortIndexInput, tmp);
        if (err != OK)
            return err;
    }

    // Set the component output buffer number to be |tmp|. If succeed,
    // component will set output port buffer number to be |tmp|. If fail,
    // component will keep the same buffer number as before.
    if (msg->findInt32("android._num-output-buffers", &tmp)) {
        err = setPortBufferNum(kPortIndexOutput, tmp);
        if (err != OK)
            return err;
    }

    int32_t frameRateInt;
    float frameRateFloat;
    if (!msg->findFloat("frame-rate", &frameRateFloat)) {
        if (!msg->findInt32("frame-rate", &frameRateInt)) {
            frameRateInt = -1;
        }
        frameRateFloat = (float)frameRateInt;
    }

    err = setVideoFormatOnPort(
            kPortIndexInput, width, height, compressionFormat, frameRateFloat);

    if (err != OK) {
        return err;
    }

    err = setVideoFormatOnPort(
            kPortIndexOutput, width, height, OMX_VIDEO_CodingUnused);

    if (err != OK) {
        return err;
    }

    err = setColorAspectsForVideoDecoder(
            width, height, haveNativeWindow | usingSwRenderer, msg, outputFormat);
    if (err == ERROR_UNSUPPORTED) { // support is optional
        err = OK;
    }

    if (err != OK) {
        return err;
    }

    err = setHDRStaticInfoForVideoCodec(kPortIndexOutput, msg, outputFormat);
    if (err == ERROR_UNSUPPORTED) { // support is optional
        err = OK;
    }
    return err;
}

status_t ACodec::initDescribeColorAspectsIndex() {
    status_t err = mOMXNode->getExtensionIndex(
            "OMX.google.android.index.describeColorAspects", &mDescribeColorAspectsIndex);
    if (err != OK) {
        mDescribeColorAspectsIndex = (OMX_INDEXTYPE)0;
    }
    return err;
}

status_t ACodec::setCodecColorAspects(DescribeColorAspectsParams &params, bool verify) {
    status_t err = ERROR_UNSUPPORTED;
    if (mDescribeColorAspectsIndex) {
        err = mOMXNode->setConfig(mDescribeColorAspectsIndex, &params, sizeof(params));
    }
    ALOGV("[%s] setting color aspects (R:%d(%s), P:%d(%s), M:%d(%s), T:%d(%s)) err=%d(%s)",
            mComponentName.c_str(),
            params.sAspects.mRange, asString(params.sAspects.mRange),
            params.sAspects.mPrimaries, asString(params.sAspects.mPrimaries),
            params.sAspects.mMatrixCoeffs, asString(params.sAspects.mMatrixCoeffs),
            params.sAspects.mTransfer, asString(params.sAspects.mTransfer),
            err, asString(err));

    if (verify && err == OK) {
        err = getCodecColorAspects(params);
    }

    ALOGW_IF(err == ERROR_UNSUPPORTED && mDescribeColorAspectsIndex,
            "[%s] setting color aspects failed even though codec advertises support",
            mComponentName.c_str());
    return err;
}

status_t ACodec::setColorAspectsForVideoDecoder(
        int32_t width, int32_t height, bool usingNativeWindow,
        const sp<AMessage> &configFormat, sp<AMessage> &outputFormat) {
    DescribeColorAspectsParams params;
    InitOMXParams(&params);
    params.nPortIndex = kPortIndexOutput;

    getColorAspectsFromFormat(configFormat, params.sAspects);
    if (usingNativeWindow) {
        setDefaultCodecColorAspectsIfNeeded(params.sAspects, width, height);
        // The default aspects will be set back to the output format during the
        // getFormat phase of configure(). Set non-Unspecified values back into the
        // format, in case component does not support this enumeration.
        setColorAspectsIntoFormat(params.sAspects, outputFormat);
    }

    (void)initDescribeColorAspectsIndex();

    // communicate color aspects to codec
    return setCodecColorAspects(params);
}

status_t ACodec::getCodecColorAspects(DescribeColorAspectsParams &params) {
    status_t err = ERROR_UNSUPPORTED;
    if (mDescribeColorAspectsIndex) {
        err = mOMXNode->getConfig(mDescribeColorAspectsIndex, &params, sizeof(params));
    }
    ALOGV("[%s] got color aspects (R:%d(%s), P:%d(%s), M:%d(%s), T:%d(%s)) err=%d(%s)",
            mComponentName.c_str(),
            params.sAspects.mRange, asString(params.sAspects.mRange),
            params.sAspects.mPrimaries, asString(params.sAspects.mPrimaries),
            params.sAspects.mMatrixCoeffs, asString(params.sAspects.mMatrixCoeffs),
            params.sAspects.mTransfer, asString(params.sAspects.mTransfer),
            err, asString(err));
    if (params.bRequestingDataSpace) {
        ALOGV("for dataspace %#x", params.nDataSpace);
    }
    if (err == ERROR_UNSUPPORTED && mDescribeColorAspectsIndex
            && !params.bRequestingDataSpace && !params.bDataSpaceChanged) {
        ALOGW("[%s] getting color aspects failed even though codec advertises support",
                mComponentName.c_str());
    }
    return err;
}

status_t ACodec::getInputColorAspectsForVideoEncoder(sp<AMessage> &format) {
    DescribeColorAspectsParams params;
    InitOMXParams(&params);
    params.nPortIndex = kPortIndexInput;
    status_t err = getCodecColorAspects(params);
    if (err == OK) {
        // we only set encoder input aspects if codec supports them
        setColorAspectsIntoFormat(params.sAspects, format, true /* force */);
    }
    return err;
}

status_t ACodec::getDataSpace(
        DescribeColorAspectsParams &params, android_dataspace *dataSpace /* nonnull */,
        bool tryCodec) {
    status_t err = OK;
    if (tryCodec) {
        // request dataspace guidance from codec.
        params.bRequestingDataSpace = OMX_TRUE;
        err = getCodecColorAspects(params);
        params.bRequestingDataSpace = OMX_FALSE;
        if (err == OK && params.nDataSpace != HAL_DATASPACE_UNKNOWN) {
            *dataSpace = (android_dataspace)params.nDataSpace;
            return err;
        } else if (err == ERROR_UNSUPPORTED) {
            // ignore not-implemented error for dataspace requests
            err = OK;
        }
    }

    // this returns legacy versions if available
    *dataSpace = getDataSpaceForColorAspects(params.sAspects, true /* mayexpand */);
    ALOGV("[%s] using color aspects (R:%d(%s), P:%d(%s), M:%d(%s), T:%d(%s)) "
          "and dataspace %#x",
            mComponentName.c_str(),
            params.sAspects.mRange, asString(params.sAspects.mRange),
            params.sAspects.mPrimaries, asString(params.sAspects.mPrimaries),
            params.sAspects.mMatrixCoeffs, asString(params.sAspects.mMatrixCoeffs),
            params.sAspects.mTransfer, asString(params.sAspects.mTransfer),
            *dataSpace);
    return err;
}


status_t ACodec::getColorAspectsAndDataSpaceForVideoDecoder(
        int32_t width, int32_t height, const sp<AMessage> &configFormat, sp<AMessage> &outputFormat,
        android_dataspace *dataSpace) {
    DescribeColorAspectsParams params;
    InitOMXParams(&params);
    params.nPortIndex = kPortIndexOutput;

    // reset default format and get resulting format
    getColorAspectsFromFormat(configFormat, params.sAspects);
    if (dataSpace != NULL) {
        setDefaultCodecColorAspectsIfNeeded(params.sAspects, width, height);
    }
    status_t err = setCodecColorAspects(params, true /* readBack */);

    // we always set specified aspects for decoders
    setColorAspectsIntoFormat(params.sAspects, outputFormat);

    if (dataSpace != NULL) {
        status_t res = getDataSpace(params, dataSpace, err == OK /* tryCodec */);
        if (err == OK) {
            err = res;
        }
    }

    return err;
}

// initial video encoder setup for bytebuffer mode
status_t ACodec::setColorAspectsForVideoEncoder(
        const sp<AMessage> &configFormat, sp<AMessage> &outputFormat, sp<AMessage> &inputFormat) {
    // copy config to output format as this is not exposed via getFormat
    copyColorConfig(configFormat, outputFormat);

    DescribeColorAspectsParams params;
    InitOMXParams(&params);
    params.nPortIndex = kPortIndexInput;
    getColorAspectsFromFormat(configFormat, params.sAspects);

    (void)initDescribeColorAspectsIndex();

    int32_t usingRecorder;
    if (configFormat->findInt32("android._using-recorder", &usingRecorder) && usingRecorder) {
        android_dataspace dataSpace = HAL_DATASPACE_BT709;
        int32_t width, height;
        if (configFormat->findInt32("width", &width)
                && configFormat->findInt32("height", &height)) {
            setDefaultCodecColorAspectsIfNeeded(params.sAspects, width, height);
            status_t err = getDataSpace(
                    params, &dataSpace, mDescribeColorAspectsIndex /* tryCodec */);
            if (err != OK) {
                return err;
            }
            setColorAspectsIntoFormat(params.sAspects, outputFormat);
        }
        inputFormat->setInt32("android._dataspace", (int32_t)dataSpace);
    }

    // communicate color aspects to codec, but do not allow change of the platform aspects
    ColorAspects origAspects = params.sAspects;
    for (int triesLeft = 2; --triesLeft >= 0; ) {
        status_t err = setCodecColorAspects(params, true /* readBack */);
        if (err != OK
                || !ColorUtils::checkIfAspectsChangedAndUnspecifyThem(
                        params.sAspects, origAspects, true /* usePlatformAspects */)) {
            return err;
        }
        ALOGW_IF(triesLeft == 0, "[%s] Codec repeatedly changed requested ColorAspects.",
                mComponentName.c_str());
    }
    return OK;
}

status_t ACodec::setHDRStaticInfoForVideoCodec(
        OMX_U32 portIndex, const sp<AMessage> &configFormat, sp<AMessage> &outputFormat) {
    CHECK(portIndex == kPortIndexInput || portIndex == kPortIndexOutput);

    DescribeHDRStaticInfoParams params;
    InitOMXParams(&params);
    params.nPortIndex = portIndex;

    HDRStaticInfo *info = &params.sInfo;
    if (getHDRStaticInfoFromFormat(configFormat, info)) {
        setHDRStaticInfoIntoFormat(params.sInfo, outputFormat);
    }

    (void)initDescribeHDRStaticInfoIndex();

    // communicate HDR static Info to codec
    return setHDRStaticInfo(params);
}

// subsequent initial video encoder setup for surface mode
status_t ACodec::setInitialColorAspectsForVideoEncoderSurfaceAndGetDataSpace(
        android_dataspace *dataSpace /* nonnull */) {
    DescribeColorAspectsParams params;
    InitOMXParams(&params);
    params.nPortIndex = kPortIndexInput;
    ColorAspects &aspects = params.sAspects;

    // reset default format and store resulting format into both input and output formats
    getColorAspectsFromFormat(mConfigFormat, aspects);
    int32_t width, height;
    if (mInputFormat->findInt32("width", &width) && mInputFormat->findInt32("height", &height)) {
        setDefaultCodecColorAspectsIfNeeded(aspects, width, height);
    }
    setColorAspectsIntoFormat(aspects, mInputFormat);
    setColorAspectsIntoFormat(aspects, mOutputFormat);

    // communicate color aspects to codec, but do not allow any change
    ColorAspects origAspects = aspects;
    status_t err = OK;
    for (int triesLeft = 2; mDescribeColorAspectsIndex && --triesLeft >= 0; ) {
        status_t err = setCodecColorAspects(params, true /* readBack */);
        if (err != OK || !ColorUtils::checkIfAspectsChangedAndUnspecifyThem(aspects, origAspects)) {
            break;
        }
        ALOGW_IF(triesLeft == 0, "[%s] Codec repeatedly changed requested ColorAspects.",
                mComponentName.c_str());
    }

    *dataSpace = HAL_DATASPACE_BT709;
    aspects = origAspects; // restore desired color aspects
    status_t res = getDataSpace(
            params, dataSpace, err == OK && mDescribeColorAspectsIndex /* tryCodec */);
    if (err == OK) {
        err = res;
    }
    mInputFormat->setInt32("android._dataspace", (int32_t)*dataSpace);
    mInputFormat->setBuffer(
            "android._color-aspects", ABuffer::CreateAsCopy(&aspects, sizeof(aspects)));

    // update input format with codec supported color aspects (basically set unsupported
    // aspects to Unspecified)
    if (err == OK) {
        (void)getInputColorAspectsForVideoEncoder(mInputFormat);
    }

    ALOGV("set default color aspects, updated input format to %s, output format to %s",
            mInputFormat->debugString(4).c_str(), mOutputFormat->debugString(4).c_str());

    return err;
}

status_t ACodec::getHDRStaticInfoForVideoCodec(OMX_U32 portIndex, sp<AMessage> &format) {
    CHECK(portIndex == kPortIndexInput || portIndex == kPortIndexOutput);
    DescribeHDRStaticInfoParams params;
    InitOMXParams(&params);
    params.nPortIndex = portIndex;

    status_t err = getHDRStaticInfo(params);
    if (err == OK) {
        // we only set decodec output HDRStaticInfo if codec supports them
        setHDRStaticInfoIntoFormat(params.sInfo, format);
    }
    return err;
}

status_t ACodec::initDescribeHDRStaticInfoIndex() {
    status_t err = mOMXNode->getExtensionIndex(
            "OMX.google.android.index.describeHDRStaticInfo", &mDescribeHDRStaticInfoIndex);
    if (err != OK) {
        mDescribeHDRStaticInfoIndex = (OMX_INDEXTYPE)0;
        return err;
    }

    err = mOMXNode->getExtensionIndex(
                "OMX.google.android.index.describeHDR10PlusInfo", &mDescribeHDR10PlusInfoIndex);
    if (err != OK) {
        mDescribeHDR10PlusInfoIndex = (OMX_INDEXTYPE)0;
        return err;
    }

    return OK;
}

status_t ACodec::setHDRStaticInfo(const DescribeHDRStaticInfoParams &params) {
    status_t err = ERROR_UNSUPPORTED;
    if (mDescribeHDRStaticInfoIndex) {
        err = mOMXNode->setConfig(mDescribeHDRStaticInfoIndex, &params, sizeof(params));
    }

    const HDRStaticInfo *info = &params.sInfo;
    ALOGV("[%s] setting  HDRStaticInfo (R: %u %u, G: %u %u, B: %u, %u, W: %u, %u, "
            "MaxDispL: %u, MinDispL: %u, MaxContentL: %u, MaxFrameAvgL: %u)",
            mComponentName.c_str(),
            info->sType1.mR.x, info->sType1.mR.y, info->sType1.mG.x, info->sType1.mG.y,
            info->sType1.mB.x, info->sType1.mB.y, info->sType1.mW.x, info->sType1.mW.y,
            info->sType1.mMaxDisplayLuminance, info->sType1.mMinDisplayLuminance,
            info->sType1.mMaxContentLightLevel, info->sType1.mMaxFrameAverageLightLevel);

    ALOGW_IF(err == ERROR_UNSUPPORTED && mDescribeHDRStaticInfoIndex,
            "[%s] setting HDRStaticInfo failed even though codec advertises support",
            mComponentName.c_str());
    return err;
}

status_t ACodec::getHDRStaticInfo(DescribeHDRStaticInfoParams &params) {
    status_t err = ERROR_UNSUPPORTED;
    if (mDescribeHDRStaticInfoIndex) {
        err = mOMXNode->getConfig(mDescribeHDRStaticInfoIndex, &params, sizeof(params));
    }

    ALOGW_IF(err == ERROR_UNSUPPORTED && mDescribeHDRStaticInfoIndex,
            "[%s] getting HDRStaticInfo failed even though codec advertises support",
            mComponentName.c_str());
    return err;
}

status_t ACodec::setupVideoEncoder(
        const char *mime, const sp<AMessage> &msg,
        sp<AMessage> &outputFormat, sp<AMessage> &inputFormat) {
    int32_t tmp;
    if (!msg->findInt32("color-format", &tmp)) {
        return INVALID_OPERATION;
    }

    OMX_COLOR_FORMATTYPE colorFormat =
        static_cast<OMX_COLOR_FORMATTYPE>(tmp);

    status_t err = setVideoPortFormatType(
            kPortIndexInput, OMX_VIDEO_CodingUnused, colorFormat);

    if (err != OK) {
        ALOGE("[%s] does not support color format %d",
              mComponentName.c_str(), colorFormat);

        return err;
    }

    /* Input port configuration */

    OMX_PARAM_PORTDEFINITIONTYPE def;
    InitOMXParams(&def);

    OMX_VIDEO_PORTDEFINITIONTYPE *video_def = &def.format.video;

    def.nPortIndex = kPortIndexInput;

    err = mOMXNode->getParameter(
            OMX_IndexParamPortDefinition, &def, sizeof(def));

    if (err != OK) {
        return err;
    }

    OMX_VIDEO_CONTROLRATETYPE bitrateMode;
    int32_t width, height, bitrate = 0, quality;
    if (!msg->findInt32("width", &width)
            || !msg->findInt32("height", &height)
            || !findVideoBitrateControlInfo(
                    msg, &bitrateMode, &bitrate, &quality)) {
        return INVALID_OPERATION;
    }

    video_def->nFrameWidth = width;
    video_def->nFrameHeight = height;

    int32_t stride;
    if (!msg->findInt32("stride", &stride)) {
        stride = width;
    }

    video_def->nStride = stride;

    int32_t sliceHeight;
    if (!msg->findInt32("slice-height", &sliceHeight)) {
        sliceHeight = height;
    }

    video_def->nSliceHeight = sliceHeight;

    def.nBufferSize = (video_def->nStride * video_def->nSliceHeight * 3) / 2;

    float framerate;
    if (!msg->findFloat("frame-rate", &framerate)) {
        int32_t tmp;
        if (!msg->findInt32("frame-rate", &tmp)) {
            return INVALID_OPERATION;
        }
        mFps = (double)tmp;
    } else {
        mFps = (double)framerate;
    }
    // propagate framerate to the output so that the muxer has it
    outputFormat->setInt32("frame-rate", (int32_t)mFps);

    video_def->xFramerate = (OMX_U32)(mFps * 65536);
    video_def->eCompressionFormat = OMX_VIDEO_CodingUnused;
    // this is redundant as it was already set up in setVideoPortFormatType
    // FIXME for now skip this only for flexible YUV formats
    if (colorFormat != OMX_COLOR_FormatYUV420Flexible) {
        video_def->eColorFormat = colorFormat;
    }

    err = mOMXNode->setParameter(
            OMX_IndexParamPortDefinition, &def, sizeof(def));

    if (err != OK) {
        ALOGE("[%s] failed to set input port definition parameters.",
              mComponentName.c_str());

        return err;
    }

    /* Output port configuration */

    OMX_VIDEO_CODINGTYPE compressionFormat;
    err = GetVideoCodingTypeFromMime(mime, &compressionFormat);

    if (err != OK) {
        return err;
    }

    err = setVideoPortFormatType(
            kPortIndexOutput, compressionFormat, OMX_COLOR_FormatUnused);

    if (err != OK) {
        ALOGE("[%s] does not support compression format %d",
             mComponentName.c_str(), compressionFormat);

        return err;
    }

    def.nPortIndex = kPortIndexOutput;

    err = mOMXNode->getParameter(
            OMX_IndexParamPortDefinition, &def, sizeof(def));

    if (err != OK) {
        return err;
    }

    video_def->nFrameWidth = width;
    video_def->nFrameHeight = height;
    video_def->xFramerate = 0;
    video_def->nBitrate = bitrate;
    video_def->eCompressionFormat = compressionFormat;
    video_def->eColorFormat = OMX_COLOR_FormatUnused;

    err = mOMXNode->setParameter(
            OMX_IndexParamPortDefinition, &def, sizeof(def));

    if (err != OK) {
        ALOGE("[%s] failed to set output port definition parameters.",
              mComponentName.c_str());

        return err;
    }

    int32_t intraRefreshPeriod = 0;
    if (msg->findInt32("intra-refresh-period", &intraRefreshPeriod)
            && intraRefreshPeriod >= 0) {
        err = setIntraRefreshPeriod((uint32_t)intraRefreshPeriod, true);
        if (err != OK) {
            ALOGI("[%s] failed setIntraRefreshPeriod. Failure is fine since this key is optional",
                    mComponentName.c_str());
            err = OK;
        }
    }

    configureEncoderLatency(msg);

    switch (compressionFormat) {
        case OMX_VIDEO_CodingMPEG4:
            err = setupMPEG4EncoderParameters(msg);
            break;

        case OMX_VIDEO_CodingH263:
            err = setupH263EncoderParameters(msg);
            break;

        case OMX_VIDEO_CodingAVC:
            err = setupAVCEncoderParameters(msg);
            break;

        case OMX_VIDEO_CodingHEVC:
        case OMX_VIDEO_CodingImageHEIC:
            err = setupHEVCEncoderParameters(msg, outputFormat);
            break;

        case OMX_VIDEO_CodingVP8:
        case OMX_VIDEO_CodingVP9:
            err = setupVPXEncoderParameters(msg, outputFormat);
            break;

        default:
            break;
    }

    if (err != OK) {
        return err;
    }

    // Set up color aspects on input, but propagate them to the output format, as they will
    // not be read back from encoder.
    err = setColorAspectsForVideoEncoder(msg, outputFormat, inputFormat);
    if (err == ERROR_UNSUPPORTED) {
        ALOGI("[%s] cannot encode color aspects. Ignoring.", mComponentName.c_str());
        err = OK;
    }

    if (err != OK) {
        return err;
    }

    err = setHDRStaticInfoForVideoCodec(kPortIndexInput, msg, outputFormat);
    if (err == ERROR_UNSUPPORTED) { // support is optional
        ALOGI("[%s] cannot encode HDR static metadata. Ignoring.", mComponentName.c_str());
        err = OK;
    }

    if (err != OK) {
        return err;
    }

    switch (compressionFormat) {
        case OMX_VIDEO_CodingAVC:
        case OMX_VIDEO_CodingHEVC:
            err = configureTemporalLayers(msg, true /* inConfigure */, outputFormat);
            if (err != OK) {
                err = OK; // ignore failure
            }
            break;

        case OMX_VIDEO_CodingVP8:
        case OMX_VIDEO_CodingVP9:
            // TODO: do we need to support android.generic layering? webrtc layering is
            // already set up in setupVPXEncoderParameters.
            break;

        default:
            break;
    }

    if (err == OK) {
        ALOGI("setupVideoEncoder succeeded");
    }

    return err;
}

status_t ACodec::setCyclicIntraMacroblockRefresh(const sp<AMessage> &msg, int32_t mode) {
    OMX_VIDEO_PARAM_INTRAREFRESHTYPE params;
    InitOMXParams(&params);
    params.nPortIndex = kPortIndexOutput;

    params.eRefreshMode = static_cast<OMX_VIDEO_INTRAREFRESHTYPE>(mode);

    if (params.eRefreshMode == OMX_VIDEO_IntraRefreshCyclic ||
            params.eRefreshMode == OMX_VIDEO_IntraRefreshBoth) {
        int32_t mbs;
        if (!msg->findInt32("intra-refresh-CIR-mbs", &mbs)) {
            return INVALID_OPERATION;
        }
        params.nCirMBs = mbs;
    }

    if (params.eRefreshMode == OMX_VIDEO_IntraRefreshAdaptive ||
            params.eRefreshMode == OMX_VIDEO_IntraRefreshBoth) {
        int32_t mbs;
        if (!msg->findInt32("intra-refresh-AIR-mbs", &mbs)) {
            return INVALID_OPERATION;
        }
        params.nAirMBs = mbs;

        int32_t ref;
        if (!msg->findInt32("intra-refresh-AIR-ref", &ref)) {
            return INVALID_OPERATION;
        }
        params.nAirRef = ref;
    }

    status_t err = mOMXNode->setParameter(
            OMX_IndexParamVideoIntraRefresh, &params, sizeof(params));
    return err;
}

static OMX_U32 setPFramesSpacing(
        float iFramesInterval /* seconds */, int32_t frameRate, uint32_t BFramesSpacing = 0) {
    // BFramesSpacing is the number of B frames between I/P frames
    // PFramesSpacing (the value to be returned) is the number of P frames between I frames
    //
    // keyFrameInterval = ((PFramesSpacing + 1) * BFramesSpacing) + PFramesSpacing + 1
    //                                     ^^^                            ^^^        ^^^
    //                              number of B frames                number of P    I frame
    //
    //                  = (PFramesSpacing + 1) * (BFramesSpacing + 1)
    //
    // E.g.
    //      I   P   I  : I-interval: 8, nPFrames 1, nBFrames 3
    //       BBB BBB

    if (iFramesInterval < 0) { // just 1 key frame
        return 0xFFFFFFFE; // don't use maxint as key-frame-interval calculation will add 1
    } else if (iFramesInterval == 0) { // just key frames
        return 0;
    }

    // round down as key-frame-interval is an upper limit
    uint32_t keyFrameInterval = uint32_t(frameRate * iFramesInterval);
    OMX_U32 ret = keyFrameInterval / (BFramesSpacing + 1);
    return ret > 0 ? ret - 1 : 0;
}

status_t ACodec::setupMPEG4EncoderParameters(const sp<AMessage> &msg) {
    int32_t bitrate;
    float iFrameInterval;
    if (!msg->findInt32("bitrate", &bitrate)
            || !msg->findAsFloat("i-frame-interval", &iFrameInterval)) {
        return INVALID_OPERATION;
    }

    OMX_VIDEO_CONTROLRATETYPE bitrateMode = getVideoBitrateMode(msg);

    float frameRate;
    if (!msg->findFloat("frame-rate", &frameRate)) {
        int32_t tmp;
        if (!msg->findInt32("frame-rate", &tmp)) {
            return INVALID_OPERATION;
        }
        frameRate = (float)tmp;
    }

    OMX_VIDEO_PARAM_MPEG4TYPE mpeg4type;
    InitOMXParams(&mpeg4type);
    mpeg4type.nPortIndex = kPortIndexOutput;

    status_t err = mOMXNode->getParameter(
            OMX_IndexParamVideoMpeg4, &mpeg4type, sizeof(mpeg4type));

    if (err != OK) {
        return err;
    }

    mpeg4type.nSliceHeaderSpacing = 0;
    mpeg4type.bSVH = OMX_FALSE;
    mpeg4type.bGov = OMX_FALSE;

    mpeg4type.nAllowedPictureTypes =
        OMX_VIDEO_PictureTypeI | OMX_VIDEO_PictureTypeP;

    mpeg4type.nBFrames = 0;
    mpeg4type.nPFrames = setPFramesSpacing(iFrameInterval, frameRate, mpeg4type.nBFrames);
    if (mpeg4type.nPFrames == 0) {
        mpeg4type.nAllowedPictureTypes = OMX_VIDEO_PictureTypeI;
    }
    mpeg4type.nIDCVLCThreshold = 0;
    mpeg4type.bACPred = OMX_TRUE;
    mpeg4type.nMaxPacketSize = 256;
    mpeg4type.nTimeIncRes = 1000;
    mpeg4type.nHeaderExtension = 0;
    mpeg4type.bReversibleVLC = OMX_FALSE;

    int32_t profile;
    if (msg->findInt32("profile", &profile)) {
        int32_t level;
        if (!msg->findInt32("level", &level)) {
            return INVALID_OPERATION;
        }

        err = verifySupportForProfileAndLevel(kPortIndexOutput, profile, level);

        if (err != OK) {
            return err;
        }

        mpeg4type.eProfile = static_cast<OMX_VIDEO_MPEG4PROFILETYPE>(profile);
        mpeg4type.eLevel = static_cast<OMX_VIDEO_MPEG4LEVELTYPE>(level);
    }

    setBFrames(&mpeg4type);
    err = mOMXNode->setParameter(
            OMX_IndexParamVideoMpeg4, &mpeg4type, sizeof(mpeg4type));

    if (err != OK) {
        return err;
    }

    err = configureBitrate(bitrateMode, bitrate);

    if (err != OK) {
        return err;
    }

    return setupErrorCorrectionParameters();
}

status_t ACodec::setupH263EncoderParameters(const sp<AMessage> &msg) {
    int32_t bitrate;
    float iFrameInterval;
    if (!msg->findInt32("bitrate", &bitrate)
            || !msg->findAsFloat("i-frame-interval", &iFrameInterval)) {
        return INVALID_OPERATION;
    }

    OMX_VIDEO_CONTROLRATETYPE bitrateMode = getVideoBitrateMode(msg);

    float frameRate;
    if (!msg->findFloat("frame-rate", &frameRate)) {
        int32_t tmp;
        if (!msg->findInt32("frame-rate", &tmp)) {
            return INVALID_OPERATION;
        }
        frameRate = (float)tmp;
    }

    OMX_VIDEO_PARAM_H263TYPE h263type;
    InitOMXParams(&h263type);
    h263type.nPortIndex = kPortIndexOutput;

    status_t err = mOMXNode->getParameter(
            OMX_IndexParamVideoH263, &h263type, sizeof(h263type));

    if (err != OK) {
        return err;
    }

    h263type.nAllowedPictureTypes =
        OMX_VIDEO_PictureTypeI | OMX_VIDEO_PictureTypeP;

    h263type.nBFrames = 0;
    h263type.nPFrames = setPFramesSpacing(iFrameInterval, frameRate, h263type.nBFrames);
    if (h263type.nPFrames == 0) {
        h263type.nAllowedPictureTypes = OMX_VIDEO_PictureTypeI;
    }

    int32_t profile;
    if (msg->findInt32("profile", &profile)) {
        int32_t level;
        if (!msg->findInt32("level", &level)) {
            return INVALID_OPERATION;
        }

        err = verifySupportForProfileAndLevel(kPortIndexOutput, profile, level);

        if (err != OK) {
            return err;
        }

        h263type.eProfile = static_cast<OMX_VIDEO_H263PROFILETYPE>(profile);
        h263type.eLevel = static_cast<OMX_VIDEO_H263LEVELTYPE>(level);
    }

    h263type.bPLUSPTYPEAllowed = OMX_FALSE;
    h263type.bForceRoundingTypeToZero = OMX_FALSE;
    h263type.nPictureHeaderRepetition = 0;
    h263type.nGOBHeaderInterval = 0;

    err = mOMXNode->setParameter(
            OMX_IndexParamVideoH263, &h263type, sizeof(h263type));

    if (err != OK) {
        return err;
    }

    err = configureBitrate(bitrateMode, bitrate);

    if (err != OK) {
        return err;
    }

    return setupErrorCorrectionParameters();
}

// static
int /* OMX_VIDEO_AVCLEVELTYPE */ ACodec::getAVCLevelFor(
        int width, int height, int rate, int bitrate,
        OMX_VIDEO_AVCPROFILEEXTTYPE profile) {
    // convert bitrate to main/baseline profile kbps equivalent
    switch ((uint32_t)profile) {
        case OMX_VIDEO_AVCProfileHigh10:
            bitrate = divUp(bitrate, 3000); break;
        case OMX_VIDEO_AVCProfileConstrainedHigh:
        case OMX_VIDEO_AVCProfileHigh:
            bitrate = divUp(bitrate, 1250); break;
        default:
            bitrate = divUp(bitrate, 1000); break;
    }

    // convert size and rate to MBs
    width = divUp(width, 16);
    height = divUp(height, 16);
    int mbs = width * height;
    rate *= mbs;
    int maxDimension = max(width, height);

    static const int limits[][5] = {
        /*    MBps      MB   dim  bitrate        level */
        {     1485,     99,   28,     64, OMX_VIDEO_AVCLevel1  },
        {     1485,     99,   28,    128, OMX_VIDEO_AVCLevel1b },
        {     3000,    396,   56,    192, OMX_VIDEO_AVCLevel11 },
        {     6000,    396,   56,    384, OMX_VIDEO_AVCLevel12 },
        {    11880,    396,   56,    768, OMX_VIDEO_AVCLevel13 },
        {    11880,    396,   56,   2000, OMX_VIDEO_AVCLevel2  },
        {    19800,    792,   79,   4000, OMX_VIDEO_AVCLevel21 },
        {    20250,   1620,  113,   4000, OMX_VIDEO_AVCLevel22 },
        {    40500,   1620,  113,  10000, OMX_VIDEO_AVCLevel3  },
        {   108000,   3600,  169,  14000, OMX_VIDEO_AVCLevel31 },
        {   216000,   5120,  202,  20000, OMX_VIDEO_AVCLevel32 },
        {   245760,   8192,  256,  20000, OMX_VIDEO_AVCLevel4  },
        {   245760,   8192,  256,  50000, OMX_VIDEO_AVCLevel41 },
        {   522240,   8704,  263,  50000, OMX_VIDEO_AVCLevel42 },
        {   589824,  22080,  420, 135000, OMX_VIDEO_AVCLevel5  },
        {   983040,  36864,  543, 240000, OMX_VIDEO_AVCLevel51 },
        {  2073600,  36864,  543, 240000, OMX_VIDEO_AVCLevel52 },
        {  4177920, 139264, 1055, 240000, OMX_VIDEO_AVCLevel6  },
        {  8355840, 139264, 1055, 480000, OMX_VIDEO_AVCLevel61 },
        { 16711680, 139264, 1055, 800000, OMX_VIDEO_AVCLevel62 },
    };

    for (size_t i = 0; i < ARRAY_SIZE(limits); i++) {
        const int (&limit)[5] = limits[i];
        if (rate <= limit[0] && mbs <= limit[1] && maxDimension <= limit[2]
                && bitrate <= limit[3]) {
            return limit[4];
        }
    }
    return 0;
}

status_t ACodec::setupAVCEncoderParameters(const sp<AMessage> &msg) {
    int32_t bitrate;
    float iFrameInterval;
    if (!msg->findInt32("bitrate", &bitrate)
            || !msg->findAsFloat("i-frame-interval", &iFrameInterval)) {
        return INVALID_OPERATION;
    }

    OMX_VIDEO_CONTROLRATETYPE bitrateMode = getVideoBitrateMode(msg);

    float frameRate;
    if (!msg->findFloat("frame-rate", &frameRate)) {
        int32_t tmp;
        if (!msg->findInt32("frame-rate", &tmp)) {
            return INVALID_OPERATION;
        }
        frameRate = (float)tmp;
    }

    status_t err = OK;
    int32_t intraRefreshMode = 0;
    if (msg->findInt32("intra-refresh-mode", &intraRefreshMode)) {
        err = setCyclicIntraMacroblockRefresh(msg, intraRefreshMode);
        if (err != OK) {
            ALOGE("Setting intra macroblock refresh mode (%d) failed: 0x%x",
                    err, intraRefreshMode);
            return err;
        }
    }

    OMX_VIDEO_PARAM_AVCTYPE h264type;
    InitOMXParams(&h264type);
    h264type.nPortIndex = kPortIndexOutput;

    err = mOMXNode->getParameter(
            OMX_IndexParamVideoAvc, &h264type, sizeof(h264type));

    if (err != OK) {
        return err;
    }

    h264type.nAllowedPictureTypes =
        OMX_VIDEO_PictureTypeI | OMX_VIDEO_PictureTypeP;

    int32_t profile;
    if (msg->findInt32("profile", &profile)) {
        int32_t level;
        if (!msg->findInt32("level", &level)) {
            return INVALID_OPERATION;
        }

        err = verifySupportForProfileAndLevel(kPortIndexOutput, profile, level);

        if (err != OK) {
            ALOGE("%s does not support profile %x @ level %x",
                    mComponentName.c_str(), profile, level);
            return err;
        }

        h264type.eProfile = static_cast<OMX_VIDEO_AVCPROFILETYPE>(profile);
        h264type.eLevel = static_cast<OMX_VIDEO_AVCLEVELTYPE>(level);
    } else {
        h264type.eProfile = OMX_VIDEO_AVCProfileBaseline;
        // Use largest supported profile for AVC recording if profile is not specified.
        for (OMX_VIDEO_AVCPROFILETYPE profile : {
                OMX_VIDEO_AVCProfileHigh, OMX_VIDEO_AVCProfileMain }) {
            if (verifySupportForProfileAndLevel(kPortIndexOutput, profile, 0) == OK) {
                h264type.eProfile = profile;
                break;
            }
        }
    }

    ALOGI("setupAVCEncoderParameters with [profile: %s] [level: %s]",
            asString(h264type.eProfile), asString(h264type.eLevel));

    if (h264type.eProfile == OMX_VIDEO_AVCProfileBaseline ||
        h264type.eProfile == static_cast<OMX_VIDEO_AVCPROFILETYPE>(
            OMX_VIDEO_AVCProfileConstrainedBaseline)) {
        h264type.nSliceHeaderSpacing = 0;
        h264type.bUseHadamard = OMX_TRUE;
        h264type.nRefFrames = 1;
        h264type.nBFrames = 0;
        h264type.nPFrames = setPFramesSpacing(iFrameInterval, frameRate, h264type.nBFrames);
        if (h264type.nPFrames == 0) {
            h264type.nAllowedPictureTypes = OMX_VIDEO_PictureTypeI;
        }
        h264type.nRefIdx10ActiveMinus1 = 0;
        h264type.nRefIdx11ActiveMinus1 = 0;
        h264type.bEntropyCodingCABAC = OMX_FALSE;
        h264type.bWeightedPPrediction = OMX_FALSE;
        h264type.bconstIpred = OMX_FALSE;
        h264type.bDirect8x8Inference = OMX_FALSE;
        h264type.bDirectSpatialTemporal = OMX_FALSE;
        h264type.nCabacInitIdc = 0;
    } else if (h264type.eProfile == OMX_VIDEO_AVCProfileMain ||
            h264type.eProfile == OMX_VIDEO_AVCProfileHigh ||
            h264type.eProfile == static_cast<OMX_VIDEO_AVCPROFILETYPE>(
                OMX_VIDEO_AVCProfileConstrainedHigh)) {
        h264type.nSliceHeaderSpacing = 0;
        h264type.bUseHadamard = OMX_TRUE;
        int32_t maxBframes = 0;
        (void)msg->findInt32(KEY_MAX_B_FRAMES, &maxBframes);
        h264type.nBFrames = uint32_t(maxBframes);
        if (mLatency && h264type.nBFrames > *mLatency) {
            h264type.nBFrames = *mLatency;
        }
        h264type.nRefFrames = h264type.nBFrames == 0 ? 1 : 2;

        h264type.nPFrames = setPFramesSpacing(iFrameInterval, frameRate, h264type.nBFrames);
        h264type.nAllowedPictureTypes =
            OMX_VIDEO_PictureTypeI | OMX_VIDEO_PictureTypeP;
        h264type.nRefIdx10ActiveMinus1 = 0;
        h264type.nRefIdx11ActiveMinus1 = 0;
        h264type.bEntropyCodingCABAC = OMX_TRUE;
        h264type.bWeightedPPrediction = OMX_TRUE;
        h264type.bconstIpred = OMX_TRUE;
        h264type.bDirect8x8Inference = OMX_TRUE;
        h264type.bDirectSpatialTemporal = OMX_TRUE;
        h264type.nCabacInitIdc = 1;
    }

    if (h264type.nBFrames != 0) {
        h264type.nAllowedPictureTypes |= OMX_VIDEO_PictureTypeB;
    }

    h264type.bEnableUEP = OMX_FALSE;
    h264type.bEnableFMO = OMX_FALSE;
    h264type.bEnableASO = OMX_FALSE;
    h264type.bEnableRS = OMX_FALSE;
    h264type.bFrameMBsOnly = OMX_TRUE;
    h264type.bMBAFF = OMX_FALSE;
    h264type.eLoopFilterMode = OMX_VIDEO_AVCLoopFilterEnable;

    err = mOMXNode->setParameter(
            OMX_IndexParamVideoAvc, &h264type, sizeof(h264type));

    if (err != OK) {
        return err;
    }

    // TRICKY: if we are enabling temporal layering as well, some codecs may not support layering
    // when B-frames are enabled. Detect this now so we can disable B frames if temporal layering
    // is preferred.
    AString tsSchema;
    int32_t preferBFrames = (int32_t)false;
    if (msg->findString("ts-schema", &tsSchema)
            && (!msg->findInt32("android._prefer-b-frames", &preferBFrames) || !preferBFrames)) {
        OMX_VIDEO_PARAM_ANDROID_TEMPORALLAYERINGTYPE layering;
        InitOMXParams(&layering);
        layering.nPortIndex = kPortIndexOutput;
        if (mOMXNode->getParameter(
                        (OMX_INDEXTYPE)OMX_IndexParamAndroidVideoTemporalLayering,
                        &layering, sizeof(layering)) == OK
                && layering.eSupportedPatterns
                && layering.nBLayerCountMax == 0) {
            h264type.nBFrames = 0;
            h264type.nPFrames = setPFramesSpacing(iFrameInterval, frameRate, h264type.nBFrames);
            h264type.nAllowedPictureTypes &= ~OMX_VIDEO_PictureTypeB;
            ALOGI("disabling B-frames");
            err = mOMXNode->setParameter(
                    OMX_IndexParamVideoAvc, &h264type, sizeof(h264type));

            if (err != OK) {
                return err;
            }
        }
    }

    return configureBitrate(bitrateMode, bitrate);
}

status_t ACodec::configureImageGrid(
        const sp<AMessage> &msg, sp<AMessage> &outputFormat) {
    int32_t tileWidth, tileHeight, gridRows, gridCols;
    OMX_BOOL useGrid = OMX_FALSE;
    if (msg->findInt32("tile-width", &tileWidth) &&
        msg->findInt32("tile-height", &tileHeight) &&
        msg->findInt32("grid-rows", &gridRows) &&
        msg->findInt32("grid-cols", &gridCols)) {
        useGrid = OMX_TRUE;
<<<<<<< HEAD
=======
    } else {
        // when bEnabled is false, the tile info is not used,
        // but clear out these too.
        tileWidth = tileHeight = gridRows = gridCols = 0;
>>>>>>> 3b6aa6c0
    }

    if (!mIsImage && !useGrid) {
        return OK;
    }

    OMX_VIDEO_PARAM_ANDROID_IMAGEGRIDTYPE gridType;
    InitOMXParams(&gridType);
    gridType.nPortIndex = kPortIndexOutput;
    gridType.bEnabled = useGrid;
    gridType.nTileWidth = tileWidth;
    gridType.nTileHeight = tileHeight;
    gridType.nGridRows = gridRows;
    gridType.nGridCols = gridCols;

    ALOGV("sending image grid info to component: bEnabled %d, tile %dx%d, grid %dx%d",
            gridType.bEnabled,
            gridType.nTileWidth,
            gridType.nTileHeight,
            gridType.nGridRows,
            gridType.nGridCols);

    status_t err = mOMXNode->setParameter(
            (OMX_INDEXTYPE)OMX_IndexParamVideoAndroidImageGrid,
            &gridType, sizeof(gridType));

    // for video encoders, grid config is only a hint.
    if (!mIsImage) {
        return OK;
    }

    // image encoders must support grid config.
    if (err != OK) {
        return err;
    }

    // query to get the image encoder's real grid config as it might be
    // different from the requested, and transfer that to the output.
    err = mOMXNode->getParameter(
            (OMX_INDEXTYPE)OMX_IndexParamVideoAndroidImageGrid,
            &gridType, sizeof(gridType));

    ALOGV("received image grid info from component: bEnabled %d, tile %dx%d, grid %dx%d",
            gridType.bEnabled,
            gridType.nTileWidth,
            gridType.nTileHeight,
            gridType.nGridRows,
            gridType.nGridCols);

    if (err == OK && gridType.bEnabled) {
        outputFormat->setInt32("tile-width", gridType.nTileWidth);
        outputFormat->setInt32("tile-height", gridType.nTileHeight);
        outputFormat->setInt32("grid-rows", gridType.nGridRows);
        outputFormat->setInt32("grid-cols", gridType.nGridCols);
    }

    return err;
}

status_t ACodec::setupHEVCEncoderParameters(
        const sp<AMessage> &msg, sp<AMessage> &outputFormat) {
    OMX_VIDEO_CONTROLRATETYPE bitrateMode;
    int32_t bitrate, quality;
    if (!findVideoBitrateControlInfo(msg, &bitrateMode, &bitrate, &quality)) {
        return INVALID_OPERATION;
    }

    OMX_VIDEO_PARAM_HEVCTYPE hevcType;
    InitOMXParams(&hevcType);
    hevcType.nPortIndex = kPortIndexOutput;

    status_t err = OK;
    err = mOMXNode->getParameter(
            (OMX_INDEXTYPE)OMX_IndexParamVideoHevc, &hevcType, sizeof(hevcType));
    if (err != OK) {
        return err;
    }

    int32_t profile;
    if (msg->findInt32("profile", &profile)) {
        int32_t level;
        if (!msg->findInt32("level", &level)) {
            return INVALID_OPERATION;
        }

        err = verifySupportForProfileAndLevel(kPortIndexOutput, profile, level);
        if (err != OK) {
            return err;
        }

        hevcType.eProfile = static_cast<OMX_VIDEO_HEVCPROFILETYPE>(profile);
        hevcType.eLevel = static_cast<OMX_VIDEO_HEVCLEVELTYPE>(level);
    }
    // TODO: finer control?
    if (mIsImage) {
        hevcType.nKeyFrameInterval = 1;
    } else {
        float iFrameInterval;
        if (!msg->findAsFloat("i-frame-interval", &iFrameInterval)) {
            return INVALID_OPERATION;
        }

        float frameRate;
        if (!msg->findFloat("frame-rate", &frameRate)) {
            int32_t tmp;
            if (!msg->findInt32("frame-rate", &tmp)) {
                return INVALID_OPERATION;
            }
            frameRate = (float)tmp;
        }

        hevcType.nKeyFrameInterval =
                setPFramesSpacing(iFrameInterval, frameRate) + 1;
    }


    err = mOMXNode->setParameter(
            (OMX_INDEXTYPE)OMX_IndexParamVideoHevc, &hevcType, sizeof(hevcType));
    if (err != OK) {
        return err;
    }

    err = configureImageGrid(msg, outputFormat);

    if (err != OK) {
        return err;
    }

    return configureBitrate(bitrateMode, bitrate, quality);
}

status_t ACodec::setupVPXEncoderParameters(const sp<AMessage> &msg, sp<AMessage> &outputFormat) {
    int32_t bitrate;
    float iFrameInterval = 0;
    size_t tsLayers = 0;
    OMX_VIDEO_ANDROID_VPXTEMPORALLAYERPATTERNTYPE pattern =
        OMX_VIDEO_VPXTemporalLayerPatternNone;
    static const uint32_t kVp8LayerRateAlloction
        [OMX_VIDEO_ANDROID_MAXVP8TEMPORALLAYERS]
        [OMX_VIDEO_ANDROID_MAXVP8TEMPORALLAYERS] = {
        {100, 100, 100},  // 1 layer
        { 60, 100, 100},  // 2 layers {60%, 40%}
        { 40,  60, 100},  // 3 layers {40%, 20%, 40%}
    };
    if (!msg->findInt32("bitrate", &bitrate)) {
        return INVALID_OPERATION;
    }
    msg->findAsFloat("i-frame-interval", &iFrameInterval);

    OMX_VIDEO_CONTROLRATETYPE bitrateMode = getVideoBitrateMode(msg);

    float frameRate;
    if (!msg->findFloat("frame-rate", &frameRate)) {
        int32_t tmp;
        if (!msg->findInt32("frame-rate", &tmp)) {
            return INVALID_OPERATION;
        }
        frameRate = (float)tmp;
    }

    AString tsSchema;
    OMX_VIDEO_ANDROID_TEMPORALLAYERINGPATTERNTYPE tsType =
        OMX_VIDEO_AndroidTemporalLayeringPatternNone;

    if (msg->findString("ts-schema", &tsSchema)) {
        unsigned int numLayers = 0;
        unsigned int numBLayers = 0;
        int tags;
        char dummy;
        if (sscanf(tsSchema.c_str(), "webrtc.vp8.%u-layer%c", &numLayers, &dummy) == 1
                && numLayers > 0) {
            pattern = OMX_VIDEO_VPXTemporalLayerPatternWebRTC;
            tsType = OMX_VIDEO_AndroidTemporalLayeringPatternWebRTC;
            tsLayers = numLayers;
        } else if ((tags = sscanf(tsSchema.c_str(), "android.generic.%u%c%u%c",
                        &numLayers, &dummy, &numBLayers, &dummy))
                && (tags == 1 || (tags == 3 && dummy == '+'))
                && numLayers > 0 && numLayers < UINT32_MAX - numBLayers) {
            pattern = OMX_VIDEO_VPXTemporalLayerPatternWebRTC;
            // VPX does not have a concept of B-frames, so just count all layers
            tsType = OMX_VIDEO_AndroidTemporalLayeringPatternAndroid;
            tsLayers = numLayers + numBLayers;
        } else {
            ALOGW("Ignoring unsupported ts-schema [%s]", tsSchema.c_str());
        }
        tsLayers = min(tsLayers, (size_t)OMX_VIDEO_ANDROID_MAXVP8TEMPORALLAYERS);
    }

    OMX_VIDEO_PARAM_ANDROID_VP8ENCODERTYPE vp8type;
    InitOMXParams(&vp8type);
    vp8type.nPortIndex = kPortIndexOutput;
    status_t err = mOMXNode->getParameter(
            (OMX_INDEXTYPE)OMX_IndexParamVideoAndroidVp8Encoder,
            &vp8type, sizeof(vp8type));

    if (err == OK) {
        if (iFrameInterval > 0) {
            vp8type.nKeyFrameInterval = setPFramesSpacing(iFrameInterval, frameRate) + 1;
        }
        vp8type.eTemporalPattern = pattern;
        vp8type.nTemporalLayerCount = tsLayers;
        if (tsLayers > 0) {
            for (size_t i = 0; i < OMX_VIDEO_ANDROID_MAXVP8TEMPORALLAYERS; i++) {
                vp8type.nTemporalLayerBitrateRatio[i] =
                    kVp8LayerRateAlloction[tsLayers - 1][i];
            }
        }
        if (bitrateMode == OMX_Video_ControlRateConstant) {
            vp8type.nMinQuantizer = 2;
            vp8type.nMaxQuantizer = 63;
        }

        err = mOMXNode->setParameter(
                (OMX_INDEXTYPE)OMX_IndexParamVideoAndroidVp8Encoder,
                &vp8type, sizeof(vp8type));
        if (err != OK) {
            ALOGW("Extended VP8 parameters set failed: %d", err);
        } else if (tsType == OMX_VIDEO_AndroidTemporalLayeringPatternWebRTC) {
            // advertise even single layer WebRTC layering, as it is defined
            outputFormat->setString("ts-schema", AStringPrintf("webrtc.vp8.%u-layer", tsLayers));
        } else if (tsLayers > 0) {
            // tsType == OMX_VIDEO_AndroidTemporalLayeringPatternAndroid
            outputFormat->setString("ts-schema", AStringPrintf("android.generic.%u", tsLayers));
        }
    }

    return configureBitrate(bitrateMode, bitrate);
}

status_t ACodec::verifySupportForProfileAndLevel(
        OMX_U32 portIndex, int32_t profile, int32_t level) {
    OMX_VIDEO_PARAM_PROFILELEVELTYPE params;
    InitOMXParams(&params);
    params.nPortIndex = portIndex;

    for (OMX_U32 index = 0; index <= kMaxIndicesToCheck; ++index) {
        params.nProfileIndex = index;
        status_t err = mOMXNode->getParameter(
                OMX_IndexParamVideoProfileLevelQuerySupported,
                &params, sizeof(params));

        if (err != OK) {
            return err;
        }

        int32_t supportedProfile = static_cast<int32_t>(params.eProfile);
        int32_t supportedLevel = static_cast<int32_t>(params.eLevel);

        if (profile == supportedProfile && level <= supportedLevel) {
            return OK;
        }

        if (index == kMaxIndicesToCheck) {
            ALOGW("[%s] stopping checking profiles after %u: %x/%x",
                    mComponentName.c_str(), index,
                    params.eProfile, params.eLevel);
        }
    }
    return ERROR_UNSUPPORTED;
}

status_t ACodec::configureBitrate(
        OMX_VIDEO_CONTROLRATETYPE bitrateMode, int32_t bitrate, int32_t quality) {
    OMX_VIDEO_PARAM_BITRATETYPE bitrateType;
    InitOMXParams(&bitrateType);
    bitrateType.nPortIndex = kPortIndexOutput;

    status_t err = mOMXNode->getParameter(
            OMX_IndexParamVideoBitrate, &bitrateType, sizeof(bitrateType));

    if (err != OK) {
        return err;
    }

    bitrateType.eControlRate = bitrateMode;

    // write it out explicitly even if it's a union
    if (bitrateMode == OMX_Video_ControlRateConstantQuality) {
        bitrateType.nQualityFactor = quality;
    } else {
        bitrateType.nTargetBitrate = bitrate;
    }

    return mOMXNode->setParameter(
            OMX_IndexParamVideoBitrate, &bitrateType, sizeof(bitrateType));
}

void ACodec::configureEncoderLatency(const sp<AMessage> &msg) {
    if (!mIsEncoder || !mIsVideo) {
        return;
    }

    int32_t latency = 0, bitrateMode;
    if (msg->findInt32("latency", &latency) && latency > 0) {
        status_t err = setLatency(latency);
        if (err != OK) {
            ALOGW("[%s] failed setLatency. Failure is fine since this key is optional",
                    mComponentName.c_str());
            err = OK;
        } else {
            mLatency = latency;
        }
    } else if ((!msg->findInt32("bitrate-mode", &bitrateMode) &&
            bitrateMode == OMX_Video_ControlRateConstant)) {
        // default the latency to be 1 if latency key is not specified or unsupported and bitrateMode
        // is CBR.
        mLatency = 1;
    }
}

status_t ACodec::setupErrorCorrectionParameters() {
    OMX_VIDEO_PARAM_ERRORCORRECTIONTYPE errorCorrectionType;
    InitOMXParams(&errorCorrectionType);
    errorCorrectionType.nPortIndex = kPortIndexOutput;

    status_t err = mOMXNode->getParameter(
            OMX_IndexParamVideoErrorCorrection,
            &errorCorrectionType, sizeof(errorCorrectionType));

    if (err != OK) {
        return OK;  // Optional feature. Ignore this failure
    }

    errorCorrectionType.bEnableHEC = OMX_FALSE;
    errorCorrectionType.bEnableResync = OMX_TRUE;
    errorCorrectionType.nResynchMarkerSpacing = 256;
    errorCorrectionType.bEnableDataPartitioning = OMX_FALSE;
    errorCorrectionType.bEnableRVLC = OMX_FALSE;

    return mOMXNode->setParameter(
            OMX_IndexParamVideoErrorCorrection,
            &errorCorrectionType, sizeof(errorCorrectionType));
}

status_t ACodec::setVideoFormatOnPort(
        OMX_U32 portIndex,
        int32_t width, int32_t height, OMX_VIDEO_CODINGTYPE compressionFormat,
        float frameRate) {
    OMX_PARAM_PORTDEFINITIONTYPE def;
    InitOMXParams(&def);
    def.nPortIndex = portIndex;

    OMX_VIDEO_PORTDEFINITIONTYPE *video_def = &def.format.video;

    status_t err = mOMXNode->getParameter(
            OMX_IndexParamPortDefinition, &def, sizeof(def));
    if (err != OK) {
        return err;
    }

    if (portIndex == kPortIndexInput) {
        // XXX Need a (much) better heuristic to compute input buffer sizes.
        const size_t X = 64 * 1024;
        if (def.nBufferSize < X) {
            def.nBufferSize = X;
        }
    }

    if (def.eDomain != OMX_PortDomainVideo) {
        ALOGE("expected video port, got %s(%d)", asString(def.eDomain), def.eDomain);
        return FAILED_TRANSACTION;
    }

    video_def->nFrameWidth = width;
    video_def->nFrameHeight = height;

    if (portIndex == kPortIndexInput) {
        video_def->eCompressionFormat = compressionFormat;
        video_def->eColorFormat = OMX_COLOR_FormatUnused;
        if (frameRate >= 0) {
            video_def->xFramerate = (OMX_U32)(frameRate * 65536.0f);
        }
    }

    err = mOMXNode->setParameter(
            OMX_IndexParamPortDefinition, &def, sizeof(def));

    return err;
}

size_t ACodec::countBuffersOwnedByComponent(OMX_U32 portIndex) const {
    size_t n = 0;

    for (size_t i = 0; i < mBuffers[portIndex].size(); ++i) {
        const BufferInfo &info = mBuffers[portIndex].itemAt(i);

        if (info.mStatus == BufferInfo::OWNED_BY_COMPONENT) {
            ++n;
        }
    }

    return n;
}

size_t ACodec::countBuffersOwnedByNativeWindow() const {
    size_t n = 0;

    for (size_t i = 0; i < mBuffers[kPortIndexOutput].size(); ++i) {
        const BufferInfo &info = mBuffers[kPortIndexOutput].itemAt(i);

        if (info.mStatus == BufferInfo::OWNED_BY_NATIVE_WINDOW) {
            ++n;
        }
    }

    return n;
}

void ACodec::waitUntilAllPossibleNativeWindowBuffersAreReturnedToUs() {
    if (mNativeWindow == NULL) {
        return;
    }

    while (countBuffersOwnedByNativeWindow() > mNumUndequeuedBuffers
            && dequeueBufferFromNativeWindow() != NULL) {
        // these buffers will be submitted as regular buffers; account for this
        if (storingMetadataInDecodedBuffers() && mMetadataBuffersToSubmit > 0) {
            --mMetadataBuffersToSubmit;
        }
    }
}

bool ACodec::allYourBuffersAreBelongToUs(
        OMX_U32 portIndex) {
    for (size_t i = 0; i < mBuffers[portIndex].size(); ++i) {
        BufferInfo *info = &mBuffers[portIndex].editItemAt(i);

        if (info->mStatus != BufferInfo::OWNED_BY_US
                && info->mStatus != BufferInfo::OWNED_BY_NATIVE_WINDOW) {
            ALOGV("[%s] Buffer %u on port %u still has status %d",
                    mComponentName.c_str(),
                    info->mBufferID, portIndex, info->mStatus);
            return false;
        }
    }

    return true;
}

bool ACodec::allYourBuffersAreBelongToUs() {
    return allYourBuffersAreBelongToUs(kPortIndexInput)
        && allYourBuffersAreBelongToUs(kPortIndexOutput);
}

void ACodec::deferMessage(const sp<AMessage> &msg) {
    mDeferredQueue.push_back(msg);
}

void ACodec::processDeferredMessages() {
    List<sp<AMessage> > queue = mDeferredQueue;
    mDeferredQueue.clear();

    List<sp<AMessage> >::iterator it = queue.begin();
    while (it != queue.end()) {
        onMessageReceived(*it++);
    }
}

status_t ACodec::getPortFormat(OMX_U32 portIndex, sp<AMessage> &notify) {
    const char *niceIndex = portIndex == kPortIndexInput ? "input" : "output";
    OMX_PARAM_PORTDEFINITIONTYPE def;
    InitOMXParams(&def);
    def.nPortIndex = portIndex;

    status_t err = mOMXNode->getParameter(OMX_IndexParamPortDefinition, &def, sizeof(def));
    if (err != OK) {
        return err;
    }

    if (def.eDir != (portIndex == kPortIndexOutput ? OMX_DirOutput : OMX_DirInput)) {
        ALOGE("unexpected dir: %s(%d) on %s port", asString(def.eDir), def.eDir, niceIndex);
        return BAD_VALUE;
    }

    switch (def.eDomain) {
        case OMX_PortDomainVideo:
        {
            OMX_VIDEO_PORTDEFINITIONTYPE *videoDef = &def.format.video;
            switch ((int)videoDef->eCompressionFormat) {
                case OMX_VIDEO_CodingUnused:
                {
                    CHECK(mIsEncoder ^ (portIndex == kPortIndexOutput));
                    notify->setString("mime", MEDIA_MIMETYPE_VIDEO_RAW);

                    notify->setInt32("stride", videoDef->nStride);
                    notify->setInt32("slice-height", videoDef->nSliceHeight);
                    notify->setInt32("color-format", videoDef->eColorFormat);

                    if (mNativeWindow == NULL) {
                        DescribeColorFormat2Params describeParams;
                        InitOMXParams(&describeParams);
                        describeParams.eColorFormat = videoDef->eColorFormat;
                        describeParams.nFrameWidth = videoDef->nFrameWidth;
                        describeParams.nFrameHeight = videoDef->nFrameHeight;
                        describeParams.nStride = videoDef->nStride;
                        describeParams.nSliceHeight = videoDef->nSliceHeight;
                        describeParams.bUsingNativeBuffers = OMX_FALSE;

                        if (DescribeColorFormat(mOMXNode, describeParams)) {
                            notify->setBuffer(
                                    "image-data",
                                    ABuffer::CreateAsCopy(
                                            &describeParams.sMediaImage,
                                            sizeof(describeParams.sMediaImage)));

                            MediaImage2 &img = describeParams.sMediaImage;
                            MediaImage2::PlaneInfo *plane = img.mPlane;
                            ALOGV("[%s] MediaImage { F(%ux%u) @%u+%d+%d @%u+%d+%d @%u+%d+%d }",
                                    mComponentName.c_str(), img.mWidth, img.mHeight,
                                    plane[0].mOffset, plane[0].mColInc, plane[0].mRowInc,
                                    plane[1].mOffset, plane[1].mColInc, plane[1].mRowInc,
                                    plane[2].mOffset, plane[2].mColInc, plane[2].mRowInc);
                        }
                    }

                    int32_t width = (int32_t)videoDef->nFrameWidth;
                    int32_t height = (int32_t)videoDef->nFrameHeight;

                    if (portIndex == kPortIndexOutput) {
                        OMX_CONFIG_RECTTYPE rect;
                        InitOMXParams(&rect);
                        rect.nPortIndex = portIndex;

                        if (mOMXNode->getConfig(
                                    (portIndex == kPortIndexOutput ?
                                            OMX_IndexConfigCommonOutputCrop :
                                            OMX_IndexConfigCommonInputCrop),
                                    &rect, sizeof(rect)) != OK) {
                            rect.nLeft = 0;
                            rect.nTop = 0;
                            rect.nWidth = videoDef->nFrameWidth;
                            rect.nHeight = videoDef->nFrameHeight;
                        }

                        if (rect.nLeft < 0 || rect.nTop < 0 ||
                            rect.nWidth == 0 || rect.nHeight == 0 ||
                            rect.nLeft + rect.nWidth > videoDef->nFrameWidth ||
                            rect.nTop + rect.nHeight > videoDef->nFrameHeight) {
                            ALOGE("Wrong cropped rect (%d, %d, %u, %u) vs. frame (%u, %u)",
                                    rect.nLeft, rect.nTop,
                                    rect.nWidth, rect.nHeight,
                                    videoDef->nFrameWidth, videoDef->nFrameHeight);
                            return BAD_VALUE;
                        }

                        notify->setRect(
                                "crop",
                                rect.nLeft,
                                rect.nTop,
                                rect.nLeft + rect.nWidth - 1,
                                rect.nTop + rect.nHeight - 1);

                        width = rect.nWidth;
                        height = rect.nHeight;

                        android_dataspace dataSpace = HAL_DATASPACE_UNKNOWN;
                        (void)getColorAspectsAndDataSpaceForVideoDecoder(
                                width, height, mConfigFormat, notify,
                                mUsingNativeWindow ? &dataSpace : NULL);
                        if (mUsingNativeWindow) {
                            notify->setInt32("android._dataspace", dataSpace);
                        }
                        (void)getHDRStaticInfoForVideoCodec(kPortIndexOutput, notify);
                    } else {
                        (void)getInputColorAspectsForVideoEncoder(notify);
                        if (mConfigFormat->contains("hdr-static-info")) {
                            (void)getHDRStaticInfoForVideoCodec(kPortIndexInput, notify);
                        }
                        uint32_t latency = 0;
                        if (mIsEncoder && !mIsImage &&
                                getLatency(&latency) == OK && latency > 0) {
                            notify->setInt32("latency", latency);
                        }
                    }

                    break;
                }

                case OMX_VIDEO_CodingVP8:
                case OMX_VIDEO_CodingVP9:
                {
                    OMX_VIDEO_PARAM_ANDROID_VP8ENCODERTYPE vp8type;
                    InitOMXParams(&vp8type);
                    vp8type.nPortIndex = kPortIndexOutput;
                    status_t err = mOMXNode->getParameter(
                            (OMX_INDEXTYPE)OMX_IndexParamVideoAndroidVp8Encoder,
                            &vp8type,
                            sizeof(vp8type));

                    if (err == OK) {
                        if (vp8type.eTemporalPattern == OMX_VIDEO_VPXTemporalLayerPatternWebRTC
                                && vp8type.nTemporalLayerCount > 0
                                && vp8type.nTemporalLayerCount
                                        <= OMX_VIDEO_ANDROID_MAXVP8TEMPORALLAYERS) {
                            // advertise as android.generic if we configured for android.generic
                            AString origSchema;
                            if (notify->findString("ts-schema", &origSchema)
                                    && origSchema.startsWith("android.generic")) {
                                notify->setString("ts-schema", AStringPrintf(
                                        "android.generic.%u", vp8type.nTemporalLayerCount));
                            } else {
                                notify->setString("ts-schema", AStringPrintf(
                                        "webrtc.vp8.%u-layer", vp8type.nTemporalLayerCount));
                            }
                        }
                    }
                    // Fall through to set up mime.
                    FALLTHROUGH_INTENDED;
                }

                default:
                {
                    if (mIsEncoder ^ (portIndex == kPortIndexOutput)) {
                        // should be CodingUnused
                        ALOGE("Raw port video compression format is %s(%d)",
                                asString(videoDef->eCompressionFormat),
                                videoDef->eCompressionFormat);
                        return BAD_VALUE;
                    }
                    AString mime;
                    if (GetMimeTypeForVideoCoding(
                        videoDef->eCompressionFormat, &mime) != OK) {
                        notify->setString("mime", "application/octet-stream");
                    } else {
                        notify->setString("mime", mime.c_str());
                    }
                    uint32_t intraRefreshPeriod = 0;
                    if (mIsEncoder && !mIsImage &&
                            getIntraRefreshPeriod(&intraRefreshPeriod) == OK
                            && intraRefreshPeriod > 0) {
                        notify->setInt32("intra-refresh-period", intraRefreshPeriod);
                    }
                    break;
                }
            }
            notify->setInt32("width", videoDef->nFrameWidth);
            notify->setInt32("height", videoDef->nFrameHeight);
            ALOGV("[%s] %s format is %s", mComponentName.c_str(),
                    portIndex == kPortIndexInput ? "input" : "output",
                    notify->debugString().c_str());

            break;
        }

        case OMX_PortDomainAudio:
        {
            OMX_AUDIO_PORTDEFINITIONTYPE *audioDef = &def.format.audio;

            switch ((int)audioDef->eEncoding) {
                case OMX_AUDIO_CodingPCM:
                {
                    OMX_AUDIO_PARAM_PCMMODETYPE params;
                    InitOMXParams(&params);
                    params.nPortIndex = portIndex;

                    err = mOMXNode->getParameter(
                            OMX_IndexParamAudioPcm, &params, sizeof(params));
                    if (err != OK) {
                        return err;
                    }

                    if (params.nChannels <= 0
                            || (params.nChannels != 1 && !params.bInterleaved)
                            || params.ePCMMode != OMX_AUDIO_PCMModeLinear) {
                        ALOGE("unsupported PCM port: %u channels%s, %u-bit",
                                params.nChannels,
                                params.bInterleaved ? " interleaved" : "",
                                params.nBitPerSample);
                        return FAILED_TRANSACTION;
                    }

                    notify->setString("mime", MEDIA_MIMETYPE_AUDIO_RAW);
                    notify->setInt32("channel-count", params.nChannels);
                    notify->setInt32("sample-rate", params.nSamplingRate);

                    AudioEncoding encoding = kAudioEncodingPcm16bit;
                    if (params.eNumData == OMX_NumericalDataUnsigned
                            && params.nBitPerSample == 8u) {
                        encoding = kAudioEncodingPcm8bit;
                    } else if (params.eNumData == OMX_NumericalDataFloat
                            && params.nBitPerSample == 32u) {
                        encoding = kAudioEncodingPcmFloat;
                    } else if (params.eNumData == OMX_NumericalDataSigned
                            && params.nBitPerSample == 24u) {
                        encoding = kAudioEncodingPcm24bitPacked;
                    } else if (params.eNumData == OMX_NumericalDataSigned
                            && params.nBitPerSample == 32u) {
                        encoding = kAudioEncodingPcm32bit;
                    } else if (params.nBitPerSample != 16u
                            || params.eNumData != OMX_NumericalDataSigned) {
                        ALOGE("unsupported PCM port: %s(%d), %s(%d) mode ",
                                asString(params.eNumData), params.eNumData,
                                asString(params.ePCMMode), params.ePCMMode);
                        return FAILED_TRANSACTION;
                    }
                    notify->setInt32("pcm-encoding", encoding);

                    if (mChannelMaskPresent) {
                        notify->setInt32("channel-mask", mChannelMask);
                    }
                    break;
                }

                case OMX_AUDIO_CodingAAC:
                {
                    OMX_AUDIO_PARAM_AACPROFILETYPE params;
                    InitOMXParams(&params);
                    params.nPortIndex = portIndex;

                    err = mOMXNode->getParameter(
                            OMX_IndexParamAudioAac, &params, sizeof(params));
                    if (err != OK) {
                        return err;
                    }

                    notify->setString("mime", MEDIA_MIMETYPE_AUDIO_AAC);
                    notify->setInt32("channel-count", params.nChannels);
                    notify->setInt32("sample-rate", params.nSampleRate);
                    notify->setInt32("bitrate", params.nBitRate);
                    break;
                }

                case OMX_AUDIO_CodingAMR:
                {
                    OMX_AUDIO_PARAM_AMRTYPE params;
                    InitOMXParams(&params);
                    params.nPortIndex = portIndex;

                    err = mOMXNode->getParameter(
                            OMX_IndexParamAudioAmr, &params, sizeof(params));
                    if (err != OK) {
                        return err;
                    }

                    notify->setInt32("channel-count", 1);
                    if (params.eAMRBandMode >= OMX_AUDIO_AMRBandModeWB0) {
                        notify->setString("mime", MEDIA_MIMETYPE_AUDIO_AMR_WB);
                        notify->setInt32("sample-rate", 16000);
                    } else {
                        notify->setString("mime", MEDIA_MIMETYPE_AUDIO_AMR_NB);
                        notify->setInt32("sample-rate", 8000);
                    }
                    break;
                }

                case OMX_AUDIO_CodingFLAC:
                {
                    OMX_AUDIO_PARAM_FLACTYPE params;
                    InitOMXParams(&params);
                    params.nPortIndex = portIndex;

                    err = mOMXNode->getParameter(
                            OMX_IndexParamAudioFlac, &params, sizeof(params));
                    if (err != OK) {
                        return err;
                    }

                    notify->setString("mime", MEDIA_MIMETYPE_AUDIO_FLAC);
                    notify->setInt32("channel-count", params.nChannels);
                    notify->setInt32("sample-rate", params.nSampleRate);
                    break;
                }

                case OMX_AUDIO_CodingMP3:
                {
                    OMX_AUDIO_PARAM_MP3TYPE params;
                    InitOMXParams(&params);
                    params.nPortIndex = portIndex;

                    err = mOMXNode->getParameter(
                            OMX_IndexParamAudioMp3, &params, sizeof(params));
                    if (err != OK) {
                        return err;
                    }

                    notify->setString("mime", MEDIA_MIMETYPE_AUDIO_MPEG);
                    notify->setInt32("channel-count", params.nChannels);
                    notify->setInt32("sample-rate", params.nSampleRate);
                    break;
                }

                case OMX_AUDIO_CodingVORBIS:
                {
                    OMX_AUDIO_PARAM_VORBISTYPE params;
                    InitOMXParams(&params);
                    params.nPortIndex = portIndex;

                    err = mOMXNode->getParameter(
                            OMX_IndexParamAudioVorbis, &params, sizeof(params));
                    if (err != OK) {
                        return err;
                    }

                    notify->setString("mime", MEDIA_MIMETYPE_AUDIO_VORBIS);
                    notify->setInt32("channel-count", params.nChannels);
                    notify->setInt32("sample-rate", params.nSampleRate);
                    break;
                }

                case OMX_AUDIO_CodingAndroidAC3:
                {
                    OMX_AUDIO_PARAM_ANDROID_AC3TYPE params;
                    InitOMXParams(&params);
                    params.nPortIndex = portIndex;

                    err = mOMXNode->getParameter(
                            (OMX_INDEXTYPE)OMX_IndexParamAudioAndroidAc3,
                            &params, sizeof(params));
                    if (err != OK) {
                        return err;
                    }

                    notify->setString("mime", MEDIA_MIMETYPE_AUDIO_AC3);
                    notify->setInt32("channel-count", params.nChannels);
                    notify->setInt32("sample-rate", params.nSampleRate);
                    break;
                }

                case OMX_AUDIO_CodingAndroidEAC3:
                {
                    OMX_AUDIO_PARAM_ANDROID_EAC3TYPE params;
                    InitOMXParams(&params);
                    params.nPortIndex = portIndex;

                    err = mOMXNode->getParameter(
                            (OMX_INDEXTYPE)OMX_IndexParamAudioAndroidEac3,
                            &params, sizeof(params));
                    if (err != OK) {
                        return err;
                    }

                    notify->setString("mime", MEDIA_MIMETYPE_AUDIO_EAC3);
                    notify->setInt32("channel-count", params.nChannels);
                    notify->setInt32("sample-rate", params.nSampleRate);
                    break;
                }

                case OMX_AUDIO_CodingAndroidAC4:
                {
                    OMX_AUDIO_PARAM_ANDROID_AC4TYPE params;
                    InitOMXParams(&params);
                    params.nPortIndex = portIndex;

                    err = mOMXNode->getParameter(
                            (OMX_INDEXTYPE)OMX_IndexParamAudioAndroidAc4,
                            &params, sizeof(params));
                    if (err != OK) {
                        return err;
                    }

                    notify->setString("mime", MEDIA_MIMETYPE_AUDIO_AC4);
                    notify->setInt32("channel-count", params.nChannels);
                    notify->setInt32("sample-rate", params.nSampleRate);
                    break;
                }

                case OMX_AUDIO_CodingAndroidOPUS:
                {
                    OMX_AUDIO_PARAM_ANDROID_OPUSTYPE params;
                    InitOMXParams(&params);
                    params.nPortIndex = portIndex;

                    err = mOMXNode->getParameter(
                            (OMX_INDEXTYPE)OMX_IndexParamAudioAndroidOpus,
                            &params, sizeof(params));
                    if (err != OK) {
                        return err;
                    }

                    notify->setString("mime", MEDIA_MIMETYPE_AUDIO_OPUS);
                    notify->setInt32("channel-count", params.nChannels);
                    notify->setInt32("sample-rate", params.nSampleRate);
                    break;
                }

                case OMX_AUDIO_CodingG711:
                {
                    OMX_AUDIO_PARAM_PCMMODETYPE params;
                    InitOMXParams(&params);
                    params.nPortIndex = portIndex;

                    err = mOMXNode->getParameter(
                            (OMX_INDEXTYPE)OMX_IndexParamAudioPcm, &params, sizeof(params));
                    if (err != OK) {
                        return err;
                    }

                    const char *mime = NULL;
                    if (params.ePCMMode == OMX_AUDIO_PCMModeMULaw) {
                        mime = MEDIA_MIMETYPE_AUDIO_G711_MLAW;
                    } else if (params.ePCMMode == OMX_AUDIO_PCMModeALaw) {
                        mime = MEDIA_MIMETYPE_AUDIO_G711_ALAW;
                    } else { // params.ePCMMode == OMX_AUDIO_PCMModeLinear
                        mime = MEDIA_MIMETYPE_AUDIO_RAW;
                    }
                    notify->setString("mime", mime);
                    notify->setInt32("channel-count", params.nChannels);
                    notify->setInt32("sample-rate", params.nSamplingRate);
                    notify->setInt32("pcm-encoding", kAudioEncodingPcm16bit);
                    break;
                }

                case OMX_AUDIO_CodingGSMFR:
                {
                    OMX_AUDIO_PARAM_PCMMODETYPE params;
                    InitOMXParams(&params);
                    params.nPortIndex = portIndex;

                    err = mOMXNode->getParameter(
                                OMX_IndexParamAudioPcm, &params, sizeof(params));
                    if (err != OK) {
                        return err;
                    }

                    notify->setString("mime", MEDIA_MIMETYPE_AUDIO_MSGSM);
                    notify->setInt32("channel-count", params.nChannels);
                    notify->setInt32("sample-rate", params.nSamplingRate);
                    break;
                }

                default:
                    ALOGE("Unsupported audio coding: %s(%d)\n",
                            asString(audioDef->eEncoding), audioDef->eEncoding);
                    return BAD_TYPE;
            }
            break;
        }

        default:
            ALOGE("Unsupported domain: %s(%d)", asString(def.eDomain), def.eDomain);
            return BAD_TYPE;
    }

    return getVendorParameters(portIndex, notify);
}

DescribeHDR10PlusInfoParams* ACodec::getHDR10PlusInfo(size_t paramSizeUsed) {
    if (mDescribeHDR10PlusInfoIndex == 0) {
        ALOGE("getHDR10PlusInfo: does not support DescribeHDR10PlusInfoParams");
        return nullptr;
    }

    size_t newSize = sizeof(DescribeHDR10PlusInfoParams) - 1 +
            ((paramSizeUsed > 0) ? paramSizeUsed : 512);
    if (mHdr10PlusScratchBuffer == nullptr
            || newSize > mHdr10PlusScratchBuffer->size()) {
        mHdr10PlusScratchBuffer = new ABuffer(newSize);
    }
    DescribeHDR10PlusInfoParams *config =
            (DescribeHDR10PlusInfoParams *)mHdr10PlusScratchBuffer->data();
    InitOMXParams(config);
    config->nSize = mHdr10PlusScratchBuffer->size();
    config->nPortIndex = 1;
    size_t paramSize = config->nSize - sizeof(DescribeHDR10PlusInfoParams) + 1;
    config->nParamSize = paramSize;
    config->nParamSizeUsed = 0;
    status_t err = mOMXNode->getConfig(
            (OMX_INDEXTYPE)mDescribeHDR10PlusInfoIndex,
            config, config->nSize);
    if (err != OK) {
        ALOGE("failed to get DescribeHDR10PlusInfoParams (err %d)", err);
        return nullptr;
    }
    if (config->nParamSize != paramSize) {
        ALOGE("DescribeHDR10PlusInfoParams alters nParamSize: %u vs %zu",
                config->nParamSize, paramSize);
        return nullptr;
    }
    if (paramSizeUsed > 0 && config->nParamSizeUsed != paramSizeUsed) {
        ALOGE("DescribeHDR10PlusInfoParams returns wrong nParamSizeUsed: %u vs %zu",
                config->nParamSizeUsed, paramSizeUsed);
        return nullptr;
    }
    return config;
}

void ACodec::onConfigUpdate(OMX_INDEXTYPE configIndex) {
    if (mDescribeHDR10PlusInfoIndex == 0
            || configIndex != mDescribeHDR10PlusInfoIndex) {
        // mDescribeHDR10PlusInfoIndex is the only update we recognize now
        return;
    }

    DescribeHDR10PlusInfoParams *config = getHDR10PlusInfo();
    if (config == nullptr) {
        return;
    }
    if (config->nParamSizeUsed > config->nParamSize) {
        // try again with the size specified
        config = getHDR10PlusInfo(config->nParamSizeUsed);
        if (config == nullptr) {
            return;
        }
    }

    mOutputFormat = mOutputFormat->dup(); // trigger an output format changed event
    mOutputFormat->setBuffer("hdr10-plus-info",
            ABuffer::CreateAsCopy(config->nValue, config->nParamSizeUsed));
}

void ACodec::onDataSpaceChanged(android_dataspace dataSpace, const ColorAspects &aspects) {
    // aspects are normally communicated in ColorAspects
    int32_t range, standard, transfer;
    convertCodecColorAspectsToPlatformAspects(aspects, &range, &standard, &transfer);

    // if some aspects are unspecified, use dataspace fields
    if (range == 0) {
        range = (dataSpace & HAL_DATASPACE_RANGE_MASK) >> HAL_DATASPACE_RANGE_SHIFT;
    }
    if (standard == 0) {
        standard = (dataSpace & HAL_DATASPACE_STANDARD_MASK) >> HAL_DATASPACE_STANDARD_SHIFT;
    }
    if (transfer == 0) {
        transfer = (dataSpace & HAL_DATASPACE_TRANSFER_MASK) >> HAL_DATASPACE_TRANSFER_SHIFT;
    }

    mOutputFormat = mOutputFormat->dup(); // trigger an output format changed event
    if (range != 0) {
        mOutputFormat->setInt32("color-range", range);
    }
    if (standard != 0) {
        mOutputFormat->setInt32("color-standard", standard);
    }
    if (transfer != 0) {
        mOutputFormat->setInt32("color-transfer", transfer);
    }

    ALOGD("dataspace changed to %#x (R:%d(%s), P:%d(%s), M:%d(%s), T:%d(%s)) "
          "(R:%d(%s), S:%d(%s), T:%d(%s))",
            dataSpace,
            aspects.mRange, asString(aspects.mRange),
            aspects.mPrimaries, asString(aspects.mPrimaries),
            aspects.mMatrixCoeffs, asString(aspects.mMatrixCoeffs),
            aspects.mTransfer, asString(aspects.mTransfer),
            range, asString((ColorRange)range),
            standard, asString((ColorStandard)standard),
            transfer, asString((ColorTransfer)transfer));
}

void ACodec::onOutputFormatChanged(sp<const AMessage> expectedFormat) {
    // store new output format, at the same time mark that this is no longer the first frame
    mOutputFormat = mBaseOutputFormat->dup();

    if (getPortFormat(kPortIndexOutput, mOutputFormat) != OK) {
        ALOGE("[%s] Failed to get port format to send format change", mComponentName.c_str());
        return;
    }

    if (expectedFormat != NULL) {
        sp<const AMessage> changes = expectedFormat->changesFrom(mOutputFormat);
        sp<const AMessage> to = mOutputFormat->changesFrom(expectedFormat);
        if (changes->countEntries() != 0 || to->countEntries() != 0) {
            ALOGW("[%s] BAD CODEC: Output format changed unexpectedly from (diff) %s to (diff) %s",
                    mComponentName.c_str(),
                    changes->debugString(4).c_str(), to->debugString(4).c_str());
        }
    }

    if (!mIsVideo && !mIsEncoder) {
        AudioEncoding pcmEncoding = kAudioEncodingPcm16bit;
        (void)mConfigFormat->findInt32("pcm-encoding", (int32_t*)&pcmEncoding);
        AudioEncoding codecPcmEncoding = kAudioEncodingPcm16bit;
        (void)mOutputFormat->findInt32("pcm-encoding", (int32_t*)&codecPcmEncoding);

        mConverter[kPortIndexOutput] = AudioConverter::Create(codecPcmEncoding, pcmEncoding);
        if (mConverter[kPortIndexOutput] != NULL) {
            mOutputFormat->setInt32("pcm-encoding", pcmEncoding);
        }
    }

    if (mTunneled) {
        sendFormatChange();
    }
}

void ACodec::sendFormatChange() {
    AString mime;
    CHECK(mOutputFormat->findString("mime", &mime));

    if (mime == MEDIA_MIMETYPE_AUDIO_RAW && (mEncoderDelay || mEncoderPadding)) {
        int32_t channelCount, sampleRate;
        CHECK(mOutputFormat->findInt32("channel-count", &channelCount));
        CHECK(mOutputFormat->findInt32("sample-rate", &sampleRate));
        if (mSampleRate != 0 && sampleRate != 0) {
            // avoiding 32-bit overflows in intermediate values
            mEncoderDelay = (int32_t)((((int64_t)mEncoderDelay) * sampleRate) / mSampleRate);
            mEncoderPadding = (int32_t)((((int64_t)mEncoderPadding) * sampleRate) / mSampleRate);
            mSampleRate = sampleRate;
        }
        if (mSkipCutBuffer != NULL) {
            size_t prevbufsize = mSkipCutBuffer->size();
            if (prevbufsize != 0) {
                ALOGW("Replacing SkipCutBuffer holding %zu bytes", prevbufsize);
            }
        }
        mSkipCutBuffer = new SkipCutBuffer(mEncoderDelay, mEncoderPadding, channelCount);
    }


    // mLastOutputFormat is not used when tunneled; doing this just to stay consistent
    mLastOutputFormat = mOutputFormat;
}

void ACodec::signalError(OMX_ERRORTYPE error, status_t internalError) {
    ALOGE("signalError(omxError %#x, internalError %d)", error, internalError);

    if (internalError == UNKNOWN_ERROR) { // find better error code
        const status_t omxStatus = statusFromOMXError(error);
        if (omxStatus != 0) {
            internalError = omxStatus;
        } else {
            ALOGW("Invalid OMX error %#x", error);
        }
    }

    mFatalError = true;
    mCallback->onError(internalError, ACTION_CODE_FATAL);
}

status_t ACodec::requestIDRFrame() {
    if (!mIsEncoder) {
        return ERROR_UNSUPPORTED;
    }

    OMX_CONFIG_INTRAREFRESHVOPTYPE params;
    InitOMXParams(&params);

    params.nPortIndex = kPortIndexOutput;
    params.IntraRefreshVOP = OMX_TRUE;

    return mOMXNode->setConfig(
            OMX_IndexConfigVideoIntraVOPRefresh,
            &params,
            sizeof(params));
}

////////////////////////////////////////////////////////////////////////////////

ACodec::BaseState::BaseState(ACodec *codec, const sp<AState> &parentState)
    : AState(parentState),
      mCodec(codec) {
}

ACodec::BaseState::PortMode ACodec::BaseState::getPortMode(
        OMX_U32 /* portIndex */) {
    return KEEP_BUFFERS;
}

void ACodec::BaseState::stateExited() {
    ++mCodec->mStateGeneration;
}

bool ACodec::BaseState::onMessageReceived(const sp<AMessage> &msg) {
    switch (msg->what()) {
        case kWhatInputBufferFilled:
        {
            onInputBufferFilled(msg);
            break;
        }

        case kWhatOutputBufferDrained:
        {
            onOutputBufferDrained(msg);
            break;
        }

        case ACodec::kWhatOMXMessageList:
        {
            return checkOMXMessage(msg) ? onOMXMessageList(msg) : true;
        }

        case ACodec::kWhatOMXMessageItem:
        {
            // no need to check as we already did it for kWhatOMXMessageList
            return onOMXMessage(msg);
        }

        case ACodec::kWhatOMXMessage:
        {
            return checkOMXMessage(msg) ? onOMXMessage(msg) : true;
        }

        case ACodec::kWhatSetSurface:
        {
            sp<AReplyToken> replyID;
            CHECK(msg->senderAwaitsResponse(&replyID));

            sp<RefBase> obj;
            CHECK(msg->findObject("surface", &obj));

            status_t err = mCodec->handleSetSurface(static_cast<Surface *>(obj.get()));

            sp<AMessage> response = new AMessage;
            response->setInt32("err", err);
            response->postReply(replyID);
            break;
        }

        case ACodec::kWhatCreateInputSurface:
        case ACodec::kWhatSetInputSurface:
        case ACodec::kWhatSignalEndOfInputStream:
        {
            // This may result in an app illegal state exception.
            ALOGE("Message 0x%x was not handled", msg->what());
            mCodec->signalError(OMX_ErrorUndefined, INVALID_OPERATION);
            return true;
        }

        case ACodec::kWhatOMXDied:
        {
            // This will result in kFlagSawMediaServerDie handling in MediaCodec.
            ALOGE("OMX/mediaserver died, signalling error!");
            mCodec->mGraphicBufferSource.clear();
            mCodec->signalError(OMX_ErrorResourcesLost, DEAD_OBJECT);
            break;
        }

        case ACodec::kWhatReleaseCodecInstance:
        {
            ALOGI("[%s] forcing the release of codec",
                    mCodec->mComponentName.c_str());
            status_t err = mCodec->mOMXNode->freeNode();
            ALOGE_IF("[%s] failed to release codec instance: err=%d",
                       mCodec->mComponentName.c_str(), err);
            mCodec->mCallback->onReleaseCompleted();

            mCodec->changeState(mCodec->mUninitializedState);
            break;
        }

        case ACodec::kWhatForceStateTransition:
        {
            ALOGV("Already transitioned --- ignore");
            break;
        }

        case kWhatCheckIfStuck: {
            ALOGV("No-op by default");
            break;
        }

        default:
            return false;
    }

    return true;
}

bool ACodec::BaseState::checkOMXMessage(const sp<AMessage> &msg) {
    // there is a possibility that this is an outstanding message for a
    // codec that we have already destroyed
    if (mCodec->mOMXNode == NULL) {
        ALOGI("ignoring message as already freed component: %s",
                msg->debugString().c_str());
        return false;
    }

    int32_t generation;
    CHECK(msg->findInt32("generation", (int32_t*)&generation));
    if (generation != mCodec->mNodeGeneration) {
        ALOGW("Unexpected message for component: %s, gen %u, cur %u",
                msg->debugString().c_str(), generation, mCodec->mNodeGeneration);
        return false;
    }
    return true;
}

bool ACodec::BaseState::onOMXMessageList(const sp<AMessage> &msg) {
    sp<RefBase> obj;
    CHECK(msg->findObject("messages", &obj));
    sp<MessageList> msgList = static_cast<MessageList *>(obj.get());

    bool receivedRenderedEvents = false;
    for (std::list<sp<AMessage>>::const_iterator it = msgList->getList().cbegin();
          it != msgList->getList().cend(); ++it) {
        (*it)->setWhat(ACodec::kWhatOMXMessageItem);
        mCodec->handleMessage(*it);
        int32_t type;
        CHECK((*it)->findInt32("type", &type));
        if (type == omx_message::FRAME_RENDERED) {
            receivedRenderedEvents = true;
        }
    }

    if (receivedRenderedEvents) {
        // NOTE: all buffers are rendered in this case
        mCodec->notifyOfRenderedFrames();
    }
    return true;
}

bool ACodec::BaseState::onOMXMessage(const sp<AMessage> &msg) {
    int32_t type;
    CHECK(msg->findInt32("type", &type));

    switch (type) {
        case omx_message::EVENT:
        {
            int32_t event, data1, data2;
            CHECK(msg->findInt32("event", &event));
            CHECK(msg->findInt32("data1", &data1));
            CHECK(msg->findInt32("data2", &data2));

            if (event == OMX_EventCmdComplete
                    && data1 == OMX_CommandFlush
                    && data2 == (int32_t)OMX_ALL) {
                // Use of this notification is not consistent across
                // implementations. We'll drop this notification and rely
                // on flush-complete notifications on the individual port
                // indices instead.

                return true;
            }

            return onOMXEvent(
                    static_cast<OMX_EVENTTYPE>(event),
                    static_cast<OMX_U32>(data1),
                    static_cast<OMX_U32>(data2));
        }

        case omx_message::EMPTY_BUFFER_DONE:
        {
            IOMX::buffer_id bufferID;
            int32_t fenceFd;

            CHECK(msg->findInt32("buffer", (int32_t*)&bufferID));
            CHECK(msg->findInt32("fence_fd", &fenceFd));

            return onOMXEmptyBufferDone(bufferID, fenceFd);
        }

        case omx_message::FILL_BUFFER_DONE:
        {
            IOMX::buffer_id bufferID;
            CHECK(msg->findInt32("buffer", (int32_t*)&bufferID));

            int32_t rangeOffset, rangeLength, flags, fenceFd;
            int64_t timeUs;

            CHECK(msg->findInt32("range_offset", &rangeOffset));
            CHECK(msg->findInt32("range_length", &rangeLength));
            CHECK(msg->findInt32("flags", &flags));
            CHECK(msg->findInt64("timestamp", &timeUs));
            CHECK(msg->findInt32("fence_fd", &fenceFd));

            return onOMXFillBufferDone(
                    bufferID,
                    (size_t)rangeOffset, (size_t)rangeLength,
                    (OMX_U32)flags,
                    timeUs,
                    fenceFd);
        }

        case omx_message::FRAME_RENDERED:
        {
            int64_t mediaTimeUs, systemNano;

            CHECK(msg->findInt64("media_time_us", &mediaTimeUs));
            CHECK(msg->findInt64("system_nano", &systemNano));

            return onOMXFrameRendered(
                    mediaTimeUs, systemNano);
        }

        default:
            ALOGE("Unexpected message type: %d", type);
            return false;
    }
}

bool ACodec::BaseState::onOMXFrameRendered(
        int64_t mediaTimeUs __unused, nsecs_t systemNano __unused) {
    // ignore outside of Executing and PortSettingsChanged states
    return true;
}

bool ACodec::BaseState::onOMXEvent(
        OMX_EVENTTYPE event, OMX_U32 data1, OMX_U32 data2) {
    if (event == OMX_EventDataSpaceChanged) {
        ColorAspects aspects = ColorUtils::unpackToColorAspects(data2);

        mCodec->onDataSpaceChanged((android_dataspace)data1, aspects);
        return true;
    }

    if (event != OMX_EventError) {
        ALOGV("[%s] EVENT(%d, 0x%08x, 0x%08x)",
             mCodec->mComponentName.c_str(), event, data1, data2);

        return false;
    }

    ALOGE("[%s] ERROR(0x%08x)", mCodec->mComponentName.c_str(), data1);

    // verify OMX component sends back an error we expect.
    OMX_ERRORTYPE omxError = (OMX_ERRORTYPE)data1;
    if (!isOMXError(omxError)) {
        ALOGW("Invalid OMX error %#x", omxError);
        omxError = OMX_ErrorUndefined;
    }
    mCodec->signalError(omxError);

    return true;
}

bool ACodec::BaseState::onOMXEmptyBufferDone(IOMX::buffer_id bufferID, int fenceFd) {
    ALOGV("[%s] onOMXEmptyBufferDone %u",
         mCodec->mComponentName.c_str(), bufferID);

    BufferInfo *info = mCodec->findBufferByID(kPortIndexInput, bufferID);
    BufferInfo::Status status = BufferInfo::getSafeStatus(info);
    if (status != BufferInfo::OWNED_BY_COMPONENT) {
        ALOGE("Wrong ownership in EBD: %s(%d) buffer #%u", _asString(status), status, bufferID);
        mCodec->dumpBuffers(kPortIndexInput);
        if (fenceFd >= 0) {
            ::close(fenceFd);
        }
        return false;
    }
    info->mStatus = BufferInfo::OWNED_BY_US;

    // input buffers cannot take fences, so wait for any fence now
    (void)mCodec->waitForFence(fenceFd, "onOMXEmptyBufferDone");
    fenceFd = -1;

    // still save fence for completeness
    info->setWriteFence(fenceFd, "onOMXEmptyBufferDone");

    // We're in "store-metadata-in-buffers" mode, the underlying
    // OMX component had access to data that's implicitly refcounted
    // by this "MediaBuffer" object. Now that the OMX component has
    // told us that it's done with the input buffer, we can decrement
    // the mediaBuffer's reference count.
    info->mData->meta()->setObject("mediaBufferHolder", sp<MediaBufferHolder>(nullptr));

    PortMode mode = getPortMode(kPortIndexInput);

    switch (mode) {
        case KEEP_BUFFERS:
            break;

        case RESUBMIT_BUFFERS:
            postFillThisBuffer(info);
            break;

        case FREE_BUFFERS:
        default:
            ALOGE("SHOULD NOT REACH HERE: cannot free empty output buffers");
            return false;
    }

    return true;
}

void ACodec::BaseState::postFillThisBuffer(BufferInfo *info) {
    if (mCodec->mPortEOS[kPortIndexInput]) {
        return;
    }

    CHECK_EQ((int)info->mStatus, (int)BufferInfo::OWNED_BY_US);

    info->mData->setFormat(mCodec->mInputFormat);
    mCodec->mBufferChannel->fillThisBuffer(info->mBufferID);
    info->mData.clear();
    info->mStatus = BufferInfo::OWNED_BY_UPSTREAM;
}

void ACodec::BaseState::onInputBufferFilled(const sp<AMessage> &msg) {
    IOMX::buffer_id bufferID;
    CHECK(msg->findInt32("buffer-id", (int32_t*)&bufferID));
    sp<MediaCodecBuffer> buffer;
    int32_t err = OK;
    bool eos = false;
    PortMode mode = getPortMode(kPortIndexInput);
    int32_t discarded = 0;
    if (msg->findInt32("discarded", &discarded) && discarded) {
        // these are unfilled buffers returned by client
        // buffers are returned on MediaCodec.flush
        mode = KEEP_BUFFERS;
    }
    sp<RefBase> obj;
    CHECK(msg->findObject("buffer", &obj));
    buffer = static_cast<MediaCodecBuffer *>(obj.get());

    int32_t tmp;
    if (buffer != NULL && buffer->meta()->findInt32("eos", &tmp) && tmp) {
        eos = true;
        err = ERROR_END_OF_STREAM;
    }

    BufferInfo *info = mCodec->findBufferByID(kPortIndexInput, bufferID);
    BufferInfo::Status status = BufferInfo::getSafeStatus(info);
    if (status != BufferInfo::OWNED_BY_UPSTREAM) {
        ALOGE("Wrong ownership in IBF: %s(%d) buffer #%u", _asString(status), status, bufferID);
        mCodec->dumpBuffers(kPortIndexInput);
        mCodec->signalError(OMX_ErrorUndefined, FAILED_TRANSACTION);
        return;
    }

    info->mStatus = BufferInfo::OWNED_BY_US;
    info->mData = buffer;

    switch (mode) {
        case KEEP_BUFFERS:
        {
            if (eos) {
                if (!mCodec->mPortEOS[kPortIndexInput]) {
                    mCodec->mPortEOS[kPortIndexInput] = true;
                    mCodec->mInputEOSResult = err;
                }
            }
            break;
        }

        case RESUBMIT_BUFFERS:
        {
            if (buffer != NULL && !mCodec->mPortEOS[kPortIndexInput]) {
                // Do not send empty input buffer w/o EOS to the component.
                if (buffer->size() == 0 && !eos) {
                    postFillThisBuffer(info);
                    break;
                }

                int64_t timeUs;
                CHECK(buffer->meta()->findInt64("timeUs", &timeUs));

                OMX_U32 flags = OMX_BUFFERFLAG_ENDOFFRAME;

                int32_t isCSD = 0;
                if (buffer->meta()->findInt32("csd", &isCSD) && isCSD != 0) {
                    if (mCodec->mIsLegacyVP9Decoder) {
                        ALOGV("[%s] is legacy VP9 decoder. Ignore %u codec specific data",
                            mCodec->mComponentName.c_str(), bufferID);
                        postFillThisBuffer(info);
                        break;
                    }
                    flags |= OMX_BUFFERFLAG_CODECCONFIG;
                }

                if (eos) {
                    flags |= OMX_BUFFERFLAG_EOS;
                }

                size_t size = buffer->size();
                size_t offset = buffer->offset();
                if (buffer->base() != info->mCodecData->base()) {
                    ALOGV("[%s] Needs to copy input data for buffer %u. (%p != %p)",
                         mCodec->mComponentName.c_str(),
                         bufferID,
                         buffer->base(), info->mCodecData->base());

                    sp<DataConverter> converter = mCodec->mConverter[kPortIndexInput];
                    if (converter == NULL || isCSD) {
                        converter = getCopyConverter();
                    }
                    status_t err = converter->convert(buffer, info->mCodecData);
                    if (err != OK) {
                        mCodec->signalError(OMX_ErrorUndefined, err);
                        return;
                    }
                    size = info->mCodecData->size();
                } else {
                    info->mCodecData->setRange(offset, size);
                }

                if (flags & OMX_BUFFERFLAG_CODECCONFIG) {
                    ALOGV("[%s] calling emptyBuffer %u w/ codec specific data",
                         mCodec->mComponentName.c_str(), bufferID);
                } else if (flags & OMX_BUFFERFLAG_EOS) {
                    ALOGV("[%s] calling emptyBuffer %u w/ EOS",
                         mCodec->mComponentName.c_str(), bufferID);
                } else {
#if TRACK_BUFFER_TIMING
                    ALOGI("[%s] calling emptyBuffer %u w/ time %lld us",
                         mCodec->mComponentName.c_str(), bufferID, (long long)timeUs);
#else
                    ALOGV("[%s] calling emptyBuffer %u w/ time %lld us",
                         mCodec->mComponentName.c_str(), bufferID, (long long)timeUs);
#endif
                }

#if TRACK_BUFFER_TIMING
                ACodec::BufferStats stats;
                stats.mEmptyBufferTimeUs = ALooper::GetNowUs();
                stats.mFillBufferDoneTimeUs = -1ll;
                mCodec->mBufferStats.add(timeUs, stats);
#endif

                if (mCodec->storingMetadataInDecodedBuffers()) {
                    // try to submit an output buffer for each input buffer
                    PortMode outputMode = getPortMode(kPortIndexOutput);

                    ALOGV("MetadataBuffersToSubmit=%u portMode=%s",
                            mCodec->mMetadataBuffersToSubmit,
                            (outputMode == FREE_BUFFERS ? "FREE" :
                             outputMode == KEEP_BUFFERS ? "KEEP" : "RESUBMIT"));
                    if (outputMode == RESUBMIT_BUFFERS) {
                        mCodec->submitOutputMetadataBuffer();
                    }
                }
                info->checkReadFence("onInputBufferFilled");

                status_t err2 = OK;
                switch (mCodec->mPortMode[kPortIndexInput]) {
                case IOMX::kPortModePresetByteBuffer:
                case IOMX::kPortModePresetANWBuffer:
                case IOMX::kPortModePresetSecureBuffer:
                    {
                        err2 = mCodec->mOMXNode->emptyBuffer(
                            bufferID, info->mCodecData, flags, timeUs, info->mFenceFd);
                    }
                    break;
#ifndef OMX_ANDROID_COMPILE_AS_32BIT_ON_64BIT_PLATFORMS
                case IOMX::kPortModeDynamicNativeHandle:
                    if (info->mCodecData->size() >= sizeof(VideoNativeHandleMetadata)) {
                        VideoNativeHandleMetadata *vnhmd =
                            (VideoNativeHandleMetadata*)info->mCodecData->base();
                        sp<NativeHandle> handle = NativeHandle::create(
                                vnhmd->pHandle, false /* ownsHandle */);
                        err2 = mCodec->mOMXNode->emptyBuffer(
                            bufferID, handle, flags, timeUs, info->mFenceFd);
                    }
                    break;
                case IOMX::kPortModeDynamicANWBuffer:
                    if (info->mCodecData->size() >= sizeof(VideoNativeMetadata)) {
                        VideoNativeMetadata *vnmd = (VideoNativeMetadata*)info->mCodecData->base();
                        sp<GraphicBuffer> graphicBuffer = GraphicBuffer::from(vnmd->pBuffer);
                        err2 = mCodec->mOMXNode->emptyBuffer(
                            bufferID, graphicBuffer, flags, timeUs, info->mFenceFd);
                    }
                    break;
#endif
                default:
                    ALOGW("Can't marshall %s data in %zu sized buffers in %zu-bit mode",
                            asString(mCodec->mPortMode[kPortIndexInput]),
                            info->mCodecData->size(),
                            sizeof(buffer_handle_t) * 8);
                    err2 = ERROR_UNSUPPORTED;
                    break;
                }

                info->mFenceFd = -1;
                if (err2 != OK) {
                    mCodec->signalError(OMX_ErrorUndefined, makeNoSideEffectStatus(err2));
                    return;
                }
                info->mStatus = BufferInfo::OWNED_BY_COMPONENT;
                // Hold the reference while component is using the buffer.
                info->mData = buffer;

                if (!eos && err == OK) {
                    getMoreInputDataIfPossible();
                } else {
                    ALOGV("[%s] Signalled EOS (%d) on the input port",
                         mCodec->mComponentName.c_str(), err);

                    mCodec->mPortEOS[kPortIndexInput] = true;
                    mCodec->mInputEOSResult = err;
                }
            } else if (!mCodec->mPortEOS[kPortIndexInput]) {
                if (err != OK && err != ERROR_END_OF_STREAM) {
                    ALOGV("[%s] Signalling EOS on the input port due to error %d",
                         mCodec->mComponentName.c_str(), err);
                } else {
                    ALOGV("[%s] Signalling EOS on the input port",
                         mCodec->mComponentName.c_str());
                }

                ALOGV("[%s] calling emptyBuffer %u signalling EOS",
                     mCodec->mComponentName.c_str(), bufferID);

                info->checkReadFence("onInputBufferFilled");
                status_t err2 = mCodec->mOMXNode->emptyBuffer(
                        bufferID, OMXBuffer::sPreset, OMX_BUFFERFLAG_EOS, 0, info->mFenceFd);
                info->mFenceFd = -1;
                if (err2 != OK) {
                    mCodec->signalError(OMX_ErrorUndefined, makeNoSideEffectStatus(err2));
                    return;
                }
                info->mStatus = BufferInfo::OWNED_BY_COMPONENT;

                mCodec->mPortEOS[kPortIndexInput] = true;
                mCodec->mInputEOSResult = err;
            }
            break;
        }

        case FREE_BUFFERS:
            break;

        default:
            ALOGE("invalid port mode: %d", mode);
            break;
    }
}

void ACodec::BaseState::getMoreInputDataIfPossible() {
    if (mCodec->mPortEOS[kPortIndexInput]) {
        return;
    }

    BufferInfo *eligible = NULL;

    for (size_t i = 0; i < mCodec->mBuffers[kPortIndexInput].size(); ++i) {
        BufferInfo *info = &mCodec->mBuffers[kPortIndexInput].editItemAt(i);

#if 0
        if (info->mStatus == BufferInfo::OWNED_BY_UPSTREAM) {
            // There's already a "read" pending.
            return;
        }
#endif

        if (info->mStatus == BufferInfo::OWNED_BY_US) {
            eligible = info;
        }
    }

    if (eligible == NULL) {
        return;
    }

    postFillThisBuffer(eligible);
}

bool ACodec::BaseState::onOMXFillBufferDone(
        IOMX::buffer_id bufferID,
        size_t rangeOffset, size_t rangeLength,
        OMX_U32 flags,
        int64_t timeUs,
        int fenceFd) {
    ALOGV("[%s] onOMXFillBufferDone %u time %" PRId64 " us, flags = 0x%08x",
         mCodec->mComponentName.c_str(), bufferID, timeUs, flags);

    ssize_t index;
    status_t err= OK;

#if TRACK_BUFFER_TIMING
    index = mCodec->mBufferStats.indexOfKey(timeUs);
    if (index >= 0) {
        ACodec::BufferStats *stats = &mCodec->mBufferStats.editValueAt(index);
        stats->mFillBufferDoneTimeUs = ALooper::GetNowUs();

        ALOGI("frame PTS %lld: %lld",
                timeUs,
                stats->mFillBufferDoneTimeUs - stats->mEmptyBufferTimeUs);

        mCodec->mBufferStats.removeItemsAt(index);
        stats = NULL;
    }
#endif

    BufferInfo *info =
        mCodec->findBufferByID(kPortIndexOutput, bufferID, &index);
    BufferInfo::Status status = BufferInfo::getSafeStatus(info);
    if (status != BufferInfo::OWNED_BY_COMPONENT) {
        ALOGE("Wrong ownership in FBD: %s(%d) buffer #%u", _asString(status), status, bufferID);
        mCodec->dumpBuffers(kPortIndexOutput);
        mCodec->signalError(OMX_ErrorUndefined, FAILED_TRANSACTION);
        if (fenceFd >= 0) {
            ::close(fenceFd);
        }
        return true;
    }

    info->mDequeuedAt = ++mCodec->mDequeueCounter;
    info->mStatus = BufferInfo::OWNED_BY_US;

    if (info->mRenderInfo != NULL) {
        // The fence for an emptied buffer must have signaled, but there still could be queued
        // or out-of-order dequeued buffers in the render queue prior to this buffer. Drop these,
        // as we will soon requeue this buffer to the surface. While in theory we could still keep
        // track of buffers that are requeued to the surface, it is better to add support to the
        // buffer-queue to notify us of released buffers and their fences (in the future).
        mCodec->notifyOfRenderedFrames(true /* dropIncomplete */);
    }

    // byte buffers cannot take fences, so wait for any fence now
    if (mCodec->mNativeWindow == NULL) {
        (void)mCodec->waitForFence(fenceFd, "onOMXFillBufferDone");
        fenceFd = -1;
    }
    info->setReadFence(fenceFd, "onOMXFillBufferDone");

    PortMode mode = getPortMode(kPortIndexOutput);

    switch (mode) {
        case KEEP_BUFFERS:
            break;

        case RESUBMIT_BUFFERS:
        {
            if (rangeLength == 0 && (!(flags & OMX_BUFFERFLAG_EOS)
                    || mCodec->mPortEOS[kPortIndexOutput])) {
                ALOGV("[%s] calling fillBuffer %u",
                     mCodec->mComponentName.c_str(), info->mBufferID);

                err = mCodec->fillBuffer(info);
                if (err != OK) {
                    mCodec->signalError(OMX_ErrorUndefined, makeNoSideEffectStatus(err));
                    return true;
                }
                break;
            }

            sp<MediaCodecBuffer> buffer = info->mData;

            if (mCodec->mOutputFormat != mCodec->mLastOutputFormat && rangeLength > 0) {
                // pretend that output format has changed on the first frame (we used to do this)
                if (mCodec->mBaseOutputFormat == mCodec->mOutputFormat) {
                    mCodec->onOutputFormatChanged(mCodec->mOutputFormat);
                }
                mCodec->sendFormatChange();
            }

            sp<AMessage> updatedFormat = mCodec->mOutputFormat;
            if (mCodec->mIsVideo && (flags & OMX_BUFFERFLAG_EXTRADATA)) {
                updatedFormat = AVUtils::get()->fillExtradata(
                        mCodec->mBuffers[kPortIndexOutputExtradata].editItemAt(index).mCodecData,
                        mCodec->mOutputFormat);
            }
            buffer->setFormat(updatedFormat);

            if (mCodec->usingSecureBufferOnEncoderOutput()) {
                native_handle_t *handle = NULL;
                sp<SecureBuffer> secureBuffer = static_cast<SecureBuffer *>(buffer.get());
                if (secureBuffer != NULL) {
#ifdef OMX_ANDROID_COMPILE_AS_32BIT_ON_64BIT_PLATFORMS
                    // handle is only valid on 32-bit/mediaserver process
                    handle = NULL;
#else
                    handle = (native_handle_t *)secureBuffer->getDestinationPointer();
#endif
                }
                buffer->meta()->setPointer("handle", handle);
                buffer->meta()->setInt32("rangeOffset", rangeOffset);
                buffer->meta()->setInt32("rangeLength", rangeLength);
            } else if (buffer->base() == info->mCodecData->base()) {
                buffer->setRange(rangeOffset, rangeLength);
            } else {
                info->mCodecData->setRange(rangeOffset, rangeLength);
                // in this case we know that mConverter is not null
                status_t err = mCodec->mConverter[kPortIndexOutput]->convert(
                        info->mCodecData, buffer);
                if (err != OK) {
                    mCodec->signalError(OMX_ErrorUndefined, makeNoSideEffectStatus(err));
                    return true;
                }
            }
#if 0
            if (mCodec->mNativeWindow == NULL) {
                if (IsIDR(info->mData->data(), info->mData->size())) {
                    ALOGI("IDR frame");
                }
            }
#endif

            if (mCodec->mSkipCutBuffer != NULL) {
                mCodec->mSkipCutBuffer->submit(buffer);
            }
            buffer->meta()->setInt64("timeUs", timeUs);

            info->mData.clear();

            mCodec->mBufferChannel->drainThisBuffer(info->mBufferID, flags);

            info->mStatus = BufferInfo::OWNED_BY_DOWNSTREAM;

            if (flags & OMX_BUFFERFLAG_EOS) {
                ALOGV("[%s] saw output EOS", mCodec->mComponentName.c_str());

                mCodec->mCallback->onEos(mCodec->mInputEOSResult);
                mCodec->mPortEOS[kPortIndexOutput] = true;
            }
            break;
        }

        case FREE_BUFFERS:
            err = mCodec->freeBuffer(kPortIndexOutput, index);
            if (err != OK) {
                mCodec->signalError(OMX_ErrorUndefined, makeNoSideEffectStatus(err));
                return true;
            }
            break;

        default:
            ALOGE("Invalid port mode: %d", mode);
            return false;
    }

    return true;
}

void ACodec::BaseState::onOutputBufferDrained(const sp<AMessage> &msg) {
    IOMX::buffer_id bufferID;
    CHECK(msg->findInt32("buffer-id", (int32_t*)&bufferID));
    sp<RefBase> obj;
    CHECK(msg->findObject("buffer", &obj));
    sp<MediaCodecBuffer> buffer = static_cast<MediaCodecBuffer *>(obj.get());
    int32_t discarded = 0;
    msg->findInt32("discarded", &discarded);

    ssize_t index;
    BufferInfo *info = mCodec->findBufferByID(kPortIndexOutput, bufferID, &index);
    BufferInfo::Status status = BufferInfo::getSafeStatus(info);
    if (status != BufferInfo::OWNED_BY_DOWNSTREAM) {
        ALOGE("Wrong ownership in OBD: %s(%d) buffer #%u", _asString(status), status, bufferID);
        mCodec->dumpBuffers(kPortIndexOutput);
        mCodec->signalError(OMX_ErrorUndefined, FAILED_TRANSACTION);
        return;
    }

    int64_t timeUs = -1;
    buffer->meta()->findInt64("timeUs", &timeUs);
    bool skip = mCodec->getDSModeHint(msg, timeUs);

    info->mData = buffer;
    int32_t render;
    if (!skip && mCodec->mNativeWindow != NULL
            && msg->findInt32("render", &render) && render != 0
            && !discarded && buffer->size() != 0) {
        ATRACE_NAME("render");
        // The client wants this buffer to be rendered.

        android_native_rect_t crop;
        if (buffer->format()->findRect("crop", &crop.left, &crop.top, &crop.right, &crop.bottom)) {
            // NOTE: native window uses extended right-bottom coordinate
            ++crop.right;
            ++crop.bottom;
            if (memcmp(&crop, &mCodec->mLastNativeWindowCrop, sizeof(crop)) != 0) {
                mCodec->mLastNativeWindowCrop = crop;
                status_t err = native_window_set_crop(mCodec->mNativeWindow.get(), &crop);
                ALOGW_IF(err != NO_ERROR, "failed to set crop: %d", err);
            }
        }

        int32_t dataSpace;
        if (buffer->format()->findInt32("android._dataspace", &dataSpace)
                && dataSpace != mCodec->mLastNativeWindowDataSpace) {
            status_t err = native_window_set_buffers_data_space(
                    mCodec->mNativeWindow.get(), (android_dataspace)dataSpace);
            mCodec->mLastNativeWindowDataSpace = dataSpace;
            ALOGW_IF(err != NO_ERROR, "failed to set dataspace: %d", err);
        }
        if (buffer->format()->contains("hdr-static-info")) {
            HDRStaticInfo info;
            if (ColorUtils::getHDRStaticInfoFromFormat(buffer->format(), &info)
                && memcmp(&mCodec->mLastHDRStaticInfo, &info, sizeof(info))) {
                setNativeWindowHdrMetadata(mCodec->mNativeWindow.get(), &info);
                mCodec->mLastHDRStaticInfo = info;
            }
        }

        sp<ABuffer> hdr10PlusInfo;
        if (buffer->format()->findBuffer("hdr10-plus-info", &hdr10PlusInfo)
                && hdr10PlusInfo != nullptr && hdr10PlusInfo->size() > 0
                && hdr10PlusInfo != mCodec->mLastHdr10PlusBuffer) {
            native_window_set_buffers_hdr10_plus_metadata(mCodec->mNativeWindow.get(),
                    hdr10PlusInfo->size(), hdr10PlusInfo->data());
            mCodec->mLastHdr10PlusBuffer = hdr10PlusInfo;
        }

        // save buffers sent to the surface so we can get render time when they return
        int64_t mediaTimeUs = -1;
        buffer->meta()->findInt64("timeUs", &mediaTimeUs);
        if (mediaTimeUs >= 0) {
            mCodec->mRenderTracker.onFrameQueued(
                    mediaTimeUs, info->mGraphicBuffer, new Fence(::dup(info->mFenceFd)));
        }

        int64_t timestampNs = 0;
        if (!msg->findInt64("timestampNs", &timestampNs)) {
            // use media timestamp if client did not request a specific render timestamp
            if (buffer->meta()->findInt64("timeUs", &timestampNs)) {
                ALOGV("using buffer PTS of %lld", (long long)timestampNs);
                timestampNs *= 1000;
            }
        }

        status_t err;
        err = native_window_set_buffers_timestamp(mCodec->mNativeWindow.get(), timestampNs);
        ALOGW_IF(err != NO_ERROR, "failed to set buffer timestamp: %d", err);

        info->checkReadFence("onOutputBufferDrained before queueBuffer");
        err = mCodec->mNativeWindow->queueBuffer(
                    mCodec->mNativeWindow.get(), info->mGraphicBuffer.get(), info->mFenceFd);
        info->mFenceFd = -1;
        if (err == OK) {
            info->mStatus = BufferInfo::OWNED_BY_NATIVE_WINDOW;
        } else {
            ALOGE("queueBuffer failed in onOutputBufferDrained: %d", err);
            mCodec->signalError(OMX_ErrorUndefined, makeNoSideEffectStatus(err));
            info->mStatus = BufferInfo::OWNED_BY_US;
            // keeping read fence as write fence to avoid clobbering
            info->mIsReadFence = false;
        }
    } else {
        if (mCodec->mNativeWindow != NULL && (discarded || buffer->size() != 0)) {
            // move read fence into write fence to avoid clobbering
            info->mIsReadFence = false;
            ATRACE_NAME("frame-drop");
        }
        info->mStatus = BufferInfo::OWNED_BY_US;
    }

    PortMode mode = getPortMode(kPortIndexOutput);

    switch (mode) {
        case KEEP_BUFFERS:
        {
            // XXX fishy, revisit!!! What about the FREE_BUFFERS case below?

            if (info->mStatus == BufferInfo::OWNED_BY_NATIVE_WINDOW) {
                // We cannot resubmit the buffer we just rendered, dequeue
                // the spare instead.

                info = mCodec->dequeueBufferFromNativeWindow();
            }
            break;
        }

        case RESUBMIT_BUFFERS:
        {
            if (!mCodec->mPortEOS[kPortIndexOutput]) {
                if (info->mStatus == BufferInfo::OWNED_BY_NATIVE_WINDOW) {
                    // We cannot resubmit the buffer we just rendered, dequeue
                    // the spare instead.

                    info = mCodec->dequeueBufferFromNativeWindow();
                }

                if (info != NULL) {
                    ALOGV("[%s] calling fillBuffer %u",
                         mCodec->mComponentName.c_str(), info->mBufferID);
                    info->checkWriteFence("onOutputBufferDrained::RESUBMIT_BUFFERS");
                    status_t err = mCodec->fillBuffer(info);
                    if (err != OK) {
                        mCodec->signalError(OMX_ErrorUndefined, makeNoSideEffectStatus(err));
                    }
                }
            }
            break;
        }

        case FREE_BUFFERS:
        {
            status_t err = mCodec->freeBuffer(kPortIndexOutput, index);
            if (err != OK) {
                mCodec->signalError(OMX_ErrorUndefined, makeNoSideEffectStatus(err));
            }
            break;
        }

        default:
            ALOGE("Invalid port mode: %d", mode);
            return;
    }
}

////////////////////////////////////////////////////////////////////////////////

ACodec::UninitializedState::UninitializedState(ACodec *codec)
    : BaseState(codec) {
}

void ACodec::UninitializedState::stateEntered() {
    ALOGV("Now uninitialized");

    if (mDeathNotifier != NULL) {
        if (mCodec->mOMXNode != NULL) {
            auto tOmxNode = mCodec->mOMXNode->getHalInterface<IOmxNode>();
            if (tOmxNode) {
                tOmxNode->unlinkToDeath(mDeathNotifier);
            }
        }
        mDeathNotifier.clear();
    }

    mCodec->mUsingNativeWindow = false;
    mCodec->mNativeWindow.clear();
    mCodec->mNativeWindowUsageBits = 0;
    mCodec->mOMX.clear();
    mCodec->mOMXNode.clear();
    mCodec->mFlags = 0;
    mCodec->mPortMode[kPortIndexInput] = IOMX::kPortModePresetByteBuffer;
    mCodec->mPortMode[kPortIndexOutput] = IOMX::kPortModePresetByteBuffer;
    mCodec->mConverter[0].clear();
    mCodec->mConverter[1].clear();
    mCodec->mComponentName.clear();
}

bool ACodec::UninitializedState::onMessageReceived(const sp<AMessage> &msg) {
    bool handled = false;

    switch (msg->what()) {
        case ACodec::kWhatSetup:
        {
            onSetup(msg);

            handled = true;
            break;
        }

        case ACodec::kWhatAllocateComponent:
        {
            onAllocateComponent(msg);
            handled = true;
            break;
        }

        case ACodec::kWhatShutdown:
        {
            int32_t keepComponentAllocated;
            CHECK(msg->findInt32(
                        "keepComponentAllocated", &keepComponentAllocated));
            ALOGW_IF(keepComponentAllocated,
                     "cannot keep component allocated on shutdown in Uninitialized state");
            if (keepComponentAllocated) {
                mCodec->mCallback->onStopCompleted();
            } else {
                mCodec->mCallback->onReleaseCompleted();
            }
            handled = true;
            break;
        }

        case ACodec::kWhatFlush:
        {
            mCodec->mCallback->onFlushCompleted();
            handled = true;
            break;
        }

        case ACodec::kWhatReleaseCodecInstance:
        {
            // nothing to do, as we have already signaled shutdown
            handled = true;
            break;
        }

        default:
            return BaseState::onMessageReceived(msg);
    }

    return handled;
}

void ACodec::UninitializedState::onSetup(
        const sp<AMessage> &msg) {
    if (onAllocateComponent(msg)
            && mCodec->mLoadedState->onConfigureComponent(msg)) {
        mCodec->mLoadedState->onStart();
    }
}

bool ACodec::UninitializedState::onAllocateComponent(const sp<AMessage> &msg) {
    ALOGV("onAllocateComponent");

    CHECK(mCodec->mOMXNode == NULL);

    sp<AMessage> notify = new AMessage(kWhatOMXMessageList, mCodec);
    notify->setInt32("generation", mCodec->mNodeGeneration + 1);

    sp<RefBase> obj;
    CHECK(msg->findObject("codecInfo", &obj));
    sp<MediaCodecInfo> info = (MediaCodecInfo *)obj.get();
    AString owner = "default";
    AString componentName;
    CHECK(msg->findString("componentName", &componentName));

    //make sure if the component name contains qcom/qti, we don't return error
    //as these components are not present in media_codecs.xml and MediaCodecList won't find
    //these component by findCodecByName.
    //Video and Flac decoder are present in list so exclude them.
    if ((!(componentName.find("qcom", 0) > 0 || componentName.find("qti", 0) > 0) ||
          componentName.find("video", 0) > 0 || componentName.find("flac", 0) > 0) &&
          !(componentName.find("tme",0) > 0)) {
        if (info == nullptr) {
            ALOGE("Unexpected nullptr for codec information");
            mCodec->signalError(OMX_ErrorUndefined, UNKNOWN_ERROR);
            return false;
        }
        owner = (info->getOwnerName() == nullptr) ? "default" : info->getOwnerName();
    }

    sp<CodecObserver> observer = new CodecObserver(notify);
    sp<IOMX> omx;
    sp<IOMXNode> omxNode;

    status_t err = NAME_NOT_FOUND;
    OMXClient client;
    if (client.connect(owner.c_str()) != OK) {
        mCodec->signalError(OMX_ErrorUndefined, NO_INIT);
        return false;
    }
    omx = client.interface();

    pid_t tid = gettid();
    int prevPriority = androidGetThreadPriority(tid);
    androidSetThreadPriority(tid, ANDROID_PRIORITY_FOREGROUND);
    err = omx->allocateNode(componentName.c_str(), observer, &omxNode);
    androidSetThreadPriority(tid, prevPriority);

    if (err != OK) {
        ALOGE("Unable to instantiate codec '%s' with err %#x.", componentName.c_str(), err);

        mCodec->signalError((OMX_ERRORTYPE)err, makeNoSideEffectStatus(err));
        return false;
    }

    mDeathNotifier = new DeathNotifier(new AMessage(kWhatOMXDied, mCodec));
    auto tOmxNode = omxNode->getHalInterface<IOmxNode>();
    if (tOmxNode && !tOmxNode->linkToDeath(mDeathNotifier, 0)) {
        mDeathNotifier.clear();
    }

    ++mCodec->mNodeGeneration;

    mCodec->mComponentName = componentName;
    mCodec->mRenderTracker.setComponentName(componentName);
    mCodec->mFlags = 0;

    if (componentName.endsWith(".secure")) {
        mCodec->mFlags |= kFlagIsSecure;
        mCodec->mFlags |= kFlagIsGrallocUsageProtected;
        mCodec->mFlags |= kFlagPushBlankBuffersToNativeWindowOnShutdown;
    }

    mCodec->mOMX = omx;
    mCodec->mOMXNode = omxNode;
    mCodec->mCallback->onComponentAllocated(mCodec->mComponentName.c_str());
    mCodec->changeState(mCodec->mLoadedState);

    return true;
}

////////////////////////////////////////////////////////////////////////////////

ACodec::LoadedState::LoadedState(ACodec *codec)
    : BaseState(codec) {
}

void ACodec::LoadedState::stateEntered() {
    ALOGV("[%s] Now Loaded", mCodec->mComponentName.c_str());

    mCodec->mPortEOS[kPortIndexInput] =
        mCodec->mPortEOS[kPortIndexOutput] = false;

    mCodec->mInputEOSResult = OK;

    mCodec->mDequeueCounter = 0;
    mCodec->mMetadataBuffersToSubmit = 0;
    mCodec->mRepeatFrameDelayUs = -1LL;
    mCodec->mInputFormat.clear();
    mCodec->mOutputFormat.clear();
    mCodec->mBaseOutputFormat.clear();
    mCodec->mGraphicBufferSource.clear();

    if (mCodec->mShutdownInProgress) {
        bool keepComponentAllocated = mCodec->mKeepComponentAllocated;

        mCodec->mShutdownInProgress = false;
        mCodec->mKeepComponentAllocated = false;

        onShutdown(keepComponentAllocated);
    }
    mCodec->mExplicitShutdown = false;

    mCodec->processDeferredMessages();
}

void ACodec::LoadedState::onShutdown(bool keepComponentAllocated) {
    if (!keepComponentAllocated) {
        (void)mCodec->mOMXNode->freeNode();

        mCodec->changeState(mCodec->mUninitializedState);
    }

    if (mCodec->mExplicitShutdown) {
        if (keepComponentAllocated) {
            mCodec->mCallback->onStopCompleted();
        } else {
            mCodec->mCallback->onReleaseCompleted();
        }
        mCodec->mExplicitShutdown = false;
    }
}

bool ACodec::LoadedState::onMessageReceived(const sp<AMessage> &msg) {
    bool handled = false;

    switch (msg->what()) {
        case ACodec::kWhatConfigureComponent:
        {
            onConfigureComponent(msg);
            handled = true;
            break;
        }

        case ACodec::kWhatCreateInputSurface:
        {
            onCreateInputSurface(msg);
            handled = true;
            break;
        }

        case ACodec::kWhatSetInputSurface:
        {
            onSetInputSurface(msg);
            handled = true;
            break;
        }

        case ACodec::kWhatStart:
        {
            onStart();
            handled = true;
            break;
        }

        case ACodec::kWhatShutdown:
        {
            int32_t keepComponentAllocated;
            CHECK(msg->findInt32(
                        "keepComponentAllocated", &keepComponentAllocated));

            mCodec->mExplicitShutdown = true;
            onShutdown(keepComponentAllocated);

            handled = true;
            break;
        }

        case ACodec::kWhatFlush:
        {
            mCodec->mCallback->onFlushCompleted();
            handled = true;
            break;
        }

        default:
            return BaseState::onMessageReceived(msg);
    }

    return handled;
}

bool ACodec::LoadedState::onConfigureComponent(
        const sp<AMessage> &msg) {
    ALOGV("onConfigureComponent");

    CHECK(mCodec->mOMXNode != NULL);

    status_t err = OK;
    AString mime;
    if (!msg->findString("mime", &mime)) {
        err = BAD_VALUE;
    } else {
        err = mCodec->configureCodec(mime.c_str(), msg);
    }
    if (err != OK) {
        ALOGE("[%s] configureCodec returning error %d",
              mCodec->mComponentName.c_str(), err);

        mCodec->signalError(OMX_ErrorUndefined, makeNoSideEffectStatus(err));
        return false;
    }

    mCodec->mCallback->onComponentConfigured(mCodec->mInputFormat, mCodec->mOutputFormat);

    return true;
}

status_t ACodec::LoadedState::setupInputSurface() {
    if (mCodec->mGraphicBufferSource == NULL) {
        return BAD_VALUE;
    }

    android_dataspace dataSpace;
    status_t err =
        mCodec->setInitialColorAspectsForVideoEncoderSurfaceAndGetDataSpace(&dataSpace);
    if (err != OK) {
        ALOGE("Failed to get default data space");
        return err;
    }

    err = statusFromBinderStatus(
            mCodec->mGraphicBufferSource->configure(mCodec->mOMXNode, dataSpace));
    if (err != OK) {
        ALOGE("[%s] Unable to configure for node (err %d)",
              mCodec->mComponentName.c_str(), err);
        return err;
    }

    if (mCodec->mRepeatFrameDelayUs > 0LL) {
        err = statusFromBinderStatus(
                mCodec->mGraphicBufferSource->setRepeatPreviousFrameDelayUs(
                        mCodec->mRepeatFrameDelayUs));

        if (err != OK) {
            ALOGE("[%s] Unable to configure option to repeat previous "
                  "frames (err %d)",
                  mCodec->mComponentName.c_str(), err);
            return err;
        }
    }

    if (mCodec->mMaxPtsGapUs != 0LL) {
        OMX_PARAM_U32TYPE maxPtsGapParams;
        InitOMXParams(&maxPtsGapParams);
        maxPtsGapParams.nPortIndex = kPortIndexInput;
        maxPtsGapParams.nU32 = (uint32_t)mCodec->mMaxPtsGapUs;

        err = mCodec->mOMXNode->setParameter(
                (OMX_INDEXTYPE)OMX_IndexParamMaxFrameDurationForBitrateControl,
                &maxPtsGapParams, sizeof(maxPtsGapParams));

        if (err != OK) {
            ALOGE("[%s] Unable to configure max timestamp gap (err %d)",
                    mCodec->mComponentName.c_str(), err);
            return err;
        }
    }

    if (mCodec->mMaxFps > 0 || mCodec->mMaxPtsGapUs < 0) {
        err = statusFromBinderStatus(
                mCodec->mGraphicBufferSource->setMaxFps(mCodec->mMaxFps));

        if (err != OK) {
            ALOGE("[%s] Unable to configure max fps (err %d)",
                    mCodec->mComponentName.c_str(), err);
            return err;
        }
    }

    if (mCodec->mCaptureFps > 0. && mCodec->mFps > 0.) {
        err = statusFromBinderStatus(
                mCodec->mGraphicBufferSource->setTimeLapseConfig(
                        mCodec->mFps, mCodec->mCaptureFps));

        if (err != OK) {
            ALOGE("[%s] Unable to configure time lapse (err %d)",
                    mCodec->mComponentName.c_str(), err);
            return err;
        }
    }

    if (mCodec->mCreateInputBuffersSuspended) {
        err = statusFromBinderStatus(
                mCodec->mGraphicBufferSource->setSuspend(true, -1));

        if (err != OK) {
            ALOGE("[%s] Unable to configure option to suspend (err %d)",
                  mCodec->mComponentName.c_str(), err);
            return err;
        }
    }

    uint32_t usageBits;
    if (mCodec->mOMXNode->getParameter(
            (OMX_INDEXTYPE)OMX_IndexParamConsumerUsageBits,
            &usageBits, sizeof(usageBits)) == OK) {
        mCodec->mInputFormat->setInt32(
                "using-sw-read-often", !!(usageBits & GRALLOC_USAGE_SW_READ_OFTEN));
    }

    sp<ABuffer> colorAspectsBuffer;
    if (mCodec->mInputFormat->findBuffer("android._color-aspects", &colorAspectsBuffer)) {
        if (colorAspectsBuffer->size() != sizeof(ColorAspects)) {
            return INVALID_OPERATION;
        }

        err = statusFromBinderStatus(
                mCodec->mGraphicBufferSource->setColorAspects(ColorUtils::packToU32(
                        *(ColorAspects *)colorAspectsBuffer->base())));

        if (err != OK) {
            ALOGE("[%s] Unable to configure color aspects (err %d)",
                  mCodec->mComponentName.c_str(), err);
            return err;
        }
    }
    return OK;
}

void ACodec::LoadedState::onCreateInputSurface(
        const sp<AMessage> & /* msg */) {
    ALOGV("onCreateInputSurface");

    sp<IGraphicBufferProducer> bufferProducer;
    status_t err = mCodec->mOMX->createInputSurface(
            &bufferProducer, &mCodec->mGraphicBufferSource);

    if (err == OK) {
        err = setupInputSurface();
    }

    if (err == OK) {
        mCodec->mCallback->onInputSurfaceCreated(
                mCodec->mInputFormat,
                mCodec->mOutputFormat,
                new BufferProducerWrapper(bufferProducer));
    } else {
        // Can't use mCodec->signalError() here -- MediaCodec won't forward
        // the error through because it's in the "configured" state.  We
        // send a kWhatInputSurfaceCreated with an error value instead.
        ALOGE("[%s] onCreateInputSurface returning error %d",
                mCodec->mComponentName.c_str(), err);
        mCodec->mCallback->onInputSurfaceCreationFailed(err);
    }
}

void ACodec::LoadedState::onSetInputSurface(const sp<AMessage> &msg) {
    ALOGV("onSetInputSurface");

    sp<RefBase> obj;
    CHECK(msg->findObject("input-surface", &obj));
    if (obj == NULL) {
        ALOGE("[%s] NULL input surface", mCodec->mComponentName.c_str());
        mCodec->mCallback->onInputSurfaceDeclined(BAD_VALUE);
        return;
    }

    sp<PersistentSurface> surface = static_cast<PersistentSurface *>(obj.get());
    mCodec->mGraphicBufferSource = surface->getBufferSource();
    status_t err = setupInputSurface();

    if (err == OK) {
        mCodec->mCallback->onInputSurfaceAccepted(
                mCodec->mInputFormat, mCodec->mOutputFormat);
    } else {
        // Can't use mCodec->signalError() here -- MediaCodec won't forward
        // the error through because it's in the "configured" state.  We
        // send a kWhatInputSurfaceAccepted with an error value instead.
        ALOGE("[%s] onSetInputSurface returning error %d",
                mCodec->mComponentName.c_str(), err);
        mCodec->mCallback->onInputSurfaceDeclined(err);
    }
}

void ACodec::LoadedState::onStart() {
    ALOGV("onStart");

    status_t err = mCodec->mOMXNode->sendCommand(OMX_CommandStateSet, OMX_StateIdle);
    if (err != OK) {
        mCodec->signalError(OMX_ErrorUndefined, makeNoSideEffectStatus(err));
    } else {
        mCodec->changeState(mCodec->mLoadedToIdleState);
    }
}

////////////////////////////////////////////////////////////////////////////////

ACodec::LoadedToIdleState::LoadedToIdleState(ACodec *codec)
    : BaseState(codec) {
}

void ACodec::LoadedToIdleState::stateEntered() {
    ALOGV("[%s] Now Loaded->Idle", mCodec->mComponentName.c_str());

    status_t err;
    if ((err = allocateBuffers()) != OK) {
        ALOGE("Failed to allocate buffers after transitioning to IDLE state "
             "(error 0x%08x)",
             err);

        mCodec->signalError(OMX_ErrorUndefined, makeNoSideEffectStatus(err));

        mCodec->mOMXNode->sendCommand(
                OMX_CommandStateSet, OMX_StateLoaded);
        if (mCodec->allYourBuffersAreBelongToUs(kPortIndexInput)) {
            mCodec->freeBuffersOnPort(kPortIndexInput);
        }
        if (mCodec->allYourBuffersAreBelongToUs(kPortIndexOutput)) {
            mCodec->freeBuffersOnPort(kPortIndexOutput);
        }
        if (mCodec->allYourBuffersAreBelongToUs(kPortIndexInputExtradata)) {
            mCodec->freeBuffersOnPort(kPortIndexInputExtradata);
        }
        if (mCodec->allYourBuffersAreBelongToUs(kPortIndexOutputExtradata)) {
            mCodec->freeBuffersOnPort(kPortIndexOutputExtradata);
        }

        mCodec->changeState(mCodec->mLoadedState);
    }
}

status_t ACodec::LoadedToIdleState::allocateBuffers() {
    status_t err = mCodec->allocateBuffersOnPort(kPortIndexInput);
    if (err != OK) {
        return err;
    }

    err = mCodec->allocateBuffersOnPort(kPortIndexOutput);
    if (err != OK) {
        return err;
    }
    err = mCodec->allocateBuffersOnPort(kPortIndexInputExtradata);
    err = mCodec->allocateBuffersOnPort(kPortIndexOutputExtradata);
    if (err != OK) {
        err = OK; // Ignore Extradata buffer allocation failure
    }

    mCodec->mCallback->onStartCompleted();

    return OK;
}

bool ACodec::LoadedToIdleState::onMessageReceived(const sp<AMessage> &msg) {
    switch (msg->what()) {
        case kWhatSetParameters:
        case kWhatShutdown:
        {
            mCodec->deferMessage(msg);
            return true;
        }

        case kWhatSignalEndOfInputStream:
        {
            mCodec->onSignalEndOfInputStream();
            return true;
        }

        case kWhatResume:
        {
            // We'll be active soon enough.
            return true;
        }

        case kWhatFlush:
        {
            // We haven't even started yet, so we're flushed alright...
            mCodec->mCallback->onFlushCompleted();
            return true;
        }

        default:
            return BaseState::onMessageReceived(msg);
    }
}

bool ACodec::LoadedToIdleState::onOMXEvent(
        OMX_EVENTTYPE event, OMX_U32 data1, OMX_U32 data2) {
    switch (event) {
        case OMX_EventCmdComplete:
        {
            status_t err = OK;
            if (data1 != (OMX_U32)OMX_CommandStateSet
                    || data2 != (OMX_U32)OMX_StateIdle) {
                ALOGE("Unexpected command completion in LoadedToIdleState: %s(%u) %s(%u)",
                        asString((OMX_COMMANDTYPE)data1), data1,
                        asString((OMX_STATETYPE)data2), data2);
                err = FAILED_TRANSACTION;
            }

            if (err == OK) {
                err = mCodec->mOMXNode->sendCommand(
                    OMX_CommandStateSet, OMX_StateExecuting);
            }

            if (err != OK) {
                mCodec->signalError(OMX_ErrorUndefined, makeNoSideEffectStatus(err));
            } else {
                mCodec->changeState(mCodec->mIdleToExecutingState);
            }

            return true;
        }

        default:
            return BaseState::onOMXEvent(event, data1, data2);
    }
}

////////////////////////////////////////////////////////////////////////////////

ACodec::IdleToExecutingState::IdleToExecutingState(ACodec *codec)
    : BaseState(codec) {
}

void ACodec::IdleToExecutingState::stateEntered() {
    ALOGV("[%s] Now Idle->Executing", mCodec->mComponentName.c_str());
}

bool ACodec::IdleToExecutingState::onMessageReceived(const sp<AMessage> &msg) {
    switch (msg->what()) {
        case kWhatSetParameters:
        case kWhatShutdown:
        {
            mCodec->deferMessage(msg);
            return true;
        }

        case kWhatResume:
        {
            // We'll be active soon enough.
            return true;
        }

        case kWhatFlush:
        {
            // We haven't even started yet, so we're flushed alright...
            mCodec->mCallback->onFlushCompleted();
            return true;
        }

        case kWhatSignalEndOfInputStream:
        {
            mCodec->onSignalEndOfInputStream();
            return true;
        }

        default:
            return BaseState::onMessageReceived(msg);
    }
}

bool ACodec::IdleToExecutingState::onOMXEvent(
        OMX_EVENTTYPE event, OMX_U32 data1, OMX_U32 data2) {
    switch (event) {
        case OMX_EventCmdComplete:
        {
            if (data1 != (OMX_U32)OMX_CommandStateSet
                    || data2 != (OMX_U32)OMX_StateExecuting) {
                ALOGE("Unexpected command completion in IdleToExecutingState: %s(%u) %s(%u)",
                        asString((OMX_COMMANDTYPE)data1), data1,
                        asString((OMX_STATETYPE)data2), data2);
                mCodec->signalError(OMX_ErrorUndefined, FAILED_TRANSACTION);
                return true;
            }

            mCodec->mExecutingState->resume();
            mCodec->changeState(mCodec->mExecutingState);

            return true;
        }

        default:
            return BaseState::onOMXEvent(event, data1, data2);
    }
}

////////////////////////////////////////////////////////////////////////////////

ACodec::ExecutingState::ExecutingState(ACodec *codec)
    : BaseState(codec),
      mActive(false) {
}

ACodec::BaseState::PortMode ACodec::ExecutingState::getPortMode(
        OMX_U32 /* portIndex */) {
    return RESUBMIT_BUFFERS;
}

void ACodec::ExecutingState::submitOutputMetaBuffers() {
    // submit as many buffers as there are input buffers with the codec
    // in case we are in port reconfiguring
    for (size_t i = 0; i < mCodec->mBuffers[kPortIndexInput].size(); ++i) {
        BufferInfo *info = &mCodec->mBuffers[kPortIndexInput].editItemAt(i);

        if (info->mStatus == BufferInfo::OWNED_BY_COMPONENT) {
            if (mCodec->submitOutputMetadataBuffer() != OK)
                break;
        }
    }

    // *** NOTE: THE FOLLOWING WORKAROUND WILL BE REMOVED ***
    mCodec->signalSubmitOutputMetadataBufferIfEOS_workaround();
}

void ACodec::ExecutingState::submitRegularOutputBuffers() {
    bool failed = false;
    for (size_t i = 0; i < mCodec->mBuffers[kPortIndexOutput].size(); ++i) {
        BufferInfo *info = &mCodec->mBuffers[kPortIndexOutput].editItemAt(i);

        if (mCodec->mNativeWindow != NULL) {
            if (info->mStatus != BufferInfo::OWNED_BY_US
                    && info->mStatus != BufferInfo::OWNED_BY_NATIVE_WINDOW) {
                ALOGE("buffers should be owned by us or the surface");
                failed = true;
                break;
            }

            if (info->mStatus == BufferInfo::OWNED_BY_NATIVE_WINDOW) {
                continue;
            }
        } else {
            if (info->mStatus != BufferInfo::OWNED_BY_US) {
                ALOGE("buffers should be owned by us");
                failed = true;
                break;
            }
        }

        ALOGV("[%s] calling fillBuffer %u", mCodec->mComponentName.c_str(), info->mBufferID);

        info->checkWriteFence("submitRegularOutputBuffers");
        status_t err = mCodec->fillBuffer(info);
        if (err != OK) {
            failed = true;
            break;
        }
    }

    if (failed) {
        mCodec->signalError(OMX_ErrorUndefined, FAILED_TRANSACTION);
    }
}

void ACodec::ExecutingState::submitOutputBuffers() {
    submitRegularOutputBuffers();
    if (mCodec->storingMetadataInDecodedBuffers()) {
        submitOutputMetaBuffers();
    }
}

void ACodec::ExecutingState::resume() {
    if (mActive) {
        ALOGV("[%s] We're already active, no need to resume.", mCodec->mComponentName.c_str());
        return;
    }

    submitOutputBuffers();

    // Post all available input buffers
    if (mCodec->mBuffers[kPortIndexInput].size() == 0u) {
        ALOGW("[%s] we don't have any input buffers to resume", mCodec->mComponentName.c_str());
    }

    for (size_t i = 0; i < mCodec->mBuffers[kPortIndexInput].size(); i++) {
        BufferInfo *info = &mCodec->mBuffers[kPortIndexInput].editItemAt(i);
        if (info->mStatus == BufferInfo::OWNED_BY_US) {
            postFillThisBuffer(info);
        }
    }

    mActive = true;
}

void ACodec::ExecutingState::stateEntered() {
    ALOGV("[%s] Now Executing", mCodec->mComponentName.c_str());
    mCodec->mRenderTracker.clear(systemTime(CLOCK_MONOTONIC));
    mCodec->processDeferredMessages();
}

bool ACodec::ExecutingState::onMessageReceived(const sp<AMessage> &msg) {
    bool handled = false;

    switch (msg->what()) {
        case kWhatShutdown:
        {
            int32_t keepComponentAllocated;
            CHECK(msg->findInt32(
                        "keepComponentAllocated", &keepComponentAllocated));

            mCodec->mShutdownInProgress = true;
            mCodec->mExplicitShutdown = true;
            mCodec->mKeepComponentAllocated = keepComponentAllocated;

            mActive = false;

            status_t err = mCodec->mOMXNode->sendCommand(
                    OMX_CommandStateSet, OMX_StateIdle);
            if (err != OK) {
                if (keepComponentAllocated) {
                    mCodec->signalError(OMX_ErrorUndefined, FAILED_TRANSACTION);
                }
                // TODO: do some recovery here.
            } else {
                mCodec->changeState(mCodec->mExecutingToIdleState);
            }

            handled = true;
            break;
        }

        case kWhatFlush:
        {
            ALOGV("[%s] ExecutingState flushing now "
                 "(codec owns %zu/%zu input, %zu/%zu output).",
                    mCodec->mComponentName.c_str(),
                    mCodec->countBuffersOwnedByComponent(kPortIndexInput),
                    mCodec->mBuffers[kPortIndexInput].size(),
                    mCodec->countBuffersOwnedByComponent(kPortIndexOutput),
                    mCodec->mBuffers[kPortIndexOutput].size());

            mActive = false;

            status_t err = mCodec->mOMXNode->sendCommand(OMX_CommandFlush, OMX_ALL);
            if (err != OK) {
                mCodec->signalError(OMX_ErrorUndefined, FAILED_TRANSACTION);
            } else {
                mCodec->changeState(mCodec->mFlushingState);
            }

            handled = true;
            break;
        }

        case kWhatResume:
        {
            resume();

            handled = true;
            break;
        }

        case kWhatRequestIDRFrame:
        {
            status_t err = mCodec->requestIDRFrame();
            if (err != OK) {
                ALOGW("Requesting an IDR frame failed.");
            }

            handled = true;
            break;
        }

        case kWhatSetParameters:
        {
            sp<AMessage> params;
            CHECK(msg->findMessage("params", &params));

            status_t err = mCodec->setParameters(params);

            sp<AMessage> reply;
            if (msg->findMessage("reply", &reply)) {
                reply->setInt32("err", err);
                reply->post();
            }

            handled = true;
            break;
        }

        case ACodec::kWhatSignalEndOfInputStream:
        {
            mCodec->onSignalEndOfInputStream();
            handled = true;
            break;
        }

        // *** NOTE: THE FOLLOWING WORKAROUND WILL BE REMOVED ***
        case kWhatSubmitOutputMetadataBufferIfEOS:
        {
            if (mCodec->mPortEOS[kPortIndexInput] &&
                    !mCodec->mPortEOS[kPortIndexOutput]) {
                status_t err = mCodec->submitOutputMetadataBuffer();
                if (err == OK) {
                    mCodec->signalSubmitOutputMetadataBufferIfEOS_workaround();
                }
            }
            return true;
        }

        default:
            handled = BaseState::onMessageReceived(msg);
            break;
    }

    return handled;
}

status_t ACodec::setParameters(const sp<AMessage> &params) {
    int32_t videoBitrate;
    if (params->findInt32("video-bitrate", &videoBitrate)) {
        OMX_VIDEO_CONFIG_BITRATETYPE configParams;
        InitOMXParams(&configParams);
        configParams.nPortIndex = kPortIndexOutput;
        configParams.nEncodeBitrate = videoBitrate;

        status_t err = mOMXNode->setConfig(
                OMX_IndexConfigVideoBitrate,
                &configParams,
                sizeof(configParams));

        if (err != OK) {
            ALOGE("setConfig(OMX_IndexConfigVideoBitrate, %d) failed w/ err %d",
                   videoBitrate, err);

            return err;
        }
    }

    int32_t nIFrameInterval = 0, nPFrames = 0, nBFrames = 0;
    if (params->findInt32(KEY_I_FRAME_INTERVAL, &nIFrameInterval)) {
        if (!params->findInt32(KEY_MAX_B_FRAMES, &nBFrames)) {
            sp<AMessage> format = new AMessage;
            getVendorParameters(kPortIndexOutput, format);
            format->findInt32("vendor.qti-ext-enc-intra-period.n-bframes", &nBFrames);
        }

        nPFrames = setPFramesSpacing(nIFrameInterval, mFps, nBFrames);

        sp<AMessage> updatedFormat = new AMessage;
        updatedFormat->setInt32("vendor.qti-ext-enc-intra-period.n-pframes", nPFrames);
        updatedFormat->setInt32("vendor.qti-ext-enc-intra-period.n-bframes", nBFrames);
        setVendorParameters(updatedFormat);
    }

    int64_t timeOffsetUs;
    if (params->findInt64(PARAMETER_KEY_OFFSET_TIME, &timeOffsetUs)) {
        if (mGraphicBufferSource == NULL) {
            ALOGE("[%s] Invalid to set input buffer time offset without surface",
                    mComponentName.c_str());
            return INVALID_OPERATION;
        }

        status_t err = statusFromBinderStatus(
                mGraphicBufferSource->setTimeOffsetUs(timeOffsetUs));

        if (err != OK) {
            ALOGE("[%s] Unable to set input buffer time offset (err %d)",
                mComponentName.c_str(),
                err);
            return err;
        }
    }

    int64_t skipFramesBeforeUs;
    if (params->findInt64("skip-frames-before", &skipFramesBeforeUs)) {
        if (mGraphicBufferSource == NULL) {
            ALOGE("[%s] Invalid to set start time without surface",
                    mComponentName.c_str());
            return INVALID_OPERATION;
        }

        status_t err = statusFromBinderStatus(
                mGraphicBufferSource->setStartTimeUs(skipFramesBeforeUs));

        if (err != OK) {
            ALOGE("Failed to set parameter 'skip-frames-before' (err %d)", err);
            return err;
        }
    }

    int32_t dropInputFrames;
    if (params->findInt32(PARAMETER_KEY_SUSPEND, &dropInputFrames)) {
        if (mGraphicBufferSource == NULL) {
            ALOGE("[%s] Invalid to set suspend without surface",
                    mComponentName.c_str());
            return INVALID_OPERATION;
        }

        int64_t suspendStartTimeUs = -1;
        (void) params->findInt64(PARAMETER_KEY_SUSPEND_TIME, &suspendStartTimeUs);
        status_t err = statusFromBinderStatus(
                mGraphicBufferSource->setSuspend(dropInputFrames != 0, suspendStartTimeUs));

        if (err != OK) {
            ALOGE("Failed to set parameter 'drop-input-frames' (err %d)", err);
            return err;
        }
    }

    int64_t stopTimeUs;
    if (params->findInt64("stop-time-us", &stopTimeUs)) {
        if (mGraphicBufferSource == NULL) {
            ALOGE("[%s] Invalid to set stop time without surface",
                    mComponentName.c_str());
            return INVALID_OPERATION;
        }
        status_t err = statusFromBinderStatus(
                mGraphicBufferSource->setStopTimeUs(stopTimeUs));

        if (err != OK) {
            ALOGE("Failed to set parameter 'stop-time-us' (err %d)", err);
            return err;
        }

        int64_t stopTimeOffsetUs;
        err = statusFromBinderStatus(
                mGraphicBufferSource->getStopTimeOffsetUs(&stopTimeOffsetUs));

        if (err != OK) {
            ALOGE("Failed to get stop time offset (err %d)", err);
            return err;
        }
        mInputFormat->setInt64("android._stop-time-offset-us", stopTimeOffsetUs);
    }

    int32_t dummy;
    if (params->findInt32("request-sync", &dummy)) {
        status_t err = requestIDRFrame();

        if (err != OK) {
            ALOGE("Requesting a sync frame failed w/ err %d", err);
            return err;
        }
    }

    int32_t rateInt = -1;
    float rateFloat = -1;
    if (!params->findFloat("operating-rate", &rateFloat)) {
        params->findInt32("operating-rate", &rateInt);
        rateFloat = (float) rateInt; // 16MHz (FLINTMAX) is OK for upper bound.
    }
    if (rateFloat > 0) {
        status_t err = setOperatingRate(rateFloat, mIsVideo);
        if (err != OK) {
            ALOGI("Failed to set parameter 'operating-rate' (err %d)", err);
        }
    }

    int32_t intraRefreshPeriod = 0;
    if (params->findInt32("intra-refresh-period", &intraRefreshPeriod)
            && intraRefreshPeriod > 0) {
        status_t err = setIntraRefreshPeriod(intraRefreshPeriod, false);
        if (err != OK) {
            ALOGI("[%s] failed setIntraRefreshPeriod. Failure is fine since this key is optional",
                    mComponentName.c_str());
            err = OK;
        }
    }

    int32_t latency = 0;
    if (params->findInt32("latency", &latency) && latency > 0) {
        status_t err = setLatency(latency);
        if (err != OK) {
            ALOGI("[%s] failed setLatency. Failure is fine since this key is optional",
                    mComponentName.c_str());
            err = OK;
        }
    }

    int32_t presentationId = -1;
    if (params->findInt32("audio-presentation-presentation-id", &presentationId)) {
        int32_t programId = -1;
        params->findInt32("audio-presentation-program-id", &programId);
        status_t err = setAudioPresentation(presentationId, programId);
        if (err != OK) {
            ALOGI("[%s] failed setAudioPresentation. Failure is fine since this key is optional",
                    mComponentName.c_str());
            err = OK;
        }
    }

    sp<ABuffer> hdr10PlusInfo;
    if (params->findBuffer("hdr10-plus-info", &hdr10PlusInfo)
            && hdr10PlusInfo != nullptr && hdr10PlusInfo->size() > 0) {
        (void)setHdr10PlusInfo(hdr10PlusInfo);
    }

    // Ignore errors as failure is expected for codecs that aren't video encoders.
    (void)configureTemporalLayers(params, false /* inConfigure */, mOutputFormat);

    return setVendorParameters(params);
}

status_t ACodec::setHdr10PlusInfo(const sp<ABuffer> &hdr10PlusInfo) {
    if (mDescribeHDR10PlusInfoIndex == 0) {
        ALOGE("setHdr10PlusInfo: does not support DescribeHDR10PlusInfoParams");
        return ERROR_UNSUPPORTED;
    }
    size_t newSize = sizeof(DescribeHDR10PlusInfoParams) + hdr10PlusInfo->size() - 1;
    if (mHdr10PlusScratchBuffer == nullptr ||
            newSize > mHdr10PlusScratchBuffer->size()) {
        mHdr10PlusScratchBuffer = new ABuffer(newSize);
    }
    DescribeHDR10PlusInfoParams *config =
            (DescribeHDR10PlusInfoParams *)mHdr10PlusScratchBuffer->data();
    InitOMXParams(config);
    config->nPortIndex = 0;
    config->nSize = newSize;
    config->nParamSize = hdr10PlusInfo->size();
    config->nParamSizeUsed = hdr10PlusInfo->size();
    memcpy(config->nValue, hdr10PlusInfo->data(), hdr10PlusInfo->size());
    status_t err = mOMXNode->setConfig(
            (OMX_INDEXTYPE)mDescribeHDR10PlusInfoIndex,
            config, config->nSize);
    if (err != OK) {
        ALOGE("failed to set DescribeHDR10PlusInfoParams (err %d)", err);
    }
    return OK;
}

// Removes trailing tags matching |tag| from |key| (e.g. a settings name). |minLength| specifies
// the minimum number of characters to keep in |key| (even if it has trailing tags).
// (Used to remove trailing 'value' tags in settings names, e.g. to normalize
// 'vendor.settingsX.value' to 'vendor.settingsX')
static void removeTrailingTags(char *key, size_t minLength, const char *tag) {
    size_t length = strlen(key);
    size_t tagLength = strlen(tag);
    while (length > minLength + tagLength
            && !strcmp(key + length - tagLength, tag)
            && key[length - tagLength - 1] == '.') {
        length -= tagLength + 1;
        key[length] = '\0';
    }
}

/**
 * Struct encompassing a vendor extension config structure and a potential error status (in case
 * the structure is null). Used to iterate through vendor extensions.
 */
struct VendorExtension {
    OMX_CONFIG_ANDROID_VENDOR_EXTENSIONTYPE *config;  // structure does not own config
    status_t status;

    // create based on an error status
    VendorExtension(status_t s_ = NO_INIT) : config(nullptr), status(s_) { }

    // create based on a successfully retrieved config structure
    VendorExtension(OMX_CONFIG_ANDROID_VENDOR_EXTENSIONTYPE *c_) : config(c_), status(OK) { }
};

// class VendorExtensions;
/**
 * Forward iterator to enumerate vendor extensions supported by an OMX component.
 */
class VendorExtensionIterator {
//private:
    static constexpr size_t kLastIndex = ~(size_t)0; // last index marker

    sp<IOMXNode> mNode;                   // component
    size_t mIndex;                        // current android extension index
    std::unique_ptr<uint8_t[]> mBacking;  // current extension's backing
    VendorExtension mCurrent;             // current extension

    VendorExtensionIterator(const sp<IOMXNode> &node, size_t index)
        : mNode(node),
          mIndex(index) {
        mCurrent = retrieve();
    }

    friend class VendorExtensions;

public:
    // copy constructor
    VendorExtensionIterator(const VendorExtensionIterator &it)
        : VendorExtensionIterator(it.mNode, it.mIndex) { }

    // retrieves the current extension pointed to by this iterator
    VendorExtension retrieve() {
        if (mIndex == kLastIndex) {
            return NO_INIT;
        }

        // try with one param first, then retry if extension needs more than 1 param
        for (size_t paramSizeUsed = 1;; ) {
            if (paramSizeUsed > OMX_MAX_ANDROID_VENDOR_PARAMCOUNT) {
                return BAD_VALUE; // this prevents overflow in the following formula
            }

            size_t size = sizeof(OMX_CONFIG_ANDROID_VENDOR_EXTENSIONTYPE) +
                (paramSizeUsed - 1) * sizeof(OMX_CONFIG_ANDROID_VENDOR_EXTENSIONTYPE::param);
            mBacking.reset(new uint8_t[size]);
            if (!mBacking) {
                return NO_MEMORY;
            }

            OMX_CONFIG_ANDROID_VENDOR_EXTENSIONTYPE *config =
                reinterpret_cast<OMX_CONFIG_ANDROID_VENDOR_EXTENSIONTYPE *>(mBacking.get());

            InitOMXParams(config);
            config->nSize = size;
            config->nIndex = mIndex;
            config->nParamSizeUsed = paramSizeUsed;
            status_t err = mNode->getConfig(
                    (OMX_INDEXTYPE)OMX_IndexConfigAndroidVendorExtension, config, size);
            if (err == OK && config->nParamCount > paramSizeUsed && paramSizeUsed == 1) {
                // reallocate if we need a bigger config
                paramSizeUsed = config->nParamCount;
                continue;
            } else if (err == NOT_ENOUGH_DATA
                   || (err != OK && mIndex == 0)) {
                // stop iterator on no-more signal, or if index is not at all supported
                mIndex = kLastIndex;
                return NO_INIT;
            } else if (err != OK) {
                return err;
            } else if (paramSizeUsed != config->nParamSizeUsed) {
                return BAD_VALUE; // component shall not modify size of nParam
            }

            return config;
        }
    }

    // returns extension pointed to by this iterator
    VendorExtension operator*() {
        return mCurrent;
    }

    // prefix increment: move to next extension
    VendorExtensionIterator &operator++() { // prefix
        if (mIndex != kLastIndex) {
            ++mIndex;
            mCurrent = retrieve();
        }
        return *this;
    }

    // iterator equality operators
    bool operator==(const VendorExtensionIterator &o) {
        return mNode == o.mNode && mIndex == o.mIndex;
    }

    bool operator!=(const VendorExtensionIterator &o) {
        return !(*this == o);
    }
};

/**
 * Iterable container for vendor extensions provided by a component
 */
class VendorExtensions {
//private:
    sp<IOMXNode> mNode;

public:
    VendorExtensions(const sp<IOMXNode> &node)
        : mNode(node) {
    }

    VendorExtensionIterator begin() {
        return VendorExtensionIterator(mNode, 0);
    }

    VendorExtensionIterator end() {
        return VendorExtensionIterator(mNode, VendorExtensionIterator::kLastIndex);
    }
};

status_t ACodec::setVendorParameters(const sp<AMessage> &params) {
    std::map<std::string, std::string> vendorKeys; // maps reduced name to actual name
    constexpr char prefix[] = "vendor.";
    constexpr size_t prefixLength = sizeof(prefix) - 1;
    // longest possible vendor param name
    char reducedKey[OMX_MAX_STRINGNAME_SIZE + OMX_MAX_STRINGVALUE_SIZE];

    // identify all vendor keys to speed up search later and to detect vendor keys
    for (size_t i = params->countEntries(); i; --i) {
        AMessage::Type keyType;
        const char* key = params->getEntryNameAt(i - 1, &keyType);
        if (key != nullptr && !strncmp(key, prefix, prefixLength)
                // it is safe to limit format keys to the max vendor param size as we only
                // shorten parameter names by removing any trailing 'value' tags, and we
                // already remove the vendor prefix.
                && strlen(key + prefixLength) < sizeof(reducedKey)
                && (keyType == AMessage::kTypeInt32
                        || keyType == AMessage::kTypeInt64
                        || keyType == AMessage::kTypeString)) {
            strcpy(reducedKey, key + prefixLength);
            removeTrailingTags(reducedKey, 0, "value");
            auto existingKey = vendorKeys.find(reducedKey);
            if (existingKey != vendorKeys.end()) {
                ALOGW("[%s] vendor parameter '%s' aliases parameter '%s'",
                        mComponentName.c_str(), key, existingKey->second.c_str());
                // ignore for now
            }
            vendorKeys.emplace(reducedKey, key);
        }
    }

    // don't bother component if we don't have vendor extensions as they may not have implemented
    // the android vendor extension support, which will lead to unnecessary OMX failure logs.
    if (vendorKeys.empty()) {
        return OK;
    }

    char key[sizeof(OMX_CONFIG_ANDROID_VENDOR_EXTENSIONTYPE::cName) +
            sizeof(OMX_CONFIG_ANDROID_VENDOR_PARAMTYPE::cKey)];

    status_t finalError = OK;

    // don't try again if component does not have vendor extensions
    if (mVendorExtensionsStatus == kExtensionsNone) {
        return OK;
    }

    for (VendorExtension ext : VendorExtensions(mOMXNode)) {
        OMX_CONFIG_ANDROID_VENDOR_EXTENSIONTYPE *config = ext.config;
        if (config == nullptr) {
            return ext.status;
        }

        mVendorExtensionsStatus = kExtensionsExist;

        config->cName[sizeof(config->cName) - 1] = '\0'; // null-terminate name
        strcpy(key, (const char *)config->cName);
        size_t nameLength = strlen(key);
        key[nameLength] = '.';

        // don't set vendor extension if client has not provided any of its parameters
        // or if client simply unsets parameters that are already unset
        bool needToSet = false;
        for (size_t paramIndex = 0; paramIndex < config->nParamCount; ++paramIndex) {
            // null-terminate param key
            config->param[paramIndex].cKey[sizeof(config->param[0].cKey) - 1] = '\0';
            strcpy(key + nameLength + 1, (const char *)config->param[paramIndex].cKey);
            removeTrailingTags(key, nameLength, "value");
            auto existingKey = vendorKeys.find(key);

            // don't touch (e.g. change) parameters that are not specified by client
            if (existingKey == vendorKeys.end()) {
                continue;
            }

            bool wasSet = config->param[paramIndex].bSet;
            switch (config->param[paramIndex].eValueType) {
            case OMX_AndroidVendorValueInt32:
            {
                int32_t value;
                config->param[paramIndex].bSet =
                    (OMX_BOOL)params->findInt32(existingKey->second.c_str(), &value);
                if (config->param[paramIndex].bSet) {
                    config->param[paramIndex].nInt32 = value;
                }
                break;
            }
            case OMX_AndroidVendorValueInt64:
            {
                int64_t value;
                config->param[paramIndex].bSet =
                    (OMX_BOOL)params->findAsInt64(existingKey->second.c_str(), &value);
                if (config->param[paramIndex].bSet) {
                    config->param[paramIndex].nInt64 = value;
                }
                break;
            }
            case OMX_AndroidVendorValueString:
            {
                AString value;
                config->param[paramIndex].bSet =
                    (OMX_BOOL)params->findString(existingKey->second.c_str(), &value);
                if (config->param[paramIndex].bSet) {
                    size_t dstSize = sizeof(config->param[paramIndex].cString);
                    strncpy((char *)config->param[paramIndex].cString, value.c_str(), dstSize - 1);
                    // null terminate value
                    config->param[paramIndex].cString[dstSize - 1] = '\0';
                }
                break;
            }
            default:
                ALOGW("[%s] vendor parameter '%s' is not a supported value",
                        mComponentName.c_str(), key);
                continue;
            }
            if (config->param[paramIndex].bSet || wasSet) {
                needToSet = true;
            }
        }

        if (needToSet) {
            status_t err = mOMXNode->setConfig(
                    (OMX_INDEXTYPE)OMX_IndexConfigAndroidVendorExtension,
                    config, config->nSize);
            if (err != OK) {
                key[nameLength] = '\0';
                ALOGW("[%s] failed to set vendor extension '%s'", mComponentName.c_str(), key);
                // try to set each extension, and return first failure
                if (finalError == OK) {
                    finalError = err;
                }
            }
        }
    }

    if (mVendorExtensionsStatus == kExtensionsUnchecked) {
        mVendorExtensionsStatus = kExtensionsNone;
    }

    return finalError;
}

status_t ACodec::getVendorParameters(OMX_U32 portIndex, sp<AMessage> &format) {
    constexpr char prefix[] = "vendor.";
    constexpr size_t prefixLength = sizeof(prefix) - 1;
    char key[sizeof(OMX_CONFIG_ANDROID_VENDOR_EXTENSIONTYPE::cName) +
            sizeof(OMX_CONFIG_ANDROID_VENDOR_PARAMTYPE::cKey) + prefixLength];
    strcpy(key, prefix);

    // don't try again if component does not have vendor extensions
    if (mVendorExtensionsStatus == kExtensionsNone) {
        return OK;
    }

    for (VendorExtension ext : VendorExtensions(mOMXNode)) {
        OMX_CONFIG_ANDROID_VENDOR_EXTENSIONTYPE *config = ext.config;
        if (config == nullptr) {
            return ext.status;
        }

        mVendorExtensionsStatus = kExtensionsExist;

        if (config->eDir != (portIndex == kPortIndexInput ? OMX_DirInput : OMX_DirOutput)) {
            continue;
        }

        config->cName[sizeof(config->cName) - 1] = '\0'; // null-terminate name
        strcpy(key + prefixLength, (const char *)config->cName);
        size_t nameLength = strlen(key);
        key[nameLength] = '.';

        for (size_t paramIndex = 0; paramIndex < config->nParamCount; ++paramIndex) {
            // null-terminate param key
            config->param[paramIndex].cKey[sizeof(config->param[0].cKey) - 1] = '\0';
            strcpy(key + nameLength + 1, (const char *)config->param[paramIndex].cKey);
            removeTrailingTags(key, nameLength, "value");
            if (config->param[paramIndex].bSet) {
                switch (config->param[paramIndex].eValueType) {
                case OMX_AndroidVendorValueInt32:
                {
                    format->setInt32(key, config->param[paramIndex].nInt32);
                    break;
                }
                case OMX_AndroidVendorValueInt64:
                {
                    format->setInt64(key, config->param[paramIndex].nInt64);
                    break;
                }
                case OMX_AndroidVendorValueString:
                {
                    config->param[paramIndex].cString[OMX_MAX_STRINGVALUE_SIZE - 1] = '\0';
                    format->setString(key, (const char *)config->param[paramIndex].cString);
                    break;
                }
                default:
                    ALOGW("vendor parameter %s is not a supported value", key);
                    continue;
                }
            }
        }
    }

    if (mVendorExtensionsStatus == kExtensionsUnchecked) {
        mVendorExtensionsStatus = kExtensionsNone;
    }

    return OK;
}

void ACodec::onSignalEndOfInputStream() {
    status_t err = INVALID_OPERATION;
    if (mGraphicBufferSource != NULL) {
        err = statusFromBinderStatus(mGraphicBufferSource->signalEndOfInputStream());
    }
    mCallback->onSignaledInputEOS(err);
}

sp<IOMXObserver> ACodec::createObserver() {
    sp<AMessage> notify = new AMessage(kWhatOMXMessageList, this);
    notify->setInt32("generation", this->mNodeGeneration + 1);
    sp<CodecObserver> observer = new CodecObserver(notify);
    return observer;
}

void ACodec::forceStateTransition(int generation) {
    if (generation != mStateGeneration) {
        ALOGV("Ignoring stale force state transition message: #%d (now #%d)",
                generation, mStateGeneration);
        return;
    }
    ALOGE("State machine stuck");
    // Error must have already been signalled to the client.

    // Deferred messages will be handled at LoadedState at the end of the
    // transition.
    mShutdownInProgress = true;
    // No shutdown complete callback at the end of the transition.
    mExplicitShutdown = false;
    mKeepComponentAllocated = true;

    status_t err = mOMXNode->sendCommand(OMX_CommandStateSet, OMX_StateIdle);
    if (err != OK) {
        // TODO: do some recovery here.
    } else {
        changeState(mExecutingToIdleState);
    }
}

bool ACodec::ExecutingState::onOMXFrameRendered(int64_t mediaTimeUs, nsecs_t systemNano) {
    mCodec->onFrameRendered(mediaTimeUs, systemNano);
    return true;
}

bool ACodec::ExecutingState::onOMXEvent(
        OMX_EVENTTYPE event, OMX_U32 data1, OMX_U32 data2) {
    switch (event) {
        case OMX_EventPortSettingsChanged:
        {
            CHECK_EQ(data1, (OMX_U32)kPortIndexOutput);

            mCodec->onOutputFormatChanged();

            if (data2 == 0 || data2 == OMX_IndexParamPortDefinition) {
                mCodec->mMetadataBuffersToSubmit = 0;
                CHECK_EQ(mCodec->mOMXNode->sendCommand(
                            OMX_CommandPortDisable, kPortIndexOutput),
                         (status_t)OK);

                mCodec->freeOutputBuffersNotOwnedByComponent();

                mCodec->changeState(mCodec->mOutputPortSettingsChangedState);
            } else if (data2 != OMX_IndexConfigCommonOutputCrop
                    && data2 != OMX_IndexConfigAndroidIntraRefresh) {
                ALOGV("[%s] OMX_EventPortSettingsChanged 0x%08x",
                     mCodec->mComponentName.c_str(), data2);
            }

            return true;
        }

        case OMX_EventConfigUpdate:
        {
            CHECK_EQ(data1, (OMX_U32)kPortIndexOutput);

            mCodec->onConfigUpdate((OMX_INDEXTYPE)data2);

            return true;
        }

        case OMX_EventBufferFlag:
        {
            return true;
        }

        default:
            return BaseState::onOMXEvent(event, data1, data2);
    }
}

////////////////////////////////////////////////////////////////////////////////

ACodec::OutputPortSettingsChangedState::OutputPortSettingsChangedState(
        ACodec *codec)
    : BaseState(codec) {
}

ACodec::BaseState::PortMode ACodec::OutputPortSettingsChangedState::getPortMode(
        OMX_U32 portIndex) {
    if (portIndex == kPortIndexOutput) {
        return FREE_BUFFERS;
    }

    CHECK_EQ(portIndex, (OMX_U32)kPortIndexInput);

    return RESUBMIT_BUFFERS;
}

bool ACodec::OutputPortSettingsChangedState::onMessageReceived(
        const sp<AMessage> &msg) {
    bool handled = false;

    switch (msg->what()) {
        case kWhatFlush:
        case kWhatShutdown: {
            if (mCodec->mFatalError) {
                sp<AMessage> msg = new AMessage(ACodec::kWhatForceStateTransition, mCodec);
                msg->setInt32("generation", mCodec->mStateGeneration);
                msg->post(3000000);
            }
            FALLTHROUGH_INTENDED;
        }
        case kWhatResume:
        case kWhatSetParameters:
        {
            if (msg->what() == kWhatResume) {
                ALOGV("[%s] Deferring resume", mCodec->mComponentName.c_str());
            }

            mCodec->deferMessage(msg);
            handled = true;
            break;
        }

        case kWhatForceStateTransition:
        {
            int32_t generation = 0;
            CHECK(msg->findInt32("generation", &generation));
            mCodec->forceStateTransition(generation);

            handled = true;
            break;
        }

        case kWhatCheckIfStuck:
        {
            int32_t generation = 0;
            CHECK(msg->findInt32("generation", &generation));
            if (generation == mCodec->mStateGeneration) {
                mCodec->signalError(OMX_ErrorUndefined, TIMED_OUT);
            }

            handled = true;
            break;
        }

        default:
            handled = BaseState::onMessageReceived(msg);
            break;
    }

    return handled;
}

void ACodec::OutputPortSettingsChangedState::stateEntered() {
    ALOGV("[%s] Now handling output port settings change",
         mCodec->mComponentName.c_str());

    // If we haven't transitioned after 3 seconds, we're probably stuck.
    sp<AMessage> msg = new AMessage(ACodec::kWhatCheckIfStuck, mCodec);
    msg->setInt32("generation", mCodec->mStateGeneration);
    msg->post(3000000);
}

bool ACodec::OutputPortSettingsChangedState::onOMXFrameRendered(
        int64_t mediaTimeUs, nsecs_t systemNano) {
    mCodec->onFrameRendered(mediaTimeUs, systemNano);
    return true;
}

bool ACodec::OutputPortSettingsChangedState::onOMXEvent(
        OMX_EVENTTYPE event, OMX_U32 data1, OMX_U32 data2) {
    switch (event) {
        case OMX_EventCmdComplete:
        {
            if (data1 == (OMX_U32)OMX_CommandPortDisable) {
                if (data2 != (OMX_U32)kPortIndexOutput) {
                    ALOGW("ignoring EventCmdComplete CommandPortDisable for port %u", data2);
                    return false;
                }

                ALOGV("[%s] Output port now disabled.", mCodec->mComponentName.c_str());

                status_t err = OK;
                if (!mCodec->mBuffers[kPortIndexOutput].isEmpty()) {
                    ALOGE("disabled port should be empty, but has %zu buffers",
                            mCodec->mBuffers[kPortIndexOutput].size());
                    err = FAILED_TRANSACTION;
                } else {
                    mCodec->mAllocator[kPortIndexOutput].clear();
                }

                if (err == OK) {
                    err = mCodec->mOMXNode->sendCommand(
                            OMX_CommandPortEnable, kPortIndexOutput);
                }

                // Clear the RenderQueue in which queued GraphicBuffers hold the
                // actual buffer references in order to free them early.
                mCodec->mRenderTracker.clear(systemTime(CLOCK_MONOTONIC));

                if (err == OK) {
                    err = mCodec->allocateBuffersOnPort(kPortIndexOutput);
                    ALOGE_IF(err != OK, "Failed to allocate output port buffers after port "
                            "reconfiguration: (%d)", err);
                    mCodec->mCallback->onOutputBuffersChanged();
                }

                if (err != OK) {
                    mCodec->signalError(OMX_ErrorUndefined, makeNoSideEffectStatus(err));
                    ALOGE("Error occurred while disabling the output port");
                }

                return true;
            } else if (data1 == (OMX_U32)OMX_CommandPortEnable) {
                if (data2 != (OMX_U32)kPortIndexOutput) {
                    ALOGW("ignoring EventCmdComplete OMX_CommandPortEnable for port %u", data2);
                    return false;
                }

                ALOGV("[%s] Output port now reenabled.", mCodec->mComponentName.c_str());

                if (mCodec->mExecutingState->active()) {
                    mCodec->mExecutingState->submitOutputBuffers();
                }

                mCodec->changeState(mCodec->mExecutingState);

                return true;
            }

            return false;
        }

        default:
            return BaseState::onOMXEvent(event, data1, data2);
    }
}

////////////////////////////////////////////////////////////////////////////////

ACodec::ExecutingToIdleState::ExecutingToIdleState(ACodec *codec)
    : BaseState(codec),
      mComponentNowIdle(false) {
}

bool ACodec::ExecutingToIdleState::onMessageReceived(const sp<AMessage> &msg) {
    bool handled = false;

    switch (msg->what()) {
        case kWhatFlush:
        {
            // Don't send me a flush request if you previously wanted me
            // to shutdown.
            ALOGW("Ignoring flush request in ExecutingToIdleState");
            break;
        }

        case kWhatShutdown:
        {
            mCodec->deferMessage(msg);
            handled = true;
            break;
        }

        default:
            handled = BaseState::onMessageReceived(msg);
            break;
    }

    return handled;
}

void ACodec::ExecutingToIdleState::stateEntered() {
    ALOGV("[%s] Now Executing->Idle", mCodec->mComponentName.c_str());

    mComponentNowIdle = false;
    mCodec->mLastOutputFormat.clear();
}

bool ACodec::ExecutingToIdleState::onOMXEvent(
        OMX_EVENTTYPE event, OMX_U32 data1, OMX_U32 data2) {
    switch (event) {
        case OMX_EventCmdComplete:
        {
            if (data1 != (OMX_U32)OMX_CommandStateSet
                    || data2 != (OMX_U32)OMX_StateIdle) {
                ALOGE("Unexpected command completion in ExecutingToIdleState: %s(%u) %s(%u)",
                        asString((OMX_COMMANDTYPE)data1), data1,
                        asString((OMX_STATETYPE)data2), data2);
                mCodec->signalError(OMX_ErrorUndefined, FAILED_TRANSACTION);
                return true;
            }

            mComponentNowIdle = true;

            changeStateIfWeOwnAllBuffers();

            return true;
        }

        case OMX_EventPortSettingsChanged:
        case OMX_EventBufferFlag:
        {
            // We're shutting down and don't care about this anymore.
            return true;
        }

        default:
            return BaseState::onOMXEvent(event, data1, data2);
    }
}

void ACodec::ExecutingToIdleState::changeStateIfWeOwnAllBuffers() {
    if (mComponentNowIdle && mCodec->allYourBuffersAreBelongToUs()) {
        status_t err = mCodec->mOMXNode->sendCommand(
                OMX_CommandStateSet, OMX_StateLoaded);
        if (err == OK) {
            err = mCodec->freeBuffersOnPort(kPortIndexInput);
            status_t err2 = mCodec->freeBuffersOnPort(kPortIndexOutput);
            if (err == OK) {
                err = err2;
            }
            status_t err3 = mCodec->freeBuffersOnPort(kPortIndexInputExtradata);
            if (err == OK) {
                err = err3;
            }
            status_t err4 = mCodec->freeBuffersOnPort(kPortIndexOutputExtradata);
            if (err == OK) {
                err = err4;
            }

        }

        if ((mCodec->mFlags & kFlagPushBlankBuffersToNativeWindowOnShutdown)
                && mCodec->mNativeWindow != NULL) {
            // We push enough 1x1 blank buffers to ensure that one of
            // them has made it to the display.  This allows the OMX
            // component teardown to zero out any protected buffers
            // without the risk of scanning out one of those buffers.
            pushBlankBuffersToNativeWindow(mCodec->mNativeWindow.get());
        }

        if (err != OK) {
            mCodec->signalError(OMX_ErrorUndefined, FAILED_TRANSACTION);
            return;
        }

        mCodec->changeState(mCodec->mIdleToLoadedState);
    }
}

void ACodec::ExecutingToIdleState::onInputBufferFilled(
        const sp<AMessage> &msg) {
    BaseState::onInputBufferFilled(msg);

    changeStateIfWeOwnAllBuffers();
}

void ACodec::ExecutingToIdleState::onOutputBufferDrained(
        const sp<AMessage> &msg) {
    BaseState::onOutputBufferDrained(msg);

    changeStateIfWeOwnAllBuffers();
}

////////////////////////////////////////////////////////////////////////////////

ACodec::IdleToLoadedState::IdleToLoadedState(ACodec *codec)
    : BaseState(codec) {
}

bool ACodec::IdleToLoadedState::onMessageReceived(const sp<AMessage> &msg) {
    bool handled = false;

    switch (msg->what()) {
        case kWhatShutdown:
        {
            mCodec->deferMessage(msg);
            handled = true;
            break;
        }

        case kWhatFlush:
        {
            // Don't send me a flush request if you previously wanted me
            // to shutdown.
            ALOGE("Got flush request in IdleToLoadedState");
            break;
        }

        default:
            handled = BaseState::onMessageReceived(msg);
            break;
    }

    return handled;
}

void ACodec::IdleToLoadedState::stateEntered() {
    ALOGV("[%s] Now Idle->Loaded", mCodec->mComponentName.c_str());
}

bool ACodec::IdleToLoadedState::onOMXEvent(
        OMX_EVENTTYPE event, OMX_U32 data1, OMX_U32 data2) {
    switch (event) {
        case OMX_EventCmdComplete:
        {
            if (data1 != (OMX_U32)OMX_CommandStateSet
                    || data2 != (OMX_U32)OMX_StateLoaded) {
                ALOGE("Unexpected command completion in IdleToLoadedState: %s(%u) %s(%u)",
                        asString((OMX_COMMANDTYPE)data1), data1,
                        asString((OMX_STATETYPE)data2), data2);
                mCodec->signalError(OMX_ErrorUndefined, FAILED_TRANSACTION);
                return true;
            }

            mCodec->changeState(mCodec->mLoadedState);

            return true;
        }

        default:
            return BaseState::onOMXEvent(event, data1, data2);
    }
}

////////////////////////////////////////////////////////////////////////////////

ACodec::FlushingState::FlushingState(ACodec *codec)
    : BaseState(codec) {
}

void ACodec::FlushingState::stateEntered() {
    ALOGV("[%s] Now Flushing", mCodec->mComponentName.c_str());

    mFlushComplete[kPortIndexInput] = mFlushComplete[kPortIndexOutput] = false;

    // If we haven't transitioned after 3 seconds, we're probably stuck.
    sp<AMessage> msg = new AMessage(ACodec::kWhatCheckIfStuck, mCodec);
    msg->setInt32("generation", mCodec->mStateGeneration);
    msg->post(3000000);
}

bool ACodec::FlushingState::onMessageReceived(const sp<AMessage> &msg) {
    bool handled = false;

    switch (msg->what()) {
        case kWhatShutdown:
        {
            mCodec->deferMessage(msg);
            if (mCodec->mFatalError) {
                sp<AMessage> msg = new AMessage(ACodec::kWhatForceStateTransition, mCodec);
                msg->setInt32("generation", mCodec->mStateGeneration);
                msg->post(3000000);
            }
            handled = true;
            break;
        }

        case kWhatFlush:
        {
            // We're already doing this right now.
            handled = true;
            break;
        }

        case kWhatForceStateTransition:
        {
            int32_t generation = 0;
            CHECK(msg->findInt32("generation", &generation));
            mCodec->forceStateTransition(generation);

            handled = true;
            break;
        }

        case kWhatCheckIfStuck:
        {
            int32_t generation = 0;
            CHECK(msg->findInt32("generation", &generation));
            if (generation == mCodec->mStateGeneration) {
                mCodec->signalError(OMX_ErrorUndefined, TIMED_OUT);
            }

            handled = true;
            break;
        }

        default:
            handled = BaseState::onMessageReceived(msg);
            break;
    }

    return handled;
}

bool ACodec::FlushingState::onOMXEvent(
        OMX_EVENTTYPE event, OMX_U32 data1, OMX_U32 data2) {
    ALOGV("[%s] FlushingState onOMXEvent(%u,%d)",
            mCodec->mComponentName.c_str(), event, (OMX_S32)data1);

    switch (event) {
        case OMX_EventCmdComplete:
        {
            if (data1 != (OMX_U32)OMX_CommandFlush) {
                ALOGE("unexpected EventCmdComplete %s(%d) data2:%d in FlushingState",
                        asString((OMX_COMMANDTYPE)data1), data1, data2);
                mCodec->signalError(OMX_ErrorUndefined, FAILED_TRANSACTION);
                return true;
            }

            if (data2 == kPortIndexInput || data2 == kPortIndexOutput) {
                if (mFlushComplete[data2]) {
                    ALOGW("Flush already completed for %s port",
                            data2 == kPortIndexInput ? "input" : "output");
                    return true;
                }
                mFlushComplete[data2] = true;

                if (mFlushComplete[kPortIndexInput] && mFlushComplete[kPortIndexOutput]) {
                    changeStateIfWeOwnAllBuffers();
                }
            } else if (data2 == OMX_ALL) {
                if (!mFlushComplete[kPortIndexInput] || !mFlushComplete[kPortIndexOutput]) {
                    ALOGW("received flush complete event for OMX_ALL before ports have been"
                            "flushed (%d/%d)",
                            mFlushComplete[kPortIndexInput], mFlushComplete[kPortIndexOutput]);
                    return false;
                }

                changeStateIfWeOwnAllBuffers();
            } else {
                ALOGW("data2 not OMX_ALL but %u in EventCmdComplete CommandFlush", data2);
            }

            return true;
        }

        case OMX_EventPortSettingsChanged:
        {
            sp<AMessage> msg = new AMessage(kWhatOMXMessage, mCodec);
            msg->setInt32("type", omx_message::EVENT);
            msg->setInt32("generation", mCodec->mNodeGeneration);
            msg->setInt32("event", event);
            msg->setInt32("data1", data1);
            msg->setInt32("data2", data2);

            ALOGV("[%s] Deferring OMX_EventPortSettingsChanged",
                 mCodec->mComponentName.c_str());

            mCodec->deferMessage(msg);

            return true;
        }

        default:
            return BaseState::onOMXEvent(event, data1, data2);
    }

    return true;
}

void ACodec::FlushingState::onOutputBufferDrained(const sp<AMessage> &msg) {
    BaseState::onOutputBufferDrained(msg);

    changeStateIfWeOwnAllBuffers();
}

void ACodec::FlushingState::onInputBufferFilled(const sp<AMessage> &msg) {
    BaseState::onInputBufferFilled(msg);

    changeStateIfWeOwnAllBuffers();
}

void ACodec::FlushingState::changeStateIfWeOwnAllBuffers() {
    if (mFlushComplete[kPortIndexInput]
            && mFlushComplete[kPortIndexOutput]
            && mCodec->allYourBuffersAreBelongToUs()) {
        // We now own all buffers except possibly those still queued with
        // the native window for rendering. Let's get those back as well.
        mCodec->waitUntilAllPossibleNativeWindowBuffersAreReturnedToUs();

        mCodec->mRenderTracker.clear(systemTime(CLOCK_MONOTONIC));

        mCodec->mCallback->onFlushCompleted();

        mCodec->mPortEOS[kPortIndexInput] =
            mCodec->mPortEOS[kPortIndexOutput] = false;

        mCodec->mInputEOSResult = OK;

        if (mCodec->mSkipCutBuffer != NULL) {
            mCodec->mSkipCutBuffer->clear();
        }

        mCodec->changeState(mCodec->mExecutingState);
    }
}

status_t ACodec::queryCapabilities(
        const char* owner, const char* name, const char* mime, bool isEncoder,
        MediaCodecInfo::CapabilitiesWriter* caps) {
    const char *role = AVUtils::get()->getComponentRole(isEncoder, mime);
    if (role == NULL) {
        return BAD_VALUE;
    }

    OMXClient client;
    status_t err = client.connect(owner);
    if (err != OK) {
        return err;
    }

    sp<IOMX> omx = client.interface();
    sp<CodecObserver> observer = new CodecObserver(new AMessage);
    sp<IOMXNode> omxNode;

    err = omx->allocateNode(name, observer, &omxNode);
    if (err != OK) {
        client.disconnect();
        return err;
    }

    err = SetComponentRole(omxNode, role);
    if (err != OK) {
        omxNode->freeNode();
        client.disconnect();
        return err;
    }

    bool isVideo = strncasecmp(mime, "video/", 6) == 0;
    bool isImage = strncasecmp(mime, "image/", 6) == 0;

    if (isVideo || isImage) {
        OMX_VIDEO_PARAM_PROFILELEVELTYPE param;
        InitOMXParams(&param);
        param.nPortIndex = isEncoder ? kPortIndexOutput : kPortIndexInput;

        for (OMX_U32 index = 0; index <= kMaxIndicesToCheck; ++index) {
            param.nProfileIndex = index;
            status_t err = omxNode->getParameter(
                    OMX_IndexParamVideoProfileLevelQuerySupported,
                    &param, sizeof(param));
            if (err != OK) {
                break;
            }
            caps->addProfileLevel(param.eProfile, param.eLevel);

            // AVC components may not list the constrained profiles explicitly, but
            // decoders that support a profile also support its constrained version.
            // Encoders must explicitly support constrained profiles.
            if (!isEncoder && strcasecmp(mime, MEDIA_MIMETYPE_VIDEO_AVC) == 0) {
                if (param.eProfile == OMX_VIDEO_AVCProfileHigh) {
                    caps->addProfileLevel(OMX_VIDEO_AVCProfileConstrainedHigh, param.eLevel);
                } else if (param.eProfile == OMX_VIDEO_AVCProfileBaseline) {
                    caps->addProfileLevel(OMX_VIDEO_AVCProfileConstrainedBaseline, param.eLevel);
                }
            }

            if (index == kMaxIndicesToCheck) {
                ALOGW("[%s] stopping checking profiles after %u: %x/%x",
                        name, index,
                        param.eProfile, param.eLevel);
            }
        }

        // Color format query
        // return colors in the order reported by the OMX component
        // prefix "flexible" standard ones with the flexible equivalent
        OMX_VIDEO_PARAM_PORTFORMATTYPE portFormat;
        InitOMXParams(&portFormat);
        portFormat.nPortIndex = isEncoder ? kPortIndexInput : kPortIndexOutput;
        for (OMX_U32 index = 0; index <= kMaxIndicesToCheck; ++index) {
            portFormat.nIndex = index;
            status_t err = omxNode->getParameter(
                    OMX_IndexParamVideoPortFormat,
                    &portFormat, sizeof(portFormat));
            if (err != OK) {
                break;
            }

            OMX_U32 flexibleEquivalent;
            if (IsFlexibleColorFormat(
                    omxNode, portFormat.eColorFormat, false /* usingNativeWindow */,
                    &flexibleEquivalent)) {
                caps->addColorFormat(flexibleEquivalent);
            }
            caps->addColorFormat(portFormat.eColorFormat);

            if (index == kMaxIndicesToCheck) {
                ALOGW("[%s] stopping checking formats after %u: %s(%x)",
                        name, index,
                        asString(portFormat.eColorFormat), portFormat.eColorFormat);
            }
        }
    } else if (strcasecmp(mime, MEDIA_MIMETYPE_AUDIO_AAC) == 0) {
        // More audio codecs if they have profiles.
        OMX_AUDIO_PARAM_ANDROID_PROFILETYPE param;
        InitOMXParams(&param);
        param.nPortIndex = isEncoder ? kPortIndexOutput : kPortIndexInput;
        for (OMX_U32 index = 0; index <= kMaxIndicesToCheck; ++index) {
            param.nProfileIndex = index;
            status_t err = omxNode->getParameter(
                    (OMX_INDEXTYPE)OMX_IndexParamAudioProfileQuerySupported,
                    &param, sizeof(param));
            if (err != OK) {
                break;
            }
            // For audio, level is ignored.
            caps->addProfileLevel(param.eProfile, 0 /* level */);

            if (index == kMaxIndicesToCheck) {
                ALOGW("[%s] stopping checking profiles after %u: %x",
                        name, index,
                        param.eProfile);
            }
        }

        // NOTE: Without Android extensions, OMX does not provide a way to query
        // AAC profile support
        if (param.nProfileIndex == 0) {
            ALOGW("component %s doesn't support profile query.", name);
        }
    }

    if (isVideo && !isEncoder) {
        native_handle_t *sidebandHandle = NULL;
        if (omxNode->configureVideoTunnelMode(
                kPortIndexOutput, OMX_TRUE, 0, &sidebandHandle) == OK) {
            // tunneled playback includes adaptive playback
        } else {
            // tunneled playback is not supported
            caps->removeDetail(MediaCodecInfo::Capabilities::FEATURE_TUNNELED_PLAYBACK);
            if (omxNode->setPortMode(
                    kPortIndexOutput, IOMX::kPortModeDynamicANWBuffer) != OK &&
                    omxNode->prepareForAdaptivePlayback(
                        kPortIndexOutput, OMX_TRUE,
                        1280 /* width */, 720 /* height */) != OK) {
                // adaptive playback is not supported
                caps->removeDetail(MediaCodecInfo::Capabilities::FEATURE_ADAPTIVE_PLAYBACK);
            }
        }
    }

    if (isVideo && isEncoder) {
        OMX_VIDEO_CONFIG_ANDROID_INTRAREFRESHTYPE params;
        InitOMXParams(&params);
        params.nPortIndex = kPortIndexOutput;

        OMX_VIDEO_PARAM_INTRAREFRESHTYPE fallbackParams;
        InitOMXParams(&fallbackParams);
        fallbackParams.nPortIndex = kPortIndexOutput;
        fallbackParams.eRefreshMode = OMX_VIDEO_IntraRefreshCyclic;

        if (omxNode->getConfig(
                (OMX_INDEXTYPE)OMX_IndexConfigAndroidIntraRefresh,
                &params, sizeof(params)) != OK &&
                omxNode->getParameter(
                    OMX_IndexParamVideoIntraRefresh, &fallbackParams,
                    sizeof(fallbackParams)) != OK) {
            // intra refresh is not supported
            caps->removeDetail(MediaCodecInfo::Capabilities::FEATURE_INTRA_REFRESH);
        }
    }

    omxNode->freeNode();
    client.disconnect();
    return OK;
}

// These are supposed be equivalent to the logic in
// "audio_channel_out_mask_from_count".
//static
status_t ACodec::getOMXChannelMapping(size_t numChannels, OMX_AUDIO_CHANNELTYPE map[]) {
    switch (numChannels) {
        case 1:
            map[0] = OMX_AUDIO_ChannelCF;
            break;
        case 2:
            map[0] = OMX_AUDIO_ChannelLF;
            map[1] = OMX_AUDIO_ChannelRF;
            break;
        case 3:
            map[0] = OMX_AUDIO_ChannelLF;
            map[1] = OMX_AUDIO_ChannelRF;
            map[2] = OMX_AUDIO_ChannelCF;
            break;
        case 4:
            map[0] = OMX_AUDIO_ChannelLF;
            map[1] = OMX_AUDIO_ChannelRF;
            map[2] = OMX_AUDIO_ChannelLR;
            map[3] = OMX_AUDIO_ChannelRR;
            break;
        case 5:
            map[0] = OMX_AUDIO_ChannelLF;
            map[1] = OMX_AUDIO_ChannelRF;
            map[2] = OMX_AUDIO_ChannelCF;
            map[3] = OMX_AUDIO_ChannelLR;
            map[4] = OMX_AUDIO_ChannelRR;
            break;
        case 6:
            map[0] = OMX_AUDIO_ChannelLF;
            map[1] = OMX_AUDIO_ChannelRF;
            map[2] = OMX_AUDIO_ChannelCF;
            map[3] = OMX_AUDIO_ChannelLFE;
            map[4] = OMX_AUDIO_ChannelLR;
            map[5] = OMX_AUDIO_ChannelRR;
            break;
        case 7:
            map[0] = OMX_AUDIO_ChannelLF;
            map[1] = OMX_AUDIO_ChannelRF;
            map[2] = OMX_AUDIO_ChannelCF;
            map[3] = OMX_AUDIO_ChannelLFE;
            map[4] = OMX_AUDIO_ChannelLR;
            map[5] = OMX_AUDIO_ChannelRR;
            map[6] = OMX_AUDIO_ChannelCS;
            break;
        case 8:
            map[0] = OMX_AUDIO_ChannelLF;
            map[1] = OMX_AUDIO_ChannelRF;
            map[2] = OMX_AUDIO_ChannelCF;
            map[3] = OMX_AUDIO_ChannelLFE;
            map[4] = OMX_AUDIO_ChannelLR;
            map[5] = OMX_AUDIO_ChannelRR;
            map[6] = OMX_AUDIO_ChannelLS;
            map[7] = OMX_AUDIO_ChannelRS;
            break;
        default:
            return -EINVAL;
    }

    return OK;
}

}  // namespace android<|MERGE_RESOLUTION|>--- conflicted
+++ resolved
@@ -4564,13 +4564,10 @@
         msg->findInt32("grid-rows", &gridRows) &&
         msg->findInt32("grid-cols", &gridCols)) {
         useGrid = OMX_TRUE;
-<<<<<<< HEAD
-=======
     } else {
         // when bEnabled is false, the tile info is not used,
         // but clear out these too.
         tileWidth = tileHeight = gridRows = gridCols = 0;
->>>>>>> 3b6aa6c0
     }
 
     if (!mIsImage && !useGrid) {
