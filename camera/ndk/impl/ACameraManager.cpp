/*
 * Copyright (C) 2015 The Android Open Source Project
 *
 * Licensed under the Apache License, Version 2.0 (the "License");
 * you may not use this file except in compliance with the License.
 * You may obtain a copy of the License at
 *
 *      http://www.apache.org/licenses/LICENSE-2.0
 *
 * Unless required by applicable law or agreed to in writing, software
 * distributed under the License is distributed on an "AS IS" BASIS,
 * WITHOUT WARRANTIES OR CONDITIONS OF ANY KIND, either express or implied.
 * See the License for the specific language governing permissions and
 * limitations under the License.
 */

//#define LOG_NDEBUG 0
#define LOG_TAG "ACameraManager"

#include <memory>
#include "ACameraManager.h"
#include "ACameraMetadata.h"
#include "ACameraDevice.h"
#include <utils/Vector.h>
#include <cutils/properties.h>
#include <stdlib.h>
#include <camera/CameraUtils.h>
#include <camera/StringUtils.h>
#include <camera/VendorTagDescriptor.h>

using namespace android::acam;

namespace android {
namespace acam {
// Static member definitions
const char* CameraManagerGlobal::kCameraIdKey   = "CameraId";
const char* CameraManagerGlobal::kPhysicalCameraIdKey   = "PhysicalCameraId";
const char* CameraManagerGlobal::kCallbackFpKey = "CallbackFp";
const char* CameraManagerGlobal::kContextKey    = "CallbackContext";
const nsecs_t CameraManagerGlobal::kCallbackDrainTimeout = 5000000; // 5 ms
Mutex                CameraManagerGlobal::sLock;
wp<CameraManagerGlobal> CameraManagerGlobal::sInstance = nullptr;

sp<CameraManagerGlobal> CameraManagerGlobal::getInstance() {
    Mutex::Autolock _l(sLock);
    sp<CameraManagerGlobal> instance = sInstance.promote();
    if (instance == nullptr) {
        instance = new CameraManagerGlobal();
        sInstance = instance;
    }
    return instance;
}

CameraManagerGlobal::~CameraManagerGlobal() {
    // clear sInstance so next getInstance call knows to create a new one
    Mutex::Autolock _sl(sLock);
    sInstance = nullptr;
    Mutex::Autolock _l(mLock);
    if (mCameraService != nullptr) {
        IInterface::asBinder(mCameraService)->unlinkToDeath(mDeathNotifier);
        mCameraService->removeListener(mCameraServiceListener);
    }
    mDeathNotifier.clear();
    if (mCbLooper != nullptr) {
        mCbLooper->unregisterHandler(mHandler->id());
        mCbLooper->stop();
    }
    mCbLooper.clear();
    mHandler.clear();
    mCameraServiceListener.clear();
    mCameraService.clear();
}

sp<hardware::ICameraService> CameraManagerGlobal::getCameraService() {
    Mutex::Autolock _l(mLock);
    return getCameraServiceLocked();
}

sp<hardware::ICameraService> CameraManagerGlobal::getCameraServiceLocked() {
    if (mCameraService.get() == nullptr) {
        if (CameraUtils::isCameraServiceDisabled()) {
            return mCameraService;
        }

        sp<IServiceManager> sm = defaultServiceManager();
        sp<IBinder> binder;
        do {
            binder = sm->getService(toString16(kCameraServiceName));
            if (binder != nullptr) {
                break;
            }
            ALOGW("CameraService not published, waiting...");
            usleep(kCameraServicePollDelay);
        } while(true);
        if (mDeathNotifier == nullptr) {
            mDeathNotifier = new DeathNotifier(this);
        }
        binder->linkToDeath(mDeathNotifier);
        mCameraService = interface_cast<hardware::ICameraService>(binder);

        // Setup looper thread to perfrom availiability callbacks
        if (mCbLooper == nullptr) {
            mCbLooper = new ALooper;
            mCbLooper->setName("C2N-mgr-looper");
            status_t err = mCbLooper->start(
                    /*runOnCallingThread*/false,
                    /*canCallJava*/       true,
                    PRIORITY_DEFAULT);
            if (err != OK) {
                ALOGE("%s: Unable to start camera service listener looper: %s (%d)",
                        __FUNCTION__, strerror(-err), err);
                mCbLooper.clear();
                return nullptr;
            }
            if (mHandler == nullptr) {
                mHandler = new CallbackHandler(this);
            }
            mCbLooper->registerHandler(mHandler);
        }

        // register ICameraServiceListener
        if (mCameraServiceListener == nullptr) {
            mCameraServiceListener = new CameraServiceListener(this);
        }
        std::vector<hardware::CameraStatus> cameraStatuses{};
        mCameraService->addListener(mCameraServiceListener, &cameraStatuses);
        for (auto& c : cameraStatuses) {
            onStatusChangedLocked(c.status, c.cameraId);

            for (auto& unavailablePhysicalId : c.unavailablePhysicalIds) {
                onStatusChangedLocked(hardware::ICameraServiceListener::STATUS_NOT_PRESENT,
                        c.cameraId, unavailablePhysicalId);
            }
        }

        // setup vendor tags
        sp<VendorTagDescriptor> desc = new VendorTagDescriptor();
        binder::Status ret = mCameraService->getCameraVendorTagDescriptor(/*out*/desc.get());

        if (ret.isOk()) {
            if (0 < desc->getTagCount()) {
                status_t err = VendorTagDescriptor::setAsGlobalVendorTagDescriptor(desc);
                if (err != OK) {
                    ALOGE("%s: Failed to set vendor tag descriptors, received error %s (%d)",
                            __FUNCTION__, strerror(-err), err);
                }
            } else {
                sp<VendorTagDescriptorCache> cache =
                        new VendorTagDescriptorCache();
                binder::Status res =
                        mCameraService->getCameraVendorTagCache(
                                /*out*/cache.get());
                if (res.serviceSpecificErrorCode() ==
                        hardware::ICameraService::ERROR_DISCONNECTED) {
                    // No camera module available, not an error on devices with no cameras
                    VendorTagDescriptorCache::clearGlobalVendorTagCache();
                } else if (res.isOk()) {
                    status_t err =
                            VendorTagDescriptorCache::setAsGlobalVendorTagCache(
                                    cache);
                    if (err != OK) {
                        ALOGE("%s: Failed to set vendor tag cache,"
                                "received error %s (%d)", __FUNCTION__,
                                strerror(-err), err);
                    }
                } else {
                    VendorTagDescriptorCache::clearGlobalVendorTagCache();
                    ALOGE("%s: Failed to setup vendor tag cache: %s",
                            __FUNCTION__, res.toString8().c_str());
                }
            }
        } else if (ret.serviceSpecificErrorCode() ==
                hardware::ICameraService::ERROR_DEPRECATED_HAL) {
            ALOGW("%s: Camera HAL too old; does not support vendor tags",
                    __FUNCTION__);
            VendorTagDescriptor::clearGlobalVendorTagDescriptor();
        } else {
            ALOGE("%s: Failed to get vendor tag descriptors: %s",
                    __FUNCTION__, ret.toString8().c_str());
        }
    }
    ALOGE_IF(mCameraService == nullptr, "no CameraService!?");
    return mCameraService;
}

void CameraManagerGlobal::DeathNotifier::binderDied(const wp<IBinder>&)
{
    ALOGE("Camera service binderDied!");
    sp<CameraManagerGlobal> cm = mCameraManager.promote();
    if (cm != nullptr) {
        AutoMutex lock(cm->mLock);
        std::vector<std::string> cameraIdList;
        for (auto& pair : cm->mDeviceStatusMap) {
            cameraIdList.push_back(pair.first);
        }

        for (const std::string& cameraId : cameraIdList) {
            cm->onStatusChangedLocked(
                    CameraServiceListener::STATUS_NOT_PRESENT, cameraId);
        }
        cm->mCameraService.clear();
        // TODO: consider adding re-connect call here?
    }
}

void CameraManagerGlobal::registerExtendedAvailabilityCallback(
        const ACameraManager_ExtendedAvailabilityCallbacks *callback) {
    return registerAvailCallback<ACameraManager_ExtendedAvailabilityCallbacks>(callback);
}

void CameraManagerGlobal::unregisterExtendedAvailabilityCallback(
        const ACameraManager_ExtendedAvailabilityCallbacks *callback) {
    Mutex::Autolock _l(mLock);

    drainPendingCallbacksLocked();

    Callback cb(callback);
    mCallbacks.erase(cb);
}

void CameraManagerGlobal::registerAvailabilityCallback(
        const ACameraManager_AvailabilityCallbacks *callback) {
    return registerAvailCallback<ACameraManager_AvailabilityCallbacks>(callback);
}

void CameraManagerGlobal::unregisterAvailabilityCallback(
        const ACameraManager_AvailabilityCallbacks *callback) {
    Mutex::Autolock _l(mLock);

    drainPendingCallbacksLocked();

    Callback cb(callback);
    mCallbacks.erase(cb);
}

void CameraManagerGlobal::onCallbackCalled() {
    Mutex::Autolock _l(mLock);
    if (mPendingCallbackCnt > 0) {
        mPendingCallbackCnt--;
    }
    mCallbacksCond.signal();
}

void CameraManagerGlobal::drainPendingCallbacksLocked() {
    while (mPendingCallbackCnt > 0) {
        auto res = mCallbacksCond.waitRelative(mLock, kCallbackDrainTimeout);
        if (res != NO_ERROR) {
            ALOGE("%s: Error waiting to drain callbacks: %s(%d)",
                    __FUNCTION__, strerror(-res), res);
            break;
        }
    }
}

template<class T>
void CameraManagerGlobal::registerAvailCallback(const T *callback) {
    Mutex::Autolock _l(mLock);
    Callback cb(callback);
    auto pair = mCallbacks.insert(cb);
    // Send initial callbacks if callback is newly registered
    if (pair.second) {
        for (auto& pair : mDeviceStatusMap) {
            const std::string& cameraId = pair.first;
            int32_t status = pair.second.getStatus();
            // Don't send initial callbacks for camera ids which don't support
            // camera2
            if (!pair.second.supportsHAL3) {
                continue;
            }

            // Camera available/unavailable callback
            sp<AMessage> msg = new AMessage(kWhatSendSingleCallback, mHandler);
            ACameraManager_AvailabilityCallback cbFunc = isStatusAvailable(status) ?
                    cb.mAvailable : cb.mUnavailable;
            msg->setPointer(kCallbackFpKey, (void *) cbFunc);
            msg->setPointer(kContextKey, cb.mContext);
            msg->setString(kCameraIdKey, AString(cameraId.c_str()));
            mPendingCallbackCnt++;
            msg->post();

            // Physical camera unavailable callback
            std::set<std::string> unavailablePhysicalCameras =
                    pair.second.getUnavailablePhysicalIds();
            for (const auto& physicalCameraId : unavailablePhysicalCameras) {
                sp<AMessage> msg = new AMessage(kWhatSendSinglePhysicalCameraCallback, mHandler);
                ACameraManager_PhysicalCameraAvailabilityCallback cbFunc =
                        cb.mPhysicalCamUnavailable;
                msg->setPointer(kCallbackFpKey, (void *) cbFunc);
                msg->setPointer(kContextKey, cb.mContext);
                msg->setString(kCameraIdKey, AString(cameraId.c_str()));
                msg->setString(kPhysicalCameraIdKey, AString(physicalCameraId.c_str()));
                mPendingCallbackCnt++;
                msg->post();
            }
        }
    }
}

bool CameraManagerGlobal::supportsCamera2ApiLocked(const std::string &cameraId) {
    bool camera2Support = false;
    auto cs = getCameraServiceLocked();
    binder::Status serviceRet =
        cs->supportsCameraApi(cameraId,
                hardware::ICameraService::API_VERSION_2, &camera2Support);
    if (!serviceRet.isOk()) {
        ALOGE("%s: supportsCameraApi2Locked() call failed for cameraId  %s",
                __FUNCTION__, cameraId.c_str());
        return false;
    }
    return camera2Support;
}

void CameraManagerGlobal::getCameraIdList(std::vector<std::string>* cameraIds) {
    // Ensure that we have initialized/refreshed the list of available devices
    Mutex::Autolock _l(mLock);
    // Needed to make sure we're connected to cameraservice
    getCameraServiceLocked();
    for(auto& deviceStatus : mDeviceStatusMap) {
        int32_t status = deviceStatus.second.getStatus();
        if (status == hardware::ICameraServiceListener::STATUS_NOT_PRESENT ||
                status == hardware::ICameraServiceListener::STATUS_ENUMERATING) {
            continue;
        }
        if (!deviceStatus.second.supportsHAL3) {
            continue;
        }
        cameraIds->push_back(deviceStatus.first);
    }
}

bool CameraManagerGlobal::validStatus(int32_t status) {
    switch (status) {
        case hardware::ICameraServiceListener::STATUS_NOT_PRESENT:
        case hardware::ICameraServiceListener::STATUS_PRESENT:
        case hardware::ICameraServiceListener::STATUS_ENUMERATING:
        case hardware::ICameraServiceListener::STATUS_NOT_AVAILABLE:
            return true;
        default:
            return false;
    }
}

bool CameraManagerGlobal::isStatusAvailable(int32_t status) {
    switch (status) {
        case hardware::ICameraServiceListener::STATUS_PRESENT:
            return true;
        default:
            return false;
    }
}

void CameraManagerGlobal::CallbackHandler::onMessageReceived(
      const sp<AMessage> &msg) {
    onMessageReceivedInternal(msg);
    if (msg->what() == kWhatSendSingleCallback ||
            msg->what() == kWhatSendSingleAccessCallback ||
            msg->what() == kWhatSendSinglePhysicalCameraCallback) {
        notifyParent();
    }
}

void CameraManagerGlobal::CallbackHandler::onMessageReceivedInternal(
        const sp<AMessage> &msg) {
    switch (msg->what()) {
        case kWhatSendSingleCallback:
        {
            ACameraManager_AvailabilityCallback cb;
            void* context;
            AString cameraId;
            bool found = msg->findPointer(kCallbackFpKey, (void**) &cb);
            if (!found) {
                ALOGE("%s: Cannot find camera callback fp!", __FUNCTION__);
                return;
            }
            found = msg->findPointer(kContextKey, &context);
            if (!found) {
                ALOGE("%s: Cannot find callback context!", __FUNCTION__);
                return;
            }
            found = msg->findString(kCameraIdKey, &cameraId);
            if (!found) {
                ALOGE("%s: Cannot find camera ID!", __FUNCTION__);
                return;
            }
            (*cb)(context, cameraId.c_str());
            break;
        }
        case kWhatSendSingleAccessCallback:
        {
            ACameraManager_AccessPrioritiesChangedCallback cb;
            void* context;
            AString cameraId;
            bool found = msg->findPointer(kCallbackFpKey, (void**) &cb);
            if (!found) {
                ALOGE("%s: Cannot find camera callback fp!", __FUNCTION__);
                return;
            }
            found = msg->findPointer(kContextKey, &context);
            if (!found) {
                ALOGE("%s: Cannot find callback context!", __FUNCTION__);
                return;
            }
            (*cb)(context);
            break;
        }
        case kWhatSendSinglePhysicalCameraCallback:
        {
            ACameraManager_PhysicalCameraAvailabilityCallback cb;
            void* context;
            AString cameraId;
            AString physicalCameraId;
            bool found = msg->findPointer(kCallbackFpKey, (void**) &cb);
            if (!found) {
                ALOGE("%s: Cannot find camera callback fp!", __FUNCTION__);
                return;
            }
            if (cb == nullptr) {
                // Physical camera callback is null
                return;
            }
            found = msg->findPointer(kContextKey, &context);
            if (!found) {
                ALOGE("%s: Cannot find callback context!", __FUNCTION__);
                return;
            }
            found = msg->findString(kCameraIdKey, &cameraId);
            if (!found) {
                ALOGE("%s: Cannot find camera ID!", __FUNCTION__);
                return;
            }
            found = msg->findString(kPhysicalCameraIdKey, &physicalCameraId);
            if (!found) {
                ALOGE("%s: Cannot find physical camera ID!", __FUNCTION__);
                return;
            }
            (*cb)(context, cameraId.c_str(), physicalCameraId.c_str());
            break;
        }
        default:
            ALOGE("%s: unknown message type %d", __FUNCTION__, msg->what());
            break;
    }
}

void CameraManagerGlobal::CallbackHandler::notifyParent() {
    sp<CameraManagerGlobal> parent = mParent.promote();
    if (parent != nullptr) {
        parent->onCallbackCalled();
    }
}

binder::Status CameraManagerGlobal::CameraServiceListener::onCameraAccessPrioritiesChanged() {
    sp<CameraManagerGlobal> cm = mCameraManager.promote();
    if (cm != nullptr) {
        cm->onCameraAccessPrioritiesChanged();
    } else {
        ALOGE("Cannot deliver camera access priority callback. Global camera manager died");
    }
    return binder::Status::ok();
}

binder::Status CameraManagerGlobal::CameraServiceListener::onStatusChanged(
        int32_t status, const std::string& cameraId) {
    sp<CameraManagerGlobal> cm = mCameraManager.promote();
    if (cm != nullptr) {
        cm->onStatusChanged(status, cameraId);
    } else {
        ALOGE("Cannot deliver status change. Global camera manager died");
    }
    return binder::Status::ok();
}

binder::Status CameraManagerGlobal::CameraServiceListener::onPhysicalCameraStatusChanged(
        int32_t status, const std::string& cameraId, const std::string& physicalCameraId) {
    sp<CameraManagerGlobal> cm = mCameraManager.promote();
    if (cm != nullptr) {
        cm->onStatusChanged(status, cameraId, physicalCameraId);
    } else {
        ALOGE("Cannot deliver physical camera status change. Global camera manager died");
    }
    return binder::Status::ok();
}

void CameraManagerGlobal::onCameraAccessPrioritiesChanged() {
    Mutex::Autolock _l(mLock);
    for (auto cb : mCallbacks) {
        sp<AMessage> msg = new AMessage(kWhatSendSingleAccessCallback, mHandler);
        ACameraManager_AccessPrioritiesChangedCallback cbFp = cb.mAccessPriorityChanged;
        if (cbFp != nullptr) {
            msg->setPointer(kCallbackFpKey, (void *) cbFp);
            msg->setPointer(kContextKey, cb.mContext);
            mPendingCallbackCnt++;
            msg->post();
        }
    }
}

void CameraManagerGlobal::onStatusChanged(
        int32_t status, const std::string& cameraId) {
    Mutex::Autolock _l(mLock);
    onStatusChangedLocked(status, cameraId);
}

void CameraManagerGlobal::onStatusChangedLocked(
        int32_t status, const std::string& cameraId) {
    if (!validStatus(status)) {
        ALOGE("%s: Invalid status %d", __FUNCTION__, status);
        return;
    }

    bool firstStatus = (mDeviceStatusMap.count(cameraId) == 0);
    int32_t oldStatus = firstStatus ?
            status : // first status
            mDeviceStatusMap[cameraId].getStatus();

    if (!firstStatus &&
            isStatusAvailable(status) == isStatusAvailable(oldStatus)) {
        // No status update. No need to send callback
        return;
    }

    bool supportsHAL3 = supportsCamera2ApiLocked(cameraId);
    if (firstStatus) {
        mDeviceStatusMap.emplace(std::piecewise_construct,
                std::forward_as_tuple(cameraId),
                std::forward_as_tuple(status, supportsHAL3));
    } else {
        mDeviceStatusMap[cameraId].updateStatus(status);
    }
    // Iterate through all registered callbacks
    if (supportsHAL3) {
        for (auto cb : mCallbacks) {
            sp<AMessage> msg = new AMessage(kWhatSendSingleCallback, mHandler);
            ACameraManager_AvailabilityCallback cbFp = isStatusAvailable(status) ?
                    cb.mAvailable : cb.mUnavailable;
            msg->setPointer(kCallbackFpKey, (void *) cbFp);
            msg->setPointer(kContextKey, cb.mContext);
            msg->setString(kCameraIdKey, AString(cameraId.c_str()));
            mPendingCallbackCnt++;
            msg->post();
        }
    }
    if (status == hardware::ICameraServiceListener::STATUS_NOT_PRESENT) {
        mDeviceStatusMap.erase(cameraId);
    }
}

void CameraManagerGlobal::onStatusChanged(
        int32_t status, const std::string& cameraId, const std::string& physicalCameraId) {
    Mutex::Autolock _l(mLock);
    onStatusChangedLocked(status, cameraId, physicalCameraId);
}

void CameraManagerGlobal::onStatusChangedLocked(
        int32_t status, const std::string& cameraId, const std::string& physicalCameraId) {
    if (!validStatus(status)) {
        ALOGE("%s: Invalid status %d", __FUNCTION__, status);
        return;
    }

    auto logicalStatus = mDeviceStatusMap.find(cameraId);
    if (logicalStatus == mDeviceStatusMap.end()) {
        ALOGE("%s: Physical camera id %s status change on a non-present id %s",
                __FUNCTION__, physicalCameraId.c_str(), cameraId.c_str());
        return;
    }
    int32_t logicalCamStatus = mDeviceStatusMap[cameraId].getStatus();
    if (logicalCamStatus != hardware::ICameraServiceListener::STATUS_PRESENT &&
            logicalCamStatus != hardware::ICameraServiceListener::STATUS_NOT_AVAILABLE) {
        ALOGE("%s: Physical camera id %s status %d change for an invalid logical camera state %d",
                __FUNCTION__, physicalCameraId.c_str(), status, logicalCamStatus);
        return;
    }

    bool supportsHAL3 = supportsCamera2ApiLocked(cameraId);

    bool updated = false;
    if (status == hardware::ICameraServiceListener::STATUS_PRESENT) {
        updated = mDeviceStatusMap[cameraId].removeUnavailablePhysicalId(physicalCameraId);
    } else {
        updated = mDeviceStatusMap[cameraId].addUnavailablePhysicalId(physicalCameraId);
    }

    // Iterate through all registered callbacks
    if (supportsHAL3 && updated) {
        for (auto cb : mCallbacks) {
            sp<AMessage> msg = new AMessage(kWhatSendSinglePhysicalCameraCallback, mHandler);
            ACameraManager_PhysicalCameraAvailabilityCallback cbFp = isStatusAvailable(status) ?
                    cb.mPhysicalCamAvailable : cb.mPhysicalCamUnavailable;
            msg->setPointer(kCallbackFpKey, (void *) cbFp);
            msg->setPointer(kContextKey, cb.mContext);
            msg->setString(kCameraIdKey, AString(cameraId.c_str()));
            msg->setString(kPhysicalCameraIdKey, AString(physicalCameraId.c_str()));
            mPendingCallbackCnt++;
            msg->post();
        }
    }
}

int32_t CameraManagerGlobal::StatusAndHAL3Support::getStatus() {
    std::lock_guard<std::mutex> lock(mLock);
    return status;
}

void CameraManagerGlobal::StatusAndHAL3Support::updateStatus(int32_t newStatus) {
    std::lock_guard<std::mutex> lock(mLock);
    status = newStatus;
}

bool CameraManagerGlobal::StatusAndHAL3Support::addUnavailablePhysicalId(
        const std::string& physicalCameraId) {
    std::lock_guard<std::mutex> lock(mLock);
    auto result = unavailablePhysicalIds.insert(physicalCameraId);
    return result.second;
}

bool CameraManagerGlobal::StatusAndHAL3Support::removeUnavailablePhysicalId(
        const std::string& physicalCameraId) {
    std::lock_guard<std::mutex> lock(mLock);
    auto count = unavailablePhysicalIds.erase(physicalCameraId);
    return count > 0;
}

std::set<std::string> CameraManagerGlobal::StatusAndHAL3Support::getUnavailablePhysicalIds() {
    std::lock_guard<std::mutex> lock(mLock);
    return unavailablePhysicalIds;
}

} // namespace acam
} // namespace android

/**
 * ACameraManger Implementation
 */
camera_status_t
ACameraManager::getCameraIdList(ACameraIdList** cameraIdList) {
    Mutex::Autolock _l(mLock);

<<<<<<< HEAD
    std::vector<std::string> idList;
    CameraManagerGlobal::getInstance().getCameraIdList(&idList);
=======
    std::vector<String8> idList;
    CameraManagerGlobal::getInstance()->getCameraIdList(&idList);
>>>>>>> ba248cd1

    int numCameras = idList.size();
    ACameraIdList *out = new ACameraIdList;
    if (!out) {
        ALOGE("Allocate memory for ACameraIdList failed!");
        return ACAMERA_ERROR_NOT_ENOUGH_MEMORY;
    }
    out->numCameras = numCameras;
    out->cameraIds = new const char*[numCameras];
    if (!out->cameraIds) {
        ALOGE("Allocate memory for ACameraIdList failed!");
        deleteCameraIdList(out);
        return ACAMERA_ERROR_NOT_ENOUGH_MEMORY;
    }
    for (int i = 0; i < numCameras; i++) {
        const char* src = idList[i].c_str();
        size_t dstSize = strlen(src) + 1;
        char* dst = new char[dstSize];
        if (!dst) {
            ALOGE("Allocate memory for ACameraIdList failed!");
            deleteCameraIdList(out);
            return ACAMERA_ERROR_NOT_ENOUGH_MEMORY;
        }
        strlcpy(dst, src, dstSize);
        out->cameraIds[i] = dst;
    }
    *cameraIdList = out;
    return ACAMERA_OK;
}

void
ACameraManager::deleteCameraIdList(ACameraIdList* cameraIdList) {
    if (cameraIdList != nullptr) {
        if (cameraIdList->cameraIds != nullptr) {
            for (int i = 0; i < cameraIdList->numCameras; i ++) {
                if (cameraIdList->cameraIds[i] != nullptr) {
                    delete[] cameraIdList->cameraIds[i];
                }
            }
            delete[] cameraIdList->cameraIds;
        }
        delete cameraIdList;
    }
}

camera_status_t ACameraManager::getCameraCharacteristics(
        const char* cameraIdStr, sp<ACameraMetadata>* characteristics) {
    Mutex::Autolock _l(mLock);

    sp<hardware::ICameraService> cs = CameraManagerGlobal::getInstance()->getCameraService();
    if (cs == nullptr) {
        ALOGE("%s: Cannot reach camera service!", __FUNCTION__);
        return ACAMERA_ERROR_CAMERA_DISCONNECTED;
    }

    CameraMetadata rawMetadata;
    int targetSdkVersion = android_get_application_target_sdk_version();
    binder::Status serviceRet = cs->getCameraCharacteristics(cameraIdStr,
            targetSdkVersion, /*overrideToPortrait*/false, &rawMetadata);
    if (!serviceRet.isOk()) {
        switch(serviceRet.serviceSpecificErrorCode()) {
            case hardware::ICameraService::ERROR_DISCONNECTED:
                ALOGE("%s: Camera %s has been disconnected", __FUNCTION__, cameraIdStr);
                return ACAMERA_ERROR_CAMERA_DISCONNECTED;
            case hardware::ICameraService::ERROR_ILLEGAL_ARGUMENT:
                ALOGE("%s: Camera ID %s does not exist!", __FUNCTION__, cameraIdStr);
                return ACAMERA_ERROR_INVALID_PARAMETER;
            default:
                ALOGE("Get camera characteristics from camera service failed: %s",
                        serviceRet.toString8().c_str());
                return ACAMERA_ERROR_UNKNOWN; // should not reach here
        }
    }

    *characteristics = new ACameraMetadata(
            rawMetadata.release(), ACameraMetadata::ACM_CHARACTERISTICS);
    return ACAMERA_OK;
}

camera_status_t
ACameraManager::openCamera(
        const char* cameraId,
        ACameraDevice_StateCallbacks* callback,
        /*out*/ACameraDevice** outDevice) {
    sp<ACameraMetadata> chars;
    camera_status_t ret = getCameraCharacteristics(cameraId, &chars);
    Mutex::Autolock _l(mLock);
    if (ret != ACAMERA_OK) {
        ALOGE("%s: cannot get camera characteristics for camera %s. err %d",
                __FUNCTION__, cameraId, ret);
        return ACAMERA_ERROR_INVALID_PARAMETER;
    }

    ACameraDevice* device = new ACameraDevice(cameraId, callback, chars);

    sp<hardware::ICameraService> cs = CameraManagerGlobal::getInstance()->getCameraService();
    if (cs == nullptr) {
        ALOGE("%s: Cannot reach camera service!", __FUNCTION__);
        delete device;
        return ACAMERA_ERROR_CAMERA_DISCONNECTED;
    }

    sp<hardware::camera2::ICameraDeviceCallbacks> callbacks = device->getServiceCallback();
    sp<hardware::camera2::ICameraDeviceUser> deviceRemote;
    int targetSdkVersion = android_get_application_target_sdk_version();
    // No way to get package name from native.
    // Send a zero length package name and let camera service figure it out from UID
    binder::Status serviceRet = cs->connectDevice(
            callbacks, cameraId, "", {},
            hardware::ICameraService::USE_CALLING_UID, /*oomScoreOffset*/0,
            targetSdkVersion, /*overrideToPortrait*/false, /*out*/&deviceRemote);

    if (!serviceRet.isOk()) {
        ALOGE("%s: connect camera device failed: %s", __FUNCTION__, serviceRet.toString8().c_str());
        // Convert serviceRet to camera_status_t
        switch(serviceRet.serviceSpecificErrorCode()) {
            case hardware::ICameraService::ERROR_DISCONNECTED:
                ret = ACAMERA_ERROR_CAMERA_DISCONNECTED;
                break;
            case hardware::ICameraService::ERROR_CAMERA_IN_USE:
                ret = ACAMERA_ERROR_CAMERA_IN_USE;
                break;
            case hardware::ICameraService::ERROR_MAX_CAMERAS_IN_USE:
                ret = ACAMERA_ERROR_MAX_CAMERA_IN_USE;
                break;
            case hardware::ICameraService::ERROR_ILLEGAL_ARGUMENT:
                ret = ACAMERA_ERROR_INVALID_PARAMETER;
                break;
            case hardware::ICameraService::ERROR_DEPRECATED_HAL:
                // Should not reach here since we filtered legacy HALs earlier
                ret = ACAMERA_ERROR_INVALID_PARAMETER;
                break;
            case hardware::ICameraService::ERROR_DISABLED:
                ret = ACAMERA_ERROR_CAMERA_DISABLED;
                break;
            case hardware::ICameraService::ERROR_PERMISSION_DENIED:
                ret = ACAMERA_ERROR_PERMISSION_DENIED;
                break;
            case hardware::ICameraService::ERROR_INVALID_OPERATION:
            default:
                ret = ACAMERA_ERROR_UNKNOWN;
                break;
        }

        delete device;
        return ret;
    }
    if (deviceRemote == nullptr) {
        ALOGE("%s: connect camera device failed! remote device is null", __FUNCTION__);
        delete device;
        return ACAMERA_ERROR_CAMERA_DISCONNECTED;
    }
    device->setRemoteDevice(deviceRemote);
    *outDevice = device;
    return ACAMERA_OK;
}

ACameraManager::~ACameraManager() {

}<|MERGE_RESOLUTION|>--- conflicted
+++ resolved
@@ -636,13 +636,8 @@
 ACameraManager::getCameraIdList(ACameraIdList** cameraIdList) {
     Mutex::Autolock _l(mLock);
 
-<<<<<<< HEAD
     std::vector<std::string> idList;
-    CameraManagerGlobal::getInstance().getCameraIdList(&idList);
-=======
-    std::vector<String8> idList;
     CameraManagerGlobal::getInstance()->getCameraIdList(&idList);
->>>>>>> ba248cd1
 
     int numCameras = idList.size();
     ACameraIdList *out = new ACameraIdList;
