/*
 * Copyright (C) 2015 The Android Open Source Project
 *
 * Licensed under the Apache License, Version 2.0 (the "License");
 * you may not use this file except in compliance with the License.
 * You may obtain a copy of the License at
 *
 *      http://www.apache.org/licenses/LICENSE-2.0
 *
 * Unless required by applicable law or agreed to in writing, software
 * distributed under the License is distributed on an "AS IS" BASIS,
 * WITHOUT WARRANTIES OR CONDITIONS OF ANY KIND, either express or implied.
 * See the License for the specific language governing permissions and
 * limitations under the License.
 */

#define LOG_NDEBUG 0
#define LOG_TAG "CameraBinderTests"

#include <binder/IInterface.h>
#include <binder/IServiceManager.h>
#include <binder/Parcel.h>
#include <binder/ProcessState.h>
#include <utils/Errors.h>
#include <utils/Log.h>
#include <utils/List.h>
#include <utils/String8.h>
#include <utils/String16.h>
#include <utils/Condition.h>
#include <utils/Mutex.h>
#include <system/graphics.h>
#include <hardware/camera3.h>
#include <hardware/gralloc.h>

#include <camera/CameraMetadata.h>
#include <android/hardware/ICameraService.h>
#include <android/hardware/ICameraServiceListener.h>
#include <android/hardware/BnCameraServiceListener.h>
#include <android/hardware/camera2/ICameraDeviceUser.h>
#include <android/hardware/camera2/ICameraDeviceCallbacks.h>
#include <android/hardware/camera2/BnCameraDeviceCallbacks.h>
#include <camera/camera2/CaptureRequest.h>
#include <camera/camera2/OutputConfiguration.h>
#include <camera/camera2/SessionConfiguration.h>
#include <camera/camera2/SubmitInfo.h>

#include <gui/BufferItemConsumer.h>
#include <gui/IGraphicBufferProducer.h>
#include <gui/Surface.h>

#include <gtest/gtest.h>
#include <unistd.h>
#include <stdint.h>
#include <utility>
#include <vector>
#include <map>
#include <algorithm>

using namespace android;
<<<<<<< HEAD
using ::android::hardware::ICameraServiceDefault;
=======
using ::android::hardware::ICameraService;
>>>>>>> c1aabf30
using ::android::hardware::camera2::ICameraDeviceUser;

#define ASSERT_NOT_NULL(x) \
    ASSERT_TRUE((x) != nullptr)

#define SETUP_TIMEOUT 2000000000 // ns
#define IDLE_TIMEOUT 2000000000 // ns

// Stub listener implementation
class TestCameraServiceListener : public hardware::BnCameraServiceListener {
    std::map<String16, int32_t> mCameraTorchStatuses;
    std::map<String16, int32_t> mCameraStatuses;
    mutable Mutex mLock;
    mutable Condition mCondition;
    mutable Condition mTorchCondition;
public:
    virtual ~TestCameraServiceListener() {};

    virtual binder::Status onStatusChanged(int32_t status, const String16& cameraId) {
        Mutex::Autolock l(mLock);
        mCameraStatuses[cameraId] = status;
        mCondition.broadcast();
        return binder::Status::ok();
    };

    virtual binder::Status onTorchStatusChanged(int32_t status, const String16& cameraId) {
        Mutex::Autolock l(mLock);
        mCameraTorchStatuses[cameraId] = status;
        mTorchCondition.broadcast();
        return binder::Status::ok();
    };

    virtual binder::Status onCameraAccessPrioritiesChanged() {
        // No op
        return binder::Status::ok();
    }

    bool waitForNumCameras(size_t num) const {
        Mutex::Autolock l(mLock);

        if (mCameraStatuses.size() == num) {
            return true;
        }

        while (mCameraStatuses.size() < num) {
            if (mCondition.waitRelative(mLock, SETUP_TIMEOUT) != OK) {
                return false;
            }
        }
        return true;
    };

    bool waitForTorchState(int32_t status, int32_t cameraId) const {
        Mutex::Autolock l(mLock);

        const auto& iter = mCameraTorchStatuses.find(String16(String8::format("%d", cameraId)));
        if (iter != mCameraTorchStatuses.end() && iter->second == status) {
            return true;
        }

        bool foundStatus = false;
        while (!foundStatus) {
            if (mTorchCondition.waitRelative(mLock, SETUP_TIMEOUT) != OK) {
                return false;
            }
            const auto& iter =
                    mCameraTorchStatuses.find(String16(String8::format("%d", cameraId)));
            foundStatus = (iter != mCameraTorchStatuses.end() && iter->second == status);
        }
        return true;
    };

    int32_t getTorchStatus(int32_t cameraId) const {
        Mutex::Autolock l(mLock);
        const auto& iter = mCameraTorchStatuses.find(String16(String8::format("%d", cameraId)));
        if (iter == mCameraTorchStatuses.end()) {
            return hardware::ICameraServiceListener::TORCH_STATUS_UNKNOWN;
        }
        return iter->second;
    };

    int32_t getStatus(const String16& cameraId) const {
        Mutex::Autolock l(mLock);
        const auto& iter = mCameraStatuses.find(cameraId);
        if (iter == mCameraStatuses.end()) {
            return hardware::ICameraServiceListener::STATUS_UNKNOWN;
        }
        return iter->second;
    };
};

// Callback implementation
class TestCameraDeviceCallbacks : public hardware::camera2::BnCameraDeviceCallbacks {
public:
    enum Status {
        IDLE,
        ERROR,
        PREPARED,
        RUNNING,
        SENT_RESULT,
        UNINITIALIZED,
        REPEATING_REQUEST_ERROR,
        REQUEST_QUEUE_EMPTY,
    };

protected:
    bool mError;
    int32_t mLastStatus;
    mutable std::vector<int32_t> mStatusesHit;
    mutable Mutex mLock;
    mutable Condition mStatusCondition;
public:
    TestCameraDeviceCallbacks() : mError(false), mLastStatus(UNINITIALIZED) {}

    virtual ~TestCameraDeviceCallbacks() {}

    virtual binder::Status onDeviceError(int errorCode,
            const CaptureResultExtras& resultExtras) {
        (void) resultExtras;
        ALOGE("%s: onDeviceError occurred with: %d", __FUNCTION__, static_cast<int>(errorCode));
        Mutex::Autolock l(mLock);
        mError = true;
        mLastStatus = ERROR;
        mStatusesHit.push_back(mLastStatus);
        mStatusCondition.broadcast();
        return binder::Status::ok();
    }

    virtual binder::Status onDeviceIdle() {
        Mutex::Autolock l(mLock);
        mLastStatus = IDLE;
        mStatusesHit.push_back(mLastStatus);
        mStatusCondition.broadcast();
        return binder::Status::ok();
    }

    virtual binder::Status onCaptureStarted(const CaptureResultExtras& resultExtras,
            int64_t timestamp) {
        (void) resultExtras;
        (void) timestamp;
        Mutex::Autolock l(mLock);
        mLastStatus = RUNNING;
        mStatusesHit.push_back(mLastStatus);
        mStatusCondition.broadcast();
        return binder::Status::ok();
    }


    virtual binder::Status onResultReceived(const CameraMetadata& metadata,
            const CaptureResultExtras& resultExtras,
            const std::vector<PhysicalCaptureResultInfo>& physicalResultInfos) {
        (void) metadata;
        (void) resultExtras;
        (void) physicalResultInfos;
        Mutex::Autolock l(mLock);
        mLastStatus = SENT_RESULT;
        mStatusesHit.push_back(mLastStatus);
        mStatusCondition.broadcast();
        return binder::Status::ok();
    }

    virtual binder::Status onPrepared(int streamId) {
        (void) streamId;
        Mutex::Autolock l(mLock);
        mLastStatus = PREPARED;
        mStatusesHit.push_back(mLastStatus);
        mStatusCondition.broadcast();
        return binder::Status::ok();
    }

    virtual binder::Status onRepeatingRequestError(
            int64_t lastFrameNumber, int32_t stoppedSequenceId) {
        (void) lastFrameNumber;
        (void) stoppedSequenceId;
        Mutex::Autolock l(mLock);
        mLastStatus = REPEATING_REQUEST_ERROR;
        mStatusesHit.push_back(mLastStatus);
        mStatusCondition.broadcast();
        return binder::Status::ok();
    }

    virtual binder::Status onRequestQueueEmpty() {
        Mutex::Autolock l(mLock);
        mLastStatus = REQUEST_QUEUE_EMPTY;
        mStatusesHit.push_back(mLastStatus);
        mStatusCondition.broadcast();
        return binder::Status::ok();
    }

    // Test helper functions:

    bool hadError() const {
        Mutex::Autolock l(mLock);
        return mError;
    }

    bool waitForStatus(Status status) const {
        Mutex::Autolock l(mLock);
        if (mLastStatus == status) {
            return true;
        }

        while (std::find(mStatusesHit.begin(), mStatusesHit.end(), status)
                == mStatusesHit.end()) {

            if (mStatusCondition.waitRelative(mLock, IDLE_TIMEOUT) != OK) {
                mStatusesHit.clear();
                return false;
            }
        }
        mStatusesHit.clear();

        return true;

    }

    void clearStatus() const {
        Mutex::Autolock l(mLock);
        mStatusesHit.clear();
    }

    bool waitForIdle() const {
        return waitForStatus(IDLE);
    }

};

namespace {
    Mutex                     gLock;
    class DeathNotifier : public IBinder::DeathRecipient
    {
    public:
        DeathNotifier() {}

        virtual void binderDied(const wp<IBinder>& /*who*/) {
            ALOGV("binderDied");
            Mutex::Autolock _l(gLock);
            ALOGW("Camera service died!");
        }
    };
    sp<DeathNotifier>         gDeathNotifier;
}; // anonymous namespace

// Exercise basic binder calls for the camera service
TEST(CameraServiceBinderTest, CheckBinderCameraService) {
    ProcessState::self()->startThreadPool();
    sp<IServiceManager> sm = defaultServiceManager();
    sp<IBinder> binder = sm->getService(String16("media.camera"));
    ASSERT_NOT_NULL(binder);
    if (gDeathNotifier == NULL) {
        gDeathNotifier = new DeathNotifier();
    }
    binder->linkToDeath(gDeathNotifier);
    sp<hardware::ICameraService> service =
            interface_cast<hardware::ICameraService>(binder);

    binder::Status res;

    int32_t numCameras = 0;
    res = service->getNumberOfCameras(hardware::ICameraService::CAMERA_TYPE_ALL, &numCameras);
    EXPECT_TRUE(res.isOk()) << res;
    EXPECT_LE(0, numCameras);

    // Check listener binder calls
    sp<TestCameraServiceListener> listener(new TestCameraServiceListener());
    std::vector<hardware::CameraStatus> statuses;
    res = service->addListener(listener, &statuses);
    EXPECT_TRUE(res.isOk()) << res;

    EXPECT_EQ(numCameras, static_cast<const int>(statuses.size()));
    for (const auto &it : statuses) {
        listener->onStatusChanged(it.status, String16(it.cameraId));
    }

    for (int32_t i = 0; i < numCameras; i++) {
        String16 cameraId = String16(String8::format("%d", i));
        bool isSupported = false;
        res = service->supportsCameraApi(cameraId,
                hardware::ICameraService::API_VERSION_2, &isSupported);
        EXPECT_TRUE(res.isOk()) << res;

        // We only care about binder calls for the Camera2 API.  Camera1 is deprecated.
        if (!isSupported) {
            continue;
        }

        // Check metadata binder call
        CameraMetadata metadata;
        res = service->getCameraCharacteristics(cameraId, &metadata);
        EXPECT_TRUE(res.isOk()) << res;
        EXPECT_FALSE(metadata.isEmpty());

        // Make sure we're available, or skip device tests otherwise
        int32_t s = listener->getStatus(cameraId);
        EXPECT_EQ(::android::hardware::ICameraServiceListener::STATUS_PRESENT, s);
        if (s != ::android::hardware::ICameraServiceListener::STATUS_PRESENT) {
            continue;
        }

        // Check connect binder calls
        sp<TestCameraDeviceCallbacks> callbacks(new TestCameraDeviceCallbacks());
        sp<hardware::camera2::ICameraDeviceUser> device;
        res = service->connectDevice(callbacks, cameraId, String16("meeeeeeeee!"),
                hardware::ICameraService::USE_CALLING_UID, /*out*/&device);
        EXPECT_TRUE(res.isOk()) << res;
        ASSERT_NE(nullptr, device.get());
        device->disconnect();
        EXPECT_FALSE(callbacks->hadError());

        int32_t torchStatus = listener->getTorchStatus(i);
        if (torchStatus == hardware::ICameraServiceListener::TORCH_STATUS_AVAILABLE_OFF) {
            // Check torch calls
            res = service->setTorchMode(cameraId,
                    /*enabled*/true, callbacks);
            EXPECT_TRUE(res.isOk()) << res;
            EXPECT_TRUE(listener->waitForTorchState(
                    hardware::ICameraServiceListener::TORCH_STATUS_AVAILABLE_ON, i));
            res = service->setTorchMode(cameraId,
                    /*enabled*/false, callbacks);
            EXPECT_TRUE(res.isOk()) << res;
            EXPECT_TRUE(listener->waitForTorchState(
                    hardware::ICameraServiceListener::TORCH_STATUS_AVAILABLE_OFF, i));
        }
    }

    res = service->removeListener(listener);
    EXPECT_TRUE(res.isOk()) << res;
}

// Test fixture for client focused binder tests
class CameraClientBinderTest : public testing::Test {
protected:
    sp<hardware::ICameraService> service;
    int32_t numCameras;
    std::vector<std::pair<sp<TestCameraDeviceCallbacks>, sp<hardware::camera2::ICameraDeviceUser>>>
            openDeviceList;
    sp<TestCameraServiceListener> serviceListener;

    std::pair<sp<TestCameraDeviceCallbacks>, sp<hardware::camera2::ICameraDeviceUser>>
            openNewDevice(const String16& deviceId) {
        sp<TestCameraDeviceCallbacks> callbacks(new TestCameraDeviceCallbacks());
        sp<hardware::camera2::ICameraDeviceUser> device;
        {
            SCOPED_TRACE("openNewDevice");
            binder::Status res = service->connectDevice(callbacks, deviceId, String16("meeeeeeeee!"),
                    hardware::ICameraService::USE_CALLING_UID, /*out*/&device);
            EXPECT_TRUE(res.isOk()) << res;
        }
        auto p = std::make_pair(callbacks, device);
        openDeviceList.push_back(p);
        return p;
    }

    void closeDevice(std::pair<sp<TestCameraDeviceCallbacks>,
            sp<hardware::camera2::ICameraDeviceUser>>& p) {
        if (p.second.get() != nullptr) {
            binder::Status res = p.second->disconnect();
            EXPECT_TRUE(res.isOk()) << res;
            {
                SCOPED_TRACE("closeDevice");
                EXPECT_FALSE(p.first->hadError());
            }
        }
        auto iter = std::find(openDeviceList.begin(), openDeviceList.end(), p);
        if (iter != openDeviceList.end()) {
            openDeviceList.erase(iter);
        }
    }

    virtual void SetUp() {
        ProcessState::self()->startThreadPool();
        sp<IServiceManager> sm = defaultServiceManager();
        sp<IBinder> binder = sm->getService(String16("media.camera"));
        service = interface_cast<hardware::ICameraService>(binder);
        serviceListener = new TestCameraServiceListener();
        std::vector<hardware::CameraStatus> statuses;
        service->addListener(serviceListener, &statuses);
        for (const auto &it : statuses) {
            serviceListener->onStatusChanged(it.status, String16(it.cameraId));
        }
        service->getNumberOfCameras(hardware::ICameraService::CAMERA_TYPE_BACKWARD_COMPATIBLE,
                &numCameras);
    }

    virtual void TearDown() {
        service = nullptr;
        numCameras = 0;
        for (auto& p : openDeviceList) {
            closeDevice(p);
        }
    }

};

TEST_F(CameraClientBinderTest, CheckBinderCameraDeviceUser) {
    ASSERT_NOT_NULL(service);
    EXPECT_TRUE(serviceListener->waitForNumCameras(numCameras));
    for (int32_t i = 0; i < numCameras; i++) {
        String8 cameraId8 = String8::format("%d", i);
        // Make sure we're available, or skip device tests otherwise
        String16 cameraId(cameraId8);
        int32_t s = serviceListener->getStatus(cameraId);
        EXPECT_EQ(hardware::ICameraServiceListener::STATUS_PRESENT, s);
        if (s != hardware::ICameraServiceListener::STATUS_PRESENT) {
            continue;
        }
        binder::Status res;
        auto p = openNewDevice(cameraId);
        sp<TestCameraDeviceCallbacks> callbacks = p.first;
        sp<hardware::camera2::ICameraDeviceUser> device = p.second;

        // Setup a buffer queue; I'm just using the vendor opaque format here as that is
        // guaranteed to be present
        sp<IGraphicBufferProducer> gbProducer;
        sp<IGraphicBufferConsumer> gbConsumer;
        BufferQueue::createBufferQueue(&gbProducer, &gbConsumer);
        sp<BufferItemConsumer> opaqueConsumer = new BufferItemConsumer(gbConsumer,
                GRALLOC_USAGE_SW_READ_NEVER, /*maxImages*/2, /*controlledByApp*/true);
        EXPECT_TRUE(opaqueConsumer.get() != nullptr);
        opaqueConsumer->setName(String8("nom nom nom"));

        // Set to VGA dimens for default, as that is guaranteed to be present
        EXPECT_EQ(OK, gbConsumer->setDefaultBufferSize(640, 480));
        EXPECT_EQ(OK, gbConsumer->setDefaultBufferFormat(HAL_PIXEL_FORMAT_IMPLEMENTATION_DEFINED));

        sp<Surface> surface(new Surface(gbProducer, /*controlledByApp*/false));

        String16 noPhysicalId;
        OutputConfiguration output(gbProducer, /*rotation*/0, noPhysicalId);

        // Can we configure?
        res = device->beginConfigure();
        EXPECT_TRUE(res.isOk()) << res;
        status_t streamId;
        res = device->createStream(output, &streamId);
        EXPECT_TRUE(res.isOk()) << res;
        EXPECT_LE(0, streamId);
        CameraMetadata sessionParams;
        res = device->endConfigure(/*isConstrainedHighSpeed*/ false, sessionParams);
        EXPECT_TRUE(res.isOk()) << res;
        EXPECT_FALSE(callbacks->hadError());

        // Session configuration must also be supported in this case
        SessionConfiguration sessionConfiguration = { /*inputWidth*/ 0, /*inputHeight*/0,
                /*inputFormat*/ -1, CAMERA3_STREAM_CONFIGURATION_NORMAL_MODE};
        sessionConfiguration.addOutputConfiguration(output);
        bool queryStatus;
        res = device->isSessionConfigurationSupported(sessionConfiguration, &queryStatus);
        EXPECT_TRUE(res.isOk() ||
<<<<<<< HEAD
                (res.serviceSpecificErrorCode() == ICameraServiceDefault::ERROR_INVALID_OPERATION))
=======
                (res.serviceSpecificErrorCode() == ICameraService::ERROR_INVALID_OPERATION))
>>>>>>> c1aabf30
                << res;
        if (res.isOk()) {
            EXPECT_TRUE(queryStatus);
        }

        // Can we make requests?
        CameraMetadata requestTemplate;
        res = device->createDefaultRequest(/*preview template*/1,
                /*out*/&requestTemplate);
        EXPECT_TRUE(res.isOk()) << res;

        hardware::camera2::CaptureRequest request;
        request.mPhysicalCameraSettings.push_back({cameraId8.string(), requestTemplate});
        request.mSurfaceList.add(surface);
        request.mIsReprocess = false;
        int64_t lastFrameNumber = 0;
        int64_t lastFrameNumberPrev = 0;
        callbacks->clearStatus();

        hardware::camera2::utils::SubmitInfo info;
        res = device->submitRequest(request, /*streaming*/true, /*out*/&info);
        EXPECT_TRUE(res.isOk()) << res;
        EXPECT_TRUE(callbacks->waitForStatus(TestCameraDeviceCallbacks::SENT_RESULT));
        EXPECT_LE(0, info.mRequestId);

        // Can we stop requests?
        res = device->cancelRequest(info.mRequestId, /*out*/&lastFrameNumber);
        EXPECT_TRUE(res.isOk()) << res;
        EXPECT_TRUE(callbacks->waitForIdle());
        EXPECT_FALSE(callbacks->hadError());

        // Can we do it again?
        lastFrameNumberPrev = info.mLastFrameNumber;
        lastFrameNumber = 0;
        requestTemplate.clear();
        res = device->createDefaultRequest(hardware::camera2::ICameraDeviceUser::TEMPLATE_PREVIEW,
                /*out*/&requestTemplate);
        EXPECT_TRUE(res.isOk()) << res;
        hardware::camera2::CaptureRequest request2;
        request2.mPhysicalCameraSettings.push_back({cameraId8.string(), requestTemplate});
        request2.mSurfaceList.add(surface);
        request2.mIsReprocess = false;
        callbacks->clearStatus();
        hardware::camera2::utils::SubmitInfo info2;
        res = device->submitRequest(request2, /*streaming*/true,
                /*out*/&info2);
        EXPECT_TRUE(res.isOk()) << res;
        EXPECT_EQ(hardware::camera2::ICameraDeviceUser::NO_IN_FLIGHT_REPEATING_FRAMES,
                info2.mLastFrameNumber);
        lastFrameNumber = 0;
        EXPECT_TRUE(callbacks->waitForStatus(TestCameraDeviceCallbacks::SENT_RESULT));
        EXPECT_LE(0, info2.mRequestId);
        res = device->cancelRequest(info2.mRequestId, /*out*/&lastFrameNumber);
        EXPECT_TRUE(res.isOk()) << res;
        EXPECT_TRUE(callbacks->waitForIdle());
        EXPECT_LE(lastFrameNumberPrev, lastFrameNumber);
        sleep(/*second*/1); // allow some time for errors to show up, if any
        EXPECT_FALSE(callbacks->hadError());

        // Can we do it with a request list?
        lastFrameNumberPrev = lastFrameNumber;
        lastFrameNumber = 0;
        requestTemplate.clear();
        CameraMetadata requestTemplate2;
        res = device->createDefaultRequest(hardware::camera2::ICameraDeviceUser::TEMPLATE_PREVIEW,
                /*out*/&requestTemplate);
        EXPECT_TRUE(res.isOk()) << res;
        res = device->createDefaultRequest(hardware::camera2::ICameraDeviceUser::TEMPLATE_PREVIEW,
                /*out*/&requestTemplate2);
        EXPECT_TRUE(res.isOk()) << res;
        android::hardware::camera2::CaptureRequest request3;
        android::hardware::camera2::CaptureRequest request4;
        request3.mPhysicalCameraSettings.push_back({cameraId8.string(), requestTemplate});
        request3.mSurfaceList.add(surface);
        request3.mIsReprocess = false;
        request4.mPhysicalCameraSettings.push_back({cameraId8.string(), requestTemplate2});
        request4.mSurfaceList.add(surface);
        request4.mIsReprocess = false;
        std::vector<hardware::camera2::CaptureRequest> requestList;
        requestList.push_back(request3);
        requestList.push_back(request4);

        callbacks->clearStatus();
        hardware::camera2::utils::SubmitInfo info3;
        res = device->submitRequestList(requestList, /*streaming*/false,
                /*out*/&info3);
        EXPECT_TRUE(res.isOk()) << res;
        EXPECT_LE(0, info3.mRequestId);
        EXPECT_TRUE(callbacks->waitForStatus(TestCameraDeviceCallbacks::SENT_RESULT));
        EXPECT_TRUE(callbacks->waitForIdle());
        EXPECT_LE(lastFrameNumberPrev, info3.mLastFrameNumber);
        sleep(/*second*/1); // allow some time for errors to show up, if any
        EXPECT_FALSE(callbacks->hadError());

        // Can we unconfigure?
        res = device->beginConfigure();
        EXPECT_TRUE(res.isOk()) << res;
        res = device->deleteStream(streamId);
        EXPECT_TRUE(res.isOk()) << res;
        res = device->endConfigure(/*isConstrainedHighSpeed*/ false, sessionParams);
        EXPECT_TRUE(res.isOk()) << res;

        sleep(/*second*/1); // allow some time for errors to show up, if any
        EXPECT_FALSE(callbacks->hadError());

        closeDevice(p);
    }

};

TEST_F(CameraClientBinderTest, CheckBinderCaptureRequest) {
    sp<CaptureRequest> requestOriginal, requestParceled;
    sp<IGraphicBufferProducer> gbProducer;
    sp<IGraphicBufferConsumer> gbConsumer;
    BufferQueue::createBufferQueue(&gbProducer, &gbConsumer);
    sp<Surface> surface(new Surface(gbProducer, /*controlledByApp*/false));
    Vector<sp<Surface>> surfaceList;
    surfaceList.push_back(surface);
    std::string physicalDeviceId1 = "0";
    std::string physicalDeviceId2 = "1";
    CameraMetadata physicalDeviceSettings1, physicalDeviceSettings2;
    uint8_t intent1 = ANDROID_CONTROL_CAPTURE_INTENT_PREVIEW;
    uint8_t intent2 = ANDROID_CONTROL_CAPTURE_INTENT_VIDEO_RECORD;
    EXPECT_EQ(OK, physicalDeviceSettings1.update(ANDROID_CONTROL_CAPTURE_INTENT, &intent1, 1));
    EXPECT_EQ(OK, physicalDeviceSettings2.update(ANDROID_CONTROL_CAPTURE_INTENT, &intent2, 1));

    requestParceled = new CaptureRequest();
    Parcel p;
    EXPECT_TRUE(requestParceled->readFromParcel(&p) != OK);
    p.writeInt32(0);
    p.setDataPosition(0);
    EXPECT_TRUE(requestParceled->readFromParcel(&p) != OK);
    p.freeData();
    p.writeInt32(-1);
    p.setDataPosition(0);
    EXPECT_TRUE(requestParceled->readFromParcel(&p) != OK);
    p.freeData();
    p.writeInt32(1);
    p.setDataPosition(0);
    EXPECT_TRUE(requestParceled->readFromParcel(&p) != OK);

    requestOriginal = new CaptureRequest();
    requestOriginal->mPhysicalCameraSettings.push_back({physicalDeviceId1,
            physicalDeviceSettings1});
    requestOriginal->mPhysicalCameraSettings.push_back({physicalDeviceId2,
            physicalDeviceSettings2});
    requestOriginal->mSurfaceList.push_back(surface);
    requestOriginal->mIsReprocess = false;
    requestOriginal->mSurfaceConverted = false;

    p.freeData();
    EXPECT_TRUE(requestOriginal->writeToParcel(&p) == OK);
    p.setDataPosition(0);
    EXPECT_TRUE(requestParceled->readFromParcel(&p) == OK);
    EXPECT_EQ(requestParceled->mIsReprocess, false);
    EXPECT_FALSE(requestParceled->mSurfaceList.empty());
    EXPECT_EQ(2u, requestParceled->mPhysicalCameraSettings.size());
    auto it = requestParceled->mPhysicalCameraSettings.begin();
    EXPECT_EQ(physicalDeviceId1, it->id);
    EXPECT_TRUE(it->settings.exists(ANDROID_CONTROL_CAPTURE_INTENT));
    auto entry = it->settings.find(ANDROID_CONTROL_CAPTURE_INTENT);
    EXPECT_EQ(entry.data.u8[0], intent1);
    it++;
    EXPECT_EQ(physicalDeviceId2, it->id);
    EXPECT_TRUE(it->settings.exists(ANDROID_CONTROL_CAPTURE_INTENT));
    entry = it->settings.find(ANDROID_CONTROL_CAPTURE_INTENT);
    EXPECT_EQ(entry.data.u8[0], intent2);
};<|MERGE_RESOLUTION|>--- conflicted
+++ resolved
@@ -57,11 +57,7 @@
 #include <algorithm>
 
 using namespace android;
-<<<<<<< HEAD
-using ::android::hardware::ICameraServiceDefault;
-=======
 using ::android::hardware::ICameraService;
->>>>>>> c1aabf30
 using ::android::hardware::camera2::ICameraDeviceUser;
 
 #define ASSERT_NOT_NULL(x) \
@@ -511,11 +507,7 @@
         bool queryStatus;
         res = device->isSessionConfigurationSupported(sessionConfiguration, &queryStatus);
         EXPECT_TRUE(res.isOk() ||
-<<<<<<< HEAD
-                (res.serviceSpecificErrorCode() == ICameraServiceDefault::ERROR_INVALID_OPERATION))
-=======
                 (res.serviceSpecificErrorCode() == ICameraService::ERROR_INVALID_OPERATION))
->>>>>>> c1aabf30
                 << res;
         if (res.isOk()) {
             EXPECT_TRUE(queryStatus);
